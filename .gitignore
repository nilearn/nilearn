*.pyc
*.so
*~
.#*
*.nt.bz2
*.swp
*.swo
*.tar.gz
*.tgz
*.zip
*#

# ignore python type annotation stubs for now
*.pyi

nilearn_cache
nilearn_data

pip-log.txt

.ropeproject/

tags

tmp

# Mac OS X
.DS_Store

# IDE related
.idea/
.vscode/

# build related
nilearn.egg-info/
build
dist/

# virtual environment
env/
venv/

# coverage
.coverage
coverage
nosetests_coverage/

# documentation
doc/.nojekyll
doc/_build/
doc/auto_examples/
doc/building_blocks/generated/
doc/datasets/generated/
doc/generated/
doc/modules/generated/
doc/themes/nilearn/static/jquery.js

# examples
examples/**/*.pdf
examples/**/results/
examples/results/

<<<<<<< HEAD
# test related
fmri_run0.nii
fmri_run1.nii
dmtx_0.csv
dmtx_1.csv
mask.nii
=======
# created during testing
bids_dataset
>>>>>>> f2806a15
<|MERGE_RESOLUTION|>--- conflicted
+++ resolved
@@ -60,14 +60,11 @@
 examples/**/results/
 examples/results/
 
-<<<<<<< HEAD
-# test related
+
+# created during testing
 fmri_run0.nii
 fmri_run1.nii
 dmtx_0.csv
 dmtx_1.csv
 mask.nii
-=======
-# created during testing
 bids_dataset
->>>>>>> f2806a15
