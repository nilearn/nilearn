[aliases]

[bdist_rpm]
doc-files = doc

[options]
python_requires = >=3.7
install_requires =
	joblib>=1.0.0
	lxml
	nibabel>=3.2.0
	numpy>=1.19.0
	pandas>=1.1.5
	requests>=2.25.0
	scikit-learn>=1.0.0
	scipy>=1.6.0
        packaging

[options.extras_require]
# Necessary reqs to use nilearn's plotting module
plotting =
	matplotlib>=3.3.0

# For surface plotting mostly
plotly =
	kaleido
	plotly

# Requirements necessary for building the documentation
doc =
	%(plotly)s
	coverage
	flake8
	flake8-docstrings
	black
	furo
	memory_profiler  # measuring memory during docs building
	mkl
	myst-parser
	numpydoc
	sphinx
	sphinx-copybutton
	sphinx-design
	sphinx-gallery
	sphinxcontrib-bibtex
	sphinxext-opengraph

# For testing of oldest usable versions of dependencies.
min =
	joblib==1.0.0
	nibabel==3.2.0
	numpy==1.19.0
	pandas==1.1.5
	scikit-learn==1.0.0
	scipy==1.6.0

# For running unit and docstring tests
test =
	codecov
	coverage
	pytest>=6.0.0
	pytest-cov

# A combination of dependencies useful for developers
dev =
	%(plotting)s
	%(plotly)s
	%(doc)s
	%(test)s

[flake8]
exclude =
    .git,
    __pycache__,
	env,
	venv,
    build,
    dist,
	nilearn/externals/tempita
--select = D,E,F,W,C90
docstring-convention = numpy
max-line-length = 79
max_complexity = 43
max_function_length = 150
# For PEP8 error codes see
# http://pep8.readthedocs.org/en/latest/intro.html#error-codes
	# D100, D103, D104: missing docstring
	# D105: missing docstring in magic method
	# D107: missing docstring in __init__
	# D205: 1 blank line required between summary line and description
	# D400: first line should end with a period
	# E203: whitespace before ':'
	# E402: module level import not at top of file
	# F401: module imported but unused
	# W503: line break before binary operator
	# W504: line break after binary operator
per-file-ignores =
	setup.py: D100
	*/__init__.py: D104
    # - docstrings rules that should not be applied to tests
<<<<<<< HEAD
	*/tests/*: D100, D102, D103, D104, D205, D400, D401
	*/*/tests/*: D100, D102, D103, D104, D205, D400, D401
=======
	*/tests/*: D100, D101, D102, D103, D104, D205, D400, D401
	*/*/tests/*: D100, D101, D102, D103, D104, D205, D400, D401
>>>>>>> 32787d28
    # - docstrings rules that should not be applied to examples
	examples/*/*: D103, D205, D301, D400
    # - docstrings rules that should not be applied to doc
	doc/*: D100, D103, F401
ignore = D105, D107, E402, W503, W504, W605
# for compatibility with black
# https://black.readthedocs.io/en/stable/guides/using_black_with_other_tools.html#flake8
extend-ignore = E203

[tool:pytest]
doctest_optionflags = NORMALIZE_WHITESPACE ELLIPSIS
junit_family = xunit2
addopts =
	--doctest-modules
	-s
	-vv
	--durations=0

[codespell]
skip = ./.git,plotly-gl3d-latest.min.js,jquery.min.js,localizer_behavioural.tsv,.mypy_cache,env,venv
ignore-words = .github/codespell_ignore_words.txt<|MERGE_RESOLUTION|>--- conflicted
+++ resolved
@@ -98,13 +98,8 @@
 	setup.py: D100
 	*/__init__.py: D104
     # - docstrings rules that should not be applied to tests
-<<<<<<< HEAD
-	*/tests/*: D100, D102, D103, D104, D205, D400, D401
-	*/*/tests/*: D100, D102, D103, D104, D205, D400, D401
-=======
 	*/tests/*: D100, D101, D102, D103, D104, D205, D400, D401
 	*/*/tests/*: D100, D101, D102, D103, D104, D205, D400, D401
->>>>>>> 32787d28
     # - docstrings rules that should not be applied to examples
 	examples/*/*: D103, D205, D301, D400
     # - docstrings rules that should not be applied to doc
