[aliases]

[bdist_rpm]
doc-files = doc

[options]
python_requires = >=3.7
install_requires =
	joblib>=1.0.0
	lxml
	nibabel>=3.2.0
	numpy>=1.19.0
	pandas>=1.1.5
	requests>=2.25.0
	scikit-learn>=1.0.0
	scipy>=1.6.0

[options.extras_require]
# Necessary reqs to use nilearn's plotting module
plotting =
	matplotlib>=3.3.0

# For surface plotting mostly
plotly =
	kaleido
	plotly

# Requirements necessary for building the documentation
doc =
	%(plotly)s
	coverage
	flake8
	flake8-docstrings
	black
	furo
	memory_profiler  # measuring memory during docs building
	mkl
	myst-parser
	numpydoc
	sphinx
	sphinx-copybutton
	sphinx-design
	sphinx-gallery
	sphinxcontrib-bibtex
	sphinxext-opengraph

# For testing of oldest usable versions of dependencies.
min =
	joblib==1.0.0
	nibabel==3.2.0
	numpy==1.19.0
	pandas==1.1.5
	scikit-learn==1.0.0
	scipy==1.6.0

# For running unit and docstring tests
test =
	codecov
	coverage
	pytest>=6.0.0
	pytest-cov

# A combination of dependencies useful for developers
dev =
	%(plotting)s
	%(plotly)s
	%(doc)s
	%(test)s

[flake8]
exclude =
    .git,
    __pycache__,
	env,
	venv,
    build,
    dist,
	nilearn/externals/tempita
--select = D,E,F,W,C90
docstring-convention = numpy
max-line-length = 79
max_complexity = 43
# For PEP8 error codes see
# http://pep8.readthedocs.org/en/latest/intro.html#error-codes
	# D100, D103, D104: missing docstring
	# D105: missing docstring in magic method
	# D107: missing docstring in __init__
	# D205: 1 blank line required between summary line and description
	# D400: first line should end with a period
	# E203: whitespace before ':'
	# E402: module level import not at top of file
	# W503: line break before binary operator
	# W504: line break after binary operator
per-file-ignores =
	setup.py: D100
    # - docstrings rules that should not be applied to tests
	*/tests/*: D100, D103, D104, D205, D400, D401
	*/*/tests/*: D100, D103, D104, D205, D400, D401
    # - docstrings rules that should not be applied to examples
<<<<<<< HEAD
	examples/*/*: D103, D205, D301, D400
=======
	examples/*/*: D205, D400
# For PEP8 error codes see
# http://pep8.readthedocs.org/en/latest/intro.html#error-codes
# D105: missing docstring in magic method
# D107: missing docstring in __init__
# E402: module level import not at top of file
# W503: line break before binary operator
    # - docstrings rules that should not be applied to doc
	# F401: module imported but unused
	doc/*: D100, D103, F401
>>>>>>> 5ddc12b5
ignore = D105, D107, E402, W503, W504, W605
# for compatibility with black
# https://black.readthedocs.io/en/stable/guides/using_black_with_other_tools.html#flake8
extend-ignore = E203

[tool:pytest]
doctest_optionflags = NORMALIZE_WHITESPACE ELLIPSIS
junit_family = xunit2
addopts =
	--doctest-modules
	-s
	-vv
	--durations=0

[codespell]
skip = ./.git,plotly-gl3d-latest.min.js,jquery.min.js,localizer_behavioural.tsv
ignore-words = .github/codespell_ignore_words.txt<|MERGE_RESOLUTION|>--- conflicted
+++ resolved
@@ -89,6 +89,7 @@
 	# D400: first line should end with a period
 	# E203: whitespace before ':'
 	# E402: module level import not at top of file
+	# F401: module imported but unused
 	# W503: line break before binary operator
 	# W504: line break after binary operator
 per-file-ignores =
@@ -97,20 +98,9 @@
 	*/tests/*: D100, D103, D104, D205, D400, D401
 	*/*/tests/*: D100, D103, D104, D205, D400, D401
     # - docstrings rules that should not be applied to examples
-<<<<<<< HEAD
 	examples/*/*: D103, D205, D301, D400
-=======
-	examples/*/*: D205, D400
-# For PEP8 error codes see
-# http://pep8.readthedocs.org/en/latest/intro.html#error-codes
-# D105: missing docstring in magic method
-# D107: missing docstring in __init__
-# E402: module level import not at top of file
-# W503: line break before binary operator
     # - docstrings rules that should not be applied to doc
-	# F401: module imported but unused
 	doc/*: D100, D103, F401
->>>>>>> 5ddc12b5
 ignore = D105, D107, E402, W503, W504, W605
 # for compatibility with black
 # https://black.readthedocs.io/en/stable/guides/using_black_with_other_tools.html#flake8
