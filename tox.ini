--- conflicted
+++ resolved
@@ -295,19 +295,10 @@
     python maint_tools/citation_cff_maint.py
 	make -C doc linkcheck
 
-<<<<<<< HEAD
-[testenv:wily]
+
+[testenv:wily_diff]
 deps =
     wily
 commands =
-    wily build nilearn/
-    git diff --name-only ref/is_classif | xargs wily diff --revision main
-=======
-
-[testenv:wily_diff]
-deps =
-    wily
-commands =
     wily build nilearn
-    wily diff --revision main nilearn
->>>>>>> 2cef3069
+    wily diff --revision main nilearn