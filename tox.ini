;  See https://tox.wiki/en/4.23.2/
[tox]
requires =
    tox>=4
; run lint by default when just calling "tox"
env_list = lint

; ENVIRONMENTS
; ------------
[style]
description = common environment for style checkers (rely on pre-commit hooks)
skip_install = true
deps =
    pre-commit

[min_python]
description = minimum python version
skip_install = false
base_python = 3.10

<<<<<<< HEAD

[min]
description = environment with minimum versions of all dependencies (plotting not included)
skip_install = false
deps =
    joblib==1.2.0
    nibabel==5.2.0
    numpy==1.22.4
    pandas==2.2.0
    scikit-learn==1.4.0
    scipy==1.9.0
    jinja2==3.1.0

[plotmin]
description = environment with minimum matplotlib version
skip_install = false
deps =
    matplotlib==3.8.0

[plot_full_min]
=======
[plot_min]
>>>>>>> 007f26d9
description = environment with minimum matplotlib, plotly and kaleido versions
skip_install = false
deps =
    matplotlib==3.8.0
    plotly==5.0.0
    kaleido==0.2.1

[matplotlib]
description = environment with matplotlib dependencies
skip_install = false
deps =
    matplotlib>=3.8.0

[plotting]
description = environment with all plotting dependencies
skip_install = false
deps =
    pyarrow
    {[matplotlib]deps}
    plotly>=5.0.0,!=6.1.0
    kaleido==0.2.1 ; platform_system != 'Windows'
    kaleido==0.1.0.post1 ; platform_system == 'Windows'

[global_var]
passenv =
    USERNAME
    # Pass user color preferences through
    PY_COLORS
    FORCE_COLOR
    NO_COLOR
    CLICOLOR
    CLICOLOR_FORCE

; COMMANDS
; --------
[testenv:lint]
description = Run all linters and formatters.
skip_install = true
deps =
    {[plotting]deps}
commands =
	pre-commit run --all-files --show-diff-on-failure {posargs:}

[testenv:latest]
description = Run tests on latest version of all dependencies (plotting not included).
passenv = {[global_var]passenv}
extras = test
commands =
    pytest --cov=nilearn --cov-report=xml --cov-report=html --report=report.html -n auto --csv results/pytest_output/pytest_output.csv  {posargs:}

[testenv:plotting]
description = Run tests on latest version of all dependencies.
passenv = {[global_var]passenv}
extras = test
deps =
    {[plotting]deps}
    rich
commands =
	{[testenv:latest]commands}
    {[testenv:test_doc]commands}

[testenv:test_doc]
description = run tests on doc
passenv = {[global_var]passenv}
extras = test
deps =
    {[plotting]deps}
commands =
	pytest -n auto doc/_additional_doctests.txt --report=report_doc.html
    ; TODO find a way to rely on globbing instead of listing a specific folder
	pytest -n auto --doctest-glob='*.rst' doc/manipulating_images/  --report=report_doc.html

[testenv:pre]
description = Run latest and test_doc on pre-release version of all dependencies.
passenv = {[global_var]passenv}
pip_pre = true
extras = test
deps =
    {[plotting]deps}
    rich
commands =
	{[testenv:latest]commands}
    {[testenv:test_doc]commands}

[testenv:min]
description = Run tests on minimum version of all dependencies (plotting not included).
passenv = {[global_var]passenv}
extras =
    min
    test
commands =
    {[testenv:latest]commands}

[testenv:plot_min]
description = Run tests on minimum version of all dependencies (with plotly).
base_python = {[min_python]base_python}
passenv = {[global_var]passenv}
extras =
    min
    test
deps =
    {[plot_min]deps}
    pyarrow
commands =
    {[testenv:latest]commands}

[testenv:pytest_mpl_generate]
description = Generate new baseline of figures to test with pytest-mpl.
              To avoid reproducibility issues,
              these figures are generated with the oldest supported python
              and matplotlib.
base_python = {[min_python]base_python}
passenv = {[global_var]passenv}
extras =
    test
    plotting
deps =
    {[plot_min]deps}
    pyarrow
allowlist_externals =
    rm
commands =
    rm -fr nilearn/plotting/tests/baseline/*.png
    pytest nilearn/plotting/tests/test_baseline_comparisons.py -n auto --mpl --mpl-generate-path=nilearn/plotting/tests/baseline {posargs:}
    rm -fr nilearn/reporting/tests/baseline/*.png
    pytest nilearn/reporting/tests/test_baseline_comparisons.py -n auto --mpl --mpl-generate-path=nilearn/reporting/tests/baseline {posargs:}

[testenv:pytest_mpl]
description = Run tests with pytest-mpl
              to make sure figures look the same as with expected baseline.
              To avoid reproducibility issues,
              these figures are generated with the oldest supported python
              and matplotlib.
base_python = {[min_python]base_python}
passenv = {[global_var]passenv}
extras =
    test
deps =
    {[plot_min]deps}
    pyarrow
commands =
    pytest nilearn/plotting/tests/test_baseline_comparisons.py -n auto --mpl --mpl-results-path=results --mpl-baseline-path=nilearn/plotting/tests/baseline --mpl-generate-summary=html
    pytest nilearn/reporting/tests/test_baseline_comparisons.py -n auto --mpl --mpl-results-path=results --mpl-baseline-path=nilearn/reporting/tests/baseline --mpl-generate-summary=html

[testenv:nightly]
description = Run tests on latest python with nightly build version of all dependencies.
base_python = 3.13
passenv = {[global_var]passenv}
setenv =
    PIP_INDEX_URL = {env:PIP_INDEX_URL:https://pypi.anaconda.org/scientific-python-nightly-wheels/simple}
    PIP_EXTRA_INDEX_URL = {env:PIP_EXTRA_INDEX_URL:https://pypi.org/simple}
extras = test
pip_pre = true
allowlist_externals =
    pip
deps =
    {[plotting]deps}
    pyarrow
    rich
; recreating the environment to avoid dependency conflict when not starting from a clean slate
recreate = true
commands =
; not using uv for those install (for now)
    pip install --verbose --upgrade git+https://github.com/nipy/nibabel
    pip install --verbose --upgrade --pre --index-url {env:PIP_INDEX_URL} pandas scipy scikit-learn matplotlib numpy
    pip install --verbose --upgrade --pre --index-url {env:PIP_INDEX_URL} numpy
    pip list
    pytest -n auto --report=report.html --csv results/pytest_output/pytest_output.csv  {posargs:}

[testenv:doc]
description = Build doc with minimum supported version of python and all dependencies (plotting included).
base_python = {[min_python]base_python}
extras =
    min
    doc
deps =
    {[plot_min]deps}
    setuptools
    rich
    plotly
    kaleido
    pyarrow
passenv =
    {[global_var]passenv}
    PATTERN
allowlist_externals =
    make
    bash
commands =
    python maint_tools/show-python-packages-versions.py
    make -C doc clean
    ; Update the authors file and the names file
    ; in case a contributor has been added to citation.cff
    ; but did not run the maint_tools/citation_cff_maint.py script.
    python maint_tools/citation_cff_maint.py
	make -C doc {posargs:}

[testenv:doc_latest]
description = Build doc with latest supported version of python and all dependencies (plotting included).
base_python = 3.13
extras = doc
deps =
    {[plotting]deps}
    rich
    pyarrow
passenv =
    {[global_var]passenv}
    PATTERN
allowlist_externals =
    make
    bash
commands =
    python maint_tools/show-python-packages-versions.py
    make -C doc clean
    ; Update the authors file and the names file
    ; in case a contributor has been added to citation.cff
    ; but did not run the maint_tools/citation_cff_maint.py script.
    python maint_tools/citation_cff_maint.py
	make -C doc {posargs:}


[testenv:doc_qc]
description = Run a couple quality checks of the docstrings...
extras = plotting
deps =
    numpydoc
    rich
passenv =
    {[global_var]passenv}
    PATTERN
allowlist_externals =
    python
commands =
    python maint_tools/missing_default_in_docstring.py
    python maint_tools/check_docstrings.py


[testenv:plot_test_timing]
description = Plot timing of tests.
skip_install = true
deps =
    pandas
    plotly
    kaleido
passenv =
    {[global_var]passenv}
    PATTERN
commands =
    python maint_tools/plot_test_timing.py

[testenv:linkcheck]
description = check links in doc
extras = doc
passenv =
    {[global_var]passenv}
allowlist_externals =
    make
    git
commands =
    git fetch --tags
    make -C doc clean
    ; Update the authors file and the names file
    ; in case a contributor has been added to citation.cff
    ; but did not run the maint_tools/citation_cff_maint.py script.
    python maint_tools/citation_cff_maint.py
	make -C doc linkcheck


[testenv:archi]
description = build figure of the dependencies between Nilearn subpackages
skip_install = true
deps =
    pydeps
passenv =
    {[global_var]passenv}
commands =
    pydeps nilearn -v --noshow --only nilearn --max-module-depth 2 --exclude-exact nilearn.conftest nilearn.tests nilearn.input_data<|MERGE_RESOLUTION|>--- conflicted
+++ resolved
@@ -18,30 +18,7 @@
 skip_install = false
 base_python = 3.10
 
-<<<<<<< HEAD
-
-[min]
-description = environment with minimum versions of all dependencies (plotting not included)
-skip_install = false
-deps =
-    joblib==1.2.0
-    nibabel==5.2.0
-    numpy==1.22.4
-    pandas==2.2.0
-    scikit-learn==1.4.0
-    scipy==1.9.0
-    jinja2==3.1.0
-
-[plotmin]
-description = environment with minimum matplotlib version
-skip_install = false
-deps =
-    matplotlib==3.8.0
-
-[plot_full_min]
-=======
 [plot_min]
->>>>>>> 007f26d9
 description = environment with minimum matplotlib, plotly and kaleido versions
 skip_install = false
 deps =
