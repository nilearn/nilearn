;  See https://tox.wiki/en
[tox]
requires =
    tox>=4
; run lint by default when just calling "tox"
env_list = lint

; ENVIRONMENTS
; ------------
[style]
description = common environment for style checkers (rely on pre-commit hooks)
skip_install = true
deps =
    pre-commit
    flake8
    flake8-functions

[min]
description = environment with minimum versions of all dependencies (plotting not included)
skip_install = false
deps =
    joblib==1.0.0
    nibabel==3.2.0
    numpy==1.19.0
    pandas==1.1.5
    scikit-learn==1.0.0
    scipy==1.6.0

[plotmin]
description = environment with minimum matplotlib version
skip_install = false
deps =
    matplotlib==3.3.0

[matplotlib]
description = environment with matplotlib dependencies
skip_install = false
deps =
    matplotlib>=3.3.0

[plotting]
description = environment with all plotting dependencies
skip_install = false
deps =
    {[matplotlib]deps}
    kaleido
    plotly
    kaleido ; platform_system != 'Windows'
    kaleido==0.1.0.post1 ; platform_system == 'Windows'
    pytest-mpl


; COMMANDS
; --------
[testenv:lint]
description = run all linters and formatters
skip_install = true
deps =
    {[style]deps}
commands =
	pre-commit run --all-files --show-diff-on-failure {posargs:}
    ; TODO add this to pre-commit or remove when all functions have been shortened.
    flake8 --select CFQ001 --max-function-length 181 nilearn/**/tests

[testenv:flake8]
description = run flake8
skip_install = true
deps =
    {[style]deps}
commands =
    pre-commit run --all-files --show-diff-on-failure flake8
    ; TODO add this to pre-commit or remove when all functions have been shortened.
    flake8 --select CFQ001 --max-function-length 181 nilearn/**/tests

[testenv:test_latest]
description = run tests on latest version of all dependencies (plotting not included)
passenv = USERNAME
extras = test
commands =
    pytest --cov=nilearn --cov-report=xml {posargs:}

[testenv:test_plotting]
description = run tests on latest version of all dependencies
passenv = USERNAME
extras = test
deps =
    {[plotting]deps}
commands =
	{[testenv:test_latest]commands}
    {[testenv:test_doc]commands}
    {[testenv:test_pytest_mpl]commands}

[testenv:test_doc]
description = run tests on doc
passenv = USERNAME
extras = test
deps =
    {[plotting]deps}
commands =
	pytest doc/_additional_doctests.txt
    ; TODO find a way to rely on globbing instead of listing a specific folder
	pytest --doctest-glob='*.rst' doc/manipulating_images/

[testenv:test_pre]
description = run test_latest and test_doc on pre-release version of all dependencies
passenv =
    USERNAME
pip_pre = true
extras = test
deps =
    {[plotting]deps}
commands =
	{[testenv:test_latest]commands}
    {[testenv:test_doc]commands}

[testenv:test_min]
description = run tests on minimum version of all dependencies (plotting not included)
passenv = USERNAME
extras = test
deps =
    {[min]deps}
commands =
    {[testenv:test_latest]commands}

[testenv:test_plot_min]
description = run tests on minimum version of all dependencies (no plotly).
              Plotly is additional for supporting interactive plots
              but is not actually needed to use nilearn plotting functionality
passenv = USERNAME
extras = test
deps =
    {[min]deps}
    {[plotmin]deps}
commands =
    {[testenv:test_latest]commands}

[testenv:test_randomize]
description = run all tests in a random order
passenv = USERNAME
extras = test
deps =
    {[plotting]deps}
    pytest-random-order
commands =
    pytest --pyargs nilearn --random-order {posargs:}

<<<<<<< HEAD
[testenv:test_pytest_mpl]
description = run pytest-mpl tests
passenv = USERNAME
=======
[testenv:test_numpy2]
description = run tests on latest version of all dependencies
passenv = USERNAME
setenv =
    nightlies_url=https://pypi.anaconda.org/scientific-python-nightly-wheels/simple
>>>>>>> c8aed353
extras = test
deps =
    {[plotting]deps}
commands =
<<<<<<< HEAD
    pytest nilearn/plotting/tests/test_img_plotting/test_baseline_comparisons.py --mpl
=======
    pip install git+https://github.com/nipy/nibabel
    pip install --pre --upgrade -i {env:nightlies_url} pandas scipy scikit-learn matplotlib
    pip install --pre --upgrade -i {env:nightlies_url} numpy
    pytest {posargs:}
>>>>>>> c8aed353
<|MERGE_RESOLUTION|>--- conflicted
+++ resolved
@@ -86,7 +86,7 @@
 deps =
     {[plotting]deps}
 commands =
-	{[testenv:test_latest]commands}
+    {[testenv:test_latest]commands}
     {[testenv:test_doc]commands}
     {[testenv:test_pytest_mpl]commands}
 
@@ -144,26 +144,22 @@
 commands =
     pytest --pyargs nilearn --random-order {posargs:}
 
-<<<<<<< HEAD
 [testenv:test_pytest_mpl]
 description = run pytest-mpl tests
 passenv = USERNAME
-=======
+commands =
+    pytest nilearn/plotting/tests/test_img_plotting/test_baseline_comparisons.py --mpl
+
 [testenv:test_numpy2]
 description = run tests on latest version of all dependencies
 passenv = USERNAME
 setenv =
     nightlies_url=https://pypi.anaconda.org/scientific-python-nightly-wheels/simple
->>>>>>> c8aed353
 extras = test
 deps =
     {[plotting]deps}
 commands =
-<<<<<<< HEAD
-    pytest nilearn/plotting/tests/test_img_plotting/test_baseline_comparisons.py --mpl
-=======
     pip install git+https://github.com/nipy/nibabel
     pip install --pre --upgrade -i {env:nightlies_url} pandas scipy scikit-learn matplotlib
     pip install --pre --upgrade -i {env:nightlies_url} numpy
-    pytest {posargs:}
->>>>>>> c8aed353
+    pytest {posargs:}