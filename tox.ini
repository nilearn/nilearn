;  See https://tox.wiki/en/4.23.2/
[tox]
requires =
    tox>=4
; run lint by default when just calling "tox"
env_list = lint

; ENVIRONMENTS
; ------------
[style]
description = common environment for style checkers (rely on pre-commit hooks)
skip_install = true
deps =
    pre-commit

[min_python]
description = minimum python version
skip_install = false
base_python = 3.9


[min]
description = environment with minimum versions of all dependencies (plotting not included)
skip_install = false
deps =
    joblib==1.2.0
    nibabel==5.2.0
    numpy==1.22.4
    pandas==2.2.0
    scikit-learn==1.4.0
    scipy==1.8.0

[plotmin]
description = environment with minimum matplotlib version
skip_install = false
deps =
    matplotlib==3.3.0

[matplotlib]
description = environment with matplotlib dependencies
skip_install = false
deps =
    matplotlib>=3.3.0

[plotting]
description = environment with all plotting dependencies
skip_install = false
deps =
    {[matplotlib]deps}
    kaleido
    plotly
    kaleido==0.2.1 ; platform_system != 'Windows'
    kaleido==0.1.0.post1 ; platform_system == 'Windows'

[global_var]
passenv =
    USERNAME
    # Pass user color preferences through
    PY_COLORS
    FORCE_COLOR
    NO_COLOR
    CLICOLOR
    CLICOLOR_FORCE

; COMMANDS
; --------
[testenv:lint]
description = Run all linters and formatters.
skip_install = true
deps =
    {[plotting]deps}
commands =
	pre-commit run --all-files --show-diff-on-failure {posargs:}

[testenv:latest]
description = Run tests on latest version of all dependencies (plotting not included).
passenv = {[global_var]passenv}
extras = test
commands =
    pytest --cov=nilearn --cov-report=xml --report=report.html -n auto --csv results/pytest_output/pytest_output.csv  {posargs:}

[testenv:plotting]
description = Run tests on latest version of all dependencies.
passenv = {[global_var]passenv}
extras = test
deps =
    {[plotting]deps}
    rich
    pytest-mpl
commands =
	{[testenv:latest]commands}
    {[testenv:test_doc]commands}

[testenv:test_doc]
description = run tests on doc
passenv = {[global_var]passenv}
extras = test
deps =
    {[plotting]deps}
commands =
	pytest -n auto doc/_additional_doctests.txt --report=report_doc.html
    ; TODO find a way to rely on globbing instead of listing a specific folder
	pytest -n auto --doctest-glob='*.rst' doc/manipulating_images/  --report=report_doc.html

[testenv:pre]
description = Run latest and test_doc on pre-release version of all dependencies.
passenv = {[global_var]passenv}
pip_pre = true
extras = test
deps =
    {[plotting]deps}
    pyarrow
    rich
    pytest-mpl
commands =
	{[testenv:latest]commands}
    {[testenv:test_doc]commands}

[testenv:min]
description = Run tests on minimum version of all dependencies (plotting not included).
passenv = {[global_var]passenv}
extras = test
deps =
    {[min]deps}
commands =
    {[testenv:latest]commands}

[testenv:plot_min]
description = Run tests on minimum version of all dependencies (no plotly).
              Plotly is additional for supporting interactive plots
              but is not actually needed to use nilearn plotting functionality.
passenv = {[global_var]passenv}
extras = test
deps =
    {[min]deps}
    {[plotmin]deps}
    pytest-mpl
commands =
    {[testenv:latest]commands}
    {[testenv:pytest_mpl]commands}

[testenv:pytest_mpl_generate]
description = Generate new baseline of figures to test with pytest-mpl.
              To avoid reproducibility issues,
              these figures are generated with the oldest supported python
              and matplotlib.
base_python = {[min_python]base_python}
passenv = USERNAME
extras =
    test
    plotting
deps =
    {[plotmin]deps}
    pytest-mpl
allowlist_externals =
    rm
commands =
    rm -fr nilearn/plotting/tests/baseline/*.png
<<<<<<< HEAD
    pytest nilearn/plotting/tests/test_baseline_comparisons.py -n auto --mpl --mpl-generate-path=nilearn/plotting/tests/baseline
=======
    pytest nilearn/plotting/tests/test_baseline_comparisons.py -n auto --mpl --mpl-generate-path=nilearn/plotting/tests/baseline {posargs:}
>>>>>>> 9b115129

[testenv:pytest_mpl]
description = Run tests with pytest-mpl
              to make sure figures look the same as with expected baseline.
              To avoid reproducibility issues,
              these figures are generated with the oldest supported python
              and matplotlib.
base_python = {[min_python]base_python}
passenv = USERNAME
extras =
    test
deps =
    {[plotmin]deps}
    pytest-mpl
commands =
    pytest nilearn/plotting/tests/test_baseline_comparisons.py -n auto --mpl --mpl-results-path=results --mpl-baseline-path=nilearn/plotting/tests/baseline --mpl-generate-summary=html

[testenv:nightly]
description = Run tests on latest python with nightly build version of all dependencies.
base_python = 3.13
passenv = {[global_var]passenv}
setenv =
    PIP_INDEX_URL = {env:PIP_INDEX_URL:https://pypi.anaconda.org/scientific-python-nightly-wheels/simple}
    PIP_EXTRA_INDEX_URL = {env:PIP_EXTRA_INDEX_URL:https://pypi.org/simple}
extras = test
pip_pre = true
allowlist_externals =
    pip
deps =
    {[plotting]deps}
    pyarrow
    rich
    pytest-mpl
; recreating the environment to avoid dependency conflict when not starting from a clean slate
recreate = true
commands =
; not using uv for those install (for now)
    pip install --verbose --upgrade git+https://github.com/nipy/nibabel
    pip install --verbose --upgrade --pre --index-url {env:PIP_INDEX_URL} pandas scipy scikit-learn matplotlib numpy
    pip install --verbose --upgrade --pre --index-url {env:PIP_INDEX_URL} numpy
    pip list
    pytest -n auto --report=report.html --csv results/pytest_output/pytest_output.csv  {posargs:}

[testenv:doc]
description = Build doc with minimum supported version of python and all dependencies (plotting included).
base_python = {[min_python]base_python}
extras = doc
deps =
    {[min]deps}
    {[plotmin]deps}
    setuptools
    rich
    plotly
    kaleido
    pyarrow
passenv =
    {[global_var]passenv}
    PATTERN
allowlist_externals =
    make
commands =
    make -C doc clean
    ; Update the authors file and the names file
    ; in case a contributor has been added to citation.cff
    ; but did not run the maint_tools/citation_cff_maint.py script.
    python maint_tools/citation_cff_maint.py
	make -C doc {posargs:}

[testenv:plot_test_timing]
description = Plot timing of tests.
skip_install = true
deps =
    pandas
    plotly
    kaleido
passenv =
    {[global_var]passenv}
    PATTERN
commands =
    python maint_tools/plot_test_timing.py

[testenv:linkcheck]
description = check links in doc
extras = doc
passenv =
    {[global_var]passenv}
allowlist_externals =
    make
    git
commands =
    git fetch --tags
    make -C doc clean
    ; Update the authors file and the names file
    ; in case a contributor has been added to citation.cff
    ; but did not run the maint_tools/citation_cff_maint.py script.
    python maint_tools/citation_cff_maint.py
	make -C doc linkcheck<|MERGE_RESOLUTION|>--- conflicted
+++ resolved
@@ -156,11 +156,7 @@
     rm
 commands =
     rm -fr nilearn/plotting/tests/baseline/*.png
-<<<<<<< HEAD
-    pytest nilearn/plotting/tests/test_baseline_comparisons.py -n auto --mpl --mpl-generate-path=nilearn/plotting/tests/baseline
-=======
     pytest nilearn/plotting/tests/test_baseline_comparisons.py -n auto --mpl --mpl-generate-path=nilearn/plotting/tests/baseline {posargs:}
->>>>>>> 9b115129
 
 [testenv:pytest_mpl]
 description = Run tests with pytest-mpl
