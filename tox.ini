--- conflicted
+++ resolved
@@ -34,13 +34,9 @@
 description = environment with minimum matplotlib version
 skip_install = false
 deps =
-<<<<<<< HEAD
-    matplotlib==3.3.0
+    matplotlib==3.8.0
     plotly==5.0.0
     kaleido==0.2.1
-=======
-    matplotlib==3.8.0
->>>>>>> 14a89340
 
 [matplotlib]
 description = environment with matplotlib dependencies
