--- conflicted
+++ resolved
@@ -27,27 +27,6 @@
     matplotlib==3.8.0
     plotly==5.0.0
     kaleido==0.2.1
-
-<<<<<<< HEAD
-
-[matplotlib]
-description = environment with matplotlib dependencies
-skip_install = false
-deps =
-    matplotlib>=3.8.0
-
-
-[plotting]
-description = environment with all plotting dependencies
-skip_install = false
-deps =
-    pyarrow
-    {[matplotlib]deps}
-    plotly>=5.0.0,!=6.1.0
-    kaleido==0.2.1 ; platform_system != 'Windows'
-    kaleido==0.1.0.post1 ; platform_system == 'Windows'
-=======
->>>>>>> b3f0f25e
 
 
 [global_var]
