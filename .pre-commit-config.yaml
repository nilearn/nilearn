# See https://pre-commit.com for more information
# See https://pre-commit.com/hooks.html for more hooks

exclude: |
    (?x)^(
        nilearn/datasets/tests/data/localizer_behavioural.tsv
        | nilearn/externals/.*
        | nilearn/plotting/data/js/.*js
        | nilearn/_version.py
        | examples/01_plotting/plot_3d_map_to_surface_projection.py
        | examples/01_plotting/plot_demo_more_plotting.py
        | examples/01_plotting/plot_demo_plotting.py
        | examples/01_plotting/plot_surf_atlas.py
        | examples/01_plotting/plot_surf_stat_map.py
        | examples/01_plotting/plot_surface_projection_strategies.py
        | examples/04_glm_first_level/plot_fiac_analysis.py
        | examples/04_glm_first_level/plot_fixed_effects.py
        | examples/04_glm_first_level/plot_localizer_surface_analysis.py
        | examples/07_advanced/plot_surface_bids_analysis.py
        | nilearn/_utils/helpers.py
        | nilearn/_utils/docs.py
        | nilearn/_utils/tests/test_data_gen.py
        | nilearn/_utils/data_gen.py
        | nilearn/reporting/html_report.py
        | nilearn/reporting/tests/test_html_report.py
        | nilearn/glm/tests/test_contrasts.py
        | nilearn/glm/contrasts.py
        | nilearn/glm/first_level/first_level.py
        | nilearn/glm/tests/test_second_level.py
        | nilearn/glm/tests/test_first_level.py
        | nilearn/interfaces/bids/_utils.py
        | nilearn/interfaces/bids/query.py
        | nilearn/interfaces/bids/glm.py
        | nilearn/interfaces/fmriprep/load_confounds.py
        | nilearn/interfaces/fmriprep/load_confounds_compcor.py
        | nilearn/interfaces/fmriprep/load_confounds_components.py
        | nilearn/interfaces/fmriprep/load_confounds_scrub.py
        | nilearn/interfaces/fmriprep/load_confounds_strategy.py
        | nilearn/interfaces/fmriprep/load_confounds_utils.py
        | nilearn/interfaces/fmriprep/tests/test_load_confounds_scrub.py
        | nilearn/interfaces/fmriprep/tests/test_load_confounds_utils.py
        | nilearn/interfaces/fmriprep/tests/test_load_confounds_strategy.py
        | nilearn/interfaces/fmriprep/tests/utils.py
        | nilearn/interfaces/fmriprep/tests/test_load_confounds.py
        | nilearn/interfaces/fsl.py
        | nilearn/interfaces/tests/test_fsl.py
        | nilearn/interfaces/tests/test_bids.py
        | nilearn/maskers/tests/test_base_masker.py
        | nilearn/maskers/tests/test_input_data.py
        | nilearn/maskers/_masker_validation.py
        | nilearn/maskers/multi_nifti_labels_masker.py
        | nilearn/maskers/multi_nifti_maps_masker.py
        | nilearn/maskers/base_masker.py
        | nilearn/maskers/tests/test_masker_validation.py
        | nilearn/maskers/multi_nifti_masker.py
        | nilearn/maskers/nifti_masker.py
        | nilearn/maskers/nifti_spheres_masker.py
        | nilearn/maskers/tests/test_multi_nifti_masker.py
        | nilearn/maskers/tests/test_multi_nifti_maps_masker.py
        | nilearn/maskers/nifti_labels_masker.py
        | nilearn/maskers/tests/test_multi_nifti_labels_masker.py
        | nilearn/maskers/nifti_maps_masker.py
        | nilearn/maskers/tests/test_nifti_spheres_masker.py
        | nilearn/maskers/tests/test_nifti_labels_masker.py
        | nilearn/maskers/tests/test_nifti_maps_masker.py
        | nilearn/maskers/tests/test_nifti_masker.py
        | nilearn/plotting/displays/_figures.py
        | nilearn/plotting/displays/__init__.py
        | nilearn/plotting/glass_brain_files/plot_align_svg.py
        | nilearn/plotting/edge_detect.py
        | nilearn/plotting/html_document.py
        | nilearn/plotting/glass_brain_files/svg_to_json_converter.py
        | nilearn/plotting/displays/_projectors.py
        | nilearn/plotting/rm_file.py
        | nilearn/plotting/glass_brain.py
        | nilearn/plotting/tests/test_cm.py
        | nilearn/plotting/js_plotting_utils.py
        | nilearn/plotting/html_connectome.py
        | nilearn/plotting/find_cuts.py
        | nilearn/plotting/html_surface.py
        | nilearn/plotting/tests/test_html_document.py
        | nilearn/plotting/displays/_axes.py
        | nilearn/plotting/cm.py
        | nilearn/plotting/html_stat_map.py
        | nilearn/plotting/tests/test_img_plotting/test_plot_anat.py
        | nilearn/plotting/tests/test_img_plotting/test_get_colorbar_and_data_ranges.py
        | nilearn/plotting/tests/test_html_surface.py
        | nilearn/plotting/tests/test_html_connectome.py
        | nilearn/plotting/tests/test_img_plotting/test_img_plotting.py
        | nilearn/plotting/tests/test_img_plotting/test_plot_carpet.py
        | nilearn/plotting/tests/test_img_plotting/test_plot_glass_brain.py
        | nilearn/plotting/tests/test_img_plotting/test_plot_prob_atlas.py
        | nilearn/plotting/tests/test_html_stat_map.py
        | nilearn/plotting/tests/test_img_plotting/test_plot_img_comparisons.py
        | nilearn/plotting/tests/test_find_cuts.py
        | nilearn/plotting/tests/test_displays.py
        | nilearn/plotting/tests/test_img_plotting/test_plot_roi.py
        | nilearn/plotting/tests/test_img_plotting/test_plot_img.py
        | nilearn/plotting/tests/test_matplotlib_backend.py
        | nilearn/plotting/tests/test_img_plotting/test_plot_stat_map.py
        | nilearn/plotting/matrix_plotting.py
        | nilearn/plotting/tests/test_img_plotting/test_plot_markers.py
        | nilearn/plotting/tests/test_img_plotting/test_plot_connectome.py
        | nilearn/plotting/tests/test_matrix_plotting.py
        | nilearn/plotting/tests/test_js_plotting_utils.py
        | nilearn/plotting/surf_plotting.py
        | nilearn/plotting/img_plotting.py
        | nilearn/plotting/displays/_slicers.py
        | nilearn/plotting/tests/test_surf_plotting.py
        | nilearn/surface/surface.py
        | nilearn/surface/tests/test_surface.py
        | nilearn/tests/test_masking.py
        | nilearn/tests/test_signal.py
    )$

repos:
  - repo: https://github.com/pre-commit/pre-commit-hooks
    rev: v4.4.0
    hooks:
      - id: check-ast
      - id: check-case-conflict
      - id: check-json
      - id: check-merge-conflict
      - id: check-yaml
      - id: end-of-file-fixer
      - id: trailing-whitespace
      - id: check-toml

  - repo: https://github.com/pycqa/isort
    rev: 5.12.0
    hooks:
      - id: isort
        args: ["--profile", "black"]

  - repo: https://github.com/ikamensh/flynt/
    rev: "0.78"
    hooks:
    -   id: flynt

  - repo: https://github.com/asottile/pyupgrade
    rev: v3.7.0
    hooks:
      - id: pyupgrade
        args: [--py36-plus]

  - repo: https://github.com/psf/black
    rev: 23.3.0
    hooks:
      - id: black
        args: ["--config", "pyproject.toml"]

  - repo: https://github.com/codespell-project/codespell
    rev: v2.2.5
    hooks:
      - id: codespell
        args: ["--toml", "pyproject.toml"]
        additional_dependencies: [tomli]

  - repo: https://github.com/pyCQA/flake8
    rev: 6.0.0
    hooks:
      - id: flake8
<<<<<<< HEAD
        args: [--verbose]
        additional_dependencies: [flake8-docstrings, flake8-use-fstring]
=======
        args: ["--config", ".flake8", "--verbose"]
        additional_dependencies: [flake8-docstrings]
>>>>>>> caa8da81
<|MERGE_RESOLUTION|>--- conflicted
+++ resolved
@@ -160,10 +160,5 @@
     rev: 6.0.0
     hooks:
       - id: flake8
-<<<<<<< HEAD
-        args: [--verbose]
-        additional_dependencies: [flake8-docstrings, flake8-use-fstring]
-=======
         args: ["--config", ".flake8", "--verbose"]
-        additional_dependencies: [flake8-docstrings]
->>>>>>> caa8da81
+        additional_dependencies: [flake8-docstrings, flake8-use-fstring]