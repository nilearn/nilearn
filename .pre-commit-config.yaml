# See https://pre-commit.com for more information
# See https://pre-commit.com/hooks.html for more hooks

files: |
    (?x)^(
        .*binder
        | .*circleci
        | .*coverage
        | .*github
        | .*gitignore
        | .*in
        | .*toml
        | .*yaml
        | .*yml
        | AUTHORS.rst
        | CONTRIBUTING.rst
        | LICENSE
        | Makefile
        | doc
        | examples
        | maint_tools
        | setup.*
        | nilearn/__init__.py
        | nilearn/signal.py
        | nilearn/masking.py
        | nilearn/conftest.py
        | nilearn/version.py
        | nilearn/de.*
        | nilearn/connectome/.*py
        | nilearn/glm/.*py
        | nilearn/image/.*py
        | nilearn/input_data/.*py
        | nilearn/regions.*py
<<<<<<< HEAD
        | nilearn/tests/.*py
=======
        | nilearn/reporting/.*py
>>>>>>> 9ed76218
        | nilearn/mass_univariate/.*py
    )$

exclude: |
    (?x)^(
        doc/changes/(names|latest).rst
        | doc/glm/first_level_model\\.rst
        | introduction\\.rst
        | maintenance\\.rst
        | manipulating_images/input_output\\.rst
        | modules/datasets\\.rst
        | references\\.bib
        | examples/.*/.*3d_map_to_surface_projection.py
        | examples/.*/.*demo_plotting.py
        | examples/.*/.*fiac_analysis.py
        | examples/.*/.*fixed_effects.py
        | examples/.*/.*group_level_connectivity.py
        | examples/.*/.*localizer_surface_analysis.py
        | examples/.*/.*searchlight_surface.py
        | examples/.*/.*surf_atlas.py
        | examples/.*/.*surf_stat_map.py
        | examples/.*/.*surface_bids_analysis.py
        | examples/.*/.*surface_projection_strategies.py
        | nilearn/reporting/data/html/report_body_template_niftispheresmasker.html
        | nilearn/reporting/html_report.py
        | nilearn/reporting/tests/test_html_report.py
        | nilearn/externals/tempita
        | nilearn/glm/contrasts.py
        | nilearn/glm/first_level/first_level.py
        | nilearn/glm/tests/test_contrasts.py
        | nilearn/glm/tests/test_first_level.py
        | nilearn/glm/tests/test_second_level.py
    )$

repos:
  - repo: https://github.com/pre-commit/pre-commit-hooks
    rev: v4.4.0
    hooks:
      - id: check-ast
      - id: check-case-conflict
      - id: check-json
      - id: check-merge-conflict
      - id: check-yaml
      - id: end-of-file-fixer
      - id: trailing-whitespace
      - id: check-toml

  - repo: https://github.com/pycqa/isort
    rev: 5.12.0
    hooks:
      - id: isort
        args: ["--profile", "black"]

  - repo: https://github.com/ikamensh/flynt/
    rev: "0.78"
    hooks:
    -   id: flynt

  - repo: https://github.com/asottile/pyupgrade
    rev: v3.3.1
    hooks:
      - id: pyupgrade
        args: [--py36-plus]

  - repo: https://github.com/psf/black
    rev: 23.3.0
    hooks:
      - id: black
        args: [--config=pyproject.toml, --verbose]

  - repo: https://github.com/codespell-project/codespell
    rev: v2.2.4
    hooks:
      - id: codespell
        args: [--toml=pyproject.toml]
        additional_dependencies: [tomli]

  - repo: https://github.com/pyCQA/flake8
    rev: 6.0.0
    hooks:
      - id: flake8
        args: [--verbose]
        additional_dependencies: [flake8-docstrings]<|MERGE_RESOLUTION|>--- conflicted
+++ resolved
@@ -31,11 +31,8 @@
         | nilearn/image/.*py
         | nilearn/input_data/.*py
         | nilearn/regions.*py
-<<<<<<< HEAD
         | nilearn/tests/.*py
-=======
         | nilearn/reporting/.*py
->>>>>>> 9ed76218
         | nilearn/mass_univariate/.*py
     )$
 
