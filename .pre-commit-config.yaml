--- conflicted
+++ resolved
@@ -57,25 +57,6 @@
     hooks:
     -   id: black
         args: [--config, pyproject.toml]
-        # exclude files that
-        #  - are still involved in some PR
-        exclude: |
-            (?x)^(
-<<<<<<< HEAD
-                nilearn/datasets/tests/data/localizer_behavioural.tsv
-                | nilearn/externals/.*
-                | nilearn/plotting/data/js/.*js
-                | nilearn/_version.py
-                | examples/01_plotting/plot_3d_map_to_surface_projection.py
-                | nilearn/plotting/html_surface.py
-                | nilearn/plotting/js_plotting_utils.py
-                | nilearn/plotting/surf_plotting.py
-                | nilearn/plotting/tests/test_surf_plotting.py
-=======
-                nilearn/surface/surface.py
-                | nilearn/surface/tests/test_surface.py
->>>>>>> 26401664
-            )$
 
 # Apply black formatting to doc strings
 -   repo: https://github.com/adamchainz/blacken-docs
