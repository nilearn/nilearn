---
# See https://pre-commit.com for more information
# See https://pre-commit.com/hooks.html for more hooks

ci:
    autoupdate_commit_msg: 'chore: update pre-commit hooks'

#  Files that should not be checked
exclude: |
    (?x)^(
        nilearn/datasets/tests/data/localizer_behavioural.tsv
        | nilearn/externals/.*
        | nilearn/plotting/data/js/.*js
        | nilearn/_version.py
    )$

repos:
-   repo: https://github.com/pre-commit/pre-commit-hooks
    rev: v5.0.0
    hooks:
    -   id: check-ast
    -   id: check-case-conflict
    -   id: check-json
    -   id: check-merge-conflict
    -   id: check-toml
    -   id: check-yaml
    -   id: end-of-file-fixer
    -   id: mixed-line-ending
    -   id: trailing-whitespace

    # Checks for .rst files
-   repo: https://github.com/pre-commit/pygrep-hooks
    rev: v1.10.0
    hooks:
    -   id: rst-directive-colons
    -   id: rst-inline-touching-normal
-   repo: https://github.com/pre-commit/pygrep-hooks
    rev: v1.10.0
    hooks:
    -   id: rst-backticks

    # Checks for spelling errors
-   repo: https://github.com/codespell-project/codespell
    rev: v2.3.0
    hooks:
    -   id: codespell
        args: [--toml, pyproject.toml]
        additional_dependencies: [tomli]

    # Format YAML files
-   repo: https://github.com/jumanjihouse/pre-commit-hook-yamlfmt
    rev: 0.2.3
    hooks:
    -   id: yamlfmt
        args: [--mapping, '4', --sequence, '4', --offset, '0']

    # Format TOML files
-   repo: https://github.com/macisamuele/language-formatters-pre-commit-hooks
    rev: v2.14.0
    hooks:
    -   id: pretty-format-toml
        args: [--autofix, --indent, '4']

    # Check formatting of CSS and HTML
    # prettier: https://prettier.io/
-   repo: https://github.com/rbubley/mirrors-prettier
    rev: v3.3.3
    hooks:
    -   id: prettier
        types_or: [css, html]
        exclude: |
            (?x)^(
                maint_tools/templates/index.html
            )$

-   repo: https://github.com/astral-sh/ruff-pre-commit
    rev: v0.8.0
    hooks:
<<<<<<< HEAD
    -   id: flake8
        args: [--config, .flake8, nilearn, examples, maint_tools]
        additional_dependencies: [flake8-docstrings, flake8-use-fstring, flake8-functions, flake8-bugbear]
=======
    # Run the linter.
    -   id: ruff
        # args: [--statistics]
        args: [--fix, --show-fixes]
    # Run the formatter.
    -   id: ruff-format
>>>>>>> a11dcf27
<|MERGE_RESOLUTION|>--- conflicted
+++ resolved
@@ -76,15 +76,9 @@
 -   repo: https://github.com/astral-sh/ruff-pre-commit
     rev: v0.8.0
     hooks:
-<<<<<<< HEAD
-    -   id: flake8
-        args: [--config, .flake8, nilearn, examples, maint_tools]
-        additional_dependencies: [flake8-docstrings, flake8-use-fstring, flake8-functions, flake8-bugbear]
-=======
     # Run the linter.
     -   id: ruff
         # args: [--statistics]
         args: [--fix, --show-fixes]
     # Run the formatter.
-    -   id: ruff-format
->>>>>>> a11dcf27
+    -   id: ruff-format