---
# See https://pre-commit.com for more information
# See https://pre-commit.com/hooks.html for more hooks

exclude: |
    (?x)^(
        nilearn/datasets/tests/data/localizer_behavioural.tsv
        | nilearn/externals/.*
        | nilearn/plotting/data/js/.*js
        | nilearn/_version.py
        | examples/01_plotting/plot_3d_map_to_surface_projection.py
        | examples/01_plotting/plot_surf_atlas.py
        | examples/01_plotting/plot_surf_stat_map.py
        | examples/01_plotting/plot_surface_projection_strategies.py
        | examples/04_glm_first_level/plot_fiac_analysis.py
        | examples/04_glm_first_level/plot_fixed_effects.py
        | examples/04_glm_first_level/plot_localizer_surface_analysis.py
        | examples/07_advanced/plot_surface_bids_analysis.py
        | nilearn/_utils/helpers.py
        | nilearn/_utils/data_gen.py
        | nilearn/interfaces/fmriprep/load_confounds_compcor.py
        | nilearn/interfaces/fmriprep/tests/test_load_confounds_utils.py
        | nilearn/interfaces/fmriprep/tests/test_load_confounds_strategy.py
        | nilearn/interfaces/fmriprep/tests/_testing.py
        | nilearn/interfaces/fmriprep/tests/test_load_confounds.py
<<<<<<< HEAD
        | nilearn/maskers/nifti_labels_masker.py
=======
        | nilearn/maskers/nifti_spheres_masker.py
>>>>>>> 25c456f3
        | nilearn/plotting/html_surface.py
        | nilearn/plotting/js_plotting_utils.py
        | nilearn/plotting/surf_plotting.py
        | nilearn/plotting/tests/test_html_surface.py
        | nilearn/plotting/tests/test_surf_plotting.py
        | nilearn/surface/surface.py
        | nilearn/surface/tests/test_surface.py
    )$

repos:
-   repo: https://github.com/pre-commit/pre-commit-hooks
    rev: v4.5.0
    hooks:
    -   id: check-ast
    -   id: check-case-conflict
    -   id: check-json
    -   id: check-merge-conflict
    -   id: check-toml
    -   id: check-yaml
    -   id: end-of-file-fixer
    -   id: mixed-line-ending
    -   id: trailing-whitespace

-   repo: https://github.com/pycqa/isort
    rev: 5.13.0
    hooks:
    -   id: isort
        args: [--profile, black, --settings-path, pyproject.toml]

-   repo: https://github.com/ikamensh/flynt/
    rev: 1.0.1
    hooks:
    -   id: flynt

-   repo: https://github.com/asottile/pyupgrade
    rev: v3.15.0
    hooks:
    -   id: pyupgrade
        args: [--py38-plus]

-   repo: https://github.com/pre-commit/pygrep-hooks
    rev: v1.10.0
    hooks:
    -   id: rst-directive-colons
    -   id: rst-inline-touching-normal

-   repo: https://github.com/psf/black-pre-commit-mirror
    rev: 23.11.0
    hooks:
    -   id: black
        args: [--config, pyproject.toml]

-   repo: https://github.com/adamchainz/blacken-docs
    rev: 1.16.0
    hooks:
    -   id: blacken-docs
        additional_dependencies:
        -   black==23.9.1

-   repo: https://github.com/codespell-project/codespell
    rev: v2.2.6
    hooks:
    -   id: codespell
        args: [--toml, pyproject.toml]
        additional_dependencies: [tomli]

-   repo: https://github.com/jumanjihouse/pre-commit-hook-yamlfmt
    rev: 0.2.3
    hooks:
    -   id: yamlfmt
        args: [--mapping, '4', --sequence, '4', --offset, '0']

-   repo: https://github.com/macisamuele/language-formatters-pre-commit-hooks
    rev: v2.11.0
    hooks:
    -   id: pretty-format-toml
        args: [--autofix, --indent, '4']

-   repo: https://github.com/pre-commit/pygrep-hooks
    rev: v1.10.0
    hooks:
    -   id: rst-backticks

-   repo: https://github.com/pyCQA/flake8
    rev: 6.1.0
    hooks:
    -   id: flake8
        args: [--config, .flake8, --verbose, nilearn, examples, maint_tools]
        additional_dependencies: [flake8-docstrings, flake8-use-fstring, flake8-functions]<|MERGE_RESOLUTION|>--- conflicted
+++ resolved
@@ -23,11 +23,6 @@
         | nilearn/interfaces/fmriprep/tests/test_load_confounds_strategy.py
         | nilearn/interfaces/fmriprep/tests/_testing.py
         | nilearn/interfaces/fmriprep/tests/test_load_confounds.py
-<<<<<<< HEAD
-        | nilearn/maskers/nifti_labels_masker.py
-=======
-        | nilearn/maskers/nifti_spheres_masker.py
->>>>>>> 25c456f3
         | nilearn/plotting/html_surface.py
         | nilearn/plotting/js_plotting_utils.py
         | nilearn/plotting/surf_plotting.py
