# See https://pre-commit.com for more information
# See https://pre-commit.com/hooks.html for more hooks

exclude: |
    (?x)^(
        nilearn/datasets/tests/data/localizer_behavioural.tsv
        | nilearn/externals/.*
        | nilearn/plotting/data/js/.*js
        | nilearn/_version.py
        | examples/01_plotting/plot_3d_map_to_surface_projection.py
        | examples/01_plotting/plot_demo_more_plotting.py
        | examples/01_plotting/plot_demo_plotting.py
        | examples/01_plotting/plot_surf_atlas.py
        | examples/01_plotting/plot_surf_stat_map.py
        | examples/01_plotting/plot_surface_projection_strategies.py
        | examples/04_glm_first_level/plot_fiac_analysis.py
        | examples/04_glm_first_level/plot_fixed_effects.py
        | examples/04_glm_first_level/plot_localizer_surface_analysis.py
        | examples/07_advanced/plot_surface_bids_analysis.py
        | nilearn/_utils/helpers.py
        | nilearn/_utils/docs.py
        | nilearn/_utils/tests/test_data_gen.py
        | nilearn/_utils/data_gen.py
        | nilearn/reporting/html_report.py
        | nilearn/reporting/tests/test_html_report.py
        | nilearn/glm/tests/test_contrasts.py
        | nilearn/glm/contrasts.py
        | nilearn/glm/first_level/first_level.py
        | nilearn/glm/tests/test_second_level.py
        | nilearn/glm/tests/test_first_level.py
        | nilearn/interfaces/fmriprep/load_confounds_compcor.py
        | nilearn/interfaces/fmriprep/tests/test_load_confounds_utils.py
        | nilearn/interfaces/fmriprep/tests/test_load_confounds_strategy.py
        | nilearn/interfaces/fmriprep/tests/utils.py
        | nilearn/interfaces/fmriprep/tests/test_load_confounds.py
        | nilearn/maskers/nifti_masker.py
        | nilearn/maskers/nifti_spheres_masker.py
        | nilearn/maskers/nifti_labels_masker.py
        | nilearn/maskers/nifti_maps_masker.py
        | nilearn/maskers/tests/test_nifti_spheres_masker.py
        | nilearn/maskers/tests/test_nifti_labels_masker.py
        | nilearn/maskers/tests/test_nifti_maps_masker.py
        | nilearn/maskers/tests/test_nifti_masker.py
        | nilearn/plotting/displays/_axes.py
        | nilearn/plotting/glass_brain.py
        | nilearn/plotting/html_connectome.py
        | nilearn/plotting/html_surface.py
        | nilearn/plotting/find_cuts.py
        | nilearn/plotting/html_stat_map.py
        | nilearn/plotting/img_plotting.py
        | nilearn/plotting/matrix_plotting.py
        | nilearn/plotting/js_plotting_utils.py
        | nilearn/plotting/surf_plotting.py
        | nilearn/plotting/tests/test_displays.py
        | nilearn/plotting/tests/test_find_cuts.py
        | nilearn/plotting/tests/test_html_stat_map.py
        | nilearn/plotting/tests/test_html_surface.py
        | nilearn/plotting/tests/test_img_plotting/test_get_colorbar_and_data_ranges.py
        | nilearn/plotting/tests/test_img_plotting/test_img_plotting.py
        | nilearn/plotting/tests/test_img_plotting/test_plot_glass_brain.py
        | nilearn/plotting/tests/test_img_plotting/test_plot_stat_map.py
        | nilearn/plotting/tests/test_img_plotting/test_plot_markers.py
        | nilearn/plotting/tests/test_img_plotting/test_plot_connectome.py
        | nilearn/plotting/tests/test_js_plotting_utils.py
        | nilearn/plotting/tests/test_matplotlib_backend.py
        | nilearn/plotting/tests/test_matrix_plotting.py
        | nilearn/plotting/tests/test_surf_plotting.py
        | nilearn/surface/surface.py
        | nilearn/surface/tests/test_surface.py
        | nilearn/tests/test_masking.py
        | nilearn/tests/test_signal.py
    )$

repos:
  - repo: https://github.com/pre-commit/pre-commit-hooks
    rev: v4.4.0
    hooks:
      - id: check-ast
      - id: check-case-conflict
      - id: check-json
      - id: check-merge-conflict
      - id: check-yaml
      - id: end-of-file-fixer
      - id: trailing-whitespace
      - id: check-toml

  - repo: https://github.com/pycqa/isort
    rev: 5.12.0
    hooks:
      - id: isort
        args: ["--profile", "black"]

  - repo: https://github.com/ikamensh/flynt/
    rev: "0.78"
    hooks:
    -   id: flynt

  - repo: https://github.com/asottile/pyupgrade
    rev: v3.8.0
    hooks:
      - id: pyupgrade
        args: [--py36-plus]

  - repo: https://github.com/psf/black
    rev: 23.3.0
    hooks:
      - id: black
        args: ["--config", "pyproject.toml"]

  - repo: https://github.com/codespell-project/codespell
    rev: v2.2.5
    hooks:
      - id: codespell
<<<<<<< HEAD
        args: [--toml=pyproject.toml, --dictionary=-, --dictionary=.codespell_dict]
=======
        args: ["--toml", "pyproject.toml"]
>>>>>>> 90dd16e2
        additional_dependencies: [tomli]

  - repo: https://github.com/pyCQA/flake8
    rev: 6.0.0
    hooks:
      - id: flake8
        args: ["--config", ".flake8", "--verbose"]
        additional_dependencies: [flake8-docstrings, flake8-use-fstring]<|MERGE_RESOLUTION|>--- conflicted
+++ resolved
@@ -111,11 +111,7 @@
     rev: v2.2.5
     hooks:
       - id: codespell
-<<<<<<< HEAD
-        args: [--toml=pyproject.toml, --dictionary=-, --dictionary=.codespell_dict]
-=======
         args: ["--toml", "pyproject.toml"]
->>>>>>> 90dd16e2
         additional_dependencies: [tomli]
 
   - repo: https://github.com/pyCQA/flake8
