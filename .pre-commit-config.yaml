--- conflicted
+++ resolved
@@ -23,10 +23,7 @@
         | nilearn/interfaces/fmriprep/load_confounds_compcor.py
         | nilearn/interfaces/fmriprep/tests/test_load_confounds_utils.py
         | nilearn/interfaces/fmriprep/tests/test_load_confounds_strategy.py
-<<<<<<< HEAD
-=======
         | nilearn/interfaces/fmriprep/tests/_testing.py
->>>>>>> 3ac5ebc4
         | nilearn/interfaces/fmriprep/tests/test_load_confounds.py
         | nilearn/maskers/nifti_spheres_masker.py
         | nilearn/maskers/nifti_labels_masker.py
