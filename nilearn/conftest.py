--- conflicted
+++ resolved
@@ -124,28 +124,6 @@
 
         plt.close("all")  # takes < 1 us so just always do it
 
-
-<<<<<<< HEAD
-=======
-@pytest.fixture(autouse=True)
-def suppress_specific_warning():
-    """Ignore internal deprecation warnings."""
-    with warnings.catch_warnings():
-        # TODO (nilearn >= 0.13.0) deprecate nearest interpolation
-        messages = (
-            "In release 0.13, this fetcher will return a dictionary.*|"
-            "The default strategy for standardize.*|"
-            "The 'fetch_bids_langloc_dataset' function will be removed.*|"
-        )
-        warnings.filterwarnings(
-            "ignore",
-            message=messages,
-            category=DeprecationWarning,
-        )
-        yield
-
-
->>>>>>> e9234721
 # ------------------------   RNG   ------------------------#
 
 
