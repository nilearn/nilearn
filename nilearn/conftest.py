--- conflicted
+++ resolved
@@ -6,9 +6,7 @@
 from nibabel import Nifti1Image
 from scipy.signal import get_window
 
-<<<<<<< HEAD
 from nilearn._utils.helpers import is_gil_enabled, is_matplotlib_installed
-=======
 from nilearn._utils.helpers import is_matplotlib_installed
 
 # we need to import these fixtures even if not used in this module
@@ -17,7 +15,6 @@
     temp_nilearn_data_dir,  # noqa: F401
 )
 from nilearn.image import get_data
->>>>>>> 2a7d1a52
 from nilearn.masking import unmask
 from nilearn.surface import (
     InMemoryMesh,
@@ -75,52 +72,6 @@
 
 
 @pytest.fixture(autouse=True)
-<<<<<<< HEAD
-=======
-def no_int64_nifti(monkeypatch):
-    """Prevent creating or writing a Nift1Image containing 64-bit ints.
-
-    It is easy to create such images by mistake because Numpy uses int64 by
-    default, but tools like FSL fail to read them and Nibabel will refuse to
-    write them in the future.
-
-    For tests that do need to manipulate int64 images, it is always possible to
-    disable this fixture by parametrizing a test to override it:
-
-    @pytest.mark.parametrize("no_int64_nifti", [None])
-    def test_behavior_when_user_provides_int64_img():
-        # ...
-
-    But by default it is used automatically so that Nilearn doesn't create such
-    images by mistake.
-
-    """
-    forbidden_types = (np.int64, np.uint64)
-    error_msg = (
-        "Creating or saving an image containing 64-bit ints is forbidden."
-    )
-
-    to_filename = nibabel.nifti1.Nifti1Image.to_filename
-
-    def checked_to_filename(img, filename):
-        assert get_data(img).dtype not in forbidden_types, error_msg
-        return to_filename(img, filename)
-
-    monkeypatch.setattr(
-        "nibabel.nifti1.Nifti1Image.to_filename", checked_to_filename
-    )
-
-    init = nibabel.nifti1.Nifti1Image.__init__
-
-    def checked_init(self, dataobj, *args, **kwargs):
-        assert dataobj.dtype not in forbidden_types, error_msg
-        return init(self, dataobj, *args, **kwargs)
-
-    monkeypatch.setattr("nibabel.nifti1.Nifti1Image.__init__", checked_init)
-
-
-@pytest.fixture(autouse=True)
->>>>>>> 2a7d1a52
 def close_all():
     """Close all matplotlib figures."""
     yield
