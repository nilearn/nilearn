--- conflicted
+++ resolved
@@ -6,12 +6,6 @@
 from nibabel import Nifti1Image
 from scipy.signal import get_window
 
-<<<<<<< HEAD
-from nilearn._utils.data_gen import (
-    generate_fake_fmri,
-    generate_labeled_regions,
-    generate_maps,
-)
 from nilearn._utils.helpers import is_matplotlib_installed
 
 # # we need to import these fixtures even if not used in this module
@@ -19,17 +13,6 @@
 #     request_mocker,
 #     temp_nilearn_data_dir,
 # )
-=======
-from nilearn import image
-from nilearn._utils.helpers import is_matplotlib_installed
-
-# we need to import these fixtures even if not used in this module
-from nilearn.datasets.tests._testing import (
-    request_mocker,  # noqa: F401
-    temp_nilearn_data_dir,  # noqa: F401
-)
-from nilearn.masking import unmask
->>>>>>> 6ca84031
 from nilearn.surface import (
     InMemoryMesh,
     PolyMesh,
