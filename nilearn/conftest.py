"""Configuration and extra fixtures for pytest."""

import warnings

import nibabel
import nibabel as nb
import numpy as np
import pytest
from nibabel import Nifti1Image

from nilearn import image

# we need to import these fixtures even if not used in this module
from nilearn.datasets.tests._testing import request_mocker  # noqa: F401
from nilearn.datasets.tests._testing import temp_nilearn_data_dir  # noqa: F401

# TODO This import needs to be removed once the experimental surface API and
# its pytest fixtures are integrated into the stable API
<<<<<<< HEAD
from nilearn.experimental.conftest import (  # noqa: F401
=======
from nilearn.experimental.surface.tests.conftest import (  # noqa: F401
    drop_img_part,
>>>>>>> 11a48144
    make_mini_img,
    mini_img,
    mini_mask,
    mini_mesh,
)

collect_ignore = ["datasets/data/convert_templates.py"]
collect_ignore_glob = ["reporting/_visual_testing/*"]


try:
    import matplotlib  # noqa: F401
except ImportError:
    collect_ignore.extend(["plotting", "reporting", "experimental/plotting"])
    matplotlib = None


def pytest_configure(config):
    """Use Agg so that no figures pop up."""
    if matplotlib is not None:
        matplotlib.use("Agg", force=True)


@pytest.fixture(autouse=True)
def no_int64_nifti(monkeypatch):
    """Prevent creating or writing a Nift1Image containing 64-bit ints.

    It is easy to create such images by mistake because Numpy uses int64 by
    default, but tools like FSL fail to read them and Nibabel will refuse to
    write them in the future.

    For tests that do need to manipulate int64 images, it is always possible to
    disable this fixture by parametrizing a test to override it:

    @pytest.mark.parametrize("no_int64_nifti", [None])
    def test_behavior_when_user_provides_int64_img():
        # ...

    But by default it is used automatically so that Nilearn doesn't create such
    images by mistake.

    """
    forbidden_types = (np.int64, np.uint64)
    error_msg = (
        "Creating or saving an image containing 64-bit ints is forbidden."
    )

    to_filename = nibabel.nifti1.Nifti1Image.to_filename

    def checked_to_filename(img, filename):
        assert image.get_data(img).dtype not in forbidden_types, error_msg
        return to_filename(img, filename)

    monkeypatch.setattr(
        "nibabel.nifti1.Nifti1Image.to_filename", checked_to_filename
    )

    init = nibabel.nifti1.Nifti1Image.__init__

    def checked_init(self, dataobj, *args, **kwargs):
        assert dataobj.dtype not in forbidden_types, error_msg
        return init(self, dataobj, *args, **kwargs)

    monkeypatch.setattr("nibabel.nifti1.Nifti1Image.__init__", checked_init)


@pytest.fixture(autouse=True)
def close_all():
    """Close all matplotlib figures."""
    yield
    if matplotlib is not None:
        import matplotlib.pyplot as plt

        plt.close("all")  # takes < 1 us so just always do it


@pytest.fixture(autouse=True)
def suppress_specific_warning():
    """Ignore internal deprecation warnings."""
    with warnings.catch_warnings():
        messages = (
            "The `darkness` parameter will be deprecated.*|"
            "`legacy_format` will default to `False`.*|"
            "In release 0.13, this fetcher will return a dictionary.*|"
            "The default strategy for standardize.*|"
            "The 'fetch_bids_langloc_dataset' function will be removed.*|"
        )
        warnings.filterwarnings(
            "ignore",
            message=messages,
            category=DeprecationWarning,
        )
        yield


# ------------------------   RNG   ------------------------#


def _rng(seed=42):
    return np.random.default_rng(seed)


@pytest.fixture()
def rng():
    """Return a seeded random number generator."""
    return _rng()


# ------------------------ AFFINES ------------------------#


def _affine_mni():
    """Return an affine corresponding to 2mm isotropic MNI template.

    Mostly used for set up in other fixtures in other testing modules.
    """
    return np.array(
        [
            [2.0, 0.0, 0.0, -98.0],
            [0.0, 2.0, 0.0, -134.0],
            [0.0, 0.0, 2.0, -72.0],
            [0.0, 0.0, 0.0, 1.0],
        ]
    )


@pytest.fixture()
def affine_mni():
    """Return an affine corresponding to 2mm isotropic MNI template."""
    return _affine_mni()


def _affine_eye():
    """Return an identity matrix affine.

    Mostly used for set up in other fixtures in other testing modules.
    """
    return np.eye(4)


@pytest.fixture()
def affine_eye():
    """Return an identity matrix affine."""
    return _affine_eye()


# ------------------------ SHAPES ------------------------#


def _shape_3d_default():
    """Return default shape for a 3D image.

    Mostly used for set up in other fixtures in other testing modules.
    """
    return (10, 10, 10)


def _shape_4d_default():
    """Return default shape for a 4D image.

    Mostly used for set up in other fixtures in other testing modules.
    """
    return (10, 10, 10, 10)


def _shape_4d_long():
    """Return default shape for a long 4D image."""
    return (10, 10, 10, 1500)


@pytest.fixture()
def shape_3d_default():
    """Return default shape for a 3D image."""
    return _shape_3d_default()


@pytest.fixture()
def shape_4d_default():
    """Return default shape for a 4D image."""
    return _shape_4d_default()


@pytest.fixture()
def shape_4d_long():
    """Return long shape for a 4D image."""
    return _shape_4d_long()


def _img_zeros(shape, affine):
    return Nifti1Image(np.zeros(shape), affine)


def _img_ones(shape, affine):
    return Nifti1Image(np.ones(shape), affine)


# ------------------------ 3D IMAGES ------------------------#


def _img_3d_rand(affine=None):
    """Return random 3D Nifti1Image in MNI space.

    Mostly used for set up in other fixtures in other testing modules.
    """
    if affine is None:
        affine = _affine_eye()
    data = _rng().random(_shape_3d_default())
    return Nifti1Image(data, affine)


@pytest.fixture()
def img_3d_rand_eye():
    """Return random 3D Nifti1Image in MNI space."""
    return _img_3d_rand()


def _img_3d_mni(affine=None):
    if affine is None:
        affine = _affine_mni()
    data_positive = np.zeros((7, 7, 3))
    rng = _rng()
    data_rng = rng.random((7, 7, 3))
    data_positive[1:-1, 2:-1, 1:] = data_rng[1:-1, 2:-1, 1:]
    return Nifti1Image(data_positive, affine)


@pytest.fixture()
def img_3d_mni():
    """Return a default random 3D Nifti1Image in MNI space."""
    return _img_3d_mni()


@pytest.fixture()
def img_3d_mni_as_file(tmp_path):
    """Return path to a random 3D Nifti1Image in MNI space saved to disk."""
    filename = tmp_path / "img.nii"
    nb.save(_img_3d_mni(), filename)
    return filename


def _img_3d_zeros(shape=None, affine=None):
    """Return a default zeros filled 3D Nifti1Image (identity affine).

    Mostly used for set up in other fixtures in other testing modules.
    """
    if shape is None:
        shape = _shape_3d_default()
    if affine is None:
        affine = _affine_eye()
    return _img_zeros(shape, affine)


@pytest.fixture
def img_3d_zeros_eye():
    """Return a zeros-filled 3D Nifti1Image (identity affine)."""
    return _img_3d_zeros()


def _img_3d_ones(shape=None, affine=None):
    """Return a ones-filled 3D Nifti1Image (identity affine).

    Mostly used for set up in other fixtures in other testing modules.
    """
    if shape is None:
        shape = _shape_3d_default()
    if affine is None:
        affine = _affine_eye()
    return _img_ones(shape, affine)


@pytest.fixture
def img_3d_ones_eye():
    """Return a ones-filled 3D Nifti1Image (identity affine)."""
    return _img_3d_ones()


@pytest.fixture
def img_3d_ones_mni():
    """Return a ones-filled 3D Nifti1Image (identity affine)."""
    return _img_3d_ones(shape=_shape_3d_default(), affine=_affine_mni())


# ------------------------ 4D IMAGES ------------------------#


def _img_4d_zeros(shape=None, affine=None):
    """Return a default zeros filled 4D Nifti1Image (identity affine).

    Mostly used for set up in other fixtures in other testing modules.
    """
    if shape is None:
        shape = _shape_4d_default()
    if affine is None:
        affine = _affine_eye()
    return _img_zeros(shape, affine)


def _img_4d_mni(shape=None, affine=None):
    if shape is None:
        shape = _shape_4d_default()
    if affine is None:
        affine = _affine_mni()
    return Nifti1Image(_rng().uniform(size=shape), affine=affine)


@pytest.fixture
def img_4d_zeros_eye():
    """Return a default zeros filled 4D Nifti1Image (identity affine)."""
    return _img_4d_zeros()


@pytest.fixture
def img_4d_ones_eye():
    """Return a default ones filled 4D Nifti1Image (identity affine)."""
    return _img_ones(_shape_4d_default(), _affine_eye())


@pytest.fixture
def img_4d_rand_eye():
    """Return a default random filled 4D Nifti1Image (identity affine)."""
    data = _rng().random(_shape_4d_default())
    return Nifti1Image(data, _affine_eye())


@pytest.fixture
def img_4d_mni():
    """Return a default random filled 4D Nifti1Image."""
    return _img_4d_mni()


@pytest.fixture
def img_4d_long_mni(rng, shape_4d_long, affine_mni):
    """Return a default random filled long 4D Nifti1Image."""
    return Nifti1Image(rng.uniform(size=shape_4d_long), affine=affine_mni)


@pytest.fixture()
def img_atlas(shape_3d_default, affine_mni):
    """Return an atlas and its labels."""
    atlas = np.ones(shape_3d_default, dtype="int32")
    atlas[2:5, :, :] = 2
    atlas[5:8, :, :] = 3
    return {
        "img": Nifti1Image(atlas, affine_mni),
        "labels": {
            "gm": 1,
            "wm": 2,
            "csf": 3,
        },
    }<|MERGE_RESOLUTION|>--- conflicted
+++ resolved
@@ -16,12 +16,8 @@
 
 # TODO This import needs to be removed once the experimental surface API and
 # its pytest fixtures are integrated into the stable API
-<<<<<<< HEAD
 from nilearn.experimental.conftest import (  # noqa: F401
-=======
-from nilearn.experimental.surface.tests.conftest import (  # noqa: F401
     drop_img_part,
->>>>>>> 11a48144
     make_mini_img,
     mini_img,
     mini_mask,
