--- conflicted
+++ resolved
@@ -478,24 +478,10 @@
     Has two regions with values 0 and 1 respectively.
     """
     data = {
-        "left": np.asarray([0, 0, 1, 1]),
-        "right": np.asarray([1, 1, 0, 0, 0]),
+        "left": np.asarray([[0, 0, 1, 1]]),
+        "right": np.asarray([[1, 1, 0, 0, 0]]),
     }
-
-<<<<<<< HEAD
-    def _surface_label_img():
-        mesh = _make_mesh()
-        data = {
-            "left": np.asarray([[0, 0, 1, 1]]),
-            "right": np.asarray([[1, 1, 0, 0, 0]]),
-        }
-
-        return SurfaceImage(mesh, data)
-
-    return _surface_label_img
-=======
     return SurfaceImage(surf_mesh(), data)
->>>>>>> cb554d26
 
 
 @pytest.fixture
