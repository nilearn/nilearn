--- conflicted
+++ resolved
@@ -1,11 +1,11 @@
 import numpy as np
 import pytest
 from joblib import Memory
-<<<<<<< HEAD
+
 from numpy.testing import assert_array_equal
-=======
+
 from sklearn import __version__ as sklearn_version
->>>>>>> 8c4e2e59
+
 
 from nilearn._utils import compare_version
 from nilearn._utils.class_inspect import check_estimator
