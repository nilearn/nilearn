--- conflicted
+++ resolved
@@ -75,11 +75,6 @@
 extra_valid_checks = [
     "check_do_not_raise_errors_in_init_or_set_params",
     "check_estimators_fit_returns_self",
-<<<<<<< HEAD
-    "check_fit_check_is_fitted",
-=======
-    "check_estimators_unfitted",
->>>>>>> 246a11fc
     "check_positive_only_tag_during_fit",
     "check_readonly_memmap_input",
 ]
