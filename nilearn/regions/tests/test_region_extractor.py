"""Test Region Extractor and its functions."""

import numpy as np
import pytest
from nibabel import Nifti1Image
from scipy.ndimage import label

from nilearn._utils.data_gen import generate_labeled_regions, generate_maps
from nilearn._utils.estimator_checks import (
    check_estimator,
    nilearn_check_estimator,
)
from nilearn._utils.exceptions import DimensionError
from nilearn._utils.tags import SKLEARN_LT_1_6
from nilearn.conftest import _affine_eye, _img_4d_zeros, _shape_3d_large
from nilearn.image import get_data
from nilearn.regions import (
    RegionExtractor,
    connected_label_regions,
    connected_regions,
)
from nilearn.regions.region_extractor import (
    _remove_small_regions,
    _threshold_maps_ratio,
)


@pytest.fixture
def negative_regions():
    return False


@pytest.fixture
def dummy_map(shape_3d_default, n_regions):
    """Generate a small dummy map.

    Use for error testing
    """
    return generate_maps(shape=shape_3d_default, n_regions=n_regions)[0]


@pytest.fixture
def map_img_3d(rng, affine_eye, shape_3d_default):
    map_img = np.zeros(shape_3d_default) + 0.1 * rng.standard_normal(
        size=shape_3d_default
    )
    return Nifti1Image(map_img, affine=affine_eye)


N_REGIONS = 3


@pytest.fixture
def maps(negative_regions, n_regions, shape_3d_large):
    return generate_maps(
        shape=shape_3d_large,
        n_regions=n_regions,
        random_state=42,
        negative_regions=negative_regions,
    )[0]


@pytest.fixture
def maps_and_mask(n_regions, shape_3d_large):
    return generate_maps(
        shape=shape_3d_large, n_regions=n_regions, random_state=42
    )


<<<<<<< HEAD
if SKLEARN_LT_1_6:

    @pytest.mark.parametrize(
        "estimator, check, name",
        check_estimator(
            estimator=[
                RegionExtractor(
                    maps_img=generate_maps(
                        shape=_shape_3d_large(),
                        n_regions=2,
                        random_state=42,
                        affine=_affine_eye(),
                    )[0]
                )
            ],
            expected_failed_checks={
                # TODO remove when buming to nilearn 0.13.2
                "check_no_attributes_set_in_init": (
                    "Deprecation cycle started to fix."
                ),
            },
        ),
    )
    def test_check_estimator(estimator, check, name):  # noqa: ARG001
        """Check compliance with sklearn estimators."""
        check(estimator)

    @pytest.mark.xfail(reason="invalid checks should fail")
    @pytest.mark.parametrize(
        "estimator, check, name",
        check_estimator(
            estimator=[
                RegionExtractor(
                    maps_img=generate_maps(
                        shape=_shape_3d_large(), n_regions=2, random_state=42
                    )[0]
                )
            ],
            valid=False,
        ),
    )
    def test_check_estimator_invalid(estimator, check, name):  # noqa: ARG001
        """Check compliance with sklearn estimators."""
        check(estimator)
=======
# Note: some report genetation tests take too long
# Incresaing the timeout for this one


@pytest.mark.parametrize(
    "estimator, check, name",
    check_estimator(
        estimator=RegionExtractor(
            maps_img=generate_maps(
                shape=_shape_3d_large(),
                n_regions=2,
                random_state=42,
                affine=_affine_eye(),
            )[0]
        ),
        expected_failed_checks={
            # TODO remove when buming to nilearn 0.13.2
            "check_no_attributes_set_in_init": (
                "Deprecation cycle started to fix."
            ),
        },
    ),
)
def test_check_estimator(estimator, check, name):  # noqa: ARG001
    """Check compliance with sklearn estimators."""
    check(estimator)


@pytest.mark.xfail(reason="invalid checks should fail")
@pytest.mark.parametrize(
    "estimator, check, name",
    check_estimator(
        estimator=RegionExtractor(
            maps_img=generate_maps(
                shape=_shape_3d_large(), n_regions=2, random_state=42
            )[0]
        ),
        valid=False,
    ),
)
def test_check_estimator_invalid(estimator, check, name):  # noqa: ARG001
    """Check compliance with sklearn estimators."""
    check(estimator)
>>>>>>> aef7c4c5


@pytest.mark.parametrize(
    "estimator, check, name",
    nilearn_check_estimator(
        estimator=RegionExtractor(
            maps_img=generate_maps(
                shape=_shape_3d_large(), n_regions=2, random_state=42
            )[0]
        )
    ),
)
def test_check_estimator_nilearn(estimator, check, name):  # noqa: ARG001
    """Check compliance with nilearn estimators rules."""
    check(estimator)


@pytest.mark.parametrize("invalid_threshold", ["80%", "auto", -1.0])
def test_invalid_thresholds_in_threshold_maps_ratio(
    dummy_map, invalid_threshold
):
    with pytest.raises(
        ValueError,
        match="threshold given as ratio to the number of voxels must "
        "be Real number and should be positive "
        "and between 0 and total number of maps "
        f"i.e. n_maps={dummy_map.shape[-1]}. "
        f"You provided {invalid_threshold}",
    ):
        _threshold_maps_ratio(maps_img=dummy_map, threshold=invalid_threshold)


def test_nans_threshold_maps_ratio(maps, affine_eye):
    data = get_data(maps)
    data[:, :, 0] = np.nan

    maps_img = Nifti1Image(data, affine_eye)
    _threshold_maps_ratio(maps_img, threshold=0.8)


def test_threshold_maps_ratio(maps):
    """Check _threshold_maps_ratio with randomly generated maps."""
    # test that there is no side effect
    get_data(maps)[:3] = 100
    maps_data = get_data(maps).copy()
    thr_maps = _threshold_maps_ratio(maps, threshold=1.0)
    np.testing.assert_array_equal(get_data(maps), maps_data)

    # make sure that n_regions (4th dimension) are kept same even
    # in thresholded image
    assert thr_maps.shape[-1] == maps.shape[-1]


def test_threshold_maps_ratio_3d(map_img_3d):
    """Check size is the same for 3D image before and after thresholding."""
    thr_maps_3d = _threshold_maps_ratio(map_img_3d, threshold=0.5)
    assert map_img_3d.shape == thr_maps_3d.shape


@pytest.mark.parametrize("invalid_extract_type", ["spam", 1])
def test_invalids_extract_types_in_connected_regions(
    dummy_map, invalid_extract_type
):
    valid_names = ["connected_components", "local_regions"]
    message = f"'extract_type' should be {valid_names}"
    with pytest.raises(ValueError, match=message):
        connected_regions(dummy_map, extract_type=invalid_extract_type)


@pytest.mark.parametrize(
    "extract_type", ["connected_components", "local_regions"]
)
def test_connected_regions_4d(maps, extract_type):
    """Regions extracted should be equal or more than already present."""
    connected_extraction_img, index = connected_regions(
        maps, min_region_size=10, extract_type=extract_type
    )
    assert connected_extraction_img.shape[-1] >= N_REGIONS
    assert index, np.ndarray


@pytest.mark.parametrize(
    "extract_type", ["connected_components", "local_regions"]
)
def test_connected_regions_3d(map_img_3d, extract_type):
    """For 3D images regions extracted should be more than equal to 1."""
    connected_extraction_3d_img, _ = connected_regions(
        maps_img=map_img_3d, min_region_size=10, extract_type=extract_type
    )
    assert connected_extraction_3d_img.shape[-1] >= 1


def test_connected_regions_different_results_with_different_mask_images(
    maps_and_mask,
):
    maps, mask_img = maps_and_mask
    # Test input mask_img
    mask = get_data(mask_img)
    mask[1, 1, 1] = 0

    extraction_with_mask_img, _ = connected_regions(maps, mask_img=mask_img)

    assert extraction_with_mask_img.shape[-1] >= 1

    extraction_without_mask_img, _ = connected_regions(maps)

    assert np.all(get_data(extraction_with_mask_img)[mask == 0] == 0.0)
    assert not np.all(get_data(extraction_without_mask_img)[mask == 0] == 0.0)

    # mask_img with different shape
    mask = np.zeros(shape=(10, 11, 12), dtype="uint8")
    mask[1:-1, 1:-1, 1:-1] = 1
    affine = np.array(
        [
            [2.0, 0.0, 0.0, 0.0],
            [0.0, 2.0, 0.0, 0.0],
            [0.0, 0.0, 2.0, 0.0],
            [0.0, 0.0, 0.0, 2.0],
        ]
    )
    mask_img = Nifti1Image(mask, affine=affine)
    extraction_not_same_fov_mask, _ = connected_regions(
        maps, mask_img=mask_img
    )

    assert maps.shape[:3] == extraction_not_same_fov_mask.shape[:3]
    assert mask_img.shape != extraction_not_same_fov_mask.shape[:3]

    extraction_not_same_fov, _ = connected_regions(maps)

    assert np.sum(get_data(extraction_not_same_fov) == 0) > np.sum(
        get_data(extraction_not_same_fov_mask) == 0
    )


def test_invalid_threshold_strategies(dummy_map):
    extract_strategy_check = RegionExtractor(
        dummy_map, thresholding_strategy="n_"
    )

    with pytest.raises(
        ValueError,
        match="'thresholding_strategy' should be ",
    ):
        extract_strategy_check.fit()


@pytest.mark.parametrize("threshold", [None, "30%"])
def test_threshold_as_none_and_string_cases(dummy_map, threshold):
    to_check = RegionExtractor(dummy_map, threshold=threshold)

    with pytest.raises(
        ValueError, match="The given input to threshold is not valid."
    ):
        to_check.fit()


def test_region_extractor_fit_and_transform(maps_and_mask):
    maps, mask_img = maps_and_mask

    # Test maps are zero in the mask
    mask_data = get_data(mask_img)
    mask_data[1, 1, 1] = 0
    extractor_without_mask = RegionExtractor(maps)
    extractor_without_mask.fit()
    extractor_with_mask = RegionExtractor(maps, mask_img=mask_img)
    extractor_with_mask.fit()

    assert not np.all(
        get_data(extractor_without_mask.regions_img_)[mask_data == 0] == 0.0
    )
    assert np.all(
        get_data(extractor_with_mask.regions_img_)[mask_data == 0] == 0.0
    )


def test_region_extractor_strategy_ratio_n_voxels(maps):
    extract_ratio = RegionExtractor(
        maps, threshold=0.2, thresholding_strategy="ratio_n_voxels"
    )
    extract_ratio.fit()

    assert extract_ratio.regions_img_ != ""
    assert extract_ratio.regions_img_.shape[-1] >= N_REGIONS


@pytest.mark.parametrize("negative_regions", [True])
def test_region_extractor_two_sided(maps):
    threshold = 0.4
    thresholding_strategy = "img_value"
    min_region_size = 5

    extract_ratio1 = RegionExtractor(
        maps,
        threshold=threshold,
        thresholding_strategy=thresholding_strategy,
        two_sided=False,
        min_region_size=min_region_size,
        extractor="connected_components",
    )
    extract_ratio1.fit()

    extract_ratio2 = RegionExtractor(
        maps,
        threshold=threshold,
        thresholding_strategy=thresholding_strategy,
        two_sided=True,
        min_region_size=min_region_size,
        extractor="connected_components",
    )

    extract_ratio2.fit()

    assert not np.array_equal(
        np.unique(extract_ratio1.regions_img_.get_fdata()),
        np.unique(extract_ratio2.regions_img_.get_fdata()),
    )


def test_region_extractor_strategy_percentile(maps_and_mask):
    maps, mask_img = maps_and_mask

    extractor = RegionExtractor(
        maps,
        threshold=30,
        thresholding_strategy="percentile",
        mask_img=mask_img,
        two_sided=True,
    )
    extractor.fit()

    assert extractor.index_, np.ndarray
    assert extractor.regions_img_ != ""
    assert extractor.regions_img_.shape[-1] >= N_REGIONS

    n_regions_extracted = extractor.regions_img_.shape[-1]
    shape = (91, 109, 91, 7)
    expected_signal_shape = (7, n_regions_extracted)
    n_subjects = 3
    for _ in range(n_subjects):
        # smoke test NiftiMapsMasker transform inherited in Region Extractor
        signal = extractor.transform(_img_4d_zeros(shape=shape))

        assert expected_signal_shape == signal.shape


def test_region_extractor_high_resolution_image(
    affine_eye, n_regions, shape_3d_large
):
    maps, _ = generate_maps(
        shape=shape_3d_large, n_regions=n_regions, affine=0.2 * affine_eye
    )

    extract_ratio = RegionExtractor(
        maps,
        thresholding_strategy="ratio_n_voxels",
        smoothing_fwhm=0.6,
        min_region_size=0.4,
    )
    extract_ratio.fit()

    assert extract_ratio.regions_img_ != ""
    assert extract_ratio.regions_img_.shape[-1] >= n_regions


def test_region_extractor_zeros_affine_diagonal(affine_eye, n_regions):
    affine = affine_eye
    affine[[0, 1]] = affine[[1, 0]]  # permutes first and second lines
    maps, _ = generate_maps(
        shape=[40, 40, 40], n_regions=n_regions, affine=affine, random_state=42
    )

    extract_ratio = RegionExtractor(
        maps, threshold=0.2, thresholding_strategy="ratio_n_voxels"
    )
    extract_ratio.fit()

    assert extract_ratio.regions_img_ != ""
    assert extract_ratio.regions_img_.shape[-1] >= n_regions


def test_error_messages_connected_label_regions(img_labels):
    with pytest.raises(
        ValueError, match="Expected 'min_size' to be specified as integer."
    ):
        connected_label_regions(labels_img=img_labels, min_size="a")
    with pytest.raises(
        ValueError, match="'connect_diag' must be specified as True or False."
    ):
        connected_label_regions(labels_img=img_labels, connect_diag=None)


def test_remove_small_regions(affine_eye):
    data = np.array(
        [
            [[0.0, 1.0, 0.0], [0.0, 1.0, 1.0], [0.0, 0.0, 0.0]],
            [[0.0, 0.0, 0.0], [1.0, 0.0, 0.0], [0.0, 1.0, 0.0]],
            [[0.0, 0.0, 1.0], [1.0, 0.0, 0.0], [0.0, 1.0, 1.0]],
        ]
    )
    # To remove small regions, data should be labeled
    label_map, n_labels = label(data)
    sum_label_data = np.sum(label_map)

    min_size = 10
    # data can be act as mask_data to identify regions in label_map because
    # features in label_map are built upon non-zeros in data
    removed_data = _remove_small_regions(label_map, affine_eye, min_size)
    sum_removed_data = np.sum(removed_data)

    assert sum_removed_data < sum_label_data


def test_connected_label_regions(img_labels):
    labels_data = get_data(img_labels)
    n_labels_without_region_extraction = len(np.unique(labels_data))

    # extract region without specifying min_size
    extracted_regions_on_labels_img = connected_label_regions(img_labels)
    extracted_regions_labels_data = get_data(extracted_regions_on_labels_img)
    n_labels_without_min = len(np.unique(extracted_regions_labels_data))

    assert n_labels_without_region_extraction < n_labels_without_min

    # with specifying min_size
    extracted_regions_with_min = connected_label_regions(
        img_labels, min_size=100
    )
    extracted_regions_with_min_data = get_data(extracted_regions_with_min)
    n_labels_with_min = len(np.unique(extracted_regions_with_min_data))

    assert n_labels_without_min > n_labels_with_min


def test_connected_label_regions_connect_diag_false(img_labels):
    labels_data = get_data(img_labels)
    n_labels_without_region_extraction = len(np.unique(labels_data))

    ext_reg_without_connect_diag = connected_label_regions(
        img_labels, connect_diag=False
    )

    data_wo_connect_diag = get_data(ext_reg_without_connect_diag)
    n_labels_wo_connect_diag = len(np.unique(data_wo_connect_diag))
    assert n_labels_wo_connect_diag > n_labels_without_region_extraction


def test_connected_label_regions_return_empty_for_large_min_size(img_labels):
    """If min_size is large and if all the regions are removed \
    then empty image will be returned.
    """
    extract_reg_min_size_large = connected_label_regions(
        img_labels, min_size=500
    )

    assert np.unique(get_data(extract_reg_min_size_large)) == 0


def test_connected_label_regions_check_labels(img_labels):
    """Test the names of the brain regions given in labels."""
    # Test labels for 9 regions in n_regions
    labels = [f"region_{x}" for x in "abcdefghi"]

    # If labels are provided, first return will contain extracted labels image
    # and second return will contain list of new names generated based on same
    # name with assigned on both hemispheres for example.
    _, new_labels = connected_label_regions(
        img_labels, min_size=100, labels=labels
    )
    # The length of new_labels returned can differ depending upon min_size. If
    # min_size given is more small regions can be removed therefore newly
    # generated labels can be less than original size of labels. Or if min_size
    # is less then newly generated labels can be more.

    # We test here whether labels returned are empty or not.
    assert new_labels != ""
    assert len(new_labels) <= len(labels)


def test_connected_label_regions_check_labels_as_numpy_array(img_labels):
    """Test the names of the brain regions given in labels."""
    # labels given in numpy array
    # Test labels for 9 regions in n_regions
    labels = [f"region_{x}" for x in "abcdefghi"]
    labels = np.asarray(labels)
    _, new_labels2 = connected_label_regions(img_labels, labels=labels)

    assert new_labels2 != ""
    # By default min_size is less, so newly generated labels can be more.
    assert len(new_labels2) >= len(labels)

    # If number of labels provided are wrong (which means less than number of
    # unique labels in img_labels), then we raise an error

    # Test whether error raises
    unique_labels = set(np.unique(np.asarray(get_data(img_labels))))
    unique_labels.remove(0)

    # labels given are less than n_regions=9
    provided_labels = [f"region_{x}" for x in "acfghi"]

    assert len(provided_labels) < len(unique_labels)

    with pytest.raises(ValueError):
        connected_label_regions(img_labels, labels=provided_labels)


def test_connected_label_regions_unknonw_labels(
    img_labels, affine_eye, shape_3d_default
):
    """If unknown/negative integers are provided as labels in img_labels, \
    we raise an error and test the same whether error is raised.

    Introduce data type of float

    See issue: https://github.com/nilearn/nilearn/issues/2580
    """
    labels_data = get_data(img_labels)

    labels_data = np.zeros(shape_3d_default, dtype=np.float32)
    h0, h1, h2 = (x // 2 for x in shape_3d_default)
    labels_data[:h0, :h1, :h2] = 1
    labels_data[:h0, :h1, h2:] = 2
    labels_data[:h0, h1:, :h2] = 3
    labels_data[:h0, h1:, h2:] = -4
    labels_data[h0:, :h1, :h2] = 5
    labels_data[h0:, :h1, h2:] = 6
    labels_data[h0:, h1:, :h2] = np.nan
    labels_data[h0:, h1:, h2:] = np.inf

    neg_labels_img = Nifti1Image(labels_data, affine_eye)

    with pytest.raises(ValueError):
        connected_label_regions(labels_img=neg_labels_img)

    # If labels_img provided is 4D Nifti image, then test whether error is
    # raised or not. Since this function accepts only 3D image.
    labels_4d_data = np.zeros((*shape_3d_default, 2))
    labels_data[h0:, h1:, :h2] = 0
    labels_data[h0:, h1:, h2:] = 0
    labels_4d_data[..., 0] = labels_data
    labels_4d_data[..., 1] = labels_data
    labels_img_4d = Nifti1Image(labels_4d_data, affine_eye)

    with pytest.raises(DimensionError):
        connected_label_regions(labels_img=labels_img_4d)


def test_connected_label_regions_check_labels_string_without_list(
    img_labels, affine_eye, shape_3d_default
):
    """If labels (or names to regions) given is a string without a list \
    we expect it to be split to regions extracted and returned as list.
    """
    labels_in_str = "region_a"
    labels_img_in_str = generate_labeled_regions(
        shape=shape_3d_default, affine=affine_eye, n_regions=1
    )
    _, new_labels = connected_label_regions(
        labels_img_in_str, labels=labels_in_str
    )

    assert isinstance(new_labels, list)

    # If user has provided combination of labels, then function passes without
    # breaking and new labels are returned based upon given labels and should
    # be equal or more based on regions extracted
    combined_labels = [
        "region_a",
        "1",
        "region_b",
        "2",
        "region_c",
        "3",
        "region_d",
        "4",
        "region_e",
    ]
    _, new_labels = connected_label_regions(img_labels, labels=combined_labels)

    assert len(new_labels) >= len(combined_labels)<|MERGE_RESOLUTION|>--- conflicted
+++ resolved
@@ -67,7 +67,6 @@
     )
 
 
-<<<<<<< HEAD
 if SKLEARN_LT_1_6:
 
     @pytest.mark.parametrize(
@@ -112,51 +111,6 @@
     def test_check_estimator_invalid(estimator, check, name):  # noqa: ARG001
         """Check compliance with sklearn estimators."""
         check(estimator)
-=======
-# Note: some report genetation tests take too long
-# Incresaing the timeout for this one
-
-
-@pytest.mark.parametrize(
-    "estimator, check, name",
-    check_estimator(
-        estimator=RegionExtractor(
-            maps_img=generate_maps(
-                shape=_shape_3d_large(),
-                n_regions=2,
-                random_state=42,
-                affine=_affine_eye(),
-            )[0]
-        ),
-        expected_failed_checks={
-            # TODO remove when buming to nilearn 0.13.2
-            "check_no_attributes_set_in_init": (
-                "Deprecation cycle started to fix."
-            ),
-        },
-    ),
-)
-def test_check_estimator(estimator, check, name):  # noqa: ARG001
-    """Check compliance with sklearn estimators."""
-    check(estimator)
-
-
-@pytest.mark.xfail(reason="invalid checks should fail")
-@pytest.mark.parametrize(
-    "estimator, check, name",
-    check_estimator(
-        estimator=RegionExtractor(
-            maps_img=generate_maps(
-                shape=_shape_3d_large(), n_regions=2, random_state=42
-            )[0]
-        ),
-        valid=False,
-    ),
-)
-def test_check_estimator_invalid(estimator, check, name):  # noqa: ARG001
-    """Check compliance with sklearn estimators."""
-    check(estimator)
->>>>>>> aef7c4c5
 
 
 @pytest.mark.parametrize(
