"""
Test the parcellations tools module
"""
import numpy as np
import nibabel

<<<<<<< HEAD
=======
import pytest
from nose.tools import assert_true, assert_equal
>>>>>>> 5acb6570
from nilearn.regions.parcellations import (Parcellations,
                                           _check_parameters_transform)
from nilearn._utils.testing import assert_raises_regex


def test_errors_raised_in_check_parameters_fit():
    # Test whether an error is raised or not given
    # a false method type
    # valid_methods = ['kmeans', 'ward', 'complete', 'average']
    data = np.zeros((6, 7, 8, 5))

    img = nibabel.Nifti1Image(data, affine=np.eye(4))

    method_raise1 = Parcellations(method=None)
    assert_raises_regex(ValueError,
                        "Parcellation method is specified as None. ",
                        method_raise1.fit, img)

    for invalid_method in ['kmens', 'avg', 'complte']:
        method_raise2 = Parcellations(method=invalid_method)
        msg = ("The method you have selected is not implemented "
               "'{0}'".format(invalid_method))
        assert_raises_regex(ValueError, msg, method_raise2.fit, img)


def test_parcellations_fit_on_single_nifti_image():
    # Test return attributes for each method
    data = np.zeros((10, 11, 12, 5))
    data[9, 10, 2] = 1
    data[4, 9, 3] = 2
    fmri_img = nibabel.Nifti1Image(data, affine=np.eye(4))

    methods = ['kmeans', 'ward', 'complete', 'average', 'rena']
    n_parcels = [5, 10, 15]
    for n_parcel, method in zip(n_parcels, methods):
        parcellator = Parcellations(method=method, n_parcels=n_parcel)
        parcellator.fit(fmri_img)
        # Test that object returns attribute labels_img_
        assert parcellator.labels_img_ is not None
        # Test object returns attribute masker_
        assert parcellator.masker_ is not None
        assert parcellator.mask_img_ is not None
        if method not in ['kmeans', 'rena']:
            # Test that object returns attribute connectivity_
            # only for AgglomerativeClustering methods
            assert parcellator.connectivity_ is not None
            labels_img = parcellator.labels_img_
            assert parcellator.labels_img_ is not None
            # After inverse_transform, shape must match with original input
            # data
            assert labels_img.shape, (data.shape[0],
                                           data.shape[1],
                                           data.shape[2])


def test_parcellations_warnings():
    data = np.zeros((10, 11, 12, 5))
    img = nibabel.Nifti1Image(data, affine=np.eye(4))
    parcellator = Parcellations(method='kmeans', n_parcels=7)
    with pytest.warns(UserWarning):
        parcellator.fit(img)


def test_parcellations_no_warnings():
    data = np.zeros((10, 11, 12, 5))
    img = nibabel.Nifti1Image(data, affine=np.eye(4))
    parcellator = Parcellations(method='kmeans', n_parcels=1)
    with pytest.warns(None) as record:
        parcellator.fit(img)
    assert all([r.category is not UserWarning for r in record.list])


def test_parcellations_fit_on_multi_nifti_images():
    data = np.zeros((10, 11, 12, 5))
    data[9, 10, 2] = 1
    data[4, 9, 3] = 2
    fmri_img = nibabel.Nifti1Image(data, affine=np.eye(4))
    # List of fmri images
    fmri_imgs = [fmri_img, fmri_img, fmri_img]

    parcellator = Parcellations(method='kmeans', n_parcels=5)
    parcellator.fit(fmri_imgs)
    assert parcellator.labels_img_ is not None

    parcellator = Parcellations(method='ward', n_parcels=5)
    parcellator.fit(fmri_imgs)
    assert parcellator.labels_img_ is not None

    parcellator = Parcellations(method='rena', n_parcels=5)
    parcellator.fit(fmri_imgs)
    assert parcellator.labels_img_ is not None

    # Smoke test with explicit mask image
    mask_img = np.ones((10, 11, 12))
    mask_img = nibabel.Nifti1Image(mask_img, np.eye(4))

    parcellator = Parcellations(method='kmeans', n_parcels=5,
                                mask=mask_img)
    parcellator.fit(fmri_imgs)

    parcellator = Parcellations(method='ward', n_parcels=5,
                                mask=mask_img)
    parcellator.fit(fmri_imgs)

    parcellator = Parcellations(method='rena', n_parcels=5,
                                mask=mask_img)
    parcellator.fit(fmri_imgs)


def test_parcellations_transform_single_nifti_image():
    # Test with NiftiLabelsMasker extraction of timeseries data
    # after building a parcellations image

    # Here, data has ones. zeros will be considered as background labels
    # not foreground labels
    data = np.ones((10, 11, 12, 8))
    data[6, 7, 8] = 2
    data[9, 10, 11] = 3
    parcels = 5

    fmri_img = nibabel.Nifti1Image(data, affine=np.eye(4))

    for method in ['kmeans', 'ward', 'complete', 'average', 'rena']:
        parcellator = Parcellations(method=method, n_parcels=parcels)
        parcellator.fit(fmri_img)
        # transform to signals
        signals = parcellator.transform(fmri_img)
        # Test if the signals extracted are of same shape as inputs
        # Here, we simply return numpy array for single subject input
        assert signals.shape == (fmri_img.shape[3], parcels)

        # Test for single subject but in a list.
        signals = parcellator.transform([fmri_img])
        assert signals.shape == (fmri_img.shape[3], parcels)


def test_parcellations_transform_multi_nifti_images():
    data = np.ones((10, 11, 12, 10))
    data[6, 7, 8] = 2
    data[9, 10, 11] = 3
    parcels = 5

    fmri_img = nibabel.Nifti1Image(data, affine=np.eye(4))
    fmri_imgs = [fmri_img, fmri_img, fmri_img]

    for method in ['kmeans', 'ward', 'complete', 'average', 'rena']:
        parcellator = Parcellations(method=method, n_parcels=parcels)
        parcellator.fit(fmri_imgs)
        # transform multi images to signals. In return, we have length
        # equal to the number of images
        signals = parcellator.transform(fmri_imgs)
        assert signals[0].shape == (fmri_img.shape[3], parcels)
        assert signals[1].shape == (fmri_img.shape[3], parcels)
        assert signals[2].shape == (fmri_img.shape[3], parcels)

        assert len(signals) == len(fmri_imgs)


def test_check_parameters_transform():
    rng = np.random.RandomState(0)
    data = np.ones((10, 11, 12, 10))
    data[6, 7, 8] = 2
    data[9, 10, 11] = 3

    # single image
    fmri_img = nibabel.Nifti1Image(data, affine=np.eye(4))
    # single confound
    confounds = rng.randn(*(10, 3))
    # Tests to check whether imgs, confounds returned are
    # list or not. Pre-check in parameters to work for list
    # of multi images and multi confounds
    imgs, confounds, single_subject = _check_parameters_transform(fmri_img,
                                                                  confounds)
    assert isinstance(imgs, (list, tuple))
    assert isinstance(confounds, (list, tuple))
    assert single_subject, True

    # multi images
    fmri_imgs = [fmri_img, fmri_img, fmri_img]
    confounds_list = [confounds, confounds, confounds]
    imgs, confounds, _ = _check_parameters_transform(fmri_imgs, confounds_list)
    assert imgs == fmri_imgs
    assert confounds_list == confounds

    # Test the error when length of images and confounds are not same
    msg = ("Number of confounds given does not match with the "
           "given number of images")
    not_match_confounds_list = [confounds, confounds]
    assert_raises_regex(ValueError, msg, _check_parameters_transform,
                        fmri_imgs, not_match_confounds_list)


def test_parcellations_transform_with_multi_confounds_multi_images():
    rng = np.random.RandomState(0)
    data = np.ones((10, 11, 12, 10))
    data[6, 7, 8] = 2
    data[9, 10, 11] = 3

    fmri_img = nibabel.Nifti1Image(data, affine=np.eye(4))
    fmri_imgs = [fmri_img, fmri_img, fmri_img]

    confounds = rng.randn(*(10, 3))
    confounds_list = (confounds, confounds, confounds)

    for method in ['kmeans', 'ward', 'complete', 'average', 'rena']:
        parcellator = Parcellations(method=method, n_parcels=5)
        parcellator.fit(fmri_imgs)

        signals = parcellator.transform(fmri_imgs,
                                        confounds=confounds_list)
        assert isinstance(signals, list)
        # n_parcels=5, length of data=10
        assert signals[0].shape == (10, 5)


def test_fit_transform():
    rng = np.random.RandomState(0)
    data = np.ones((10, 11, 12, 10))
    data[6, 7, 8] = 2
    data[9, 10, 11] = 3

    fmri_img = nibabel.Nifti1Image(data, affine=np.eye(4))
    fmri_imgs = [fmri_img, fmri_img, fmri_img]

    confounds = rng.randn(*(10, 3))
    confounds_list = [confounds, confounds, confounds]

    for method in ['kmeans', 'ward', 'complete', 'average', 'rena']:
        parcellator = Parcellations(method=method, n_parcels=5)
        signals = parcellator.fit_transform(fmri_imgs)
        assert parcellator.labels_img_ is not None
        if method not in ['kmeans', 'rena']:
            assert parcellator.connectivity_ is not None
        assert parcellator.masker_ is not None
        # fit_transform with confounds
        signals = parcellator.fit_transform(fmri_imgs,
                                            confounds=confounds_list)
        assert isinstance(signals, list)
        assert signals[0].shape == (10, 5)


def test_inverse_transform_single_nifti_image():
    data = np.ones((10, 11, 12, 10))
    data[6, 7, 8] = 2
    data[9, 10, 11] = 3

    fmri_img = nibabel.Nifti1Image(data, affine=np.eye(4))
    methods = ['kmeans', 'ward', 'complete', 'average', 'rena']

    for method in methods:
        parcellate = Parcellations(method=method, n_parcels=5)
        # Fit
        parcellate.fit(fmri_img)
        assert parcellate.labels_img_ is not None
        # Transform
        fmri_reduced = parcellate.transform(fmri_img)
        assert isinstance(fmri_reduced, np.ndarray)
        # Shape matching with (scans, regions)
        assert fmri_reduced.shape, (10, 5)
        # Inverse transform
        fmri_compressed = parcellate.inverse_transform(fmri_reduced)
        # A single Nifti image for single subject input
        assert isinstance(fmri_compressed, nibabel.Nifti1Image)
        # returns shape of fmri_img
        assert fmri_compressed.shape, (10, 11, 12, 10)

        # fmri_reduced in a list
        fmri_compressed = parcellate.inverse_transform([fmri_reduced])
        # A single Nifti image for single subject input
        assert isinstance(fmri_compressed, nibabel.Nifti1Image)
        # returns shape of fmri_img
        assert fmri_compressed.shape, (10, 11, 12, 10)


def test_transform_3d_input_images():
    # test list of 3D images
    data = np.ones((10, 11, 12))
    data[6, 7, 8] = 2
    data[9, 10, 11] = 3
    img = nibabel.Nifti1Image(data, affine=np.eye(4))
    # list of 3
    imgs = [img, img, img]
    parcellate = Parcellations(method='ward', n_parcels=20)
    X = parcellate.fit_transform(imgs)
    assert isinstance(X, list)
    # (number of samples, number of features)
    assert np.concatenate(X).shape == (3, 20)
    # inverse transform
    imgs_ = parcellate.inverse_transform(X)
    assert isinstance(imgs_, list)
    # test single 3D image
    X = parcellate.fit_transform(imgs[0])
    assert isinstance(X, np.ndarray)
    assert X.shape == (1, 20)<|MERGE_RESOLUTION|>--- conflicted
+++ resolved
@@ -3,12 +3,8 @@
 """
 import numpy as np
 import nibabel
-
-<<<<<<< HEAD
-=======
 import pytest
-from nose.tools import assert_true, assert_equal
->>>>>>> 5acb6570
+
 from nilearn.regions.parcellations import (Parcellations,
                                            _check_parameters_transform)
 from nilearn._utils.testing import assert_raises_regex
