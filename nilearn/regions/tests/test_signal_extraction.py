"""Test for "region" module."""

import warnings

import numpy as np
import pytest
from nibabel import Nifti1Image
from numpy.testing import assert_almost_equal, assert_equal

from nilearn._utils.data_gen import (
    generate_fake_fmri,
    generate_labeled_regions,
    generate_maps,
    generate_timeseries,
)
from nilearn._utils.exceptions import DimensionError
from nilearn._utils.testing import write_imgs_to_path
from nilearn.conftest import _affine_eye, _shape_3d_default
from nilearn.image import get_data, new_img_like
from nilearn.maskers import NiftiLabelsMasker
from nilearn.regions.signal_extraction import (
    _check_shape_and_affine_compatibility,
    _trim_maps,
    img_to_signals_labels,
    img_to_signals_maps,
    signals_to_img_labels,
    signals_to_img_maps,
)

_3D_EXPECTED_ERROR_MSG = (
    "Input data has incompatible dimensionality: "
    "Expected dimension is 3D and you provided "
    "a 4D image"
)

_4D_EXPECTED_ERROR_MSG = (
    "Input data has incompatible dimensionality: "
    "Expected dimension is 4D and you provided "
    "a 3D image"
)

SHAPE_ERROR_MSG = "Images have incompatible shapes."

AFFINE_ERROR_MSG = "Images have different affine matrices."

EPS = np.finfo(np.float64).eps

INF = 1000 * np.finfo(np.float32).eps

N_REGIONS = 8

N_TIMEPOINTS = 17


def _make_label_data(shape=None):
    if shape is None:
        shape = _shape_3d_default()
    labels_data = np.zeros(shape, dtype="int32")
    h0, h1, h2 = (s // 2 for s in shape)
    labels_data[:h0, :h1, :h2] = 1
    labels_data[:h0, :h1, h2:] = 2
    labels_data[:h0, h1:, :h2] = 3
    labels_data[:h0, h1:, h2:] = 4
    labels_data[h0:, :h1, :h2] = 5
    labels_data[h0:, :h1, h2:] = 6
    labels_data[h0:, h1:, :h2] = 7
    labels_data[h0:, h1:, h2:] = 8
    return labels_data


def _create_mask_with_3_regions_from_labels_data(labels_data, affine):
    """Create a mask containing only 3 regions."""
    mask_data = (labels_data == 1) + (labels_data == 2) + (labels_data == 5)
    return Nifti1Image(mask_data.astype(np.int8), affine)


@pytest.fixture
def labels_data():
    return _make_label_data()


@pytest.fixture
def labels_img():
    return Nifti1Image(_make_label_data(_shape_3d_default()), _affine_eye())


@pytest.fixture
def mask_img():
    mask_data = np.zeros(_shape_3d_default())
    mask_data[1:-1, 1:-1, 1:-1] = 1
    return Nifti1Image(mask_data, _affine_eye())


@pytest.fixture
def signals():
    return generate_timeseries(n_timepoints=N_TIMEPOINTS, n_features=N_REGIONS)


@pytest.fixture
def fmri_img():
    return generate_fake_fmri(shape=_shape_3d_default(), affine=_affine_eye())[
        0
    ]


@pytest.fixture
def labeled_regions():
    labels = list(range(N_REGIONS + 1))  # 0 is background
    return generate_labeled_regions(
        shape=_shape_3d_default(), n_regions=N_REGIONS, labels=labels
    )


def _all_voxel_of_each_region_have_same_values(
    data, labels_data, n_regions, signals
):
    for n in range(1, n_regions + 1):
        sigs = data[labels_data == n, :]
        assert_almost_equal(sigs[0, :], signals[:, n - 1])
        assert abs(sigs - sigs[0, :]).max() < EPS


def test_check_shape_and_affine_compatibility_without_dim(img_3d_zeros_eye):
    """Ensure correct behavior for valid data without dim."""
    with warnings.catch_warnings():
        warnings.simplefilter("error")
        _check_shape_and_affine_compatibility(
            img1=img_3d_zeros_eye, img2=img_3d_zeros_eye
        )


def test_check_shape_and_affine_compatibility_with_dim(
    img_3d_zeros_eye, img_4d_zeros_eye
):
    """Ensure correct behavior for valid data without dim."""
    with warnings.catch_warnings():
        warnings.simplefilter("error")
        _check_shape_and_affine_compatibility(
            img1=img_4d_zeros_eye, img2=img_3d_zeros_eye, dim=3
        )


@pytest.mark.parametrize(
    "test_shape, test_affine, msg",
    [
        ((8, 9, 11), _affine_eye(), SHAPE_ERROR_MSG),
        (_shape_3d_default(), 2 * _affine_eye(), AFFINE_ERROR_MSG),
    ],
)
def test_check_shape_and_affine_compatibility_error(
    img_3d_zeros_eye, test_shape, test_affine, msg
):
    img2 = Nifti1Image(np.zeros(test_shape), test_affine)

    with pytest.raises(ValueError, match=msg):
        _check_shape_and_affine_compatibility(img1=img_3d_zeros_eye, img2=img2)


def test_errors_3d(img_3d_zeros_eye, img_4d_zeros_eye):
    """Verify that 3D images are refused."""
    wrong_dim_image = img_3d_zeros_eye

    with pytest.raises(DimensionError, match=_4D_EXPECTED_ERROR_MSG):
        img_to_signals_labels(
            imgs=wrong_dim_image, labels_img=img_3d_zeros_eye
        )

    with pytest.raises(DimensionError, match=_4D_EXPECTED_ERROR_MSG):
        img_to_signals_maps(imgs=img_4d_zeros_eye, maps_img=wrong_dim_image)


def test_errors_4d_labels(img_4d_zeros_eye):
    """Verify that 4D images are refused."""
    wrong_dim_label_img = img_4d_zeros_eye

    with pytest.raises(DimensionError, match=_3D_EXPECTED_ERROR_MSG):
        img_to_signals_labels(
            imgs=img_4d_zeros_eye, labels_img=wrong_dim_label_img
        )

    with pytest.raises(DimensionError, match=_3D_EXPECTED_ERROR_MSG):
        signals_to_img_labels(
            signals=img_4d_zeros_eye, labels_img=wrong_dim_label_img
        )


def test_errors_4d_masks(img_3d_zeros_eye, img_4d_zeros_eye):
    """Verify that 4D images are refused."""
    wrong_dim_mask_img = img_4d_zeros_eye

    with pytest.raises(DimensionError, match=_3D_EXPECTED_ERROR_MSG):
        img_to_signals_labels(
            imgs=img_4d_zeros_eye,
            labels_img=img_3d_zeros_eye,
            mask_img=wrong_dim_mask_img,
        )

    with pytest.raises(DimensionError, match=_3D_EXPECTED_ERROR_MSG):
        signals_to_img_labels(
            signals=img_4d_zeros_eye,
            labels_img=img_3d_zeros_eye,
            mask_img=wrong_dim_mask_img,
        )

    with pytest.raises(DimensionError, match=_3D_EXPECTED_ERROR_MSG):
        img_to_signals_maps(
            imgs=img_4d_zeros_eye,
            maps_img=img_4d_zeros_eye,
            mask_img=wrong_dim_mask_img,
        )


@pytest.mark.parametrize(
    "shape, affine, error_msg",
    [
        ((8, 9, 11), _affine_eye(), SHAPE_ERROR_MSG),
        (_shape_3d_default(), 2 * _affine_eye(), AFFINE_ERROR_MSG),
    ],
)
def test_img_to_signals_labels_bad_labels_input(
    img_4d_zeros_eye, shape, affine, error_msg
):
    bad_img = Nifti1Image(np.zeros(shape), affine)

    with pytest.raises(ValueError, match=error_msg):
        img_to_signals_labels(imgs=img_4d_zeros_eye, labels_img=bad_img)


@pytest.mark.parametrize(
    "shape, affine, error_msg",
    [
        ((8, 9, 11), _affine_eye(), SHAPE_ERROR_MSG),
        (_shape_3d_default(), 2 * _affine_eye(), AFFINE_ERROR_MSG),
    ],
)
def test_img_to_signals_labels_bad_mask_input(
    img_4d_zeros_eye, img_3d_zeros_eye, shape, affine, error_msg
):
    bad_img = Nifti1Image(np.zeros(shape), affine)

    with pytest.raises(ValueError, match=error_msg):
        img_to_signals_labels(
            imgs=img_4d_zeros_eye,
            labels_img=img_3d_zeros_eye,
            mask_img=bad_img,
        )


def test_img_to_signals_labels_error_strategy(
    img_4d_zeros_eye, img_3d_zeros_eye
):
    with pytest.raises(ValueError, match="'strategy' must be one of"):
        img_to_signals_labels(
            imgs=img_4d_zeros_eye, labels_img=img_3d_zeros_eye, strategy="foo"
        )


@pytest.mark.parametrize(
    "shape, affine, error_msg",
    [
        ((8, 9, 11), _affine_eye(), SHAPE_ERROR_MSG),
        (_shape_3d_default(), 2 * _affine_eye(), AFFINE_ERROR_MSG),
    ],
)
def test_signals_to_img_labels_bad_label_input(
    img_4d_zeros_eye, img_3d_zeros_eye, shape, affine, error_msg
):
    bad_img = Nifti1Image(np.zeros(shape), affine)

    with pytest.raises(ValueError, match=error_msg):
        signals_to_img_labels(
            signals=img_4d_zeros_eye,
            labels_img=bad_img,
            mask_img=img_3d_zeros_eye,
        )


@pytest.mark.parametrize(
    "shape, affine, error_msg",
    [
        ((8, 9, 11), _affine_eye(), SHAPE_ERROR_MSG),
        (_shape_3d_default(), 2 * _affine_eye(), AFFINE_ERROR_MSG),
    ],
)
def test_signals_to_img_labels_bad_mask_input(
    img_4d_zeros_eye, img_3d_zeros_eye, shape, affine, error_msg
):
    bad_img = Nifti1Image(np.zeros(shape), affine)

    with pytest.raises(ValueError, match=error_msg):
        signals_to_img_labels(
            signals=img_4d_zeros_eye,
            labels_img=img_3d_zeros_eye,
            mask_img=bad_img,
        )


@pytest.mark.parametrize(
    "shape, affine, error_msg",
    [
        ((8, 9, 11, 7), _affine_eye(), SHAPE_ERROR_MSG),
        ((*_shape_3d_default(), 7), 2 * _affine_eye(), AFFINE_ERROR_MSG),
    ],
)
def test_img_to_signals_maps_bad_maps(
    img_4d_zeros_eye, shape, affine, error_msg
):
    bad_img = Nifti1Image(np.zeros(shape), affine)

    with pytest.raises(ValueError, match=error_msg):
        img_to_signals_maps(
            imgs=img_4d_zeros_eye,
            maps_img=bad_img,
        )


@pytest.mark.parametrize(
    "shape, affine, error_msg",
    [
        ((8, 9, 11), _affine_eye(), SHAPE_ERROR_MSG),
        (_shape_3d_default(), 2 * _affine_eye(), AFFINE_ERROR_MSG),
    ],
)
def test_img_to_signals_maps_bad_masks(
    img_4d_zeros_eye, shape, affine, error_msg
):
    bad_img = Nifti1Image(np.zeros(shape), affine)

    with pytest.raises(ValueError, match=error_msg):
        img_to_signals_maps(
            imgs=img_4d_zeros_eye, maps_img=img_4d_zeros_eye, mask_img=bad_img
        )


def test_signals_extraction_with_labels_without_mask(
    signals, labels_data, labels_img, shape_3d_default, tmp_path
):
    """Test conversion between signals and images \
    using regions defined by labels.
    """
    data_img = signals_to_img_labels(signals=signals, labels_img=labels_img)

    assert data_img.shape == (*shape_3d_default, N_TIMEPOINTS)
    data = get_data(data_img)
    assert np.all(data.std(axis=-1) > 0)
    # There must be non-zero data (safety net)
    assert abs(data).max() > 1e-9

    _all_voxel_of_each_region_have_same_values(
        data, labels_data, N_REGIONS, signals
    )

    # and back
    signals_r, labels_r = img_to_signals_labels(
        imgs=data_img,
        labels_img=labels_img,
    )

    assert_almost_equal(signals_r, signals)
    assert labels_r == list(range(1, 9))

    filenames = write_imgs_to_path(data_img, file_path=tmp_path)
    signals_r, labels_r = img_to_signals_labels(
        imgs=filenames, labels_img=labels_img
    )

    assert_almost_equal(signals_r, signals)
    assert labels_r == list(range(1, 9))


def test_signals_extraction_with_labels_without_mask_return_masked_atlas(
    signals, labels_img
):
    """Test masked_atlas is correct in conversion between signals and images \
    using regions defined by labels.
    """
    data_img = signals_to_img_labels(signals=signals, labels_img=labels_img)

    # test return_masked_atlas
    (
        _,
        _,
        masked_atlas_r,
    ) = img_to_signals_labels(
        imgs=data_img,
        labels_img=labels_img,
        return_masked_atlas=True,
    )

    labels_data = get_data(labels_img)
    labels_data_r = get_data(masked_atlas_r)

    # masked_atlas_r should be the same as labels_img
    assert_equal(labels_data_r, labels_data)

    # labels should be the same as before
    # the labels_img does not contain background
    assert list(np.unique(labels_data_r)) == list(range(1, 9))


def test_signals_extraction_with_labels_with_mask(
    signals, labels_img, labels_data, mask_img, shape_3d_default, tmp_path
):
    """Test conversion between signals and images \
    using regions defined by labels with a mask.
    """
    data_img = signals_to_img_labels(
        signals=signals, labels_img=labels_img, mask_img=mask_img
    )

    assert data_img.shape == (*shape_3d_default, N_TIMEPOINTS)
    # There must be non-zero data (safety net)
    data = get_data(data_img)
    assert abs(data).max() > 1e-9

    # Zero outside of the mask
    assert np.all(data[np.logical_not(get_data(mask_img))].std(axis=-1) < EPS)

    filenames = write_imgs_to_path(labels_img, mask_img, file_path=tmp_path)
    data_img = signals_to_img_labels(
        signals=signals, labels_img=filenames[0], mask_img=filenames[1]
    )

    assert data_img.shape == (*shape_3d_default, N_TIMEPOINTS)
    data = get_data(data_img)
    assert abs(data).max() > 1e-9
    # Zero outside of the mask
    assert np.all(data[np.logical_not(get_data(mask_img))].std(axis=-1) < EPS)

    # mask labels before checking
    masked_labels_data = labels_data.copy()
    masked_labels_data[np.logical_not(get_data(mask_img))] = 0
    _all_voxel_of_each_region_have_same_values(
        data, masked_labels_data, N_REGIONS, signals
    )

    # and back
    signals_r, labels_r = img_to_signals_labels(
        imgs=data_img, labels_img=labels_img, mask_img=mask_img
    )

    assert_almost_equal(signals_r, signals)
    assert labels_r == list(range(1, 9))


def test_signals_extraction_with_labels_with_mask_return_masked_atlas(
    signals, labels_img, mask_img
):
    """Test masked_atlas is correct in conversion between signals and images \
    using regions defined by labels and a mask.
    """
    data_img = signals_to_img_labels(
        signals=signals, labels_img=labels_img, mask_img=mask_img
    )

    # test return_masked_atlas
    # create a mask_img with only 3 regions
    mask_img = _create_mask_with_3_regions_from_labels_data(
        get_data(labels_img), labels_img.affine
    )

    (
        _,
        _,
        masked_atlas_r,
    ) = img_to_signals_labels(
        imgs=data_img,
        labels_img=labels_img,
        mask_img=mask_img,
        return_masked_atlas=True,
    )

    labels_data_r = get_data(masked_atlas_r)

    # labels should be masked and only contain 3 regions
    # and the background
    assert list(np.unique(labels_data_r)) == [0, 1, 2, 5]


def test_signal_extraction_with_maps(affine_eye, shape_3d_default, rng):
    # Generate signal imgs
    maps_img, mask_img = generate_maps(shape_3d_default, N_REGIONS)
    maps_data = get_data(maps_img)
    data = np.zeros((*shape_3d_default, N_TIMEPOINTS))
    signals = np.zeros((N_TIMEPOINTS, maps_data.shape[-1]))
    for n in range(maps_data.shape[-1]):
        signals[:, n] = rng.standard_normal(size=N_TIMEPOINTS)
        data[maps_data[..., n] > 0, :] = signals[:, n]
    imgs = Nifti1Image(data, affine_eye)

    # Get signals
    signals_r, _ = img_to_signals_maps(
        imgs=imgs, maps_img=maps_img, mask_img=mask_img
    )
    assert_almost_equal(signals, signals_r)

    # Recover image
    img_r = signals_to_img_maps(signals, maps_img, mask_img=mask_img)
    assert_almost_equal(get_data(img_r), get_data(imgs))

    # Same thing without mask
    signals_r, _ = img_to_signals_maps(imgs, maps_img)
    assert_almost_equal(signals, signals_r)
    img_r = signals_to_img_maps(signals, maps_img)
    assert_almost_equal(get_data(img_r), get_data(imgs))


def test_signal_extraction_with_maps_and_labels(
    labeled_regions, fmri_img, shape_3d_default
):
    labels = list(range(N_REGIONS + 1))
    labels_data = get_data(labeled_regions)
    # Convert to maps
    maps_data = np.zeros((*shape_3d_default, N_REGIONS))
    for n, l in enumerate(labels):
        if n == 0:
            continue
        maps_data[labels_data == l, n - 1] = 1

    maps_img = Nifti1Image(maps_data, labeled_regions.affine)

    # Extract signals from maps and labels: results must be identical.
    maps_signals, maps_labels = img_to_signals_maps(
        fmri_img, maps_img, keep_masked_maps=True
    )
    labels_signals, labels_labels = img_to_signals_labels(
        imgs=fmri_img, labels_img=labeled_regions, keep_masked_labels=True
    )
    assert_almost_equal(maps_signals, labels_signals)

    # Same thing with a mask, containing only 3 regions.
    mask_img = _create_mask_with_3_regions_from_labels_data(
        labels_data, labeled_regions.affine
    )
    labels_signals, labels_labels = img_to_signals_labels(
        imgs=fmri_img,
        labels_img=labeled_regions,
        mask_img=mask_img,
        keep_masked_labels=True,
    )
    maps_signals, maps_labels = img_to_signals_maps(
        fmri_img, maps_img, mask_img=mask_img, keep_masked_maps=True
    )

    assert_almost_equal(maps_signals, labels_signals)
    assert maps_signals.shape[1] == N_REGIONS
    assert maps_labels == list(range(len(maps_labels)))
    assert labels_signals.shape == (N_TIMEPOINTS, N_REGIONS)
    assert labels_labels == labels[1:]

    # Inverse operation (mostly smoke test)
    labels_img_r = signals_to_img_labels(
        labels_signals, labeled_regions, mask_img=mask_img
    )
    assert labels_img_r.shape == (*shape_3d_default, N_TIMEPOINTS)

    maps_img_r = signals_to_img_maps(maps_signals, maps_img, mask_img=mask_img)
    assert maps_img_r.shape == (*shape_3d_default, N_TIMEPOINTS)


def test_img_to_signals_labels_warnings(labeled_regions, fmri_img):
    labels_data = get_data(labeled_regions)

    mask_img = _create_mask_with_3_regions_from_labels_data(
        labels_data, labeled_regions.affine
    )

    # apply img_to_signals_labels with a masking,
    # containing only 3 regions, but
    # not keeping the masked labels
    with pytest.warns(
        UserWarning,
        match="After applying mask to the labels image, "
        "the following labels were "
        r"removed: \{3, 4, 6, 7, 8\}. "
        "Out of 9 labels, the "
        "masked labels image only contains "
        "4 labels "
        r"\(including background\).",
    ):
        labels_signals, labels_labels = img_to_signals_labels(
            imgs=fmri_img,
            labels_img=labeled_regions,
            mask_img=mask_img,
            keep_masked_labels=False,
        )

    # only 3 regions must be kept, others must be removed
    assert labels_signals.shape == (N_TIMEPOINTS, 3)
    assert len(labels_labels) == 3

    # apply img_to_signals_labels with a masking,
    # containing only 3 regions, and
    # keeping the masked labels
    # test if the warning is raised

    with pytest.warns(
<<<<<<< HEAD
        FutureWarning,
        match='Applying "mask_img" before '
        "signal extraction may result in empty region signals in "
        "the output. These are currently kept. "
        "Starting from version 0.13, the default behavior will be "
        "changed to remove them by setting "
        '"keep_masked_labels=False". '
        '"keep_masked_labels" parameter will be removed '
        "in version 0.15.",
=======
        DeprecationWarning,
        match='"keep_masked_labels" parameter will be removed ',
>>>>>>> 8f822968
    ):
        labels_signals, labels_labels = img_to_signals_labels(
            imgs=fmri_img,
            labels_img=labeled_regions,
            mask_img=mask_img,
            keep_masked_labels=True,
        )

    # all regions must be kept
    assert labels_signals.shape == (N_TIMEPOINTS, 8)
    assert len(labels_labels) == 8

    # test return_masked_atlas deprecation warning
    # TODO (nilearn >= 0.13.0)
    with pytest.warns(
        FutureWarning,
        match='After version 0.13. "img_to_signals_labels" will also return '
        'the "masked_atlas". Meanwhile "return_masked_atlas" parameter can be '
        "used to toggle this behavior. In version 0.15, "
        '"return_masked_atlas" parameter will be removed.',
    ):
        img_to_signals_labels(
            imgs=fmri_img,
            labels_img=labeled_regions,
            mask_img=mask_img,
            keep_masked_labels=False,
            return_masked_atlas=False,
        )


def test_img_to_signals_maps_warnings(
    labeled_regions, fmri_img, shape_3d_default
):
    labels = list(range(N_REGIONS + 1))
    labels_data = get_data(labeled_regions)
    # Convert to maps
    maps_data = np.zeros((*shape_3d_default, N_REGIONS))
    for n, l in enumerate(labels):
        if n == 0:
            continue
        maps_data[labels_data == l, n - 1] = 1

    maps_img = Nifti1Image(maps_data, labeled_regions.affine)

    mask_img = _create_mask_with_3_regions_from_labels_data(
        labels_data, labeled_regions.affine
    )

    # apply img_to_signals_maps with a masking,
    # containing only 3 regions, but
    # not keeping the masked maps
    with pytest.warns(
        UserWarning,
        match="After applying mask to the maps image, "
        "maps with the following indices were "
        r"removed: \{2, 3, 5, 6, 7\}. "
        "Out of 8 maps, the "
        "masked map image only contains "
        "3 maps.",
    ):
        maps_signals, maps_labels = img_to_signals_maps(
            fmri_img, maps_img, mask_img=mask_img
        )

    # only 3 regions must be kept, others must be removed
    assert maps_signals.shape == (N_TIMEPOINTS, 3)
    assert len(maps_labels) == 3

    # apply img_to_signals_labels with a masking,
    # containing only 3 regions, and
    # keeping the masked labels
    # test if the warning is raised

    # TODO (nilearn >= 0.15.0)
    with pytest.warns(
<<<<<<< HEAD
        FutureWarning,
        match='Applying "mask_img" before '
        "signal extraction may result in empty region signals in the "
        "output. These are currently kept. "
        "Starting from version 0.13, the default behavior will be "
        "changed to remove them by setting "
        '"keep_masked_maps=False". '
        '"keep_masked_maps" parameter will be removed '
        "in version 0.15.",
=======
        DeprecationWarning,
        match='"keep_masked_maps" parameter will be removed',
>>>>>>> 8f822968
    ):
        maps_signals, maps_labels = img_to_signals_maps(
            fmri_img, maps_img, mask_img=mask_img, keep_masked_maps=True
        )

    # all regions must be kept
    assert maps_signals.shape == (N_TIMEPOINTS, 8)
    assert len(maps_labels) == 8


def test_signal_extraction_nans_in_regions_are_replaced_with_zeros():
    shape = (4, 5, 6)
    labels = list(range(N_REGIONS + 1))  # 0 is background
    labels_img = generate_labeled_regions(shape, N_REGIONS, labels=labels)
    labels_data = get_data(labels_img)
    fmri_img, _ = generate_fake_fmri(
        shape=shape, affine=labels_img.affine, length=N_TIMEPOINTS
    )

    mask_img = _create_mask_with_3_regions_from_labels_data(
        labels_data, labels_img.affine
    )

    region1 = labels_data == 2
    indices = tuple(ind[:1] for ind in np.where(region1))
    get_data(fmri_img)[indices] = np.nan

    labels_signals, labels_labels = img_to_signals_labels(
        imgs=fmri_img, labels_img=labels_img, mask_img=mask_img
    )

    assert np.all(labels_signals[:, labels_labels.index(2)] == 0.0)


def test_trim_maps(shape_3d_default):
    # maps
    maps_data = np.zeros((*shape_3d_default, N_REGIONS), dtype=np.float32)
    h0, h1, h2 = (s // 2 for s in shape_3d_default)
    maps_data[:h0, :h1, :h2, 0] = 1
    maps_data[:h0, :h1, h2:, 1] = 1.1
    maps_data[:h0, h1:, :h2, 2] = 1
    maps_data[:h0, h1:, h2:, 3] = 0.5
    maps_data[h0:, :h1, :h2, 4] = 1
    maps_data[h0:, :h1, h2:, 5] = 1.4
    maps_data[h0:, h1:, :h2, 6] = 1
    maps_data[h0:, h1:, h2:, 7] = 1

    # mask intersecting all regions
    mask_data = np.zeros(shape_3d_default, dtype=np.int8)
    mask_data[1:-1, 1:-1, 1:-1] = 1

    maps_i, maps_i_mask, maps_i_indices = _trim_maps(maps_data, mask_data)

    assert maps_i.flags["F_CONTIGUOUS"]
    assert len(maps_i_indices) == maps_i.shape[-1]
    assert maps_i.shape == maps_data.shape
    maps_i_correct = maps_data.copy()
    maps_i_correct[np.logical_not(mask_data), :] = 0
    assert_almost_equal(maps_i_correct, maps_i)
    assert_equal(mask_data, maps_i_mask)
    assert_equal(np.asarray(list(range(8))), maps_i_indices)

    # mask intersecting half of the regions
    mask_data = np.zeros(shape_3d_default, dtype=np.int8)
    mask_data[1:2, 1:-1, 1:-1] = 1
    maps_data[1, 1, 1, 0] = 0  # remove one point inside mask

    maps_i, maps_i_mask, maps_i_indices = _trim_maps(maps_data, mask_data)

    assert maps_i.flags["F_CONTIGUOUS"]
    assert len(maps_i_indices) == maps_i.shape[-1]
    assert maps_i.shape == (maps_data.shape[:3] + (4,))
    maps_i_correct = maps_data[..., :4].copy()
    maps_i_correct[np.logical_not(mask_data), :] = 0
    assert_almost_equal(maps_i_correct, maps_i)
    mask_data[1, 1, 1] = 0  # for test to succeed
    assert_equal(mask_data, maps_i_mask)
    mask_data[1, 1, 1] = 1  # reset, just in case.
    assert_equal(np.asarray(list(range(4))), maps_i_indices)


@pytest.mark.parametrize(
    "target_dtype",
    (float, np.float32, np.float64, int, np.uint),
)
def test_img_to_signals_labels_non_float_type(target_dtype, rng):
    fake_fmri_data = rng.uniform(size=(10, 10, 10, N_TIMEPOINTS)) > 0.5
    fake_affine = np.eye(4, 4).astype(np.float64)
    fake_fmri_img_orig = Nifti1Image(
        fake_fmri_data.astype(np.float64), fake_affine
    )
    fake_fmri_img_target_dtype = new_img_like(
        fake_fmri_img_orig, fake_fmri_data.astype(target_dtype)
    )

    fake_mask_data = np.zeros((10, 10, 10), dtype=np.uint8)
    fake_mask_data[1:8, 1:8, 1:8] = 1
    fake_mask = Nifti1Image(fake_mask_data, fake_affine)

    masker = NiftiLabelsMasker(fake_mask)
    masker.fit()

    timeseries_int = masker.transform(fake_fmri_img_target_dtype)
    timeseries_float = masker.transform(fake_fmri_img_orig)

    assert np.sum(timeseries_int) != 0
    assert np.allclose(timeseries_int, timeseries_float)<|MERGE_RESOLUTION|>--- conflicted
+++ resolved
@@ -595,20 +595,8 @@
     # test if the warning is raised
 
     with pytest.warns(
-<<<<<<< HEAD
         FutureWarning,
-        match='Applying "mask_img" before '
-        "signal extraction may result in empty region signals in "
-        "the output. These are currently kept. "
-        "Starting from version 0.13, the default behavior will be "
-        "changed to remove them by setting "
-        '"keep_masked_labels=False". '
-        '"keep_masked_labels" parameter will be removed '
-        "in version 0.15.",
-=======
-        DeprecationWarning,
         match='"keep_masked_labels" parameter will be removed ',
->>>>>>> 8f822968
     ):
         labels_signals, labels_labels = img_to_signals_labels(
             imgs=fmri_img,
@@ -684,20 +672,8 @@
 
     # TODO (nilearn >= 0.15.0)
     with pytest.warns(
-<<<<<<< HEAD
         FutureWarning,
-        match='Applying "mask_img" before '
-        "signal extraction may result in empty region signals in the "
-        "output. These are currently kept. "
-        "Starting from version 0.13, the default behavior will be "
-        "changed to remove them by setting "
-        '"keep_masked_maps=False". '
-        '"keep_masked_maps" parameter will be removed '
-        "in version 0.15.",
-=======
-        DeprecationWarning,
         match='"keep_masked_maps" parameter will be removed',
->>>>>>> 8f822968
     ):
         maps_signals, maps_labels = img_to_signals_maps(
             fmri_img, maps_img, mask_img=mask_img, keep_masked_maps=True
