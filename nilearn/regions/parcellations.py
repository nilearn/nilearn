"""Parcellation tools such as KMeans or Ward for fMRI images
"""

import numpy as np

from sklearn.base import clone
from sklearn.feature_extraction import image
from nilearn._utils.compat import Memory, delayed, Parallel

from .rena_clustering import ReNA
from ..decomposition.multi_pca import MultiPCA
from ..input_data import NiftiLabelsMasker
from .._utils.compat import _basestring
from .._utils.niimg import _safe_get_data
from .._utils.niimg_conversions import _iter_check_niimg


def _estimator_fit(data, estimator, method=None):
    """ Estimator to fit on the data matrix

    Parameters
    ----------
    data: numpy array
        Data matrix

    estimator: instance of estimator from sklearn
        MiniBatchKMeans or AgglomerativeClustering

    method: str, {'kmeans', 'ward', 'complete', 'average', 'rena'}
        A method to choose between for brain parcellations.

    Returns
    -------
    labels_: numpy.ndarray
        labels_ estimated from estimator
    """
    if method == 'rena':
        rena = ReNA(mask_img=estimator.mask_img,
                    n_clusters=estimator.n_clusters,
                    scaling=estimator.scaling,
                    n_iter=estimator.n_iter,
                    threshold=estimator.threshold,
                    memory=estimator.memory,
                    memory_level=estimator.memory_level,
                    verbose=estimator.verbose)
        rena.fit(data)
        labels_ = rena.labels_

    else:
        estimator = clone(estimator)
        estimator.fit(data.T)
        labels_ = estimator.labels_

    return labels_


def _check_parameters_transform(imgs, confounds):
    """A helper function to check the parameters and prepare for processing
    as a list.
    """
    if not isinstance(imgs, (list, tuple)) or \
            isinstance(imgs, _basestring):
        imgs = [imgs, ]
        single_subject = True
    elif isinstance(imgs, (list, tuple)) and len(imgs) == 1:
        single_subject = True
    else:
        single_subject = False

    if confounds is None and isinstance(imgs, (list, tuple)):
        confounds = [None] * len(imgs)

    if confounds is not None:
        if not isinstance(confounds, (list, tuple)) or \
                isinstance(confounds, _basestring):
            confounds = [confounds, ]

    if len(confounds) != len(imgs):
        raise ValueError("Number of confounds given does not match with "
                         "the given number of images.")
    return imgs, confounds, single_subject


def _labels_masker_extraction(img, masker, confound):
    """ Helper function for parallelizing NiftiLabelsMasker extractor
    on list of Nifti images.

    Parameters
    ----------
    img: 4D Nifti image like object
        Image to process.

    masker: instance of NiftiLabelsMasker
        Used for extracting signals with fit_transform

    confound: csv file or numpy array
        Confound used for signal cleaning while extraction.
        Passed to signal.clean

    Returns
    -------
    signals: numpy array
        Signals extracted on given img
    """
    masker = clone(masker)
    signals = masker.fit_transform(img, confounds=confound)
    return signals


class Parcellations(MultiPCA):
    """Learn parcellations on fMRI images.

    Five different types of clustering methods can be used:
    kmeans, ward, complete, average and rena.
    kmeans will call MiniBatchKMeans whereas
    ward, complete, average are used within in Agglomerative Clustering and
    rena will call ReNA.
    kmeans, ward, complete, average are leveraged from scikit-learn.
    rena is buit into nilearn.

    .. versionadded:: 0.4.1

    Parameters
    ----------
    method: str, {'kmeans', 'ward', 'complete', 'average', 'rena'}
        A method to choose between for brain parcellations.
        For a small number of parcels, kmeans is usually advisable.
        For a large number of parcellations (several hundreds, or thousands),
        ward and rena are the best options. Ward will give higher quality
        parcels, but with increased computation time. ReNA is most useful as a
        fast data-reduction step, typically dividing the signal size by ten.

    n_parcels: int, default=50
        Number of parcellations to divide the brain data into.

    random_state: int or RandomState
        Pseudo number generator state used for random sampling.

    mask: Niimg-like object or NiftiMasker, MultiNiftiMasker instance
        Mask/Masker used for masking the data.
        If mask image if provided, it will be used in the MultiNiftiMasker.
        If an instance of MultiNiftiMasker is provided, then this instance
        parameters will be used in masking the data by overriding the default
        masker parameters.
        If None, mask will be automatically computed by a MultiNiftiMasker
        with default parameters.

    smoothing_fwhm: float, optional default=4.
        If smoothing_fwhm is not None, it gives the full-width half maximum in
        millimeters of the spatial smoothing to apply to the signal.

    standardize: boolean, optional
        If standardize is True, the time-series are centered and normed:
        their mean is put to 0 and their variance to 1 in the time dimension.

    detrend: boolean, optional
        Whether to detrend signals or not.
        This parameter is passed to signal.clean. Please see the related
        documentation for details

    low_pass: None or float, optional
        This parameter is passed to signal.clean. Please see the related
        documentation for details

    high_pass: None or float, optional
        This parameter is passed to signal.clean. Please see the related
        documentation for details

    t_r: float, optional
        This parameter is passed to signal.clean. Please see the related
        documentation for details

    target_affine: 3x3 or 4x4 matrix, optional
        This parameter is passed to image.resample_img. Please see the
        related documentation for details. The given affine will be
        considered as same for all given list of images.

    target_shape: 3-tuple of integers, optional
        This parameter is passed to image.resample_img. Please see the
        related documentation for details.

    mask_strategy: {'background', 'epi' or 'template'}, optional
        The strategy used to compute the mask: use 'background' if your
        images present a clear homogeneous background, 'epi' if they
        are raw EPI images, or you could use 'template' which will
        extract the gray matter part of your data by resampling the MNI152
        brain mask for your data's field of view.
        Depending on this value, the mask will be computed from
        masking.compute_background_mask, masking.compute_epi_mask or
        masking.compute_gray_matter_mask. Default is 'epi'.

    mask_args: dict, optional
        If mask is None, these are additional parameters passed to
        masking.compute_background_mask or masking.compute_epi_mask
        to fine-tune mask computation. Please see the related documentation
        for details.

    scaling: bool, optional (default False)
        Used only when the method selected is 'rena'. If scaling is True, each
        cluster is scaled by the square root of its size, preserving the
        l2-norm of the image.

    n_iter: int, optional (default 10)
        Used only when the method selected is 'rena'. Number of iterations of
        the recursive neighbor agglomeration.

    memory: instance of joblib.Memory or str
        Used to cache the masking process.
        By default, no caching is done. If a string is given, it is the
        path to the caching directory.

    memory_level: integer, optional
        Rough estimator of the amount of memory used by caching. Higher value
        means more memory for caching.

    n_jobs: integer, optional
        The number of CPUs to use to do the computation. -1 means
        'all CPUs', -2 'all CPUs but one', and so on.

    verbose: integer, optional
        Indicate the level of verbosity. By default, nothing is printed.

    Attributes
    ----------
    `labels_img_`: Nifti1Image
        Labels image to each parcellation learned on fmri images.

    `masker_`: instance of NiftiMasker or MultiNiftiMasker
        The masker used to mask the data

    `connectivity_`: numpy.ndarray
        voxel-to-voxel connectivity matrix computed from a mask.
        Note that this attribute is only seen if selected methods are
        Agglomerative Clustering type, 'ward', 'complete', 'average'.

    Notes
    -----
        * Transforming list of Nifti images to data matrix takes few steps.
          Reducing the data dimensionality using randomized SVD, build brain
          parcellations using KMeans or various Agglomerative methods.

        * This object uses spatially-constrained AgglomerativeClustering for
          method='ward' or 'complete' or 'average' and spatially-constrained
          ReNA clustering for method='rena'. Spatial connectivity matrix
          (voxel-to-voxel) is built-in object which means no need of explicitly
          giving the matrix.

    """
    VALID_METHODS = ['kmeans', 'ward', 'complete', 'average', 'rena']

    def __init__(self, method, n_parcels=50,
                 random_state=0, mask=None, smoothing_fwhm=4.,
                 standardize=False, detrend=False,
                 low_pass=None, high_pass=None, t_r=None,
                 target_affine=None, target_shape=None,
                 mask_strategy='epi', mask_args=None,
<<<<<<< HEAD
                 memory=Memory(location=None),
=======
                 scaling=False, n_iter=10,
                 memory=Memory(cachedir=None),
>>>>>>> f1d268c4
                 memory_level=0, n_jobs=1, verbose=1):

        self.method = method
        self.n_parcels = n_parcels
        self.scaling = scaling
        self.n_iter = n_iter

        MultiPCA.__init__(self, n_components=200,
                          random_state=random_state,
                          mask=mask, memory=memory,
                          smoothing_fwhm=smoothing_fwhm,
                          standardize=standardize, detrend=detrend,
                          low_pass=low_pass, high_pass=high_pass,
                          t_r=t_r, target_affine=target_affine,
                          target_shape=target_shape,
                          mask_strategy=mask_strategy,
                          mask_args=mask_args,
                          memory_level=memory_level,
                          n_jobs=n_jobs,
                          verbose=verbose)

    def _raw_fit(self, data):
        """ Fits the parcellation method on this reduced data.

        Data are coming from a base decomposition estimator which computes
        the mask and reduces the dimensionality of images using
        randomized_svd.

        Parameters
        ----------
        data: ndarray
            Shape (n_samples, n_features)

        Returns
        -------
        labels: numpy.ndarray
            Labels to each cluster in the brain.

        connectivity: numpy.ndarray
            voxel-to-voxel connectivity matrix computed from a mask.
            Note that, this attribute is returned only for selected methods
            such as 'ward', 'complete', 'average'.
        """
        valid_methods = self.VALID_METHODS
        if self.method is None:
            raise ValueError("Parcellation method is specified as None. "
                             "Please select one of the method in "
                             "{0}".format(valid_methods))
        if self.method is not None and self.method not in valid_methods:
            raise ValueError("The method you have selected is not implemented "
                             "'{0}'. Valid methods are in {1}"
                             .format(self.method, valid_methods))

        # we delay importing Ward or AgglomerativeClustering and same
        # time import plotting module before that.

        # Because sklearn.cluster imports scipy hierarchy and hierarchy imports
        # matplotlib. So, we force import matplotlib first using our
        # plotting to avoid backend display error with matplotlib
        # happening in Travis
        try:
            from nilearn import plotting
        except Exception:
            pass

        components = MultiPCA._raw_fit(self, data)

        mask_img_ = self.masker_.mask_img_
        if self.verbose:
            print("[{0}] computing {1}".format(self.__class__.__name__,
                                               self.method))

        if self.method == 'kmeans':
            from sklearn.cluster import MiniBatchKMeans
            kmeans = MiniBatchKMeans(n_clusters=self.n_parcels,
                                     init='k-means++',
                                     random_state=self.random_state,
                                     verbose=max(0, self.verbose - 1))
            labels = self._cache(_estimator_fit,
                                 func_memory_level=1)(components.T, kmeans)

        elif self.method == 'rena':
            rena = ReNA(mask_img_, n_clusters=self.n_parcels,
                        scaling=self.scaling, n_iter=self.n_iter,
                        memory=self.memory, memory_level=self.memory_level,
                        verbose=max(0, self.verbose - 1))
            method = 'rena'
            labels = \
                self._cache(_estimator_fit, func_memory_level=1)(components.T,
                                                                 rena, method)

        else:
            mask_ = _safe_get_data(mask_img_).astype(np.bool)
            shape = mask_.shape
            connectivity = image.grid_to_graph(n_x=shape[0], n_y=shape[1],
                                               n_z=shape[2], mask=mask_)

            from sklearn.cluster import AgglomerativeClustering

            agglomerative = AgglomerativeClustering(
                n_clusters=self.n_parcels, connectivity=connectivity,
                linkage=self.method, memory=self.memory)

            labels = self._cache(_estimator_fit,
                                 func_memory_level=1)(components.T,
                                                      agglomerative)

            self.connectivity_ = connectivity
        # Avoid 0 label
        labels = labels + 1
        self.labels_img_ = self.masker_.inverse_transform(labels)

        return self

    def _check_fitted(self):
        """Helper function to check whether fit is called or not.
        """
        if not hasattr(self, 'labels_img_'):
            raise ValueError("Object has no labels_img_ attribute. "
                             "Ensure that fit() is called before transform.")

    def transform(self, imgs, confounds=None):
        """Extract signals from parcellations learned on fmri images.

        Parameters
        ----------
        imgs: List of Nifti-like images
            See http://nilearn.github.io/manipulating_images/input_output.html.
            Images to process.

        confounds: List of CSV files or arrays-like, optional
            Each file or numpy array in a list should have shape
            (number of scans, number of confounds)
            This parameter is passed to signal.clean. Please see the related
            documentation for details. Must be of same length of imgs.

        Returns
        -------
        region_signals: List of or 2D numpy.ndarray
            Signals extracted for each label for each image.
            Example, for single image shape will be
            (number of scans, number of labels)
        """
        self._check_fitted()
        imgs, confounds, single_subject = _check_parameters_transform(
            imgs, confounds)
        # Requires for special cases like extracting signals on list of
        # 3D images
        imgs_list = _iter_check_niimg(imgs, atleast_4d=True)

        masker = NiftiLabelsMasker(self.labels_img_,
                                   mask_img=self.masker_.mask_img_,
                                   smoothing_fwhm=self.smoothing_fwhm,
                                   standardize=self.standardize,
                                   detrend=self.detrend,
                                   low_pass=self.low_pass,
                                   high_pass=self.high_pass, t_r=self.t_r,
                                   resampling_target='data',
                                   memory=self.memory,
                                   memory_level=self.memory_level,
                                   verbose=self.verbose)

        region_signals = Parallel(n_jobs=self.n_jobs)(
            delayed(self._cache(_labels_masker_extraction,
                                func_memory_level=2))
            (img, masker, confound)
            for img, confound in zip(imgs_list, confounds))

        if single_subject:
            return region_signals[0]
        else:
            return region_signals

    def fit_transform(self, imgs, confounds=None):
        """Fit the images to parcellations and then transform them.

        Parameters
        ----------
        imgs: List of Nifti-like images
            See http://nilearn.github.io/manipulating_images/input_output.html.
            Images for process for fit as well for transform to signals.

        confounds: List of CSV files or arrays-like, optional
            Each file or numpy array in a list should have shape
            (number of scans, number of confounds).
            This parameter is passed to signal.clean. Given confounds
            should have same length as images if given as a list.

            Note: same confounds will used for cleaning signals before
            learning parcellations.

        Returns
        -------
        region_signals: List of or 2D numpy.ndarray
            Signals extracted for each label for each image.
            Example, for single image shape will be
            (number of scans, number of labels)
        """
        return self.fit(imgs, confounds=confounds).transform(imgs, confounds)

    def inverse_transform(self, signals):
        """Transform signals extracted from parcellations back to brain
        images.

        Uses `labels_img_` (parcellations) built at fit() level.

        Parameters
        ----------
        signals: List of 2D numpy.ndarray
            Each 2D array with shape (number of scans, number of regions)

        Returns
        -------
        imgs: List of or Nifti-like image
            Brain image(s)
        """
        from .signal_extraction import signals_to_img_labels

        self._check_fitted()

        if not isinstance(signals, (list, tuple)) or\
                isinstance(signals, np.ndarray):
            signals = [signals, ]
            single_subject = True
        elif isinstance(signals, (list, tuple)) and len(signals) == 1:
            single_subject = True
        else:
            single_subject = False

        imgs = Parallel(n_jobs=self.n_jobs)(
            delayed(self._cache(signals_to_img_labels, func_memory_level=2))
            (each_signal, self.labels_img_, self.mask_img_)
            for each_signal in signals)

        if single_subject:
            return imgs[0]
        else:
            return imgs<|MERGE_RESOLUTION|>--- conflicted
+++ resolved
@@ -254,12 +254,8 @@
                  low_pass=None, high_pass=None, t_r=None,
                  target_affine=None, target_shape=None,
                  mask_strategy='epi', mask_args=None,
-<<<<<<< HEAD
+                 scaling=False, n_iter=10,
                  memory=Memory(location=None),
-=======
-                 scaling=False, n_iter=10,
-                 memory=Memory(cachedir=None),
->>>>>>> f1d268c4
                  memory_level=0, n_jobs=1, verbose=1):
 
         self.method = method
