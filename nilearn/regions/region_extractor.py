--- conflicted
+++ resolved
@@ -14,15 +14,9 @@
     check_niimg_4d,
     fill_doc,
 )
-<<<<<<< HEAD
-=======
 from nilearn._utils.helpers import (
     rename_parameters,
 )
-from nilearn._utils.masker_validation import (
-    check_compatibility_mask_and_images,
-)
->>>>>>> 0cfae058
 from nilearn._utils.ndimage import peak_local_max
 from nilearn._utils.niimg import safe_get_data
 from nilearn._utils.niimg_conversions import check_same_fov
@@ -459,16 +453,7 @@
         check_params(self.__dict__)
         maps_img = check_niimg_4d(self.maps_img)
 
-        # Check mask
-<<<<<<< HEAD
-        self._load_mask(X)
-=======
-        if self.mask_img is not None:
-            if imgs is not None:
-                check_compatibility_mask_and_images(self.mask_img, imgs)
-            self.mask_img = check_niimg_3d(self.mask_img)
-            load_mask_img(self.mask_img)
->>>>>>> 0cfae058
+        self._load_mask(imgs)
 
         list_of_strategies = ["ratio_n_voxels", "img_value", "percentile"]
         if self.thresholding_strategy not in list_of_strategies:
