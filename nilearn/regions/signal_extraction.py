"""
Functions for extracting region-defined signals.

Two ways of defining regions are supported: as labels in a single 3D image,
or as weights in one image per region (maps).
"""

import warnings

import numpy as np
from nibabel import Nifti1Image
from scipy import linalg, ndimage

from nilearn import masking
from nilearn._utils.docs import fill_doc
from nilearn._utils.logger import find_stack_level
from nilearn._utils.niimg import safe_get_data
from nilearn._utils.niimg_conversions import check_niimg_3d, check_niimg_4d
from nilearn._utils.numpy_conversions import as_ndarray
from nilearn._utils.param_validation import check_reduction_strategy
from nilearn.image import new_img_like

INF = 1000 * np.finfo(np.float32).eps


def _check_shape_compatibility(img1, img2, dim=None):
    """Check that shapes match for dimensions going from 0 to dim-1.

    Parameters
    ----------
    img1 : Niimg-like object
        See :ref:`extracting_data`.
        Image to extract the data from.

    img2 : Niimg-like object, optional
        See :ref:`extracting_data`.
        Contains map or mask.

    dim : :obj:`int`, optional
        Integer slices a mask for a specific dimension.

    """
    if dim is None:
        img2 = check_niimg_3d(img2)
        if img1.shape[:3] != img2.shape:
            raise ValueError("Images have incompatible shapes.")
    elif img1.shape[:dim] != img2.shape[:dim]:
        raise ValueError("Images have incompatible shapes.")


def _check_affine_equality(img1, img2):
    """Validate affines of 2 images.

    Parameters
    ----------
    img1 : Niimg-like object
        See :ref:`extracting_data`.
        Image to extract the data from.

    img2 : Niimg-like object, optional
        See :ref:`extracting_data`.
        Contains map or mask.

    """
    if (
        img1.affine.shape != img2.affine.shape
        or abs(img1.affine - img2.affine).max() > INF
    ):
        raise ValueError("Images have different affine matrices.")


def _check_shape_and_affine_compatibility(img1, img2=None, dim=None):
    """Validate shapes and affines of 2 images.

    Check that the provided images:
        - have the same shape
        - have the same affine matrix.

    Parameters
    ----------
    img1 : Niimg-like object
        See :ref:`extracting_data`.
        Image to extract the data from.

    img2 : Niimg-like object, optional
        See :ref:`extracting_data`.
        Contains map or mask.

    dim : :obj:`int`, optional
        Integer slices a mask for a specific dimension.

    Returns
    -------
    non_empty : :obj:`bool`,
        Is only true for non-empty img.

    """
    if img2 is None:
        return False

    _check_shape_compatibility(img1, img2, dim=dim)

    if dim is None:
        img2 = check_niimg_3d(img2)
    _check_affine_equality(img1, img2)

    return True


def _get_labels_data(
    target_img,
    labels_img,
    mask_img=None,
    background_label=0,
    dim=None,
    keep_masked_labels=True,
):
    """Get the label data.

    Ensures that labels, imgs and mask shapes and affines fit,
    then extracts the data from it.

    Parameters
    ----------
    target_img : Niimg-like object
        See :ref:`extracting_data`.
        Image to extract the data from.

    labels_img : Niimg-like object
        See :ref:`extracting_data`.
        Regions definition as labels.
        By default, the label zero is used to denote an absence of region.
        Use background_label to change it.

    mask_img : Niimg-like object, optional
        See :ref:`extracting_data`.
        Mask to apply to labels before extracting signals.
        Every point outside the mask is considered as background
        (i.e. no region).

    background_label : number, default=0
        Number representing background in labels_img.

    dim : :obj:`int`, optional
        Integer slices mask for a specific dimension.
    %(keep_masked_labels)s

    Returns
    -------
    labels : :obj:`list` or :obj:`tuple`
        Corresponding labels for each signal.
        signal[:, n] was extracted from the region with label labels[n].

    labels_data : numpy.ndarray
        Extracted data for each region within the mask.
        Data outside the mask are assigned to the background
        label to restrict signal extraction

    See Also
    --------
    nilearn.regions.signals_to_img_labels
    nilearn.regions.img_to_signals_labels

    """
    _check_shape_and_affine_compatibility(target_img, labels_img)

    labels_data = safe_get_data(labels_img, ensure_finite=True)

    if keep_masked_labels:
        labels = list(np.unique(labels_data))
        # TODO (nilearn >= 0.13.0)
        warnings.warn(
            'Applying "mask_img" before '
            "signal extraction may result in empty region signals in the "
            "output. These are currently kept. "
            "Starting from version 0.13, the default behavior will be "
            "changed to remove them by setting "
            '"keep_masked_labels=False". '
            '"keep_masked_labels" parameter will be removed '
            "in version 0.15.",
            FutureWarning,
            stacklevel=find_stack_level(),
        )

    # Consider only data within the mask
    use_mask = _check_shape_and_affine_compatibility(target_img, mask_img, dim)
    if use_mask:
        mask_img = check_niimg_3d(mask_img)
        mask_data = safe_get_data(mask_img, ensure_finite=True)
        labels_data = labels_data.copy()
        labels_before_mask = {int(label) for label in np.unique(labels_data)}
        # Applying mask on labels_data
        labels_data[np.logical_not(mask_data)] = background_label
        labels_after_mask = {int(label) for label in np.unique(labels_data)}
        labels_diff = labels_before_mask.difference(labels_after_mask)
        # Raising a warning if any label is removed due to the mask
        if labels_diff and not keep_masked_labels:
            warnings.warn(
                "After applying mask to the labels image, "
                "the following labels were "
                f"removed: {labels_diff}. "
                f"Out of {len(labels_before_mask)} labels, the "
                "masked labels image only contains "
                f"{len(labels_after_mask)} labels "
                "(including background).",
                stacklevel=find_stack_level(),
            )

    if not keep_masked_labels:
        labels = list(np.unique(labels_data))

    if background_label in labels:
        labels.remove(background_label)

    return labels, labels_data


# FIXME: naming scheme is not really satisfying. Any better idea appreciated.
@fill_doc
def img_to_signals_labels(
    imgs,
    labels_img,
    mask_img=None,
    background_label=0,
    order="F",
    strategy="mean",
    keep_masked_labels=False,
    return_masked_atlas=False,
):
    """Extract region signals from image.

    This function is applicable to regions defined by labels.

    labels, imgs and mask shapes and affines must fit. This function
    performs no resampling.

    Parameters
    ----------
    %(imgs)s
        Input images.

    labels_img : Niimg-like object
        See :ref:`extracting_data`.
        Regions definition as labels. By default, the label zero is used to
        denote an absence of region. Use background_label to change it.

    mask_img : Niimg-like object, default=None
        See :ref:`extracting_data`.
        Mask to apply to labels before extracting signals.
        Every point outside the mask is considered
        as background (i.e. no region).

    background_label : number, default=0
        Number representing background in labels_img.

    order : :obj:`str`, default='F'
        Ordering of output array ("C" or "F").

    %(strategy)s

    %(keep_masked_labels)s

    return_masked_atlas : :obj:`bool`, default=False
        If True, the masked atlas is returned.

        .. versionchanged :: 0.13.0dev

            Default changed to False.

        .. deprecated:: 0.13.0dev

            This parameter will be removed in versions >= 0.15.0

    Returns
    -------
    signals : :class:`numpy.ndarray`
        Signals extracted from each region. One output signal is the mean
        of all input signals in a given region. If some regions are entirely
        outside the mask, the corresponding signal is zero.
        Shape is: (scan number, number of regions)

    labels : :obj:`list` or :obj:`tuple`
        Corresponding labels for each signal. signal[:, n] was extracted from
        the region with label labels[n].

    masked_atlas : Niimg-like object
        Regions definition as labels after applying the mask.
        returned if `return_masked_atlas` is True.

    See Also
    --------
    nilearn.regions.signals_to_img_labels
    nilearn.regions.img_to_signals_maps
    nilearn.maskers.NiftiLabelsMasker : Signal extraction on labels images
        e.g. clusters

    """
    labels_img = check_niimg_3d(labels_img)

    check_reduction_strategy(strategy)

    # TODO: Make a special case for list of strings
    # (load one image at a time).
    imgs = check_niimg_4d(imgs)
    labels, labels_data = _get_labels_data(
        imgs,
        labels_img,
        mask_img,
        background_label,
        keep_masked_labels=keep_masked_labels,
    )

    data = safe_get_data(imgs, ensure_finite=True)
    target_datatype = np.float32 if data.dtype == np.float32 else np.float64
    # Nilearn issue: 2135, PR: 2195 for why this is necessary.
    signals = np.ndarray(
        (data.shape[-1], len(labels)), order=order, dtype=target_datatype
    )
    reduction_function = getattr(ndimage, strategy)
    for n, img in enumerate(np.rollaxis(data, -1)):
        signals[n] = np.asarray(
            reduction_function(img, labels=labels_data, index=labels)
        )
    # Set to zero signals for missing labels. Workaround for Scipy behavior
    if keep_masked_labels:
        missing_labels = set(labels) - set(np.unique(labels_data))
        labels_index = {l: n for n, l in enumerate(labels)}
        for this_label in missing_labels:
            signals[:, labels_index[this_label]] = 0

    if return_masked_atlas:
        # finding the new labels image
        masked_atlas = Nifti1Image(
            labels_data.astype(np.int8), labels_img.affine
        )
        return signals, labels, masked_atlas
    else:
        # TODO (nilearn >= 0.14.0)
        warnings.warn(
            'After version 0.13. "img_to_signals_labels" will also return the '
            '"masked_atlas". Meanwhile "return_masked_atlas" parameter can be '
            "used to toggle this behavior. In version 0.15, "
            '"return_masked_atlas" parameter will be removed.',
            FutureWarning,
            stacklevel=find_stack_level(),
        )
        return signals, labels


def signals_to_img_labels(
    signals, labels_img, mask_img=None, background_label=0, order="F"
):
    """Create image from region signals defined as labels.

    The same region signal is used for each :term:`voxel` of the
    corresponding 3D volume.

    labels_img, mask_img must have the same shapes and affines.

    .. versionchanged:: 0.9.2
        Support 1D signals.

    Parameters
    ----------
    signals : :class:`numpy.ndarray`
        1D or 2D array.
        If this is a 1D array, it must have as many elements as there are
        regions in the labels_img.
        If it is 2D, it should have the shape
        (number of scans, number of regions in labels_img).

    labels_img : Niimg-like object
        See :ref:`extracting_data`.
        Region definitions using labels.

    mask_img : Niimg-like object, default=None
        See :ref:`extracting_data`.
        Boolean array giving voxels to process. integer arrays also accepted,
        In this array, zero means False, non-zero means True.

    background_label : number, default=0
        Label to use for "no region".

    order : :obj:`str`, default='F'
        Ordering of output array ("C" or "F").

    Returns
    -------
    img : :class:`nibabel.nifti1.Nifti1Image`
        Reconstructed image. dtype is that of "signals", affine and shape are
        those of labels_img.

    See Also
    --------
    nilearn.regions.img_to_signals_labels
    nilearn.regions.signals_to_img_maps
    nilearn.maskers.NiftiLabelsMasker : Signal extraction on labels
        images e.g. clusters

    """
    labels_img = check_niimg_3d(labels_img)

    labels, labels_data = _get_labels_data(
        labels_img,
        labels_img,
        mask_img,
        background_label,
        keep_masked_labels=False,
    )

    signals = np.asarray(signals)

    target_shape = labels_img.shape[:3]
    # nditer is not available in numpy 1.3: using multiple loops.
    # Using these loops still gives a much faster code (6x) than this one:
    # for n, label in enumerate(labels):
    #     data[labels_data == label, :] = signals[:, n]
    if signals.ndim == 2:
        target_shape = (*target_shape, signals.shape[0])

    data = np.zeros(target_shape, dtype=signals.dtype, order=order)
    labels_dict = {label: n for n, label in enumerate(labels)}
    # optimized for "data" in F order.
    for k in range(labels_data.shape[2]):
        for j in range(labels_data.shape[1]):
            for i in range(labels_data.shape[0]):
                label = labels_data[i, j, k]
                num = labels_dict.get(label)
                if num is not None:
                    if signals.ndim == 2:
                        data[i, j, k, :] = signals[:, num]
                    else:
                        data[i, j, k] = signals[num]

    return new_img_like(labels_img, data, labels_img.affine)


@fill_doc
def img_to_signals_maps(imgs, maps_img, mask_img=None, keep_masked_maps=False):
    """Extract region signals from image.

    This function is applicable to regions defined by maps.

    Parameters
    ----------
    %(imgs)s
        Input images.

    maps_img : Niimg-like object
        See :ref:`extracting_data`.
        Regions definition as maps (array of weights).
        shape: imgs.shape + (region number, )

    mask_img : Niimg-like object, default=None
        See :ref:`extracting_data`.
        Mask to apply to regions before extracting signals.
        Every point outside the mask is considered
        as background (i.e. outside of any region).

    %(keep_masked_maps)s

    Returns
    -------
    region_signals : :class:`numpy.ndarray`
        Signals extracted from each region.
        Shape is: (scans number, number of regions intersecting mask)

    labels : :obj:`list`
        maps_img[..., labels[n]] is the region that has been used to extract
        signal region_signals[:, n].

    See Also
    --------
    nilearn.regions.img_to_signals_labels
    nilearn.regions.signals_to_img_maps
    nilearn.maskers.NiftiMapsMasker : Signal extraction on probabilistic
        maps e.g. ICA

    """
    maps_img = check_niimg_4d(maps_img)
    imgs = check_niimg_4d(imgs)

    _check_shape_and_affine_compatibility(imgs, maps_img, 3)

    maps_data = safe_get_data(maps_img, ensure_finite=True)
    maps_mask = np.ones(maps_data.shape[:3], dtype=bool)
    labels = np.arange(maps_data.shape[-1], dtype=int)

    use_mask = _check_shape_and_affine_compatibility(imgs, mask_img)
    if use_mask:
        mask_img = check_niimg_3d(mask_img)
        labels_before_mask = {int(label) for label in labels}
        maps_data, maps_mask, labels = _trim_maps(
            maps_data,
            safe_get_data(mask_img, ensure_finite=True),
            keep_empty=keep_masked_maps,
        )
        maps_mask = as_ndarray(maps_mask, dtype=bool)
        if keep_masked_maps:
            # TODO (nilearn >= 0.15.0)
            warnings.warn(
                'Applying "mask_img" before '
                "signal extraction may result in empty region signals in the "
                "output. These are currently kept.\n"
                '"keep_masked_maps" parameter will be removed '
<<<<<<< HEAD
                "in version 0.15.",
                FutureWarning,
=======
                "in version 0.15. "
                'Set "keep_masked_maps=False" to silence this warning.',
                DeprecationWarning,
>>>>>>> 8f822968
                stacklevel=find_stack_level(),
            )
        else:
            labels_after_mask = {int(label) for label in labels}
            labels_diff = labels_before_mask.difference(labels_after_mask)
            # Raising a warning if any map is removed due to the mask
            if labels_diff:
                warnings.warn(
                    "After applying mask to the maps image, "
                    "maps with the following indices were "
                    f"removed: {labels_diff}. "
                    f"Out of {len(labels_before_mask)} maps, the "
                    "masked map image only contains "
                    f"{len(labels_after_mask)} maps.",
                    stacklevel=find_stack_level(),
                )

    data = safe_get_data(imgs, ensure_finite=True)
    region_signals = linalg.lstsq(maps_data[maps_mask, :], data[maps_mask, :])[
        0
    ].T

    return region_signals, list(labels)


def signals_to_img_maps(region_signals, maps_img, mask_img=None):
    """Create image from region signals defined as maps.

    region_signals, mask_img must have the same shapes and affines.

    Parameters
    ----------
    region_signals : :class:`numpy.ndarray`
        signals to process, as a 2D array. A signal is a column.
        There must be as many signals as maps:

            .. code-block:: python

                region_signals.shape[1] == maps_img.shape[-1]

    maps_img : Niimg-like object
        See :ref:`extracting_data`.
        Region definitions using maps.

    mask_img : Niimg-like object, default=None
        See :ref:`extracting_data`.
        Boolean array giving :term:`voxels<voxel>` to process.
        Integer arrays also accepted, zero meaning False.

    Returns
    -------
    img : :class:`nibabel.nifti1.Nifti1Image`
        Reconstructed image. affine and shape are those of maps_img.

    See Also
    --------
    nilearn.regions.signals_to_img_labels
    nilearn.regions.img_to_signals_maps
    nilearn.maskers.NiftiMapsMasker

    """
    maps_img = check_niimg_4d(maps_img)
    maps_data = safe_get_data(maps_img, ensure_finite=True)

    maps_mask = np.ones(maps_data.shape[:3], dtype=bool)

    use_mask = _check_shape_and_affine_compatibility(maps_img, mask_img)
    if use_mask:
        mask_img = check_niimg_3d(mask_img)
        maps_data, maps_mask, _ = _trim_maps(
            maps_data,
            safe_get_data(mask_img, ensure_finite=True),
            keep_empty=True,
        )
        maps_mask = as_ndarray(maps_mask, dtype=bool)
        assert maps_mask.shape == maps_data.shape[:3]

    data = np.dot(region_signals, maps_data[maps_mask, :].T)
    return masking.unmask(
        data, new_img_like(maps_img, maps_mask, maps_img.affine)
    )


def _trim_maps(maps, mask, keep_empty=False, order="F"):
    """Crop maps using a mask.

    No consistency check is performed (esp. on affine). Every required check
    must be performed before calling this function.

    Parameters
    ----------
    maps : :class:`numpy.ndarray`
        Set of maps, defining some regions.

    mask : :class:`numpy.ndarray`
        Definition of a mask. The shape must match that of a single map.

    keep_empty : :obj:`bool`, default=False
        If False, maps that lie completely outside the mask are dropped from
        the output. If True, they are kept, meaning that maps that are
        completely zero can occur in the output.

    order : "F" or "C", default="F"
        Ordering of the output maps array (trimmed_maps).

    Returns
    -------
    trimmed_maps : :class:``numpy.ndarray`
        New set of maps, computed as intersection of each input map and mask.
        Empty maps are discarded if keep_empty is False, thus the number of
        output maps is not necessarily the same as the number of input maps.
        shape: mask.shape + (output maps number,). Data ordering depends
        on the "order" parameter.

    maps_mask : :class:`numpy.ndarray`
        Union of all output maps supports. One non-zero value in this
        array guarantees that there is at least one output map that is
        non-zero at this voxel.
        shape: mask.shape. Order is always C.

    indices : :class:`numpy.ndarray`
        Indices of regions that have an non-empty intersection with the
        given mask. len(indices) == trimmed_maps.shape[-1].

    """
    maps = maps.copy()
    sums = abs(maps[as_ndarray(mask, dtype=bool), :]).sum(axis=0)

    n_regions = maps.shape[-1] if keep_empty else (sums > 0).sum()
    trimmed_maps = np.zeros(
        maps.shape[:3] + (n_regions,), dtype=maps.dtype, order=order
    )
    # use int8 instead of np.bool for Nifti1Image
    maps_mask = np.zeros(mask.shape, dtype=np.int8)

    # iterate on maps
    p = 0
    mask = as_ndarray(mask, dtype=bool, order="C")
    for n, _ in enumerate(np.rollaxis(maps, -1)):
        if not keep_empty and sums[n] == 0:
            continue
        trimmed_maps[mask, p] = maps[mask, n]
        maps_mask[trimmed_maps[..., p] > 0] = 1
        p += 1

    indices = (
        np.arange(trimmed_maps.shape[-1], dtype=int)
        if keep_empty
        else np.where(sums > 0)[0]
    )

    return trimmed_maps, maps_mask, indices<|MERGE_RESOLUTION|>--- conflicted
+++ resolved
@@ -503,14 +503,9 @@
                 "signal extraction may result in empty region signals in the "
                 "output. These are currently kept.\n"
                 '"keep_masked_maps" parameter will be removed '
-<<<<<<< HEAD
-                "in version 0.15.",
-                FutureWarning,
-=======
                 "in version 0.15. "
                 'Set "keep_masked_maps=False" to silence this warning.',
-                DeprecationWarning,
->>>>>>> 8f822968
+                FutureWarning,
                 stacklevel=find_stack_level(),
             )
         else:
