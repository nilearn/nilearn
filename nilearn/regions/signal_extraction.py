--- conflicted
+++ resolved
@@ -373,19 +373,11 @@
             reduction_function(img, labels=labels_data, index=labels)
         )
     # Set to zero signals for missing labels. Workaround for Scipy behaviour
-<<<<<<< HEAD
-    missing_labels = set(labels) - set(np.unique(labels_data))
-    labels_index = {l: n for n, l in enumerate(labels)}
-    for this_label in missing_labels:
-        signals[:, labels_index[this_label]] = 0
-
-=======
     if keep_masked_labels:
         missing_labels = set(labels) - set(np.unique(labels_data))
         labels_index = {l: n for n, l in enumerate(labels)}
         for this_label in missing_labels:
             signals[:, labels_index[this_label]] = 0
->>>>>>> e002d242
     return signals, labels
 
 
