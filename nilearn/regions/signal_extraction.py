--- conflicted
+++ resolved
@@ -119,13 +119,8 @@
     target_datatype = np.float64 if data.dtype.kind == 'i' else data.dtype
     # Nilearn issue: 2135, PR: 2195 for why this is necessary.
     signals = np.ndarray((data.shape[-1], len(labels)), order=order,
-<<<<<<< HEAD
                          dtype=target_datatype)
-=======
-                         dtype=data.dtype)
-
     reduction_function = getattr(ndimage.measurements, strategy)
->>>>>>> f02a5c41
     for n, img in enumerate(np.rollaxis(data, -1)):
         signals[n] = np.asarray(reduction_function(img,
                                                    labels=labels_data,
