--- conflicted
+++ resolved
@@ -29,22 +29,12 @@
 
 from .base_masker import BaseMasker
 from .nifti_masker import NiftiMasker
-<<<<<<< HEAD
-from .multi_nifti_masker import MultiNiftiMasker
-from .nifti_labels_masker import NiftiLabelsMasker
-from .multi_nifti_labels_masker import MultiNiftiLabelsMasker
-from .nifti_maps_masker import NiftiMapsMasker
-=======
->>>>>>> 2dc96052
 from .nifti_spheres_masker import NiftiSpheresMasker
 from .nifti_maps_masker import NiftiMapsMasker
 from .nifti_labels_masker import NiftiLabelsMasker
 from .multi_nifti_masker import MultiNiftiMasker
+from .multi_nifti_labels_masker import MultiNiftiLabelsMasker
 
-<<<<<<< HEAD
-__all__ = ['NiftiMasker', 'MultiNiftiMasker', 'NiftiLabelsMasker',
-           'MultiNiftiLabelsMasker', 'NiftiMapsMasker', 'NiftiSpheresMasker']
-=======
 __all__ = ['BaseMasker', 'NiftiMasker', 'NiftiSpheresMasker',
-           'NiftiMapsMasker', 'NiftiLabelsMasker', 'MultiNiftiMasker']
->>>>>>> 2dc96052
+           'NiftiMapsMasker', 'NiftiLabelsMasker', 'MultiNiftiMasker',
+          'MultiNiftiLabelsMasker']