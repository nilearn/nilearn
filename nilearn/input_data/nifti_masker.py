"""
Transformer used to apply basic transformations on MRI data.
"""
# Author: Gael Varoquaux, Alexandre Abraham
# License: simplified BSD

from copy import copy as copy_object

from sklearn.externals.joblib import Memory

from .base_masker import BaseMasker, filter_and_extract
from .. import _utils
from .. import image
from .. import masking
from .._utils import CacheMixin
from .._utils.class_inspect import get_params
from .._utils.niimg_conversions import _check_same_fov


class _ExtractionFunctor(object):
    func_name = 'nifti_masker_extractor'

    def __init__(self, mask_img_):
        self.mask_img_ = mask_img_

    def __call__(self, imgs):
        return(masking.apply_mask(imgs, self.mask_img_,
                                  dtype=imgs.get_data_dtype()), imgs.affine)


def filter_and_mask(imgs, mask_img_, parameters,
                    memory_level=0, memory=Memory(cachedir=None),
                    verbose=0,
                    confounds=None,
                    copy=True,
                    dtype=None):
    imgs = _utils.check_niimg(imgs, atleast_4d=True, ensure_ndim=4)

    # Check whether resampling is truly necessary. If so, crop mask
    # as small as possible in order to speed up the process

    if not _check_same_fov(imgs, mask_img_):
        parameters = copy_object(parameters)
        # now we can crop
        mask_img_ = image.crop_img(mask_img_, copy=False)
        parameters['target_shape'] = mask_img_.shape
        parameters['target_affine'] = mask_img_.affine

    data, affine = filter_and_extract(imgs, _ExtractionFunctor(mask_img_),
                                      parameters,
                                      memory_level=memory_level,
                                      memory=memory,
                                      verbose=verbose,
                                      confounds=confounds, copy=copy,
                                      dtype=dtype)

    # For _later_: missing value removal or imputing of missing data
    # (i.e. we want to get rid of NaNs, if smoothing must be done
    # earlier)
    # Optionally: 'doctor_nan', remove voxels with NaNs, other option
    # for later: some form of imputation
    return data


class NiftiMasker(BaseMasker, CacheMixin):
    """Applying a mask to extract time-series from Niimg-like objects.

    NiftiMasker is useful when preprocessing (detrending, standardization,
    resampling, etc.) of in-mask voxels is necessary. Use case: working with
    time series of resting-state or task maps.

    Parameters
    ----------
    mask_img : Niimg-like object, optional
        See http://nilearn.github.io/manipulating_images/input_output.html
        Mask for the data. If not given, a mask is computed in the fit step.
        Optional parameters (mask_args and mask_strategy) can be set to
        fine tune the mask extraction.

    sessions : numpy array, optional
        Add a session level to the preprocessing. Each session will be
        detrended independently. Must be a 1D array of n_samples elements.

    smoothing_fwhm : float, optional
        If smoothing_fwhm is not None, it gives the full-width half maximum in
        millimeters of the spatial smoothing to apply to the signal.

<<<<<<< HEAD
    standardize : boolean, optional
        If standardize is True, the time-series are normalized using
        signal.clean().

    standardize_strategy : str, optional
        This parameter sets how the signal gets normalized by signal.clean()
        (z-scored or percent signal change).
=======
    standardize: boolean, optional
        If standardize is True, the time-series are normalized using
        signal.clean(). Also see standardize_strategy.

    standardize_strategy: {'zscore', 'psc'}, default is 'zscore'
        Strategy to standardize the signal.
        'zscore': the signal is z-scored. Timeseries are shifted
        to zero mean and scaled to unit variance.
        'psc':  Timeseries are shifted to zero mean value and scaled
        to percent signal change (as compared to original mean signal).
>>>>>>> 0ee5d26a

    detrend : boolean, optional
        This parameter is passed to signal.clean. Please see the related
        documentation for details

    low_pass: None or float, optional
        This parameter is passed to signal.clean. Please see the related
        documentation for details

    high_pass: None or float, optional
        This parameter is passed to signal.clean. Please see the related
        documentation for details

    t_r : float, optional
        This parameter is passed to signal.clean. Please see the related
        documentation for details

    target_affine : 3x3 or 4x4 matrix, optional
        This parameter is passed to image.resample_img. Please see the
        related documentation for details.

    target_shape : 3-tuple of integers, optional
        This parameter is passed to image.resample_img. Please see the
        related documentation for details.

    mask_strategy: {'background', 'epi' or 'template'}, optional
        The strategy used to compute the mask: use 'background' if your
        images present a clear homogeneous background, 'epi' if they
        are raw EPI images, or you could use 'template' which will
        extract the gray matter part of your data by resampling the MNI152
        brain mask for your data's field of view.
        Depending on this value, the mask will be computed from
        masking.compute_background_mask, masking.compute_epi_mask or
        masking.compute_gray_matter_mask. Default is 'background'.

    mask_args : dict, optional
        If mask is None, these are additional parameters passed to
        masking.compute_background_mask or masking.compute_epi_mask
        to fine-tune mask computation. Please see the related documentation
        for details.

    sample_mask : Any type compatible with numpy-array indexing
        Masks the niimgs along time/fourth dimension. This complements
        3D masking by the mask_img argument. This masking step is applied
        before data preprocessing at the beginning of NiftiMasker.transform.
        This is useful to perform data subselection as part of a scikit-learn
        pipeline.

    `dtype: {dtype, "auto"}
        Data type toward which the data should be converted. If "auto", the
        data will be converted to int32 if dtype is discrete and float32 if it
        is continuous.

    memory : instance of joblib.Memory or string
        Used to cache the masking process.
        By default, no caching is done. If a string is given, it is the
        path to the caching directory.

    memory_level : integer, optional
        Rough estimator of the amount of memory used by caching. Higher value
        means more memory for caching.

    verbose : integer, optional
        Indicate the level of verbosity. By default, nothing is printed

    Attributes
    ----------
    `mask_img_` : nibabel.Nifti1Image
        The mask of the data, or the computed one.

    `affine_` : 4x4 numpy array
        Affine of the transformed image.

    See also
    --------
    nilearn.masking.compute_background_mask
    nilearn.masking.compute_epi_mask
    nilearn.image.resample_img
    nilearn.masking.apply_mask
    nilearn.signal.clean
    """

    def __init__(self, mask_img=None, sessions=None, smoothing_fwhm=None,
                 standardize=False, standardize_strategy='zscore', detrend=False,
                 low_pass=None, high_pass=None, t_r=None,
                 target_affine=None, target_shape=None,
                 mask_strategy='background',
                 mask_args=None, sample_mask=None, dtype=None,
                 memory_level=1, memory=Memory(cachedir=None),
                 verbose=0
                 ):
        # Mask is provided or computed
        self.mask_img = mask_img

        self.sessions = sessions
        self.smoothing_fwhm = smoothing_fwhm
        self.standardize = standardize
        self.detrend = detrend
        self.low_pass = low_pass
        self.high_pass = high_pass
        self.t_r = t_r
        self.target_affine = target_affine
        self.target_shape = target_shape
        self.mask_strategy = mask_strategy
        self.mask_args = mask_args
        self.standardize_strategy = standardize_strategy
        self.sample_mask = sample_mask
        self.dtype = dtype

        self.memory = memory
        self.memory_level = memory_level
        self.verbose = verbose

        self._shelving = False

    def _check_fitted(self):
        if not hasattr(self, 'mask_img_'):
            raise ValueError('It seems that %s has not been fitted. '
                             'You must call fit() before calling transform().'
                             % self.__class__.__name__)

    def fit(self, imgs=None, y=None):
        """Compute the mask corresponding to the data

        Parameters
        ----------
        imgs: list of Niimg-like objects
            See http://nilearn.github.io/manipulating_images/input_output.html
            Data on which the mask must be calculated. If this is a list,
            the affine is considered the same for all.
        """
        # y=None is for scikit-learn compatibility (unused here).

        # Load data (if filenames are given, load them)
        if self.verbose > 0:
            print("[%s.fit] Loading data from %s" % (
                self.__class__.__name__,
                _utils._repr_niimgs(imgs)[:200]))

        # Compute the mask if not given by the user
        if self.mask_img is None:
            mask_args = (self.mask_args if self.mask_args is not None
                         else {})
            if self.mask_strategy == 'background':
                compute_mask = masking.compute_background_mask
            elif self.mask_strategy == 'epi':
                compute_mask = masking.compute_epi_mask
            elif self.mask_strategy == 'template':
                compute_mask = masking.compute_gray_matter_mask
            else:
                raise ValueError("Unknown value of mask_strategy '%s'. "
                                 "Acceptable values are 'background', "
                                 "'epi' and 'template'." % self.mask_strategy)
            if self.verbose > 0:
                print("[%s.fit] Computing the mask" % self.__class__.__name__)
            self.mask_img_ = self._cache(compute_mask, ignore=['verbose'])(
                imgs, verbose=max(0, self.verbose - 1), **mask_args)
        else:
            self.mask_img_ = _utils.check_niimg_3d(self.mask_img)

        # If resampling is requested, resample also the mask
        # Resampling: allows the user to change the affine, the shape or both
        if self.verbose > 0:
            print("[%s.fit] Resampling mask" % self.__class__.__name__)
        self.mask_img_ = self._cache(image.resample_img)(
            self.mask_img_,
            target_affine=self.target_affine,
            target_shape=self.target_shape,
            copy=False, interpolation='nearest')
        if self.target_affine is not None:
            self.affine_ = self.target_affine
        else:
            self.affine_ = self.mask_img_.affine
        # Load data in memory
        self.mask_img_.get_data()
        if self.verbose > 10:
            print("[%s.fit] Finished fit" % self.__class__.__name__)
        return self

    def transform_single_imgs(self, imgs, confounds=None, copy=True):
        """Apply mask, spatial and temporal preprocessing

        Parameters
        ----------
        imgs: 3D/4D Niimg-like object
            See http://nilearn.github.io/manipulating_images/input_output.html
            Images to process. It must boil down to a 4D image with scans
            number as last dimension.

        confounds: CSV file or array-like, optional
            This parameter is passed to signal.clean. Please see the related
            documentation for details.
            shape: (number of scans, number of confounds)

        Returns
        -------
        region_signals: 2D numpy.ndarray
            Signal for each voxel inside the mask.
            shape: (number of scans, number of voxels)
        """

        # Ignore the mask-computing params: they are not useful and will
        # just invalid the cache for no good reason
        # target_shape and target_affine are conveyed implicitly in mask_img
        params = get_params(self.__class__, self,
                            ignore=['mask_img', 'mask_args', 'mask_strategy'])

        data = self._cache(filter_and_mask,
                           ignore=['verbose', 'memory', 'memory_level',
                                   'copy'],
                           shelve=self._shelving)(
            imgs, self.mask_img_, params,
            memory_level=self.memory_level,
            memory=self.memory,
            verbose=self.verbose,
            confounds=confounds,
            copy=copy,
            dtype=self.dtype
        )

        return data<|MERGE_RESOLUTION|>--- conflicted
+++ resolved
@@ -85,15 +85,6 @@
         If smoothing_fwhm is not None, it gives the full-width half maximum in
         millimeters of the spatial smoothing to apply to the signal.
 
-<<<<<<< HEAD
-    standardize : boolean, optional
-        If standardize is True, the time-series are normalized using
-        signal.clean().
-
-    standardize_strategy : str, optional
-        This parameter sets how the signal gets normalized by signal.clean()
-        (z-scored or percent signal change).
-=======
     standardize: boolean, optional
         If standardize is True, the time-series are normalized using
         signal.clean(). Also see standardize_strategy.
@@ -104,7 +95,6 @@
         to zero mean and scaled to unit variance.
         'psc':  Timeseries are shifted to zero mean value and scaled
         to percent signal change (as compared to original mean signal).
->>>>>>> 0ee5d26a
 
     detrend : boolean, optional
         This parameter is passed to signal.clean. Please see the related
