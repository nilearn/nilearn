--- conflicted
+++ resolved
@@ -185,13 +185,8 @@
                  target_affine=None, target_shape=None,
                  mask_strategy='background',
                  mask_args=None, sample_mask=None, dtype=None,
-<<<<<<< HEAD
                  memory_level=1, memory=Memory(location=None),
-                 verbose=0
-=======
-                 memory_level=1, memory=Memory(cachedir=None),
                  verbose=0, reports=True,
->>>>>>> f1d268c4
                  ):
         # Mask is provided or computed
         self.mask_img = mask_img
