"""
Transformer for computing ROI signals.
"""

import numpy as np
from joblib import Memory

from .. import _utils
from .._utils import logger, CacheMixin
from .._utils.class_inspect import get_params
from .._utils.niimg_conversions import _check_same_fov
from .. import image
from .base_masker import filter_and_extract, BaseMasker
from nilearn.image import get_data


class _ExtractionFunctor(object):

    func_name = 'nifti_maps_masker_extractor'

    def __init__(self, _resampled_maps_img_, _resampled_mask_img_):
        self._resampled_maps_img_ = _resampled_maps_img_
        self._resampled_mask_img_ = _resampled_mask_img_

    def __call__(self, imgs):
        from ..regions import signal_extraction

        return signal_extraction.img_to_signals_maps(
            imgs, self._resampled_maps_img_, mask_img=self._resampled_mask_img_
        )


class NiftiMapsMasker(BaseMasker, CacheMixin):
    """Class for masking of Niimg-like objects.

    NiftiMapsMasker is useful when data from overlapping volumes should be
    extracted (contrarily to NiftiLabelsMasker). Use case: Summarize brain
    signals from large-scale networks obtained by prior PCA or ICA.

    Note that, Inf or NaN present in the given input images are automatically
    put to zero rather than considered as missing data.

    Parameters
    ----------
    maps_img : 4D niimg-like object
        See http://nilearn.github.io/manipulating_images/input_output.html
        Set of continuous maps. One representative time course per map is
        extracted using least square regression.

    mask_img : 3D niimg-like object, optional
        See http://nilearn.github.io/manipulating_images/input_output.html
        Mask to apply to regions before extracting signals.

    allow_overlap : boolean, optional
        If False, an error is raised if the maps overlaps (ie at least two
        maps have a non-zero value for the same voxel). Default=True.

    smoothing_fwhm : float, optional
        If smoothing_fwhm is not None, it gives the full-width half maximum in
        millimeters of the spatial smoothing to apply to the signal.

    standardize : {False, True, 'zscore', 'psc'}, optional
        Strategy to standardize the signal.
        'zscore': the signal is z-scored. Timeseries are shifted
        to zero mean and scaled to unit variance.
        'psc':  Timeseries are shifted to zero mean value and scaled
        to percent signal change (as compared to original mean signal).
        True : the signal is z-scored. Timeseries are shifted
        to zero mean and scaled to unit variance.
        False : Do not standardize the data.
        Default=False.

    standardize_confounds : boolean, optional
        If standardize_confounds is True, the confounds are z-scored:
        their mean is put to 0 and their variance to 1 in the time dimension.
        Default=True.

    high_variance_confounds : boolean, optional
        If True, high variance confounds are computed on provided image with
        :func:`nilearn.image.high_variance_confounds` and default parameters
        and regressed out. Default=False.

    detrend : boolean, optional
        This parameter is passed to signal.clean. Please see the related
        documentation for details. Default=False.

    low_pass : None or float, optional
        This parameter is passed to signal.clean. Please see the related
        documentation for details

    high_pass : None or float, optional
        This parameter is passed to signal.clean. Please see the related
        documentation for details

    t_r : float, optional
        This parameter is passed to signal.clean. Please see the related
        documentation for details

    dtype : {dtype, "auto"}, optional
        Data type toward which the data should be converted. If "auto", the
        data will be converted to int32 if dtype is discrete and float32 if it
        is continuous.

    resampling_target : {"data", "mask", "maps", None}, optional.
        Gives which image gives the final shape/size. For example, if
        `resampling_target` is "mask" then maps_img and images provided to
        fit() are resampled to the shape and affine of mask_img. "None" means
        no resampling: if shapes and affines do not match, a ValueError is
        raised. Default="data".

    memory : joblib.Memory or str, optional
        Used to cache the region extraction process.
        By default, no caching is done. If a string is given, it is the
        path to the caching directory.

    memory_level : int, optional
        Aggressiveness of memory caching. The higher the number, the higher
        the number of functions that will be cached. Zero means no caching.
        Default=0.

    verbose : integer, optional
        Indicate the level of verbosity. By default, nothing is printed.
        Default=0.

    Notes
    -----
    If resampling_target is set to "maps", every 3D image processed by
    transform() will be resampled to the shape of maps_img. It may lead to a
    very large memory consumption if the voxel number in maps_img is large.

    See also
    --------
    nilearn.input_data.NiftiMasker
    nilearn.input_data.NiftiLabelsMasker

    """

    # memory and memory_level are used by CacheMixin.

    def __init__(
        self,
        maps_img,
        mask_img=None,
        allow_overlap=True,
        smoothing_fwhm=None,
        standardize=False,
        standardize_confounds=True,
        high_variance_confounds=False,
        detrend=False,
        low_pass=None,
        high_pass=None,
        t_r=None,
        dtype=None,
        resampling_target="data",
        memory=Memory(location=None, verbose=0),
        memory_level=0,
        verbose=0,
    ):
        self.maps_img = maps_img
        self.mask_img = mask_img

        # Maps Masker parameter
        self.allow_overlap = allow_overlap

        # Parameters for image.smooth
        self.smoothing_fwhm = smoothing_fwhm

        # Parameters for clean()
        self.standardize = standardize
        self.standardize_confounds = standardize_confounds
        self.high_variance_confounds = high_variance_confounds
        self.detrend = detrend
        self.low_pass = low_pass
        self.high_pass = high_pass
        self.t_r = t_r
        self.dtype = dtype

        # Parameters for resampling
        self.resampling_target = resampling_target

        # Parameters for joblib
        self.memory = memory
        self.memory_level = memory_level
        self.verbose = verbose

        if resampling_target not in ("mask", "maps", "data", None):
            raise ValueError(
                "invalid value for 'resampling_target'"
                " parameter: " + str(resampling_target)
            )

        if self.mask_img is None and resampling_target == "mask":
            raise ValueError(
                "resampling_target has been set to 'mask' but no mask "
                "has been provided.\nSet resampling_target to something else"
                " or provide a mask."
            )

    def fit(self, X=None, y=None):
        """Prepare signal extraction from regions.

        All parameters are unused, they are for scikit-learn compatibility.

        """
        # Load images
        logger.log(
            "loading regions from %s"
            % _utils._repr_niimgs(self.maps_img, shorten=(not self.verbose)),
            verbose=self.verbose,
        )
        self.maps_img_ = _utils.check_niimg(
            self.maps_img, dtype=self.dtype, atleast_4d=True
        )
        self.maps_img_ = image.clean_img(
            self.maps_img_,
            detrend=False,
            standardize=False,
            ensure_finite=True,
        )
        if self.mask_img is not None:
            logger.log(
                "loading mask from %s"
                % _utils._repr_niimgs(
                    self.mask_img, shorten=(not self.verbose)
                ),
                verbose=self.verbose,
            )
            self.mask_img_ = _utils.check_niimg_3d(self.mask_img)
        else:
            self.mask_img_ = None

        # Check shapes and affines or resample.
        if self.resampling_target is None and self.mask_img_ is not None:
            _check_same_fov(
                mask=self.mask_img_, maps=self.maps_img_, raise_error=True
            )

        elif self.resampling_target == "mask" and self.mask_img_ is not None:
            if self.verbose > 0:
                print("Resampling maps")
            self.maps_img_ = image.resample_img(
                self.maps_img_,
                target_affine=self.mask_img_.affine,
                target_shape=self.mask_img_.shape,
                interpolation="continuous",
                copy=True,
            )

        elif self.resampling_target == "maps" and self.mask_img_ is not None:
            if self.verbose > 0:
                print("Resampling mask")
            self.mask_img_ = image.resample_img(
                self.mask_img_,
                target_affine=self.maps_img_.affine,
                target_shape=self.maps_img_.shape[:3],
                interpolation="nearest",
                copy=True,
            )

        return self

    def _check_fitted(self):
        if not hasattr(self, "maps_img_"):
<<<<<<< HEAD
            raise ValueError(
                'It seems that %s has not been fitted. '
                'You must call fit() before calling transform().'
                % self.__class__.__name__
            )

    def fit_transform(self, imgs, confounds=None, sample_mask=None):
        """Prepare and perform signal extraction."""
        return self.fit().transform(
            imgs, confounds=confounds, sample_mask=sample_mask
        )
=======
            raise ValueError('It seems that %s has not been fitted. '
                             'You must call fit() before calling transform().'
                             % self.__class__.__name__)

    def fit_transform(self, imgs, confounds=None, sample_mask=None):
        """Prepare and perform signal extraction.

        """
        return self.fit().transform(imgs, confounds=confounds,
                                    sample_mask=sample_mask)
>>>>>>> 3c341651

    def transform_single_imgs(self, imgs, confounds=None, sample_mask=None):
        """Extract signals from a single 4D niimg.

        Parameters
        ----------
        imgs : 3D/4D Niimg-like object
            See http://nilearn.github.io/manipulating_images/input_output.html
            Images to process. It must boil down to a 4D image with scans
            number as last dimension.

        confounds : CSV file or array-like, optional
            This parameter is passed to signal.clean. Please see the related
            documentation for details.
            shape: (number of scans, number of confounds)

        Returns
        -------
        region_signals : 2D numpy.ndarray
            Signal for each map.
            shape: (number of scans, number of maps)

        """
        # We handle the resampling of maps and mask separately because the
        # affine of the maps and mask images should not impact the extraction
        # of the signal.

        if not hasattr(self, '_resampled_maps_img_'):
            self._resampled_maps_img_ = self.maps_img_
        if not hasattr(self, '_resampled_mask_img_'):
            self._resampled_mask_img_ = self.mask_img_

        if self.resampling_target is None:
            imgs_ = _utils.check_niimg(imgs, atleast_4d=True)
            images = dict(maps=self.maps_img_, data=imgs_)
            if self.mask_img_ is not None:
                images['mask'] = self.mask_img_
            _check_same_fov(raise_error=True, **images)
        else:
            if self.resampling_target == "data":
                imgs_ = _utils.check_niimg(imgs, atleast_4d=True)
                ref_img = imgs_
            elif self.resampling_target == "mask":
                self._resampled_mask_img_ = self.mask_img_
                ref_img = self.mask_img_
            elif self.resampling_target == "maps":
                self._resampled_maps_img_ = self.maps_img_
                ref_img = self.maps_img_

            if not _check_same_fov(ref_img, self._resampled_maps_img_):
                if self.verbose > 0:
                    print("Resampling maps")
                self._resampled_maps_img_ = self._cache(image.resample_img)(
                    self.maps_img_,
                    interpolation="continuous",
                    target_shape=ref_img.shape[:3],
                    target_affine=ref_img.affine,
                )

            if self.mask_img_ is not None and not _check_same_fov(
                ref_img, self.mask_img_
            ):
                if self.verbose > 0:
                    print("Resampling mask")
                self._resampled_mask_img_ = self._cache(image.resample_img)(
                    self.mask_img_,
                    interpolation="nearest",
                    target_shape=ref_img.shape[:3],
                    target_affine=ref_img.affine,
                )

        if not self.allow_overlap:
            # Check if there is an overlap.

            # If float, we set low values to 0
            data = get_data(self._resampled_maps_img_)
            dtype = data.dtype
            if dtype.kind == 'f':
                data[data < np.finfo(dtype).eps] = 0.0

            # Check the overlaps
            if np.any(np.sum(data > 0.0, axis=3) > 1):
                raise ValueError(
                    'Overlap detected in the maps. The overlap may be '
                    'due to the atlas itself or possibly introduced by '
                    'resampling'
                )

        target_shape = None
        target_affine = None
        if self.resampling_target != 'data':
            target_shape = self._resampled_maps_img_.shape[:3]
            target_affine = self._resampled_maps_img_.affine

        params = get_params(
            NiftiMapsMasker, self, ignore=['resampling_target']
        )
        params['target_shape'] = target_shape
        params['target_affine'] = target_affine

        region_signals, labels_ = self._cache(
<<<<<<< HEAD
            filter_and_extract, ignore=['verbose', 'memory', 'memory_level']
        )(
            # Images
            imgs,
            _ExtractionFunctor(
                self._resampled_maps_img_, self._resampled_mask_img_
            ),
            # Pre-treatments
            params,
            confounds=confounds,
            sample_mask=sample_mask,
            dtype=self.dtype,
            # Caching
            memory=self.memory,
            memory_level=self.memory_level,
            # kwargs
            verbose=self.verbose,
        )
=======
            filter_and_extract, ignore=['verbose', 'memory', 'memory_level'])(
                # Images
                imgs, _ExtractionFunctor(self._resampled_maps_img_,
                                         self._resampled_mask_img_),
                # Pre-treatments
                params,
                confounds=confounds,
                sample_mask=sample_mask,
                dtype=self.dtype,
                # Caching
                memory=self.memory,
                memory_level=self.memory_level,
                # kwargs
                verbose=self.verbose)
>>>>>>> 3c341651
        self.labels_ = labels_
        return region_signals

    def inverse_transform(self, region_signals):
        """Compute voxel signals from region signals

        Any mask given at initialization is taken into account.

        Parameters
        ----------
        region_signals : 2D numpy.ndarray
            Signal for each region.
            shape: (number of scans, number of regions)

        Returns
        -------
        voxel_signals : nibabel.Nifti1Image
            Signal for each voxel. shape: that of maps.

        """
        from ..regions import signal_extraction

        self._check_fitted()

        logger.log("computing image from signals", verbose=self.verbose)
        return signal_extraction.signals_to_img_maps(
            region_signals, self.maps_img_, mask_img=self.mask_img_
        )<|MERGE_RESOLUTION|>--- conflicted
+++ resolved
@@ -261,19 +261,6 @@
 
     def _check_fitted(self):
         if not hasattr(self, "maps_img_"):
-<<<<<<< HEAD
-            raise ValueError(
-                'It seems that %s has not been fitted. '
-                'You must call fit() before calling transform().'
-                % self.__class__.__name__
-            )
-
-    def fit_transform(self, imgs, confounds=None, sample_mask=None):
-        """Prepare and perform signal extraction."""
-        return self.fit().transform(
-            imgs, confounds=confounds, sample_mask=sample_mask
-        )
-=======
             raise ValueError('It seems that %s has not been fitted. '
                              'You must call fit() before calling transform().'
                              % self.__class__.__name__)
@@ -284,7 +271,6 @@
         """
         return self.fit().transform(imgs, confounds=confounds,
                                     sample_mask=sample_mask)
->>>>>>> 3c341651
 
     def transform_single_imgs(self, imgs, confounds=None, sample_mask=None):
         """Extract signals from a single 4D niimg.
@@ -386,26 +372,6 @@
         params['target_affine'] = target_affine
 
         region_signals, labels_ = self._cache(
-<<<<<<< HEAD
-            filter_and_extract, ignore=['verbose', 'memory', 'memory_level']
-        )(
-            # Images
-            imgs,
-            _ExtractionFunctor(
-                self._resampled_maps_img_, self._resampled_mask_img_
-            ),
-            # Pre-treatments
-            params,
-            confounds=confounds,
-            sample_mask=sample_mask,
-            dtype=self.dtype,
-            # Caching
-            memory=self.memory,
-            memory_level=self.memory_level,
-            # kwargs
-            verbose=self.verbose,
-        )
-=======
             filter_and_extract, ignore=['verbose', 'memory', 'memory_level'])(
                 # Images
                 imgs, _ExtractionFunctor(self._resampled_maps_img_,
@@ -420,7 +386,6 @@
                 memory_level=self.memory_level,
                 # kwargs
                 verbose=self.verbose)
->>>>>>> 3c341651
         self.labels_ = labels_
         return region_signals
 
