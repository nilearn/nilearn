"""
Transformer used to apply basic transformations on MRI data.
"""
# Author: Gael Varoquaux, Alexandre Abraham
# License: simplified BSD

import warnings
import abc

import numpy as np

from sklearn.base import BaseEstimator, TransformerMixin
from joblib import Memory

from .. import masking
from .. import image
from .. import signal
from .. import _utils
from .._utils.cache_mixin import CacheMixin, cache
from .._utils.class_inspect import enclosing_scope_name
from nilearn.image import high_variance_confounds


<<<<<<< HEAD
def filter_and_extract(
    imgs,
    extraction_function,
    parameters,
    memory_level=0,
    memory=Memory(location=None),
    verbose=0,
    confounds=None,
    sample_mask=None,
    copy=True,
    dtype=None,
):
=======
def filter_and_extract(imgs, extraction_function,
                       parameters,
                       memory_level=0, memory=Memory(location=None),
                       verbose=0,
                       confounds=None,
                       sample_mask=None,
                       copy=True,
                       dtype=None):
>>>>>>> 3c341651
    """Extract representative time series using given function.

    Parameters
    ----------
    imgs : 3D/4D Niimg-like object
        Images to be masked. Can be 3-dimensional or 4-dimensional.

    extraction_function : function
        Function used to extract the time series from 4D data. This function
        should take images as argument and returns a tuple containing a 2D
        array with masked signals along with a auxiliary value used if
        returning a second value is needed.
        If any other parameter is needed, a functor or a partial
        function must be provided.

    For all other parameters refer to NiftiMasker documentation

    Returns
    -------
    signals : 2D numpy array
        Signals extracted using the extraction function. It is a scikit-learn
        friendly 2D array with shape n_samples x n_features.

    """
    # Since the calling class can be any *Nifti*Masker, we look for exact type
    if verbose > 0:
        class_name = enclosing_scope_name(stack_level=10)

    # If we have a string (filename), we won't need to copy, as
    # there will be no side effect
    if isinstance(imgs, str):
        copy = False

    if verbose > 0:
<<<<<<< HEAD
        print(
            "[%s] Loading data from %s"
            % (class_name, _utils._repr_niimgs(imgs, shorten=False))
        )
    imgs = _utils.check_niimg(
        imgs, atleast_4d=True, ensure_ndim=4, dtype=dtype
    )
=======
        print("[%s] Loading data from %s" % (
            class_name,
            _utils._repr_niimgs(imgs, shorten=False)))
    imgs = _utils.check_niimg(imgs, atleast_4d=True, ensure_ndim=4,
                              dtype=dtype)
>>>>>>> 3c341651

    target_shape = parameters.get('target_shape')
    target_affine = parameters.get('target_affine')
    if target_shape is not None or target_affine is not None:
        if verbose > 0:
            print("[%s] Resampling images" % class_name)
        imgs = cache(
            image.resample_img,
            memory,
            func_memory_level=2,
            memory_level=memory_level,
            ignore=['copy'],
        )(
            imgs,
            interpolation="continuous",
            target_shape=target_shape,
            target_affine=target_affine,
            copy=copy,
        )

    smoothing_fwhm = parameters.get('smoothing_fwhm')
    if smoothing_fwhm is not None:
        if verbose > 0:
            print("[%s] Smoothing images" % class_name)
        imgs = cache(
            image.smooth_img,
            memory,
            func_memory_level=2,
            memory_level=memory_level,
        )(imgs, parameters['smoothing_fwhm'])

    if verbose > 0:
        print("[%s] Extracting region signals" % class_name)
    region_signals, aux = cache(
        extraction_function,
        memory,
        func_memory_level=2,
        memory_level=memory_level,
    )(imgs)

    # Temporal
    # --------
    # Detrending (optional)
    # Filtering
    # Confounds removing (from csv file or numpy array)
    # Normalizing
    if verbose > 0:
        print("[%s] Cleaning extracted signals" % class_name)
        print(region_signals.shape)
    sessions = parameters.get('sessions')
    region_signals = cache(
<<<<<<< HEAD
        signal.clean,
        memory=memory,
        func_memory_level=2,
        memory_level=memory_level,
    )(
        region_signals,
        detrend=parameters['detrend'],
        standardize=parameters['standardize'],
        standardize_confounds=parameters['standardize_confounds'],
        t_r=parameters['t_r'],
        low_pass=parameters['low_pass'],
        high_pass=parameters['high_pass'],
        confounds=confounds,
        sample_mask=sample_mask,
        sessions=sessions,
    )
=======
        signal.clean, memory=memory, func_memory_level=2,
        memory_level=memory_level)(
            region_signals,
            detrend=parameters['detrend'],
            standardize=parameters['standardize'],
            standardize_confounds=parameters['standardize_confounds'],
            t_r=parameters['t_r'],
            low_pass=parameters['low_pass'],
            high_pass=parameters['high_pass'],
            confounds=confounds,
            sample_mask=sample_mask,
            sessions=sessions)
>>>>>>> 3c341651

    return region_signals, aux


class BaseMasker(BaseEstimator, TransformerMixin, CacheMixin):
    """Base class for NiftiMaskers"""

    @abc.abstractmethod
<<<<<<< HEAD
    def transform_single_imgs(
        self, imgs, confounds=None, sample_mask=None, copy=True
    ):
=======
    def transform_single_imgs(self, imgs, confounds=None, sample_mask=None,
                              copy=True):
>>>>>>> 3c341651
        """Extract signals from a single 4D niimg.

        Parameters
        ----------
        imgs : 3D/4D Niimg-like object
            See http://nilearn.github.io/manipulating_images/input_output.html
            Images to process. It must boil down to a 4D image with scans
            number as last dimension.

        confounds : CSV file or array-like, optional
            This parameter is passed to signal.clean. Please see the related
            documentation for details.
            shape: (number of scans, number of confounds)

        copy : Boolean, optional
            Indicates whether a copy is returned or not. Default=True.

        Returns
        -------
        region_signals : 2D numpy.ndarray
            Signal for each element.
            shape: (number of scans, number of elements)

        """
        raise NotImplementedError()

    def transform(self, imgs, confounds=None, sample_mask=None):
        """Apply mask, spatial and temporal preprocessing

        Parameters
        ----------
        imgs : 3D/4D Niimg-like object
            See http://nilearn.github.io/manipulating_images/input_output.html
            Images to process. It must boil down to a 4D image with scans
            number as last dimension.

        confounds : CSV file or array-like, optional
            This parameter is passed to signal.clean. Please see the related
            documentation for details.
            shape: (number of scans, number of confounds)

        Returns
        -------
        region_signals : 2D numpy.ndarray
            Signal for each element.
            shape: (number of scans, number of elements)

        """
        self._check_fitted()

        if confounds is None and not self.high_variance_confounds:
<<<<<<< HEAD
            return self.transform_single_imgs(
                imgs, confounds=confounds, sample_mask=sample_mask
            )
=======
            return self.transform_single_imgs(imgs,
                                              confounds=confounds,
                                              sample_mask=sample_mask)
>>>>>>> 3c341651

        # Compute high variance confounds if requested
        all_confounds = []
        if self.high_variance_confounds:
            hv_confounds = self._cache(high_variance_confounds)(imgs)
            all_confounds.append(hv_confounds)
        if confounds is not None:
            if isinstance(confounds, list):
                all_confounds += confounds
            else:
                all_confounds.append(confounds)

<<<<<<< HEAD
        return self.transform_single_imgs(
            imgs, confounds=all_confounds, sample_mask=sample_mask
        )

    def fit_transform(
        self, X, y=None, confounds=None, sample_mask=None, **fit_params
    ):
=======
        return self.transform_single_imgs(imgs, confounds=all_confounds,
                                          sample_mask=sample_mask)

    def fit_transform(self, X, y=None, confounds=None, sample_mask=None,
                      **fit_params):
>>>>>>> 3c341651
        """Fit to data, then transform it

        Parameters
        ----------
        X : Niimg-like object
            See http://nilearn.github.io/manipulating_images/input_output.html

        y : numpy array of shape [n_samples], optional
            Target values.

        confounds : list of confounds, optional
            List of confounds (2D arrays or filenames pointing to CSV
            files). Must be of same length than imgs_list.

        Returns
        -------
        X_new : numpy array of shape [n_samples, n_features_new]
            Transformed array.

        """
        # non-optimized default implementation; override when a better
        # method is possible for a given clustering algorithm
        if y is None:
            # fit method of arity 1 (unsupervised transformation)
            if self.mask_img is None:
<<<<<<< HEAD
                return self.fit(X, **fit_params).transform(
                    X, confounds=confounds, sample_mask=sample_mask
                )
            else:
                return self.fit(**fit_params).transform(
                    X, confounds=confounds, sample_mask=sample_mask
                )
        else:
            # fit method of arity 2 (supervised transformation)
            if self.mask_img is None:
                return self.fit(X, y, **fit_params).transform(
                    X, confounds=confounds, sample_mask=sample_mask
                )
            else:
                warnings.warn(
                    '[%s.fit] Generation of a mask has been'
                    ' requested (y != None) while a mask has'
                    ' been provided at masker creation. Given mask'
                    ' will be used.' % self.__class__.__name__
                )
                return self.fit(**fit_params).transform(
                    X, confounds=confounds, sample_mask=sample_mask
                )
=======
                return self.fit(X, **fit_params
                                ).transform(X, confounds=confounds,
                                            sample_mask=sample_mask)
            else:
                return self.fit(**fit_params).transform(X,
                                                        confounds=confounds,
                                                        sample_mask=sample_mask
                                                        )
        else:
            # fit method of arity 2 (supervised transformation)
            if self.mask_img is None:
                return self.fit(X, y, **fit_params
                                ).transform(X, confounds=confounds,
                                            sample_mask=sample_mask)
            else:
                warnings.warn('[%s.fit] Generation of a mask has been'
                              ' requested (y != None) while a mask has'
                              ' been provided at masker creation. Given mask'
                              ' will be used.' % self.__class__.__name__)
                return self.fit(**fit_params).transform(X, confounds=confounds,
                                                        sample_mask=sample_mask
                                                        )
>>>>>>> 3c341651

    def inverse_transform(self, X):
        """Transform the 2D data matrix back to an image in brain space.

        Parameters
        ----------
        X : Niimg-like object
            See http://nilearn.github.io/manipulating_images/input_output.html

        Returns
        -------
        img : Transformed image in brain space.

        """
        self._check_fitted()
        img = self._cache(masking.unmask)(X, self.mask_img_)
        # Be robust again memmapping that will create read-only arrays in
        # internal structures of the header: remove the memmaped array
        try:
            img._header._structarr = np.array(img._header._structarr).copy()
        except:
            pass
        return img

    def _check_fitted(self):
        if not hasattr(self, "mask_img_"):
            raise ValueError(
                'It seems that %s has not been fitted. '
                'You must call fit() before calling transform().'
                % self.__class__.__name__
            )<|MERGE_RESOLUTION|>--- conflicted
+++ resolved
@@ -21,20 +21,6 @@
 from nilearn.image import high_variance_confounds
 
 
-<<<<<<< HEAD
-def filter_and_extract(
-    imgs,
-    extraction_function,
-    parameters,
-    memory_level=0,
-    memory=Memory(location=None),
-    verbose=0,
-    confounds=None,
-    sample_mask=None,
-    copy=True,
-    dtype=None,
-):
-=======
 def filter_and_extract(imgs, extraction_function,
                        parameters,
                        memory_level=0, memory=Memory(location=None),
@@ -43,7 +29,6 @@
                        sample_mask=None,
                        copy=True,
                        dtype=None):
->>>>>>> 3c341651
     """Extract representative time series using given function.
 
     Parameters
@@ -78,21 +63,11 @@
         copy = False
 
     if verbose > 0:
-<<<<<<< HEAD
-        print(
-            "[%s] Loading data from %s"
-            % (class_name, _utils._repr_niimgs(imgs, shorten=False))
-        )
-    imgs = _utils.check_niimg(
-        imgs, atleast_4d=True, ensure_ndim=4, dtype=dtype
-    )
-=======
         print("[%s] Loading data from %s" % (
             class_name,
             _utils._repr_niimgs(imgs, shorten=False)))
     imgs = _utils.check_niimg(imgs, atleast_4d=True, ensure_ndim=4,
                               dtype=dtype)
->>>>>>> 3c341651
 
     target_shape = parameters.get('target_shape')
     target_affine = parameters.get('target_affine')
@@ -144,24 +119,6 @@
         print(region_signals.shape)
     sessions = parameters.get('sessions')
     region_signals = cache(
-<<<<<<< HEAD
-        signal.clean,
-        memory=memory,
-        func_memory_level=2,
-        memory_level=memory_level,
-    )(
-        region_signals,
-        detrend=parameters['detrend'],
-        standardize=parameters['standardize'],
-        standardize_confounds=parameters['standardize_confounds'],
-        t_r=parameters['t_r'],
-        low_pass=parameters['low_pass'],
-        high_pass=parameters['high_pass'],
-        confounds=confounds,
-        sample_mask=sample_mask,
-        sessions=sessions,
-    )
-=======
         signal.clean, memory=memory, func_memory_level=2,
         memory_level=memory_level)(
             region_signals,
@@ -174,7 +131,6 @@
             confounds=confounds,
             sample_mask=sample_mask,
             sessions=sessions)
->>>>>>> 3c341651
 
     return region_signals, aux
 
@@ -183,14 +139,8 @@
     """Base class for NiftiMaskers"""
 
     @abc.abstractmethod
-<<<<<<< HEAD
-    def transform_single_imgs(
-        self, imgs, confounds=None, sample_mask=None, copy=True
-    ):
-=======
     def transform_single_imgs(self, imgs, confounds=None, sample_mask=None,
                               copy=True):
->>>>>>> 3c341651
         """Extract signals from a single 4D niimg.
 
         Parameters
@@ -242,15 +192,9 @@
         self._check_fitted()
 
         if confounds is None and not self.high_variance_confounds:
-<<<<<<< HEAD
-            return self.transform_single_imgs(
-                imgs, confounds=confounds, sample_mask=sample_mask
-            )
-=======
             return self.transform_single_imgs(imgs,
                                               confounds=confounds,
                                               sample_mask=sample_mask)
->>>>>>> 3c341651
 
         # Compute high variance confounds if requested
         all_confounds = []
@@ -263,21 +207,11 @@
             else:
                 all_confounds.append(confounds)
 
-<<<<<<< HEAD
-        return self.transform_single_imgs(
-            imgs, confounds=all_confounds, sample_mask=sample_mask
-        )
-
-    def fit_transform(
-        self, X, y=None, confounds=None, sample_mask=None, **fit_params
-    ):
-=======
         return self.transform_single_imgs(imgs, confounds=all_confounds,
                                           sample_mask=sample_mask)
 
     def fit_transform(self, X, y=None, confounds=None, sample_mask=None,
                       **fit_params):
->>>>>>> 3c341651
         """Fit to data, then transform it
 
         Parameters
@@ -303,31 +237,6 @@
         if y is None:
             # fit method of arity 1 (unsupervised transformation)
             if self.mask_img is None:
-<<<<<<< HEAD
-                return self.fit(X, **fit_params).transform(
-                    X, confounds=confounds, sample_mask=sample_mask
-                )
-            else:
-                return self.fit(**fit_params).transform(
-                    X, confounds=confounds, sample_mask=sample_mask
-                )
-        else:
-            # fit method of arity 2 (supervised transformation)
-            if self.mask_img is None:
-                return self.fit(X, y, **fit_params).transform(
-                    X, confounds=confounds, sample_mask=sample_mask
-                )
-            else:
-                warnings.warn(
-                    '[%s.fit] Generation of a mask has been'
-                    ' requested (y != None) while a mask has'
-                    ' been provided at masker creation. Given mask'
-                    ' will be used.' % self.__class__.__name__
-                )
-                return self.fit(**fit_params).transform(
-                    X, confounds=confounds, sample_mask=sample_mask
-                )
-=======
                 return self.fit(X, **fit_params
                                 ).transform(X, confounds=confounds,
                                             sample_mask=sample_mask)
@@ -350,7 +259,6 @@
                 return self.fit(**fit_params).transform(X, confounds=confounds,
                                                         sample_mask=sample_mask
                                                         )
->>>>>>> 3c341651
 
     def inverse_transform(self, X):
         """Transform the 2D data matrix back to an image in brain space.
