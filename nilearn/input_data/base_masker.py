"""
Transformer used to apply basic transformations on MRI data.
"""
# Author: Gael Varoquaux, Alexandre Abraham
# License: simplified BSD

import warnings
import abc

import numpy as np

from sklearn.base import BaseEstimator, TransformerMixin
from joblib import Memory

from .. import masking
from .. import image
from .. import signal
from .. import _utils
from .._utils.cache_mixin import CacheMixin, cache
from .._utils.class_inspect import enclosing_scope_name
from nilearn.image import high_variance_confounds


def filter_and_extract(imgs, extraction_function,
                       parameters,
                       memory_level=0, memory=Memory(location=None),
                       verbose=0,
                       confounds=None,
                       copy=True,
                       dtype=None):
    """Extract representative time series using given function.

    Parameters
    ----------
    imgs : 3D/4D Niimg-like object
        Images to be masked. Can be 3-dimensional or 4-dimensional.

    extraction_function : function
        Function used to extract the time series from 4D data. This function
        should take images as argument and returns a tuple containing a 2D
        array with masked signals along with a auxiliary value used if
        returning a second value is needed.
        If any other parameter is needed, a functor or a partial
        function must be provided.

    For all other parameters refer to NiftiMasker documentation

    Returns
    -------
    signals : 2D numpy array
        Signals extracted using the extraction function. It is a scikit-learn
        friendly 2D array with shape n_samples x n_features.

    """
    # Since the calling class can be any *Nifti*Masker, we look for exact type
    if verbose > 0:
        class_name = enclosing_scope_name(stack_level=10)

    # If we have a string (filename), we won't need to copy, as
    # there will be no side effect
    if isinstance(imgs, str):
        copy = False

    if verbose > 0:
        print("[%s] Loading data from %s" % (
            class_name,
            _utils._repr_niimgs(imgs, shorten=False)))
    imgs = _utils.check_niimg(imgs, atleast_4d=True, ensure_ndim=4,
                              dtype=dtype)

    sample_mask = parameters.get('sample_mask')
    if sample_mask is not None:
        imgs = image.index_img(imgs, sample_mask)

    target_shape = parameters.get('target_shape')
    target_affine = parameters.get('target_affine')
    if target_shape is not None or target_affine is not None:
        if verbose > 0:
            print("[%s] Resampling images" % class_name)
        imgs = cache(
            image.resample_img, memory, func_memory_level=2,
            memory_level=memory_level, ignore=['copy'])(
                imgs, interpolation="continuous",
                target_shape=target_shape,
                target_affine=target_affine,
                copy=copy)

    smoothing_fwhm = parameters.get('smoothing_fwhm')
    if smoothing_fwhm is not None:
        if verbose > 0:
            print("[%s] Smoothing images" % class_name)
        imgs = cache(
            image.smooth_img, memory, func_memory_level=2,
            memory_level=memory_level)(
                imgs, parameters['smoothing_fwhm'])

    if verbose > 0:
        print("[%s] Extracting region signals" % class_name)
    region_signals, aux = cache(extraction_function, memory,
                                func_memory_level=2,
                                memory_level=memory_level)(imgs)

    # Temporal
    # --------
    # Detrending (optional)
    # Filtering
    # Confounds removing (from csv file or numpy array)
    # Normalizing
    if verbose > 0:
        print("[%s] Cleaning extracted signals" % class_name)
    sessions = parameters.get('sessions')
    region_signals = cache(
        signal.clean, memory=memory, func_memory_level=2,
        memory_level=memory_level)(
            region_signals,
            detrend=parameters['detrend'],
            standardize=parameters['standardize'],
            standardize_confounds=parameters['standardize_confounds'],
            t_r=parameters['t_r'],
            low_pass=parameters['low_pass'],
            high_pass=parameters['high_pass'],
            confounds=confounds,
            sessions=sessions)

    return region_signals, aux


class BaseMasker(BaseEstimator, TransformerMixin, CacheMixin):
    """Base class for NiftiMaskers
    """

    @abc.abstractmethod
    def transform_single_imgs(self, imgs, confounds=None, copy=True):
        """Extract signals from a single 4D niimg.

        Parameters
        ----------
        imgs : 3D/4D Niimg-like object
            See http://nilearn.github.io/manipulating_images/input_output.html
            Images to process. It must boil down to a 4D image with scans
            number as last dimension.

        confounds : CSV file or array-like, optional
            This parameter is passed to signal.clean. Please see the related
            documentation for details.
            shape: (number of scans, number of confounds)

        copy : Boolean, optional
            Indicates whether a copy is returned or not. Default=True.

        Returns
        -------
        region_signals : 2D numpy.ndarray
            Signal for each element.
            shape: (number of scans, number of elements)

        """
        raise NotImplementedError()

    def transform(self, imgs, confounds=None):
        """Apply mask, spatial and temporal preprocessing

        Parameters
        ----------
        imgs : 3D/4D Niimg-like object
            See http://nilearn.github.io/manipulating_images/input_output.html
            Images to process. It must boil down to a 4D image with scans
            number as last dimension.

        confounds : CSV file or array-like, optional
            This parameter is passed to signal.clean. Please see the related
            documentation for details.
            shape: (number of scans, number of confounds)

        Returns
        -------
        region_signals : 2D numpy.ndarray
            Signal for each element.
            shape: (number of scans, number of elements)

        """
        self._check_fitted()
<<<<<<< HEAD
        
        return self.transform_single_imgs(imgs, confounds)
=======

        if confounds is None and not self.high_variance_confounds:
            return self.transform_single_imgs(imgs, confounds)

        # Compute high variance confounds if requested
        all_confounds = []
        if self.high_variance_confounds:
            hv_confounds = self._cache(
                high_variance_confounds)(imgs)
            all_confounds.append(hv_confounds)
        if confounds is not None:
            if isinstance(confounds, list):
                all_confounds += confounds
            else:
                all_confounds.append(confounds)

        return self.transform_single_imgs(imgs, all_confounds)
>>>>>>> 13b98cfd

    def fit_transform(self, X, y=None, confounds=None, **fit_params):
        """Fit to data, then transform it

        Parameters
        ----------
        X : Niimg-like object
            See http://nilearn.github.io/manipulating_images/input_output.html

        y : numpy array of shape [n_samples], optional
            Target values.

        confounds : list of confounds, optional
            List of confounds (2D arrays or filenames pointing to CSV
            files). Must be of same length than imgs_list.

        Returns
        -------
        X_new : numpy array of shape [n_samples, n_features_new]
            Transformed array.

        """
        # non-optimized default implementation; override when a better
        # method is possible for a given clustering algorithm
        if y is None:
            # fit method of arity 1 (unsupervised transformation)
            if self.mask_img is None:
                return self.fit(X, **fit_params
                                ).transform(X, confounds=confounds)
            else:
                return self.fit(**fit_params).transform(X, confounds=confounds)
        else:
            # fit method of arity 2 (supervised transformation)
            if self.mask_img is None:
                return self.fit(X, y, **fit_params
                                ).transform(X, confounds=confounds)
            else:
                warnings.warn('[%s.fit] Generation of a mask has been'
                              ' requested (y != None) while a mask has'
                              ' been provided at masker creation. Given mask'
                              ' will be used.' % self.__class__.__name__)
                return self.fit(**fit_params).transform(X, confounds=confounds)

    def inverse_transform(self, X):
        """ Transform the 2D data matrix back to an image in brain space.

        Parameters
        ----------
        X : Niimg-like object
            See http://nilearn.github.io/manipulating_images/input_output.html

        Returns
        -------
        img : Transformed image in brain space.

        """
        self._check_fitted()
        img = self._cache(masking.unmask)(X, self.mask_img_)
        # Be robust again memmapping that will create read-only arrays in
        # internal structures of the header: remove the memmaped array
        try:
            img._header._structarr = np.array(img._header._structarr).copy()
        except:
            pass
        return img

    def _check_fitted(self):
        if not hasattr(self, "mask_img_"):
            raise ValueError('It seems that %s has not been fitted. '
                             'You must call fit() before calling transform().'
                             % self.__class__.__name__)<|MERGE_RESOLUTION|>--- conflicted
+++ resolved
@@ -180,10 +180,6 @@
 
         """
         self._check_fitted()
-<<<<<<< HEAD
-        
-        return self.transform_single_imgs(imgs, confounds)
-=======
 
         if confounds is None and not self.high_variance_confounds:
             return self.transform_single_imgs(imgs, confounds)
@@ -201,7 +197,6 @@
                 all_confounds.append(confounds)
 
         return self.transform_single_imgs(imgs, all_confounds)
->>>>>>> 13b98cfd
 
     def fit_transform(self, X, y=None, confounds=None, **fit_params):
         """Fit to data, then transform it
