"""
Transformer used to apply basic transformations on multi subject MRI data.
"""
# Author: Gael Varoquaux, Alexandre Abraham
# License: simplified BSD

import collections
import itertools
import warnings

from nilearn._utils.compat import Memory, Parallel, delayed

from .. import _utils
from .. import image
from .. import masking
from .._utils import CacheMixin
from .._utils.class_inspect import get_params
from .._utils.compat import _basestring, izip
from .._utils.niimg_conversions import _iter_check_niimg
from .nifti_masker import NiftiMasker, filter_and_mask


class MultiNiftiMasker(NiftiMasker, CacheMixin):
    """Class for masking of Niimg-like objects.

    MultiNiftiMasker is useful when dealing with image sets from multiple
    subjects. Use case: integrates well with decomposition by MultiPCA and
    CanICA (multi-subject models)

    Parameters
    ----------
    mask_img: Niimg-like object
        See http://nilearn.github.io/manipulating_images/input_output.html
        Mask of the data. If not given, a mask is computed in the fit step.
        Optional parameters can be set using mask_args and mask_strategy to
        fine tune the mask extraction.

    smoothing_fwhm: float, optional
        If smoothing_fwhm is not None, it gives the size in millimeters of
        the spatial smoothing to apply to the signal.

    standardize: {'zscore', 'psc', True, False}, default is 'zscore'
        Strategy to standardize the signal.
        'zscore': the signal is z-scored. Timeseries are shifted
        to zero mean and scaled to unit variance.
        'psc':  Timeseries are shifted to zero mean value and scaled
        to percent signal change (as compared to original mean signal).
        True : the signal is z-scored. Timeseries are shifted
        to zero mean and scaled to unit variance.
        False : Do not standardize the data.

    detrend: boolean, optional
        This parameter is passed to signal.clean. Please see the related
        documentation for details

    low_pass: None or float, optional
        This parameter is passed to signal.clean. Please see the related
        documentation for details

    high_pass: None or float, optional
        This parameter is passed to signal.clean. Please see the related
        documentation for details

    t_r: float, optional
        This parameter is passed to signal.clean. Please see the related
        documentation for details

    target_affine: 3x3 or 4x4 matrix, optional
        This parameter is passed to image.resample_img. Please see the
        related documentation for details.

    target_shape: 3-tuple of integers, optional
        This parameter is passed to image.resample_img. Please see the
        related documentation for details.

    mask_strategy: {'background', 'epi' or 'template'}, optional
        The strategy used to compute the mask: use 'background' if your
        images present a clear homogeneous background, 'epi' if they
        are raw EPI images, or you could use 'template' which will
        extract the gray matter part of your data by resampling the MNI152
        brain mask for your data's field of view.
        Depending on this value, the mask will be computed from
        masking.compute_background_mask, masking.compute_epi_mask or
        masking.compute_gray_matter_mask. Default is 'background'.

    mask_args : dict, optional
        If mask is None, these are additional parameters passed to
        masking.compute_background_mask or masking.compute_epi_mask
        to fine-tune mask computation. Please see the related documentation
        for details.

    dtype: {dtype, "auto"}
        Data type toward which the data should be converted. If "auto", the
        data will be converted to int32 if dtype is discrete and float32 if it
        is continuous.

    memory: instance of joblib.Memory or string
        Used to cache the masking process.
        By default, no caching is done. If a string is given, it is the
        path to the caching directory.

    memory_level: integer, optional
        Rough estimator of the amount of memory used by caching. Higher value
        means more memory for caching.

    n_jobs: integer, optional
        The number of CPUs to use to do the computation. -1 means
        'all CPUs', -2 'all CPUs but one', and so on.

    verbose: integer, optional
        Indicate the level of verbosity. By default, nothing is printed

    Attributes
    ----------
    `mask_img_` : nibabel.Nifti1Image object
        The mask of the data.

    `affine_` : 4x4 numpy.ndarray
        Affine of the transformed image.

    See Also
    --------
    nilearn.image.resample_img: image resampling
    nilearn.masking.compute_epi_mask: mask computation
    nilearn.masking.apply_mask: mask application on image
    nilearn.signal.clean: confounds removal and general filtering of signals
    """

    def __init__(self, mask_img=None, smoothing_fwhm=None,
<<<<<<< HEAD
                 standardize=False, detrend=False,
                 low_pass=None, high_pass=None, t_r=None,
                 target_affine=None, target_shape=None,
                 mask_strategy='background', mask_args=None, dtype=None,
                 memory=Memory(location=None), memory_level=0,
                 n_jobs=1, verbose=0
                 ):
=======
                 standardize=False, detrend=False, low_pass=None,
                 high_pass=None, t_r=None, target_affine=None,
                 target_shape=None, mask_strategy='background',
                 mask_args=None, dtype=None, memory=Memory(cachedir=None),
                 memory_level=0, n_jobs=1, verbose=0):
>>>>>>> f1d268c4
        # Mask is provided or computed
        self.mask_img = mask_img

        self.smoothing_fwhm = smoothing_fwhm
        self.standardize = standardize
        self.detrend = detrend
        self.low_pass = low_pass
        self.high_pass = high_pass
        self.t_r = t_r
        self.target_affine = target_affine
        self.target_shape = target_shape
        self.mask_strategy = mask_strategy
        self.mask_args = mask_args
        self.dtype = dtype

        self.memory = memory
        self.memory_level = memory_level
        self.n_jobs = n_jobs

        self.verbose = verbose

        self._shelving = False

    def fit(self, imgs=None, y=None):
        """Compute the mask corresponding to the data

        Parameters
        ----------
        imgs: list of Niimg-like objects
            See http://nilearn.github.io/manipulating_images/input_output.html
            Data on which the mask must be calculated. If this is a list,
            the affine is considered the same for all.
        """

        # Load data (if filenames are given, load them)
        if self.verbose > 0:
            print("[%s.fit] Loading data from %s" % (
                self.__class__.__name__,
                _utils._repr_niimgs(imgs)[:200]))
        # Compute the mask if not given by the user
        if self.mask_img is None:
            if self.verbose > 0:
                print("[%s.fit] Computing mask" % self.__class__.__name__)
            if not isinstance(imgs, collections.Iterable) \
                    or isinstance(imgs, _basestring):
                raise ValueError("[%s.fit] For multiple processing, you should"
                                 " provide a list of data "
                                 "(e.g. Nifti1Image objects or filenames)."
                                 "%r is an invalid input"
                                 % (self.__class__.__name__, imgs))

            mask_args = (self.mask_args if self.mask_args is not None
                         else {})
            if self.mask_strategy == 'background':
                compute_mask = masking.compute_multi_background_mask
            elif self.mask_strategy == 'epi':
                compute_mask = masking.compute_multi_epi_mask
            elif self.mask_strategy == 'template':
                compute_mask = masking.compute_multi_gray_matter_mask
            else:
                raise ValueError("Unknown value of mask_strategy '%s'. "
                                 "Acceptable values are 'background', 'epi' "
                                 "and 'template'.")

            self.mask_img_ = self._cache(
                compute_mask, ignore=['n_jobs', 'verbose', 'memory'])(
                    imgs,
                    target_affine=self.target_affine,
                    target_shape=self.target_shape,
                    n_jobs=self.n_jobs,
                    memory=self.memory,
                    verbose=max(0, self.verbose - 1),
                    **mask_args)
        else:
            if imgs is not None:
                warnings.warn('[%s.fit] Generation of a mask has been'
                              ' requested (imgs != None) while a mask has'
                              ' been provided at masker creation. Given mask'
                              ' will be used.' % self.__class__.__name__)
            self.mask_img_ = _utils.check_niimg_3d(self.mask_img)

        # If resampling is requested, resample the mask as well.
        # Resampling: allows the user to change the affine, the shape or both.
        if self.verbose > 0:
            print("[%s.transform] Resampling mask" % self.__class__.__name__)
        self.mask_img_ = self._cache(image.resample_img)(
            self.mask_img_,
            target_affine=self.target_affine,
            target_shape=self.target_shape,
            interpolation='nearest', copy=False)
        if self.target_affine is not None:
            self.affine_ = self.target_affine
        else:
            self.affine_ = self.mask_img_.affine
        # Load data in memory
        self.mask_img_.get_data()
        return self

    def transform_imgs(self, imgs_list, confounds=None, copy=True, n_jobs=1):
        """Prepare multi subject data in parallel

        Parameters
        ----------

        imgs_list: list of Niimg-like objects
            See http://nilearn.github.io/manipulating_images/input_output.html
            List of imgs file to prepare. One item per subject.

        confounds: list of confounds, optional
            List of confounds (2D arrays or filenames pointing to CSV
            files). Must be of same length than imgs_list.

        copy: boolean, optional
            If True, guarantees that output array has no memory in common with
            input array.

        n_jobs: integer, optional
            The number of cpus to use to do the computation. -1 means
            'all cpus'.

        Returns
        -------
        region_signals: list of 2D numpy.ndarray
            List of signal for each element per subject.
            shape: list of (number of scans, number of elements)
        """

        if not hasattr(self, 'mask_img_'):
            raise ValueError('It seems that %s has not been fitted. '
                             'You must call fit() before calling transform().'
                             % self.__class__.__name__)
        target_fov = None
        if self.target_affine is None:
            # Force resampling on first image
            target_fov = 'first'

        niimg_iter = _iter_check_niimg(imgs_list, ensure_ndim=None,
                                       atleast_4d=False,
                                       target_fov=target_fov,
                                       memory=self.memory,
                                       memory_level=self.memory_level,
                                       verbose=self.verbose)

        if confounds is None:
            confounds = itertools.repeat(None, len(imgs_list))

        # Ignore the mask-computing params: they are not useful and will
        # just invalidate the cache for no good reason
        # target_shape and target_affine are conveyed implicitly in mask_img
        params = get_params(self.__class__, self,
                            ignore=['mask_img', 'mask_args', 'mask_strategy',
                                    'copy'])

        func = self._cache(filter_and_mask,
                           ignore=['verbose', 'memory', 'memory_level',
                                   'copy'],
                           shelve=self._shelving)
        data = Parallel(n_jobs=n_jobs)(
            delayed(func)(imgs, self.mask_img_, params,
                          memory_level=self.memory_level,
                          memory=self.memory,
                          verbose=self.verbose,
                          confounds=cfs,
                          copy=copy,
                          dtype=self.dtype
                          )
            for imgs, cfs in izip(niimg_iter, confounds))
        return data

    def transform(self, imgs, confounds=None):
        """ Apply mask, spatial and temporal preprocessing

        Parameters
        ----------
        imgs: list of Niimg-like objects
            See http://nilearn.github.io/manipulating_images/input_output.html
            Data to be preprocessed

        confounds: CSV file path or 2D matrix
            This parameter is passed to signal.clean. Please see the
            corresponding documentation for details.

        Returns
        -------
        data: {list of numpy arrays}
            preprocessed images
        """
        self._check_fitted()
        if not hasattr(imgs, '__iter__') \
                or isinstance(imgs, _basestring):
            return self.transform_single_imgs(imgs)
        return self.transform_imgs(imgs, confounds, n_jobs=self.n_jobs)<|MERGE_RESOLUTION|>--- conflicted
+++ resolved
@@ -127,21 +127,11 @@
     """
 
     def __init__(self, mask_img=None, smoothing_fwhm=None,
-<<<<<<< HEAD
-                 standardize=False, detrend=False,
-                 low_pass=None, high_pass=None, t_r=None,
-                 target_affine=None, target_shape=None,
-                 mask_strategy='background', mask_args=None, dtype=None,
-                 memory=Memory(location=None), memory_level=0,
-                 n_jobs=1, verbose=0
-                 ):
-=======
                  standardize=False, detrend=False, low_pass=None,
                  high_pass=None, t_r=None, target_affine=None,
                  target_shape=None, mask_strategy='background',
-                 mask_args=None, dtype=None, memory=Memory(cachedir=None),
+                 mask_args=None, dtype=None, memory=Memory(location=None),
                  memory_level=0, n_jobs=1, verbose=0):
->>>>>>> f1d268c4
         # Mask is provided or computed
         self.mask_img = mask_img
 
