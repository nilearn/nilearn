--- conflicted
+++ resolved
@@ -274,14 +274,8 @@
         get_data(self.mask_img_)
         return self
 
-<<<<<<< HEAD
-    def transform_imgs(
-        self, imgs_list, confounds=None, sample_mask=None, copy=True, n_jobs=1
-    ):
-=======
     def transform_imgs(self, imgs_list, confounds=None, sample_mask=None,
                        copy=True, n_jobs=1):
->>>>>>> 3c341651
         """Prepare multi subject data in parallel
 
         Parameters
@@ -370,11 +364,7 @@
         return data
 
     def transform(self, imgs, confounds=None, sample_mask=None):
-<<<<<<< HEAD
-        """Apply mask, spatial and temporal preprocessing
-=======
         """ Apply mask, spatial and temporal preprocessing
->>>>>>> 3c341651
 
         Parameters
         ----------
@@ -399,12 +389,6 @@
         self._check_fitted()
         if not hasattr(imgs, '__iter__') or isinstance(imgs, str):
             return self.transform_single_imgs(imgs)
-<<<<<<< HEAD
-        return self.transform_imgs(
-            imgs, confounds, sample_mask, n_jobs=self.n_jobs
-        )
-=======
         return self.transform_imgs(imgs, confounds=confounds,
                                    sample_mask=sample_mask,
-                                   n_jobs=self.n_jobs)
->>>>>>> 3c341651
+                                   n_jobs=self.n_jobs)