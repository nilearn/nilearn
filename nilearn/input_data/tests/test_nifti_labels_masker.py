"""Test the nifti_region module

Functions in this file only test features added by the NiftiLabelsMasker class,
not the underlying functions (clean(), img_to_signals_labels(), etc.). See
test_masking.py and test_signal.py for details.
"""

import numpy as np

import nibabel
import pytest
from nilearn.input_data.nifti_labels_masker import NiftiLabelsMasker
from nilearn.input_data import NiftiMasker
from nilearn._utils import testing, as_ndarray, data_gen
from nilearn._utils.exceptions import DimensionError
from nilearn.image import get_data, new_img_like


def generate_random_img(shape, length=1, affine=np.eye(4),
                        rand_gen=np.random.RandomState(0)):
    data = rand_gen.standard_normal(size=(shape + (length,)))
    return nibabel.Nifti1Image(data, affine), nibabel.Nifti1Image(
        as_ndarray(data[..., 0] > 0.2, dtype=np.int8), affine)


def test_nifti_labels_masker():
    # Check working of shape/affine checks
    shape1 = (13, 11, 12)
    affine1 = np.eye(4)

    shape2 = (12, 10, 14)
    affine2 = np.diag((1, 2, 3, 1))

    n_regions = 9
    length = 3

    fmri11_img, mask11_img = generate_random_img(shape1, affine=affine1,
                                                 length=length)
    fmri12_img, mask12_img = generate_random_img(shape1, affine=affine2,
                                                 length=length)
    fmri21_img, mask21_img = generate_random_img(shape2, affine=affine1,
                                                 length=length)

    labels11_img = data_gen.generate_labeled_regions(shape1, affine=affine1,
                                                     n_regions=n_regions)

    mask_img_4d = nibabel.Nifti1Image(np.ones((2, 2, 2, 2), dtype=np.int8),
                                      affine=np.diag((4, 4, 4, 1)))

    # verify that 4D mask arguments are refused
    masker = NiftiLabelsMasker(labels11_img, mask_img=mask_img_4d)
    with pytest.raises(DimensionError,
                       match="Input data has incompatible dimensionality: "
                             "Expected dimension is 3D and you provided "
                             "a 4D image."):
        masker.fit()

    # check exception when transform() called without prior fit()
    masker11 = NiftiLabelsMasker(labels11_img, resampling_target=None)
    with pytest.raises(ValueError, match='has not been fitted. '):
        masker11.transform(fmri11_img)

    # No exception raised here
    signals11 = masker11.fit().transform(fmri11_img)
    assert signals11.shape == (length, n_regions)

    # No exception should be raised either
    masker11 = NiftiLabelsMasker(labels11_img, resampling_target=None)
    masker11.fit()
    masker11.inverse_transform(signals11)

    masker11 = NiftiLabelsMasker(labels11_img, mask_img=mask11_img,
                                 resampling_target=None)
    signals11 = masker11.fit().transform(fmri11_img)
    assert signals11.shape == (length, n_regions)

    # Test all kinds of mismatch between shapes and between affines
    masker11 = NiftiLabelsMasker(labels11_img, resampling_target=None)
    masker11.fit()
    pytest.raises(ValueError, masker11.transform, fmri12_img)
    pytest.raises(ValueError, masker11.transform, fmri21_img)

    masker11 = NiftiLabelsMasker(labels11_img, mask_img=mask12_img,
                                 resampling_target=None)
    pytest.raises(ValueError, masker11.fit)

    masker11 = NiftiLabelsMasker(labels11_img, mask_img=mask21_img,
                                 resampling_target=None)
    pytest.raises(ValueError, masker11.fit)

    # Transform, with smoothing (smoke test)
    masker11 = NiftiLabelsMasker(labels11_img, smoothing_fwhm=3,
                                 resampling_target=None)
    signals11 = masker11.fit().transform(fmri11_img)
    assert signals11.shape == (length, n_regions)

    masker11 = NiftiLabelsMasker(labels11_img, smoothing_fwhm=3,
                                 resampling_target=None)
    signals11 = masker11.fit_transform(fmri11_img)
    assert signals11.shape == (length, n_regions)

    with pytest.raises(ValueError, match='has not been fitted. '):
        NiftiLabelsMasker(labels11_img).inverse_transform(signals11)

    # Call inverse transform (smoke test)
    fmri11_img_r = masker11.inverse_transform(signals11)
    assert fmri11_img_r.shape == fmri11_img.shape
    np.testing.assert_almost_equal(fmri11_img_r.affine, fmri11_img.affine)


def test_nifti_labels_masker_with_nans_and_infs():
    """Apply a NiftiLabelsMasker containing NaNs and infs.

    The masker should replace those NaNs and infs with zeros,
    while raising a warning.
    """
    length = 3
    n_regions = 9
    fmri_img, mask_img = generate_random_img((13, 11, 12),
                                             affine=np.eye(4), length=length)
    labels_img = data_gen.generate_labeled_regions((13, 11, 12),
                                                   affine=np.eye(4),
                                                   n_regions=n_regions)
    # Introduce nans with data type float
    # See issue: https://github.com/nilearn/nilearn/issues/2580
    labels_data = get_data(labels_img).astype(np.float32)
    labels_data[:, :, 7] = np.nan
    labels_data[:, :, 4] = np.inf
    labels_img = nibabel.Nifti1Image(labels_data, np.eye(4))

    masker = NiftiLabelsMasker(labels_img, mask_img=mask_img)

    with pytest.warns(UserWarning, match="Non-finite values detected."):
        sig = masker.fit_transform(fmri_img)

    assert sig.shape == (length, n_regions)
    assert np.all(np.isfinite(sig))


def test_nifti_labels_masker_with_nans_and_infs_in_mask():
    """Apply a NiftiLabelsMasker with a mask containing NaNs and infs.

    The masker should replace those NaNs and infs with zeros,
    while raising a warning.
    """
    length = 3
    n_regions = 9
    fmri_img, mask_img = generate_random_img((13, 11, 12),
                                             affine=np.eye(4), length=length)
    labels_img = data_gen.generate_labeled_regions((13, 11, 12),
                                                   affine=np.eye(4),
                                                   n_regions=n_regions)
    # Introduce nans with data type float
    # See issue: https://github.com/nilearn/nilearn/issues/2580
    mask_data = get_data(mask_img).astype(np.float32)
    mask_data[:, :, 7] = np.nan
    mask_data[:, :, 4] = np.inf
    mask_img = nibabel.Nifti1Image(mask_data, np.eye(4))

    masker = NiftiLabelsMasker(labels_img, mask_img=mask_img)

    with pytest.warns(UserWarning, match="Non-finite values detected."):
        sig = masker.fit_transform(fmri_img)

    assert sig.shape == (length, n_regions)
    assert np.all(np.isfinite(sig))


def test_nifti_labels_masker_with_nans_and_infs_in_data():
    """Apply a NiftiLabelsMasker to 4D data containing NaNs and infs.

    The masker should replace those NaNs and infs with zeros,
    while raising a warning.
    """
    length = 3
    n_regions = 9
    fmri_img, mask_img = generate_random_img((13, 11, 12),
                                             affine=np.eye(4), length=length)
    labels_img = data_gen.generate_labeled_regions((13, 11, 12),
                                                   affine=np.eye(4),
                                                   n_regions=n_regions)
    # Introduce nans with data type float
    # See issues:
    # - https://github.com/nilearn/nilearn/issues/2580 (why floats)
    # - https://github.com/nilearn/nilearn/issues/2711 (why test)
    fmri_data = get_data(fmri_img).astype(np.float32)
    fmri_data[:, :, 7, :] = np.nan
    fmri_data[:, :, 4, 0] = np.inf
    fmri_img = nibabel.Nifti1Image(fmri_data, np.eye(4))

    masker = NiftiLabelsMasker(labels_img, mask_img=mask_img)

    with pytest.warns(UserWarning, match="Non-finite values detected."):
        sig = masker.fit_transform(fmri_img)

    assert sig.shape == (length, n_regions)
    assert np.all(np.isfinite(sig))


def test_nifti_labels_masker_reduction_strategies():
    """Tests:
    1. whether the usage of different reduction strategies work.
    2. whether unrecognised strategies raise a ValueError
    3. whether the default option is backwards compatible (calls "mean")
    """
    test_values = [-2., -1., 0., 1., 2]

    img_data = np.array([[test_values,
                          test_values]])

    labels_data = np.array([[[0, 0, 0, 0, 0],
                             [1, 1, 1, 1, 1]]], dtype=np.int8)

    affine = np.eye(4)
    img = nibabel.Nifti1Image(img_data, affine)
    labels = nibabel.Nifti1Image(labels_data, affine)

    # What NiftiLabelsMasker should return for each reduction strategy?
    expected_results = {"mean": np.mean(test_values),
                        "median": np.median(test_values),
                        "sum": np.sum(test_values),
                        "minimum": np.min(test_values),
                        "maximum": np.max(test_values),
                        "standard_deviation": np.std(test_values),
                        "variance": np.var(test_values)}

    for strategy, expected_result in expected_results.items():
        masker = NiftiLabelsMasker(labels, strategy=strategy)
        # Here passing [img] within a list because it's a 3D object.
        result = masker.fit_transform([img]).squeeze()
        assert result == expected_result

    with pytest.raises(ValueError, match="Invalid strategy 'TESTRAISE'"):
        NiftiLabelsMasker(
            labels,
            strategy="TESTRAISE"
        )

    default_masker = NiftiLabelsMasker(labels)
    assert default_masker.strategy == "mean"


def test_nifti_labels_masker_resampling():
    # Test resampling in NiftiLabelsMasker
    shape1 = (10, 11, 12)
    affine = np.eye(4)

    # mask
    shape2 = (16, 17, 18)

    # labels
    shape3 = (13, 14, 15)

    n_regions = 9
    length = 3

    # With data of the same affine
    fmri11_img, _ = generate_random_img(shape1, affine=affine,
                                        length=length)
    _, mask22_img = generate_random_img(shape2, affine=affine,
                                        length=length)

    labels33_img = data_gen.generate_labeled_regions(shape3, n_regions,
                                                     affine=affine)

    # Test error checking
    pytest.raises(ValueError, NiftiLabelsMasker, labels33_img,
                  resampling_target="mask")
    pytest.raises(ValueError, NiftiLabelsMasker, labels33_img,
                  resampling_target="invalid")

    # Target: labels
    masker = NiftiLabelsMasker(labels33_img, mask_img=mask22_img,
                               resampling_target="labels")

    masker.fit()
    np.testing.assert_almost_equal(masker.labels_img_.affine,
                                   labels33_img.affine)
    assert masker.labels_img_.shape == labels33_img.shape

    np.testing.assert_almost_equal(masker.mask_img_.affine,
                                   masker.labels_img_.affine)
    assert masker.mask_img_.shape == masker.labels_img_.shape[:3]

    transformed = masker.transform(fmri11_img)
    assert transformed.shape == (length, n_regions)

    fmri11_img_r = masker.inverse_transform(transformed)
    np.testing.assert_almost_equal(fmri11_img_r.affine,
                                   masker.labels_img_.affine)
    assert (fmri11_img_r.shape ==
                 (masker.labels_img_.shape[:3] + (length,)))

    # Test with clipped labels: mask does not contain all labels.
    # Shapes do matter in that case, because there is some resampling
    # taking place.
    shape1 = (10, 11, 12)  # fmri
    shape2 = (8, 9, 10)  # mask
    shape3 = (16, 18, 20)  # maps

    n_regions = 9
    length = 21

    fmri11_img, _ = generate_random_img(shape1, affine=affine,
                                        length=length)
    _, mask22_img = generate_random_img(shape2, affine=affine,
                                        length=length)

    # Target: labels
    labels33_img = data_gen.generate_labeled_regions(shape3, n_regions,
                                                     affine=affine)

    masker = NiftiLabelsMasker(labels33_img, mask_img=mask22_img,
                               resampling_target="labels")

    masker.fit()
    np.testing.assert_almost_equal(masker.labels_img_.affine,
                                   labels33_img.affine)
    assert masker.labels_img_.shape == labels33_img.shape

    np.testing.assert_almost_equal(masker.mask_img_.affine,
                                   masker.labels_img_.affine)
    assert masker.mask_img_.shape == masker.labels_img_.shape[:3]

    uniq_labels = np.unique(get_data(masker.labels_img_))
    assert uniq_labels[0] == 0
    assert len(uniq_labels) - 1 == n_regions

    transformed = masker.transform(fmri11_img)
    assert transformed.shape == (length, n_regions)
    # Some regions have been clipped. Resulting signal must be zero
    assert (transformed.var(axis=0) == 0).sum() < n_regions

    fmri11_img_r = masker.inverse_transform(transformed)
    np.testing.assert_almost_equal(fmri11_img_r.affine,
                                   masker.labels_img_.affine)
    assert (fmri11_img_r.shape ==
                 (masker.labels_img_.shape[:3] + (length,)))

    # Test with data and atlas of different shape: the atlas should be
    # resampled to the data
    shape22 = (5, 5, 6)
    affine2 = 2 * np.eye(4)
    affine2[-1, -1] = 1

    fmri22_img, _ = generate_random_img(shape22, affine=affine2,
                                        length=length)
    masker = NiftiLabelsMasker(labels33_img, mask_img=mask22_img)

    masker.fit_transform(fmri22_img)
    np.testing.assert_array_equal(masker._resampled_labels_img_.affine,
                                  affine2)

    # Test with filenames
    with testing.write_tmp_imgs(fmri22_img) as filename:
        masker = NiftiLabelsMasker(labels33_img, resampling_target='data')
        masker.fit_transform(filename)

    # test labels masker with resampling target in 'data', 'labels' to return
    # resampled labels having number of labels equal with transformed shape of
    # 2nd dimension. This tests are added based on issue #1673 in Nilearn
    shape = (13, 11, 12)
    affine = np.eye(4) * 2

    fmri_img, _ = generate_random_img(shape, affine=affine, length=21)
    labels_img = data_gen.generate_labeled_regions((9, 8, 6), affine=np.eye(4),
                                                   n_regions=10)
    for resampling_target in ['data', 'labels']:
        masker = NiftiLabelsMasker(labels_img=labels_img,
                                   resampling_target=resampling_target)
        transformed = masker.fit_transform(fmri_img)
        resampled_labels_img = masker._resampled_labels_img_
        n_resampled_labels = len(np.unique(get_data(resampled_labels_img)))
        assert n_resampled_labels - 1 == transformed.shape[1]
        # inverse transform
        compressed_img = masker.inverse_transform(transformed)

        # Test that compressing the image a second time should yield an image
        # with the same data as compressed_img.
        transformed2 = masker.fit_transform(fmri_img)
        # inverse transform again
        compressed_img2 = masker.inverse_transform(transformed2)
        np.testing.assert_array_equal(get_data(compressed_img),
                                      get_data(compressed_img2))


def test_standardization():
    rng = np.random.RandomState(42)
    data_shape = (9, 9, 5)
    n_samples = 500

    signals = rng.standard_normal(size=(np.prod(data_shape), n_samples))
    means = rng.standard_normal(size=(np.prod(data_shape), 1)) * 50 + 1000
    signals += means
    img = nibabel.Nifti1Image(
            signals.reshape(data_shape + (n_samples,)), np.eye(4)
            )

    labels = data_gen.generate_labeled_regions((9, 9, 5), 10)

    # Unstandarized
    masker = NiftiLabelsMasker(labels, standardize=False)
    unstandarized_label_signals = masker.fit_transform(img)

    # z-score
    masker = NiftiLabelsMasker(labels, standardize='zscore')
    trans_signals = masker.fit_transform(img)

    np.testing.assert_almost_equal(trans_signals.mean(0), 0)
    np.testing.assert_almost_equal(trans_signals.std(0), 1)

    # psc
    masker = NiftiLabelsMasker(labels, standardize='psc')
    trans_signals = masker.fit_transform(img)

    np.testing.assert_almost_equal(trans_signals.mean(0), 0)
    np.testing.assert_almost_equal(trans_signals,
                                   (unstandarized_label_signals /
                                    unstandarized_label_signals.mean(0) *
                                    100 - 100))


def test_nifti_labels_masker_with_mask():
    shape = (13, 11, 12)
    affine = np.eye(4)
    fmri_img, mask_img = generate_random_img(shape, affine=affine, length=3)
    labels_img = data_gen.generate_labeled_regions(shape, affine=affine,
                                                   n_regions=7)
    masker = NiftiLabelsMasker(
        labels_img, resampling_target=None, mask_img=mask_img)
    signals = masker.fit().transform(fmri_img)
    bg_masker = NiftiMasker(mask_img).fit()
    masked_labels = bg_masker.inverse_transform(bg_masker.transform(labels_img))
    masked_masker = NiftiLabelsMasker(
        masked_labels, resampling_target=None, mask_img=mask_img)
    masked_signals = masked_masker.fit().transform(fmri_img)
    assert np.allclose(signals, masked_signals)


<<<<<<< HEAD
def test_nifti_labels_masker_parallelization():
    """Tests:
    1. whether the usage of different values for n_jobs works
    2. whether when n_jobs 0 or is non-integer or is a negative value other
    than -1, it produces a ValueError
    """
    # Check working of shape/affine checks
    shape1 = (13, 11, 12)
    affine1 = np.eye(4)

    n_regions = 9
    length = 3

    fmri_img, mask_img = generate_random_img(shape1, affine=affine1,
                                                 length=length)
    labels_img = data_gen.generate_labeled_regions(shape1, affine=affine1,
                                                     n_regions=n_regions)

    masker_1 = NiftiLabelsMasker(labels_img, mask_img=mask_img, n_jobs=1)
    expected_result = masker_1.fit_transform(fmri_img).squeeze()

    for n in [-1, 2]:
        masker = NiftiLabelsMasker(labels_img, mask_img=mask_img, n_jobs=n)
        n_result = masker.fit_transform(fmri_img).squeeze()
        assert np.allclose(n_result, expected_result)

    with pytest.raises(ValueError,
                       match=str.format("Invalid value for n_jobs '{}'. "
                                        "Must be an integer >= 1 or == to "
                                        "-1.", -2)):
        NiftiLabelsMasker(
            labels_img,
            n_jobs=-2
        )

    with pytest.raises(ValueError,
                       match=str.format("Invalid value for n_jobs '{}'. "
                                        "Must be an integer >= 1 or == to "
                                        "-1.", 0)):
        NiftiLabelsMasker(
            labels_img,
            n_jobs=0
        )

    with pytest.raises(ValueError,
                       match=str.format("Invalid value for n_jobs '{}'. "
                                        "Must be an integer >= 1 or == to "
                                        "-1.", 1.5)):
        NiftiLabelsMasker(
            labels_img,
            n_jobs=1.5
        )

    default_masker = NiftiLabelsMasker(labels_img)
    assert default_masker.n_jobs == 1
=======
def test_3d_images():
    # Test that the NiftiLabelsMasker works with 3D images
    affine = np.eye(4)
    n_regions = 3
    shape3 = (2, 2, 2)

    labels33_img = data_gen.generate_labeled_regions(shape3, n_regions)
    mask_img = nibabel.Nifti1Image(np.ones(shape3, dtype=np.int8),
                           affine=affine)
    epi_img1 = nibabel.Nifti1Image(np.ones(shape3),
                           affine=affine)
    epi_img2 = nibabel.Nifti1Image(np.ones(shape3),
                           affine=affine)
    masker = NiftiLabelsMasker(labels33_img, mask_img=mask_img)

    epis = masker.fit_transform(epi_img1)
    assert(epis.shape == (1, 3))
    epis = masker.fit_transform([epi_img1, epi_img2])
    assert(epis.shape == (2, 3))
>>>>>>> d42d3b10
<|MERGE_RESOLUTION|>--- conflicted
+++ resolved
@@ -437,7 +437,7 @@
     assert np.allclose(signals, masked_signals)
 
 
-<<<<<<< HEAD
+
 def test_nifti_labels_masker_parallelization():
     """Tests:
     1. whether the usage of different values for n_jobs works
@@ -493,7 +493,8 @@
 
     default_masker = NiftiLabelsMasker(labels_img)
     assert default_masker.n_jobs == 1
-=======
+
+
 def test_3d_images():
     # Test that the NiftiLabelsMasker works with 3D images
     affine = np.eye(4)
@@ -512,5 +513,4 @@
     epis = masker.fit_transform(epi_img1)
     assert(epis.shape == (1, 3))
     epis = masker.fit_transform([epi_img1, epi_img2])
-    assert(epis.shape == (2, 3))
->>>>>>> d42d3b10
+    assert(epis.shape == (2, 3))