--- conflicted
+++ resolved
@@ -286,18 +286,10 @@
         return self
 
     def fit_transform(self, imgs, confounds=None, sample_mask=None):
-<<<<<<< HEAD
-        """Prepare and perform signal extraction from regions."""
-        return self.fit().transform(
-            imgs, confounds=confounds, sample_mask=sample_mask
-        )
-=======
         """ Prepare and perform signal extraction from regions.
-
         """
         return self.fit().transform(imgs, confounds=confounds,
                                     sample_mask=sample_mask)
->>>>>>> 3c341651
 
     def _check_fitted(self):
         if not hasattr(self, "labels_img_"):
