"""
Transformer for computing ROI signals.
"""

import numpy as np

from joblib import Memory

from .. import _utils
from .._utils import logger, CacheMixin, _compose_err_msg
from .._utils.class_inspect import get_params
from .._utils.niimg_conversions import _check_same_fov
from .. import masking
from .. import image
from .base_masker import filter_and_extract, BaseMasker


class _ExtractionFunctor(object):

    func_name = 'nifti_labels_masker_extractor'

    def __init__(self, _resampled_labels_img_, background_label, strategy,
                 mask_img, n_jobs, verbose):
        self._resampled_labels_img_ = _resampled_labels_img_
        self.background_label = background_label
        self.strategy = strategy
        self.mask_img = mask_img
        self.n_jobs = n_jobs
        self.verbose = verbose

        if float(self.n_jobs) < -1 or not float(self.n_jobs).is_integer() or \
                float(self.n_jobs) == 0:
            raise ValueError(str.format(
                "Invalid value for n_jobs '{}'. Must be an integer >= 1 "
                "or == to -1.",
                self.n_jobs,
            ))

    def __call__(self, imgs):
        from ..regions import signal_extraction

        return signal_extraction.img_to_signals_labels(
            imgs, self._resampled_labels_img_,
            background_label=self.background_label, strategy=self.strategy,
            mask_img=self.mask_img, n_jobs=self.n_jobs, verbose=self.verbose)


class NiftiLabelsMasker(BaseMasker, CacheMixin):
    """Class for masking of Niimg-like objects.

    NiftiLabelsMasker is useful when data from non-overlapping volumes should
    be extracted (contrarily to NiftiMapsMasker). Use case: Summarize brain
    signals from clusters that were obtained by prior K-means or Ward
    clustering.

    Parameters
    ----------
    labels_img : Niimg-like object
        See http://nilearn.github.io/manipulating_images/input_output.html
        Region definitions, as one image of labels.

    background_label : number, optional
        Label used in labels_img to represent background. Default=0.

    mask_img : Niimg-like object, optional
        See http://nilearn.github.io/manipulating_images/input_output.html
        Mask to apply to regions before extracting signals.

    smoothing_fwhm : float, optional
        If smoothing_fwhm is not None, it gives the full-width half maximum in
        millimeters of the spatial smoothing to apply to the signal.

    standardize : {False, True, 'zscore', 'psc'}, optional
        Strategy to standardize the signal.
        'zscore': the signal is z-scored. Timeseries are shifted
        to zero mean and scaled to unit variance.
        'psc':  Timeseries are shifted to zero mean value and scaled
        to percent signal change (as compared to original mean signal).
        True : the signal is z-scored. Timeseries are shifted
        to zero mean and scaled to unit variance.
        False : Do not standardize the data.
        Default=False.

    standardize_confounds : boolean, optional
        If standardize_confounds is True, the confounds are z-scored:
        their mean is put to 0 and their variance to 1 in the time dimension.
        Default=True.

    high_variance_confounds : boolean, optional
        If True, high variance confounds are computed on provided image with
        :func:`nilearn.image.high_variance_confounds` and default parameters
        and regressed out. Default=False.

    detrend : boolean, optional
        This parameter is passed to signal.clean. Please see the related
        documentation for details. Default=False.

    low_pass : None or float, optional
        This parameter is passed to signal.clean. Please see the related
        documentation for details

    high_pass : None or float, optional
        This parameter is passed to signal.clean. Please see the related
        documentation for details

    t_r : float, optional
        This parameter is passed to signal.clean. Please see the related
        documentation for details

    dtype : {dtype, "auto"}, optional
        Data type toward which the data should be converted. If "auto", the
        data will be converted to int32 if dtype is discrete and float32 if it
        is continuous.

    resampling_target : {"data", "labels", None}, optional
        Gives which image gives the final shape/size. For example, if
        `resampling_target` is "data", the atlas is resampled to the
        shape of the data if needed. If it is "labels" then mask_img
        and images provided to fit() are resampled to the shape and
        affine of maps_img. "None" means no resampling: if shapes and
        affines do not match, a ValueError is raised. Default="data".

    memory : joblib.Memory or str, optional
        Used to cache the region extraction process.
        By default, no caching is done. If a string is given, it is the
        path to the caching directory.

    memory_level : int, optional
        Aggressiveness of memory caching. The higher the number, the higher
        the number of functions that will be cached. Zero means no caching.
        Default=1.

    verbose : integer, optional
        Indicate the level of verbosity. By default, nothing is printed
        Default=0.

    strategy : str, optional
        The name of a valid function to reduce the region with.
        Must be one of: sum, mean, median, mininum, maximum, variance,
        standard_deviation. Default='mean'.

    n_jobs : int, optional
        The number of CPUs to use to do the computation. -1 means
        'all CPUs'.

    See also
    --------
    nilearn.input_data.NiftiMasker

    """
    # memory and memory_level are used by CacheMixin.

    def __init__(self, labels_img, background_label=0, mask_img=None,
<<<<<<< HEAD
                 smoothing_fwhm=None, standardize=False,
                 standardize_confounds=True, detrend=False, low_pass=None,
                 high_pass=None, t_r=None, dtype=None,
                 resampling_target="data",
=======
                 smoothing_fwhm=None, standardize=False, standardize_confounds=True,
                 high_variance_confounds=False, detrend=False, low_pass=None,
                 high_pass=None, t_r=None, dtype=None, resampling_target="data",
>>>>>>> d42d3b10
                 memory=Memory(location=None, verbose=0), memory_level=1,
                 verbose=0, strategy="mean", n_jobs=1):
        self.labels_img = labels_img
        self.background_label = background_label
        self.mask_img = mask_img

        # Parameters for _smooth_array
        self.smoothing_fwhm = smoothing_fwhm

        # Parameters for clean()
        self.standardize = standardize
        self.standardize_confounds = standardize_confounds
        self.high_variance_confounds = high_variance_confounds
        self.detrend = detrend
        self.low_pass = low_pass
        self.high_pass = high_pass
        self.t_r = t_r
        self.dtype = dtype

        # Parameters for resampling
        self.resampling_target = resampling_target

        # Parameters for joblib
        self.memory = memory
        self.n_jobs = n_jobs
        self.memory_level = memory_level
        self.verbose = verbose

        available_reduction_strategies = {'mean', 'median', 'sum',
                                          'minimum', 'maximum',
                                          'standard_deviation', 'variance'}

        if strategy not in available_reduction_strategies:
            raise ValueError(str.format(
                "Invalid strategy '{}'. Valid strategies are {}.",
                strategy,
                available_reduction_strategies
            ))

        self.strategy = strategy

        if resampling_target not in ("labels", "data", None):
            raise ValueError("invalid value for 'resampling_target' "
                             "parameter: " + str(resampling_target))

    def fit(self, X=None, y=None):
        """Prepare signal extraction from regions.

        All parameters are unused, they are for scikit-learn compatibility.

        """
        logger.log("loading data from %s" %
                   _utils._repr_niimgs(self.labels_img,
                                       shorten=(not self.verbose)),
                   verbose=self.verbose)
        self.labels_img_ = _utils.check_niimg_3d(self.labels_img)
        if self.mask_img is not None:
            logger.log("loading data from %s" %
                       _utils._repr_niimgs(self.mask_img,
                                           shorten=(not self.verbose)),
                       verbose=self.verbose)
            self.mask_img_ = _utils.check_niimg_3d(self.mask_img)
        else:
            self.mask_img_ = None

        # Check shapes and affines or resample.
        if self.mask_img_ is not None:
            if self.resampling_target == "data":
                # resampling will be done at transform time
                pass
            elif self.resampling_target is None:
                if self.mask_img_.shape != self.labels_img_.shape[:3]:
                    raise ValueError(
                        _compose_err_msg(
                            "Regions and mask do not have the same shape",
                            mask_img=self.mask_img,
                            labels_img=self.labels_img))
                if not np.allclose(self.mask_img_.affine,
                                   self.labels_img_.affine):
                    raise ValueError(_compose_err_msg(
                        "Regions and mask do not have the same affine.",
                        mask_img=self.mask_img, labels_img=self.labels_img))

            elif self.resampling_target == "labels":
                logger.log("resampling the mask", verbose=self.verbose)
                self.mask_img_ = image.resample_img(
                    self.mask_img_,
                    target_affine=self.labels_img_.affine,
                    target_shape=self.labels_img_.shape[:3],
                    interpolation="nearest",
                    copy=True)
            else:
                raise ValueError("Invalid value for resampling_target: " +
                                 str(self.resampling_target))

            mask_data, mask_affine = masking._load_mask_img(self.mask_img_)

        if not hasattr(self, '_resampled_labels_img_'):
            # obviates need to run .transform() before .inverse_transform()
            self._resampled_labels_img_ = self.labels_img_

        return self

    def fit_transform(self, imgs, confounds=None):
        """ Prepare and perform signal extraction from regions.

        """
        return self.fit().transform(imgs, confounds=confounds)

    def _check_fitted(self):
        if not hasattr(self, "labels_img_"):
            raise ValueError('It seems that %s has not been fitted. '
                             'You must call fit() before calling transform().'
                             % self.__class__.__name__)

    def transform_single_imgs(self, imgs, confounds=None):
        """Extract signals from a single 4D niimg.

        Parameters
        ----------
        imgs : 3D/4D Niimg-like object
            See http://nilearn.github.io/manipulating_images/input_output.html
            Images to process. It must boil down to a 4D image with scans
            number as last dimension.

        confounds : CSV file or array-like or pandas DataFrame, optional
            This parameter is passed to signal.clean. Please see the related
            documentation for details.
            shape: (number of scans, number of confounds)

        Returns
        -------
        region_signals : 2D numpy.ndarray
            Signal for each label.
            shape: (number of scans, number of labels)

        """

        if float(self.n_jobs) < -1 or not float(self.n_jobs).is_integer() or \
                float(self.n_jobs) == 0:
            raise ValueError(str.format(
                "Invalid value for n_jobs '{}'. Must be an integer >= 1 "
                "or == to -1.",
                self.n_jobs,
            ))

        # We handle the resampling of labels separately because the affine of
        # the labels image should not impact the extraction of the signal.

        if not hasattr(self, '_resampled_labels_img_'):
            self._resampled_labels_img_ = self.labels_img_
        if not hasattr(self, '_resampled_mask_img'):
            self._resampled_mask_img = self.mask_img_
        if self.resampling_target == "data":
            imgs_ = _utils.check_niimg(imgs, atleast_4d=True)
            if not _check_same_fov(imgs_, self._resampled_labels_img_):
                if self.verbose > 0:
                    print("Resampling labels")
                self._resampled_labels_img_ = self._cache(
                    image.resample_img, func_memory_level=2)(
                        self.labels_img_, interpolation="nearest",
                        target_shape=imgs_.shape[:3],
                        target_affine=imgs_.affine)
            if self.mask_img is not None and not _check_same_fov(
                    imgs_, self._resampled_mask_img):
                if self.verbose > 0:
                    print("Resampling mask")
                self._resampled_mask_img = self._cache(
                    image.resample_img, func_memory_level=2)(
                        self.mask_img_, interpolation="nearest",
                        target_shape=imgs_.shape[:3],
                        target_affine=imgs_.affine)
            # Remove imgs_ from memory before loading the same image
            # in filter_and_extract.
            del imgs_

        target_shape = None
        target_affine = None
        if self.resampling_target == 'labels':
            target_shape = self._resampled_labels_img_.shape[:3]
            target_affine = self._resampled_labels_img_.affine

        params = get_params(NiftiLabelsMasker, self,
                            ignore=['resampling_target'])
        params['target_shape'] = target_shape
        params['target_affine'] = target_affine

        region_signals, labels_ = self._cache(
                filter_and_extract,
                ignore=['verbose', 'memory', 'memory_level'])(
            # Images
            imgs, _ExtractionFunctor(self._resampled_labels_img_,
                                     self.background_label, self.strategy,
                                     self._resampled_mask_img, self.n_jobs,
                                     self.verbose),
            # Pre-processing
            params,
            confounds=confounds,
            dtype=self.dtype,
            # Caching
            memory=self.memory,
            memory_level=self.memory_level,
            verbose=self.verbose)

        self.labels_ = labels_

        return region_signals

    def inverse_transform(self, signals):
        """Compute voxel signals from region signals

        Any mask given at initialization is taken into account.

        Parameters
        ----------
        signals : (2D numpy.ndarray)
            Signal for each region.
            shape: (number of scans, number of regions)

        Returns
        -------
        voxel_signals : (Nifti1Image)
            Signal for each voxel
            shape: (number of scans, number of voxels)

        """
        from ..regions import signal_extraction

        self._check_fitted()

        logger.log("computing image from signals", verbose=self.verbose)
        return signal_extraction.signals_to_img_labels(
            signals, self._resampled_labels_img_, self.mask_img_,
            background_label=self.background_label)<|MERGE_RESOLUTION|>--- conflicted
+++ resolved
@@ -151,16 +151,9 @@
     # memory and memory_level are used by CacheMixin.
 
     def __init__(self, labels_img, background_label=0, mask_img=None,
-<<<<<<< HEAD
-                 smoothing_fwhm=None, standardize=False,
-                 standardize_confounds=True, detrend=False, low_pass=None,
-                 high_pass=None, t_r=None, dtype=None,
-                 resampling_target="data",
-=======
                  smoothing_fwhm=None, standardize=False, standardize_confounds=True,
                  high_variance_confounds=False, detrend=False, low_pass=None,
                  high_pass=None, t_r=None, dtype=None, resampling_target="data",
->>>>>>> d42d3b10
                  memory=Memory(location=None, verbose=0), memory_level=1,
                  verbose=0, strategy="mean", n_jobs=1):
         self.labels_img = labels_img
