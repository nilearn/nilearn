"""
Transformer for computing seeds signals
----------------------------------------

Mask nifti images by spherical volumes for seed-region analyses
"""
import numpy as np
import warnings
from sklearn import neighbors
from joblib import Memory
from scipy import sparse

from ..image.resampling import coord_transform
from .._utils.niimg_conversions import _safe_get_data
from .._utils import CacheMixin, logger
from .._utils.niimg import img_data_dtype
from .._utils.niimg_conversions import check_niimg_4d, check_niimg_3d
from .._utils.class_inspect import get_params
from .. import image
from .. import masking
from .base_masker import filter_and_extract, BaseMasker


def _apply_mask_and_get_affinity(
    seeds, niimg, radius, allow_overlap, mask_img=None
):
    '''Utility function to get only the rows which are occupied by sphere at
    given seed locations and the provided radius. Rows are in target_affine and
    target_shape space.

    Parameters
    ----------
    seeds : List of triplets of coordinates in native space
        Seed definitions. List of coordinates of the seeds in the same space
        as target_affine.

    niimg : 3D/4D Niimg-like object
        See http://nilearn.github.io/manipulating_images/input_output.html
        Images to process. It must boil down to a 4D image with scans
        number as last dimension.

    radius : float
        Indicates, in millimeters, the radius for the sphere around the seed.

    allow_overlap: boolean
        If False, a ValueError is raised if VOIs overlap

    mask_img : Niimg-like object, optional
        Mask to apply to regions before extracting signals. If niimg is None,
        mask_img is used as a reference space in which the spheres 'indices are
        placed.

    Returns
    -------
    X : 2D numpy.ndarray
        Signal for each brain voxel in the (masked) niimgs.
        shape: (number of scans, number of voxels)

    A : scipy.sparse.lil_matrix
        Contains the boolean indices for each sphere.
        shape: (number of seeds, number of voxels)

    '''
    seeds = list(seeds)

    # Compute world coordinates of all in-mask voxels.
    if niimg is None:
        mask, affine = masking._load_mask_img(mask_img)
        # Get coordinate for alle voxels inside of mask
        mask_coords = np.asarray(np.nonzero(mask)).T.tolist()
        X = None

    elif mask_img is not None:
        affine = niimg.affine
        mask_img = check_niimg_3d(mask_img)
        mask_img = image.resample_img(
            mask_img,
            target_affine=affine,
            target_shape=niimg.shape[:3],
            interpolation='nearest',
        )
        mask, _ = masking._load_mask_img(mask_img)
        mask_coords = list(zip(*np.where(mask != 0)))

        X = masking._apply_mask_fmri(niimg, mask_img)
    elif niimg is not None:
        affine = niimg.affine
        if np.isnan(np.sum(_safe_get_data(niimg))):
            warnings.warn(
                'The imgs you have fed into fit_transform() contains'
                ' NaN values which will be converted to zeroes '
            )
            X = _safe_get_data(niimg, True).reshape([-1, niimg.shape[3]]).T
        else:
            X = _safe_get_data(niimg).reshape([-1, niimg.shape[3]]).T
        mask_coords = list(np.ndindex(niimg.shape[:3]))
    else:
        raise ValueError("Either a niimg or a mask_img must be provided.")

    # For each seed, get coordinates of nearest voxel
    nearests = []
    for sx, sy, sz in seeds:
        nearest = np.round(coord_transform(sx, sy, sz, np.linalg.inv(affine)))
        nearest = nearest.astype(int)
        nearest = (nearest[0], nearest[1], nearest[2])
        try:
            nearests.append(mask_coords.index(nearest))
        except ValueError:
            nearests.append(None)

    mask_coords = np.asarray(list(zip(*mask_coords)))
    mask_coords = coord_transform(
        mask_coords[0], mask_coords[1], mask_coords[2], affine
    )
    mask_coords = np.asarray(mask_coords).T

    clf = neighbors.NearestNeighbors(radius=radius)
    A = clf.fit(mask_coords).radius_neighbors_graph(seeds)
    A = A.tolil()
    for i, nearest in enumerate(nearests):
        if nearest is None:
            continue
        A[i, nearest] = True

    # Include the voxel containing the seed itself if not masked
    mask_coords = mask_coords.astype(int).tolist()
    for i, seed in enumerate(seeds):
        try:
            A[i, mask_coords.index(list(map(int, seed)))] = True
        except ValueError:
            # seed is not in the mask
            pass

    sphere_sizes = np.asarray(A.tocsr().sum(axis=1)).ravel()
    empty_spheres = np.nonzero(sphere_sizes == 0)[0]
    if len(empty_spheres) != 0:
        raise ValueError("These spheres are empty: {}".format(empty_spheres))

    if not allow_overlap:
        if np.any(A.sum(axis=0) >= 2):
            raise ValueError('Overlap detected between spheres')

    return X, A


def _iter_signals_from_spheres(
    seeds, niimg, radius, allow_overlap, mask_img=None
):
    """Utility function to iterate over spheres.

    Parameters
    ----------
    seeds : List of triplets of coordinates in native space
        Seed definitions. List of coordinates of the seeds in the same space
        as the images (typically MNI or TAL).

    niimg : 3D/4D Niimg-like object
        See http://nilearn.github.io/manipulating_images/input_output.html
        Images to process. It must boil down to a 4D image with scans
        number as last dimension.

    radius: float
        Indicates, in millimeters, the radius for the sphere around the seed.

    allow_overlap: boolean
        If False, an error is raised if the maps overlaps (ie at least two
        maps have a non-zero value for the same voxel).

    mask_img : Niimg-like object, optional
        See http://nilearn.github.io/manipulating_images/input_output.html
        Mask to apply to regions before extracting signals.

    """
    X, A = _apply_mask_and_get_affinity(
        seeds, niimg, radius, allow_overlap, mask_img=mask_img
    )
    for i, row in enumerate(A.rows):
        yield X[:, row]


class _ExtractionFunctor(object):

    func_name = 'nifti_spheres_masker_extractor'

    def __init__(self, seeds_, radius, mask_img, allow_overlap, dtype):
        self.seeds_ = seeds_
        self.radius = radius
        self.mask_img = mask_img
        self.allow_overlap = allow_overlap
        self.dtype = dtype

    def __call__(self, imgs):
        n_seeds = len(self.seeds_)
        imgs = check_niimg_4d(imgs, dtype=self.dtype)

        signals = np.empty(
            (imgs.shape[3], n_seeds), dtype=img_data_dtype(imgs)
        )
        for i, sphere in enumerate(
            _iter_signals_from_spheres(
                self.seeds_,
                imgs,
                self.radius,
                self.allow_overlap,
                mask_img=self.mask_img,
            )
        ):
            signals[:, i] = np.mean(sphere, axis=1)
        return signals, None


class NiftiSpheresMasker(BaseMasker, CacheMixin):
    """Class for masking of Niimg-like objects using seeds.

    NiftiSpheresMasker is useful when data from given seeds should be
    extracted. Use case: Summarize brain signals from seeds that were
    obtained from prior knowledge.

    Parameters
    ----------
    seeds : List of triplet of coordinates in native space
        Seed definitions. List of coordinates of the seeds in the same space
        as the images (typically MNI or TAL).

    radius : float, optional
        Indicates, in millimeters, the radius for the sphere around the seed.
        Default is None (signal is extracted on a single voxel).

    mask_img : Niimg-like object, optional
        See http://nilearn.github.io/manipulating_images/input_output.html
        Mask to apply to regions before extracting signals.

    allow_overlap : boolean, optional
        If False, an error is raised if the maps overlaps (ie at least two
        maps have a non-zero value for the same voxel). Default=False.

    smoothing_fwhm : float, optional
        If smoothing_fwhm is not None, it gives the full-width half maximum in
        millimeters of the spatial smoothing to apply to the signal.

    standardize : {False, True, 'zscore', 'psc'}, optional
        Strategy to standardize the signal.
        'zscore': the signal is z-scored. Timeseries are shifted
        to zero mean and scaled to unit variance.
        'psc':  Timeseries are shifted to zero mean value and scaled
        to percent signal change (as compared to original mean signal).
        True : the signal is z-scored. Timeseries are shifted
        to zero mean and scaled to unit variance.
        False : Do not standardize the data.
        Default=False.

    standardize_confounds : boolean, optional
        If standardize_confounds is True, the confounds are z-scored:
        their mean is put to 0 and their variance to 1 in the time dimension.
        Default=True.

    high_variance_confounds : boolean, optional
        If True, high variance confounds are computed on provided image with
        :func:`nilearn.image.high_variance_confounds` and default parameters
        and regressed out. Default=False.

    detrend : boolean, optional
        This parameter is passed to signal.clean. Please see the related
        documentation for details. Default=False.

    low_pass : None or float, optional
        This parameter is passed to signal.clean. Please see the related
        documentation for details.

    high_pass : None or float, optional
        This parameter is passed to signal.clean. Please see the related
        documentation for details.

    t_r : float, optional
        This parameter is passed to signal.clean. Please see the related
        documentation for details.

    dtype : {dtype, "auto"}, optional
        Data type toward which the data should be converted. If "auto", the
        data will be converted to int32 if dtype is discrete and float32 if it
        is continuous.

    memory : joblib.Memory or str, optional
        Used to cache the region extraction process.
        By default, no caching is done. If a string is given, it is the
        path to the caching directory.

    memory_level : int, optional
        Aggressiveness of memory caching. The higher the number, the higher
        the number of functions that will be cached. Zero means no caching.
        Default=1.

    verbose : integer, optional
        Indicate the level of verbosity. By default, nothing is printed.
        Default=0.

    See also
    --------
    nilearn.input_data.NiftiMasker

    """

    # memory and memory_level are used by CacheMixin.

    def __init__(
        self,
        seeds,
        radius=None,
        mask_img=None,
        allow_overlap=False,
        smoothing_fwhm=None,
        standardize=False,
        standardize_confounds=True,
        high_variance_confounds=False,
        detrend=False,
        low_pass=None,
        high_pass=None,
        t_r=None,
        dtype=None,
        memory=Memory(location=None, verbose=0),
        memory_level=1,
        verbose=0,
    ):
        self.seeds = seeds
        self.mask_img = mask_img
        self.radius = radius
        self.allow_overlap = allow_overlap

        # Parameters for _smooth_array
        self.smoothing_fwhm = smoothing_fwhm

        # Parameters for clean()
        self.standardize = standardize
        self.standardize_confounds = standardize_confounds
        self.high_variance_confounds = high_variance_confounds
        self.detrend = detrend
        self.low_pass = low_pass
        self.high_pass = high_pass
        self.t_r = t_r
        self.dtype = dtype

        # Parameters for joblib
        self.memory = memory
        self.memory_level = memory_level

        self.verbose = verbose

    def fit(self, X=None, y=None):
        """Prepare signal extraction from regions.

        All parameters are unused, they are for scikit-learn compatibility.

        """
        if hasattr(self, 'seeds_'):
            return self

        error = (
            "Seeds must be a list of triplets of coordinates in "
            "native space.\n"
        )

        if not hasattr(self.seeds, '__iter__'):
            raise ValueError(
                error + "Given seed list is of type: " + type(self.seeds)
            )

        self.seeds_ = []
        # Check seeds and convert them to lists if needed
        for i, seed in enumerate(self.seeds):
            # Check the type first
            if not hasattr(seed, '__len__'):
                raise ValueError(
                    error + "Seed #%i is not a valid triplet "
                    "of coordinates. It is of type %s." % (i, type(seed))
                )
            # Convert to list because it is easier to process
            if isinstance(seed, np.ndarray):
                seed = seed.tolist()
            else:
                # in case of tuple
                seed = list(seed)

            # Check the length
            if len(seed) != 3:
                raise ValueError(
                    error + "Seed #%i is of length %i "
                    "instead of 3." % (i, len(seed))
                )

            self.seeds_.append(seed)

        return self

    def fit_transform(self, imgs, confounds=None, sample_mask=None):
        """Prepare and perform signal extraction"""
<<<<<<< HEAD
        return self.fit().transform(
            imgs, confounds=confounds, sample_mask=sample_mask
        )
=======
        return self.fit().transform(imgs, confounds=confounds,
                                    sample_mask=sample_mask)
>>>>>>> 3c341651

    def _check_fitted(self):
        if not hasattr(self, "seeds_"):
            raise ValueError(
                'It seems that %s has not been fitted. '
                'You must call fit() before calling transform().'
                % self.__class__.__name__
            )

    def transform_single_imgs(self, imgs, confounds=None, sample_mask=None):
        """Extract signals from a single 4D niimg.

        Parameters
        ----------
        imgs : 3D/4D Niimg-like object
            See http://nilearn.github.io/manipulating_images/input_output.html
            Images to process. It must boil down to a 4D image with scans
            number as last dimension.

        confounds : CSV file or array-like or pandas DataFrame, optional
            This parameter is passed to signal.clean. Please see the related
            documentation for details.
            shape: (number of scans, number of confounds)

        Returns
        -------
        region_signals : 2D numpy.ndarray
            Signal for each sphere.
            shape: (number of scans, number of spheres)

        """
        self._check_fitted()

        params = get_params(NiftiSpheresMasker, self)

        signals, _ = self._cache(
            filter_and_extract, ignore=['verbose', 'memory', 'memory_level']
        )(
            # Images
            imgs,
            _ExtractionFunctor(
                self.seeds_,
                self.radius,
                self.mask_img,
                self.allow_overlap,
                self.dtype,
            ),
            # Pre-processing
            params,
            confounds=confounds,
            sample_mask=sample_mask,
            dtype=self.dtype,
            # Caching
            memory=self.memory,
            memory_level=self.memory_level,
            # kwargs
            verbose=self.verbose,
        )

        return signals

    def inverse_transform(self, region_signals):
        """Compute voxel signals from spheres signals

        Any mask given at initialization is taken into account. Throws an error
        if mask_img==None

        Parameters
        ----------
        region_signals : 2D numpy.ndarray
            Signal for each region.
            shape: (number of scans, number of spheres)

        Returns
        -------
        voxel_signals : nibabel.Nifti1Image
            Signal for each sphere.
            shape: (mask_img, number of scans).

        """
        self._check_fitted()

        logger.log("computing image from signals", verbose=self.verbose)

        if self.mask_img is not None:
            mask = check_niimg_3d(self.mask_img)
        else:
            raise ValueError(
                'Please provide mask_img at initialization to'
                ' provide a reference for the inverse_transform.'
            )
        _, adjacency = _apply_mask_and_get_affinity(
            self.seeds_, None, self.radius, self.allow_overlap, mask_img=mask
        )
        adjacency = adjacency.tocsr()
        # Compute overlap scaling for mean signal:
        if self.allow_overlap:
            n_adjacent_spheres = np.asarray(adjacency.sum(axis=0)).ravel()
            scale = 1 / np.maximum(1, n_adjacent_spheres)
            adjacency = adjacency.dot(sparse.diags(scale))

        img = adjacency.T.dot(region_signals.T).T
        return masking.unmask(img, self.mask_img)<|MERGE_RESOLUTION|>--- conflicted
+++ resolved
@@ -393,14 +393,8 @@
 
     def fit_transform(self, imgs, confounds=None, sample_mask=None):
         """Prepare and perform signal extraction"""
-<<<<<<< HEAD
-        return self.fit().transform(
-            imgs, confounds=confounds, sample_mask=sample_mask
-        )
-=======
         return self.fit().transform(imgs, confounds=confounds,
                                     sample_mask=sample_mask)
->>>>>>> 3c341651
 
     def _check_fitted(self):
         if not hasattr(self, "seeds_"):
