"""
Transformer for computing seeds signals
----------------------------------------

Mask nifti images by spherical volumes for seed-region analyses
"""
import numpy as np
import sklearn
from sklearn import neighbors
from sklearn.externals.joblib import Memory
from distutils.version import LooseVersion

from ..image.resampling import coord_transform
from .._utils import CacheMixin
from .._utils.niimg_conversions import check_niimg_4d, check_niimg_3d
from .._utils.class_inspect import get_params
from .. import image
from .. import masking
from .base_masker import filter_and_extract, BaseMasker


def _apply_mask_and_get_affinity(seeds, niimg, radius, allow_overlap,
                                 mask_img=None):
    seeds = list(seeds)
    affine = niimg.affine

    # Compute world coordinates of all in-mask voxels.

    if mask_img is not None:
        mask_img = check_niimg_3d(mask_img)
        mask_img = image.resample_img(mask_img, target_affine=affine,
                                      target_shape=niimg.shape[:3],
                                      interpolation='nearest')
        mask, _ = masking._load_mask_img(mask_img)
        mask_coords = list(zip(*np.where(mask != 0)))

        X = masking._apply_mask_fmri(niimg, mask_img)
    else:
        mask_coords = list(np.ndindex(niimg.shape[:3]))
        X = niimg.get_data().reshape([-1, niimg.shape[3]]).T

    # For each seed, get coordinates of nearest voxel
    nearests = []
    for sx, sy, sz in seeds:
        nearest = np.round(coord_transform(sx, sy, sz, np.linalg.inv(affine)))
        nearest = nearest.astype(int)
        nearest = (nearest[0], nearest[1], nearest[2])
        try:
            nearests.append(mask_coords.index(nearest))
        except ValueError:
            nearests.append(None)

    mask_coords = np.asarray(list(zip(*mask_coords)))
    mask_coords = coord_transform(mask_coords[0], mask_coords[1],
                                  mask_coords[2], affine)
    mask_coords = np.asarray(mask_coords).T

    clf = neighbors.NearestNeighbors(radius=radius)
    A = clf.fit(mask_coords).radius_neighbors_graph(seeds)
    A = A.tolil()
    for i, nearest in enumerate(nearests):
        if nearest is None:
            continue
        A[i, nearest] = True

    # Include the voxel containing the seed itself if not masked
    mask_coords = mask_coords.astype(int).tolist()
    for i, seed in enumerate(seeds):
        try:
            A[i, mask_coords.index(seed)] = True
        except ValueError:
            # seed is not in the mask
            pass

    if not allow_overlap:
        if np.any(A.sum(axis=0) >= 2):
            raise ValueError('Overlap detected between spheres')

    return X, A


def _iter_signals_from_spheres(seeds, niimg, radius, allow_overlap,
                               mask_img=None):
    """Utility function to iterate over spheres.
    Parameters
    ----------
    seeds: List of triplets of coordinates in native space
        Seed definitions. List of coordinates of the seeds in the same space
        as the images (typically MNI or TAL).
    imgs: 3D/4D Niimg-like object
        See http://nilearn.github.io/manipulating_images/input_output.html
        Images to process. It must boil down to a 4D image with scans
        number as last dimension.
    radius: float
        Indicates, in millimeters, the radius for the sphere around the seed.
    allow_overlap: boolean
        If False, an error is raised if the maps overlaps (ie at least two
        maps have a non-zero value for the same voxel).
    mask_img: Niimg-like object, optional
        See http://nilearn.github.io/manipulating_images/input_output.html
        Mask to apply to regions before extracting signals.
    """
    X, A = _apply_mask_and_get_affinity(seeds, niimg, radius,
                                        allow_overlap,
                                        mask_img=mask_img)
    for i, row in enumerate(A.rows):
        if len(row) == 0:
            raise ValueError('Sphere around seed #%i is empty' % i)
        yield X[:, row]


class _ExtractionFunctor(object):

    func_name = 'nifti_spheres_masker_extractor'

    def __init__(self, seeds_, radius, mask_img, allow_overlap, dtype):
        self.seeds_ = seeds_
        self.radius = radius
        self.mask_img = mask_img
        self.allow_overlap = allow_overlap
        self.dtype = dtype

    def __call__(self, imgs):
        n_seeds = len(self.seeds_)
        imgs = check_niimg_4d(imgs, dtype=self.dtype)

        signals = np.empty((imgs.shape[3], n_seeds),
                           dtype=imgs.get_data_dtype())
        for i, sphere in enumerate(_iter_signals_from_spheres(
                self.seeds_, imgs, self.radius, self.allow_overlap,
                mask_img=self.mask_img)):
            signals[:, i] = np.mean(sphere, axis=1)
        return signals, None


class NiftiSpheresMasker(BaseMasker, CacheMixin):
    """Class for masking of Niimg-like objects using seeds.

    NiftiSpheresMasker is useful when data from given seeds should be
    extracted. Use case: Summarize brain signals from seeds that were
    obtained from prior knowledge.

    Parameters
    ----------
    seeds: List of triplet of coordinates in native space
        Seed definitions. List of coordinates of the seeds in the same space
        as the images (typically MNI or TAL).

    radius: float, optional
        Indicates, in millimeters, the radius for the sphere around the seed.
        Default is None (signal is extracted on a single voxel).

    mask_img: Niimg-like object, optional
        See http://nilearn.github.io/manipulating_images/input_output.html
        Mask to apply to regions before extracting signals.

    allow_overlap: boolean, optional
        If False, an error is raised if the maps overlaps (ie at least two
        maps have a non-zero value for the same voxel). Default is False.

    smoothing_fwhm: float, optional
        If smoothing_fwhm is not None, it gives the full-width half maximum in
        millimeters of the spatial smoothing to apply to the signal.

    standardize: boolean, optional
        If standardize is True, the time-series are normalized using
        signal.clean(). Also see standardize_strategy.

    standardize_strategy: {'zscore', 'psc'}, default is 'zscore'
        Strategy to standardize the signal.
        'zscore': the signal is z-scored. Timeseries are shifted
        to zero mean and scaled to unit variance.
        'psc':  Timeseries are shifted to zero mean value and scaled
        to percent signal change (as compared to original mean signal).

    standardize_strategy : str, optional
        This parameter sets how the signal gets normalized by signal.clean()
        (z-scored or percent signal change).

    detrend: boolean, optional
        This parameter is passed to signal.clean. Please see the related
        documentation for details.

    low_pass: None or float, optional
        This parameter is passed to signal.clean. Please see the related
        documentation for details.

    high_pass: None or float, optional
        This parameter is passed to signal.clean. Please see the related
        documentation for details.

    t_r: float, optional
        This parameter is passed to signal.clean. Please see the related
        documentation for details.

    dtype: {dtype, "auto"}
        Data type toward which the data should be converted. If "auto", the
        data will be converted to int32 if dtype is discrete and float32 if it
        is continuous.

    memory: joblib.Memory or str, optional
        Used to cache the region extraction process.
        By default, no caching is done. If a string is given, it is the
        path to the caching directory.

    memory_level: int, optional
        Aggressiveness of memory caching. The higher the number, the higher
        the number of functions that will be cached. Zero means no caching.

    verbose: integer, optional
        Indicate the level of verbosity. By default, nothing is printed.

    See also
    --------
    nilearn.input_data.NiftiMasker
    """
    # memory and memory_level are used by CacheMixin.

    def __init__(self, seeds, radius=None, mask_img=None, allow_overlap=False,
                 smoothing_fwhm=None, standardize=False,
                 standardize_strategy='zscore', detrend=False,
<<<<<<< HEAD
                 low_pass=None, high_pass=None, t_r=None,
                 dtype=None, memory=Memory(cachedir=None, verbose=0),
                 memory_level=1, verbose=0):
=======
                 low_pass=None, high_pass=None, t_r=None, dtype=None,
                 memory=Memory(cachedir=None, verbose=0), memory_level=1,
                 verbose=0):
>>>>>>> 0ee5d26a
        self.seeds = seeds
        self.mask_img = mask_img
        self.radius = radius
        self.allow_overlap = allow_overlap

        # Parameters for _smooth_array
        self.smoothing_fwhm = smoothing_fwhm

        # Parameters for clean()
        self.standardize = standardize
        self.standardize_strategy = standardize_strategy
        self.detrend = detrend
        self.low_pass = low_pass
        self.high_pass = high_pass
        self.t_r = t_r
        self.dtype = dtype

        # Parameters for joblib
        self.memory = memory
        self.memory_level = memory_level

        self.verbose = verbose

    def fit(self, X=None, y=None):
        """Prepare signal extraction from regions.

        All parameters are unused, they are for scikit-learn compatibility.
        """
        if hasattr(self, 'seeds_'):
            return self

        error = ("Seeds must be a list of triplets of coordinates in "
                 "native space.\n")

        if not hasattr(self.seeds, '__iter__'):
            raise ValueError(error + "Given seed list is of type: " +
                             type(self.seeds))

        self.seeds_ = []
        # Check seeds and convert them to lists if needed
        for i, seed in enumerate(self.seeds):
            # Check the type first
            if not hasattr(seed, '__len__'):
                raise ValueError(error + "Seed #%i is not a valid triplet "
                                 "of coordinates. It is of type %s."
                                 % (i, type(seed)))
            # Convert to list because it is easier to process
            if isinstance(seed, np.ndarray):
                seed = seed.tolist()
            else:
                # in case of tuple
                seed = list(seed)

            # Check the length
            if len(seed) != 3:
                raise ValueError(error + "Seed #%i is of length %i "
                                 "instead of 3." % (i, len(seed)))

            self.seeds_.append(seed)

        return self

    def fit_transform(self, imgs, confounds=None):
        """Prepare and perform signal extraction"""
        return self.fit().transform(imgs, confounds=confounds)

    def _check_fitted(self):
        if not hasattr(self, "seeds_"):
            raise ValueError('It seems that %s has not been fitted. '
                             'You must call fit() before calling transform().'
                             % self.__class__.__name__)

    def transform_single_imgs(self, imgs, confounds=None):
        """Extract signals from a single 4D niimg.

        Parameters
        ----------
        imgs: 3D/4D Niimg-like object
            See http://nilearn.github.io/manipulating_images/input_output.html
            Images to process. It must boil down to a 4D image with scans
            number as last dimension.

        confounds: CSV file or array-like, optional
            This parameter is passed to signal.clean. Please see the related
            documentation for details.
            shape: (number of scans, number of confounds)

        Returns
        -------
        region_signals: 2D numpy.ndarray
            Signal for each sphere.
            shape: (number of scans, number of spheres)
        """
        self._check_fitted()

        params = get_params(NiftiSpheresMasker, self)

        signals, _ = self._cache(
                filter_and_extract,
                ignore=['verbose', 'memory', 'memory_level'])(
            # Images
            imgs, _ExtractionFunctor(self.seeds_, self.radius, self.mask_img,
                                     self.allow_overlap, self.dtype),
            # Pre-processing
            params,
            confounds=confounds,
            dtype=self.dtype,
            # Caching
            memory=self.memory,
            memory_level=self.memory_level,
            # kwargs
            verbose=self.verbose)

        return signals<|MERGE_RESOLUTION|>--- conflicted
+++ resolved
@@ -219,15 +219,10 @@
     def __init__(self, seeds, radius=None, mask_img=None, allow_overlap=False,
                  smoothing_fwhm=None, standardize=False,
                  standardize_strategy='zscore', detrend=False,
-<<<<<<< HEAD
-                 low_pass=None, high_pass=None, t_r=None,
-                 dtype=None, memory=Memory(cachedir=None, verbose=0),
-                 memory_level=1, verbose=0):
-=======
                  low_pass=None, high_pass=None, t_r=None, dtype=None,
                  memory=Memory(cachedir=None, verbose=0), memory_level=1,
                  verbose=0):
->>>>>>> 0ee5d26a
+
         self.seeds = seeds
         self.mask_img = mask_img
         self.radius = radius
