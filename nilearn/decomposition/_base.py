--- conflicted
+++ resolved
@@ -12,12 +12,12 @@
 from string import Template
 
 import numpy as np
-<<<<<<< HEAD
+
 from joblib import Parallel, delayed
-=======
+
 from joblib import Memory, Parallel, delayed
 from nibabel import Nifti1Image
->>>>>>> 03062004
+
 from scipy import linalg
 from sklearn.base import BaseEstimator, TransformerMixin
 from sklearn.linear_model import LinearRegression
@@ -26,13 +26,13 @@
 from sklearn.utils.extmath import randomized_svd, svd_flip
 
 import nilearn
-<<<<<<< HEAD
+
 from nilearn._utils import fill_doc, logger
 from nilearn._utils.cache_mixin import CacheMixin
-=======
+
 from nilearn._utils import check_niimg, fill_doc, logger
 from nilearn._utils.cache_mixin import CacheMixin, cache
->>>>>>> 03062004
+
 from nilearn._utils.logger import find_stack_level
 from nilearn._utils.masker_validation import check_embedded_masker
 from nilearn._utils.niimg import safe_get_data
@@ -513,16 +513,14 @@
                 "objects as input, "
                 "an empty list was given."
             )
-
-<<<<<<< HEAD
-        self._fit_cache()
-=======
+            
         if confounds is not None and len(confounds) != len(imgs):
             raise ValueError(
                 f"Number of confounds ({len(confounds)=}) "
                 f"must match number of images ({len(imgs)=})."
             )
->>>>>>> 03062004
+            
+        self._fit_cache()
 
         masker_type = "multi_nii"
         if isinstance(self.mask, (SurfaceMasker, SurfaceImage)) or any(
