--- conflicted
+++ resolved
@@ -114,12 +114,6 @@
     "check_do_not_raise_errors_in_init_or_set_params",
     "check_estimators_unfitted",
     "check_no_attributes_set_in_init",
-<<<<<<< HEAD
-    "check_transformers_unfitted",
-    "check_transformer_n_iter",
-=======
-    "check_parameters_default_constructible",
->>>>>>> b851ecc5
 ]
 
 
