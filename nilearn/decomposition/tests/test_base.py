--- conflicted
+++ resolved
@@ -40,11 +40,8 @@
     )
 
 
-<<<<<<< HEAD
+@pytest.mark.timeout(0)
 @pytest.mark.parametrize("data_type", ["nifti", "surface"])
-=======
-@pytest.mark.timeout(0)
->>>>>>> 429850f0
 @pytest.mark.parametrize(
     "n_components,reduction_ratio,expected_shape_0",
     [
