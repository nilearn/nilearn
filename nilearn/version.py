--- conflicted
+++ resolved
@@ -21,111 +21,4 @@
 # Dev branch marker is: 'X.Y.dev' or 'X.Y.devN' where N is an integer.
 # 'X.Y.dev0' is the canonical version of 'X.Y.dev'
 #
-<<<<<<< HEAD
-__version__ = '0.8.1.dev'
-=======
-__version__ = '0.8.2.dev'
-
-_NILEARN_INSTALL_MSG = 'See %s for installation information.' % (
-    'http://nilearn.github.io/introduction.html#installation')
-
-# This is a tuple to preserve order, so that dependencies are checked
-#   in some meaningful order (more => less 'core').
-REQUIRED_MODULE_METADATA = (
-    ('numpy', {
-        'min_version': '1.16',
-        'required_at_installation': True,
-        'install_info': _NILEARN_INSTALL_MSG}),
-    ('scipy', {
-        'min_version': '1.2',
-        'required_at_installation': True,
-        'install_info': _NILEARN_INSTALL_MSG}),
-    ('sklearn', {
-        'min_version': '0.21',
-        'required_at_installation': True,
-        'install_info': _NILEARN_INSTALL_MSG}),
-    ('joblib', {
-        'min_version': '0.12',
-        'required_at_installation': True,
-        'install_info': _NILEARN_INSTALL_MSG}),
-    ('nibabel', {
-        'min_version': '2.5',
-        'required_at_installation': False}),
-    ('pandas', {
-        'min_version': '0.24.0',
-        'required_at_installation': True,
-        'install_info': _NILEARN_INSTALL_MSG}),
-    ("requests", {
-        "min_version": "2",
-        "required_at_installation": False
-    })
-)
-
-OPTIONAL_MATPLOTLIB_MIN_VERSION = '2.0'
-
-
-def _import_module_with_version_check(
-        module_name,
-        minimum_version,
-        install_info=None):
-    """Check that module is installed with a recent enough version
-    """
-    from distutils.version import LooseVersion
-
-    try:
-        module = __import__(module_name)
-    except ImportError as exc:
-        user_friendly_info = ('Module "{0}" could not be found. {1}').format(
-            module_name,
-            install_info or 'Please install it properly to use nilearn.')
-        exc.args += (user_friendly_info,)
-        # Necessary for Python 3 because the repr/str of ImportError
-        # objects was changed in Python 3
-        if hasattr(exc, 'msg'):
-            exc.msg += '. ' + user_friendly_info
-        raise
-
-    # Avoid choking on modules with no __version__ attribute
-    module_version = getattr(module, '__version__', '0.0.0')
-
-    version_too_old = (not LooseVersion(module_version) >=
-                       LooseVersion(minimum_version))
-
-    if version_too_old:
-        message = (
-            'A {module_name} version of at least {minimum_version} '
-            'is required to use nilearn. {module_version} was found. '
-            'Please upgrade {module_name}').format(
-                module_name=module_name,
-                minimum_version=minimum_version,
-                module_version=module_version)
-
-        raise ImportError(message)
-
-    return module
-
-
-def _check_module_dependencies(is_nilearn_installing=False):
-    """Throw an exception if nilearn dependencies are not installed.
-
-    Parameters
-    ----------
-    is_nilearn_installing: boolean
-        if True, only error on missing packages that cannot be auto-installed.
-        if False, error on any missing package.
-
-    Throws
-    -------
-    ImportError
-    """
-
-    for (module_name, module_metadata) in REQUIRED_MODULE_METADATA:
-        if not (is_nilearn_installing and
-                not module_metadata['required_at_installation']):
-            # Skip check only when installing and it's a module that
-            # will be auto-installed.
-            _import_module_with_version_check(
-                module_name=module_name,
-                minimum_version=module_metadata['min_version'],
-                install_info=module_metadata.get('install_info'))
->>>>>>> d2ba6426
+__version__ = '0.8.2.dev'