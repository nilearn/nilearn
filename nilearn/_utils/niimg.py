"""Neuroimaging file input and output."""

import collections.abc
import gc
from copy import deepcopy
from pathlib import Path
from typing import Union
from warnings import warn

import numpy as np
from nibabel import is_proxy, load, spatialimages
from numpy.typing import DTypeLike

from nilearn._utils.logger import find_stack_level
from nilearn.typing import SpatialImageLike

from .helpers import stringify_path


def _get_data(img):
    # copy-pasted from
    # https://github.com/nipy/nibabel/blob/de44a10/nibabel/dataobj_images.py#L204
    #
    # get_data is removed from nibabel because:
    # see https://github.com/nipy/nibabel/wiki/BIAP8
    if img._data_cache is not None:
        return img._data_cache
    data = np.asanyarray(img._dataobj)
    img._data_cache = data
    return data


def safe_get_data(img, ensure_finite=False, copy_data=False) -> np.ndarray:
    """Get the data in the image without having a side effect \
    on the Nifti1Image object.

    Parameters
    ----------
    img : Nifti image/object
        Image to get data.

    ensure_finite : bool
        If True, non-finite values such as (NaNs and infs) found in the
        image will be replaced by zeros.

    copy_data : bool, default=False
        If true, the returned data is a copy of the img data.

    Returns
    -------
    data : numpy array
        nilearn.image.get_data return from Nifti image.
    """
    if copy_data:
        img = deepcopy(img)

    # typically the line below can double memory usage
    # that's why we invoke a forced call to the garbage collector
    gc.collect()

    data = _get_data(img)
    if ensure_finite:
        non_finite_mask = np.logical_not(np.isfinite(data))
        if non_finite_mask.sum() > 0:  # any non_finite_mask values?
            warn(
                "Non-finite values detected. "
                "These values will be replaced with zeros.",
                stacklevel=find_stack_level(),
            )
            data[non_finite_mask] = 0

    return data


def _get_target_dtype(dtype, target_dtype):
    """Return a new dtype if conversion is needed.

    Parameters
    ----------
    dtype : dtype
        Data type of the original data

    target_dtype : {None, dtype, "auto"}
        If None, no conversion is required. If a type is provided, the
        function will check if a conversion is needed. The "auto" mode will
        automatically convert to int32 if dtype is discrete and float32 if it
        is continuous.

    Returns
    -------
    dtype : dtype
        The data type toward which the original data should be converted.
    """
    if target_dtype is None:
        return None
    if target_dtype == "auto":
        target_dtype = np.int32 if dtype.kind == "i" else np.float32
    return None if target_dtype == dtype else target_dtype


def load_niimg(
    niimg: SpatialImageLike,
    dtype: Union[DTypeLike, None] = None,
) -> spatialimages.SpatialImage:
    """Load a niimg, check if it is a nibabel SpatialImage and cast if needed.

    Parameters
    ----------
    niimg : Niimg-like object
        See :ref:`extracting_data`.
        Image to load.

    %(dtype)s

    Returns
    -------
    img : spatialimages.SpatialImage
        A loaded image object.
    """
    from nilearn.image import new_img_like  # avoid circular imports

    tmp = stringify_path(niimg)
    if isinstance(tmp, (str)):
        # data is a filename, we load it
        loaded_niimg = load(tmp)
    elif isinstance(tmp, spatialimages.SpatialImage):
        loaded_niimg = tmp
    else:
        raise TypeError(
            "Data given cannot be loaded because it is"
            " not compatible with nibabel format:\n"
            + repr_niimgs(tmp, shorten=True)
        )

<<<<<<< HEAD
    assert isinstance(loaded_niimg, spatialimages.SpatialImage)

    dtype = _get_target_dtype(_get_data(loaded_niimg).dtype, dtype)

    if dtype is None:
        return loaded_niimg

    # Copyheader and set dtype in header
    new_niimg = new_img_like(
        loaded_niimg,
        _get_data(loaded_niimg).astype(dtype),
        loaded_niimg.affine,
        copy_header=True,
    )
    new_niimg.header.set_data_dtype(dtype)
=======
    img_data = _get_data(niimg)
    target_dtype = _get_target_dtype(img_data.dtype, dtype)

    if target_dtype is not None:
        copy_header = niimg.header is not None
        niimg = new_img_like(
            niimg,
            img_data.astype(target_dtype),
            niimg.affine,
            copy_header=copy_header,
        )
        if copy_header:
            niimg.header.set_data_dtype(target_dtype)
>>>>>>> e60fefda

    return new_niimg


def is_binary_niimg(niimg):
    """Return whether a given niimg is binary or not.

    Parameters
    ----------
    niimg : Niimg-like object
        See :ref:`extracting_data`.
        Image to test.

    Returns
    -------
    is_binary : Boolean
        True if binary, False otherwise.

    """
    niimg = load_niimg(niimg)
    data = safe_get_data(niimg, ensure_finite=True)
    unique_values = np.unique(data)
    return (
        False if len(unique_values) != 2 else sorted(unique_values) == [0, 1]
    )


def repr_niimgs(niimgs, shorten=True):
    """Pretty printing of niimg or niimgs.

    Parameters
    ----------
    niimgs : image or collection of images
        nibabel SpatialImage to repr.

    shorten : boolean, default=True
        If True, filenames with more than 20 characters will be
        truncated, and lists of more than 3 file names will be
        printed with only first and last element.

    Returns
    -------
    repr : str
        String representation of the image.
    """
    # Simple string case
    if isinstance(niimgs, (str, Path)):
        return _short_repr(niimgs, shorten=shorten)
    # Collection case
    if isinstance(niimgs, collections.abc.Iterable):
        # Maximum number of elements to be displayed
        # Note: should be >= 3 to make sense...
        list_max_display = 3
        if shorten and len(niimgs) > list_max_display:
            tmp = ",\n         ...\n ".join(
                repr_niimgs(niimg, shorten=shorten)
                for niimg in [niimgs[0], niimgs[-1]]
            )
            return f"[{tmp}]"
        elif len(niimgs) > list_max_display:
            tmp = ",\n ".join(
                repr_niimgs(niimg, shorten=shorten) for niimg in niimgs
            )
            return f"[{tmp}]"
        else:
            tmp = [repr_niimgs(niimg, shorten=shorten) for niimg in niimgs]
            return f"[{', '.join(tmp)}]"
    # Nibabel objects have a 'get_filename'
    try:
        filename = niimgs.get_filename()
        if filename is not None:
            return (
                f"{niimgs.__class__.__name__}"
                f"('{_short_repr(filename, shorten=shorten)}')"
            )
        else:
            # No shortening in this case
            return (
                f"{niimgs.__class__.__name__}"
                f"(\nshape={niimgs.shape!r},"
                f"\naffine={niimgs.affine!r}\n)"
            )
    except Exception:
        pass
    return _short_repr(repr(niimgs), shorten=shorten)


def _short_repr(niimg_rep, shorten=True, truncate=20):
    """Give a shorter version of niimg representation."""
    # Make sure truncate has a reasonable value
    truncate = max(truncate, 10)
    path_to_niimg = Path(niimg_rep)
    if not shorten:
        return str(path_to_niimg)
    # If the name of the file itself
    # is larger than truncate,
    # then shorten the name only
    # else add some folder structure if available
    if len(path_to_niimg.name) > truncate:
        return f"{path_to_niimg.name[: (truncate - 2)]}..."
    rep = path_to_niimg.name
    if len(path_to_niimg.parts) > 1:
        for p in path_to_niimg.parts[::-1][1:]:
            if len(rep) + len(p) < truncate - 3:
                rep = str(Path(p, rep))
            else:
                rep = str(Path("...", rep))
                break
    return rep


def img_data_dtype(niimg):
    """Determine type of data contained in image.

    Based on the information contained in ``niimg.dataobj``, determine the
    dtype of ``np.array(niimg.dataobj).dtype``.
    """
    dataobj = niimg.dataobj

    # Neuroimages that scale data should be interpreted as floating point
    if is_proxy(dataobj) and (dataobj.slope, dataobj.inter) != (
        1.0,
        0.0,
    ):
        return np.float64

    # ArrayProxy gained the dtype attribute in nibabel 2.2
    return (
        dataobj.dtype if hasattr(dataobj, "dtype") else niimg.get_data_dtype()
    )<|MERGE_RESOLUTION|>--- conflicted
+++ resolved
@@ -131,38 +131,22 @@
             " not compatible with nibabel format:\n"
             + repr_niimgs(tmp, shorten=True)
         )
-
-<<<<<<< HEAD
+        
     assert isinstance(loaded_niimg, spatialimages.SpatialImage)
-
-    dtype = _get_target_dtype(_get_data(loaded_niimg).dtype, dtype)
-
-    if dtype is None:
-        return loaded_niimg
-
-    # Copyheader and set dtype in header
-    new_niimg = new_img_like(
-        loaded_niimg,
-        _get_data(loaded_niimg).astype(dtype),
-        loaded_niimg.affine,
-        copy_header=True,
-    )
-    new_niimg.header.set_data_dtype(dtype)
-=======
-    img_data = _get_data(niimg)
-    target_dtype = _get_target_dtype(img_data.dtype, dtype)
+    
+    img_data = _get_data(loaded_niimg)
+    target_dtype = _get_target_dtype(img_data.dtype, dtype)    
 
     if target_dtype is not None:
-        copy_header = niimg.header is not None
+        copy_header = loaded_niimg.header is not None
         niimg = new_img_like(
-            niimg,
+            loaded_niimg,
             img_data.astype(target_dtype),
-            niimg.affine,
+            loaded_niimg.affine,
             copy_header=copy_header,
         )
         if copy_header:
-            niimg.header.set_data_dtype(target_dtype)
->>>>>>> e60fefda
+            loaded_niimg.header.set_data_dtype(target_dtype)
 
     return new_niimg
 
