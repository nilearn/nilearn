--- conflicted
+++ resolved
@@ -15,13 +15,12 @@
 
 from nilearn import datasets, image, maskers, masking
 from nilearn._utils import as_ndarray, logger
-<<<<<<< HEAD
-from nilearn.interfaces.bids.utils import bids_entities, check_bids_label
-=======
-from nilearn._utils.bids import create_bids_filename
-from nilearn.interfaces.bids._utils import _bids_entities, _check_bids_label
+from nilearn.interfaces.bids.utils import (
+    bids_entities,
+    check_bids_label,
+    create_bids_filename,
+)
 from nilearn.interfaces.fmriprep.tests._testing import get_legal_confound
->>>>>>> dfe2d548
 
 
 def generate_mni_space_img(n_scans=1, res=30, random_state=0, mask_dilation=2):
@@ -1212,49 +1211,6 @@
     return [""] if n <= 0 else [f"{label:02}" for label in range(1, n + 1)]
 
 
-<<<<<<< HEAD
-def _create_bids_filename(
-    fields, entities_to_include=None
-):
-    """Create BIDS filename from dictionary of entity-label pairs.
-
-    Parameters
-    ----------
-    fields : :obj:`dict` of :obj:`str`
-        Dictionary of entity-label pairs, for example:
-
-        {
-         "suffix": "T1w",
-         "extension": "nii.gz",
-         "entities": {"acq":  "ap",
-                      "desc": "preproc"}
-        }.
-
-    Returns
-    -------
-    BIDS filename : :obj:`str`
-
-    """
-    if entities_to_include is None:
-        entities_to_include = bids_entities()["raw"]
-
-    filename = ""
-
-    for key in entities_to_include:
-        if key in fields["entities"]:
-            value = fields["entities"][key]
-            if value not in (None, ""):
-                filename += f"{key}-{value}_"
-    if "suffix" in fields:
-        filename += f"{fields['suffix']}"
-    if "extension" in fields:
-        filename += f".{fields['extension']}"
-
-    return filename
-
-
-=======
->>>>>>> dfe2d548
 def _init_fields(subject,
                  session,
                  task,
@@ -1408,13 +1364,8 @@
     if confounds_tag is not None:
         fields["suffix"] = confounds_tag
         fields["extension"] = "tsv"
-<<<<<<< HEAD
-        confounds_path = func_path / _create_bids_filename(
+        confounds_path = func_path / create_bids_filename(
             fields=fields, entities_to_include=bids_entities()["raw"]
-=======
-        confounds_path = func_path / create_bids_filename(
-            fields=fields, entities_to_include=_bids_entities()["raw"]
->>>>>>> dfe2d548
         )
         confounds, metadata = get_legal_confound()
         confounds.to_csv(
