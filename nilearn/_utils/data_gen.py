"""Data generation utilities."""
from __future__ import annotations

import itertools
import json
import string
from pathlib import Path

import numpy as np
import pandas as pd
import scipy.linalg
import scipy.signal
from nibabel import Nifti1Image
from scipy.ndimage import binary_dilation

from nilearn import datasets, image, maskers, masking
from nilearn._utils import as_ndarray, logger
from nilearn._utils.bids import create_bids_filename
from nilearn.interfaces.bids._utils import _bids_entities, _check_bids_label
from nilearn.interfaces.fmriprep.tests._testing import get_legal_confound


def generate_mni_space_img(n_scans=1, res=30, random_state=0, mask_dilation=2):
    """Generate MNI space img.

    Parameters
    ----------
    n_scans : :obj:`int`, default=1
        Number of scans.

    res : :obj:`int`, default=30
        Desired resolution, in mm, of output images.

    random_state : :obj:`int` or :obj:`numpy.random.RandomState` instance, \
                   default=0
        Random number generator, or seed.

    mask_dilation : :obj:`int`, default=2
        The number of times the binary :term:`dilation<Dilation>` is repeated
        on the mask.

    Returns
    -------
    inverse_img : Niimg-like object
        Image transformed back to MNI space.

    mask_img : Niimg-like object
        Generated mask in MNI space.

    """
    rand_gen = np.random.default_rng(random_state)
    mask_img = datasets.load_mni152_brain_mask(resolution=res)
    masker = maskers.NiftiMasker(mask_img).fit()
    n_voxels = image.get_data(mask_img).sum()
    data = rand_gen.standard_normal((n_scans, n_voxels))
    if mask_dilation is not None and mask_dilation > 0:
        mask_img = image.new_img_like(
            mask_img,
            binary_dilation(image.get_data(mask_img),
                            iterations=mask_dilation))
    inverse_img = masker.inverse_transform(data)
    return inverse_img, mask_img


def generate_timeseries(n_timepoints, n_features, random_state=0):
    """Generate some random timeseries.

    Parameters
    ----------
    n_timepoints : :obj:`int`
        Number of timepoints

    n_features : :obj:`int`
        Number of features

    random_state : :obj:`int` or :obj:`numpy.random.RandomState` instance, \
                   default=0
        Random number generator, or seed.

    Returns
    -------
    :obj:`numpy.ndarray` of shape (n_timepoints, n_features)
        Generated time series.

    """
    rand_gen = np.random.default_rng(random_state)
    return rand_gen.standard_normal((n_timepoints, n_features))


def generate_regions_ts(n_features,
                        n_regions,
                        overlap=0,
                        random_state=0,
                        window="boxcar"):
    """Generate some regions as timeseries.

    Parameters
    ----------
    n_features : :obj:`int`
        Number of features.

    n_regions : :obj:`int`
        Number of regions.

    overlap : :obj:`int`, default=0
        Number of overlapping voxels between two regions (more or less).

    random_state : :obj:`int` or :obj:`numpy.random.RandomState` instance, \
                   default=0
        Random number generator, or seed.

    window : :obj:`str`, default='boxcar'
        Name of a window in scipy.signal. e.g. "hamming".

    Returns
    -------
    regions : :obj:`numpy.ndarray`
        Regions, represented as signals.
        shape (n_features, n_regions)

    """
    rand_gen = np.random.default_rng(random_state)
    if window is None:
        window = "boxcar"

    assert n_features > n_regions

    # Compute region boundaries indices.
    # Start at 1 to avoid getting an empty region
    boundaries = np.zeros(n_regions + 1)
    boundaries[-1] = n_features
    boundaries[1:-1] = rand_gen.permutation(np.arange(
        1, n_features))[:n_regions - 1]
    boundaries.sort()

    regions = np.zeros((n_regions, n_features), order="C")
    overlap_end = int((overlap + 1) / 2.)
    overlap_start = int(overlap / 2.)
    for n in range(len(boundaries) - 1):
        start = int(max(0, boundaries[n] - overlap_start))
        end = int(min(n_features, boundaries[n + 1] + overlap_end))
        win = scipy.signal.get_window(window, end - start)
        win /= win.mean()  # unity mean
        regions[n, start:end] = win

    return regions


def generate_maps(shape,
                  n_regions,
                  overlap=0,
                  border=1,
                  window="boxcar",
                  random_state=0,
                  affine=np.eye(4)):
    """Generate a 4D volume containing several maps.

    Parameters
    ----------
    n_regions : :obj:`int`
        Number of regions to generate.

    overlap : :obj:`int`, default=0
        Approximate number of voxels common to two neighboring regions.

    window : :obj:`str`, default='boxcar'
        Name of a window in scipy.signal. Used to get non-uniform regions.

    random_state : :obj:`int` or :obj:`numpy.random.RandomState` instance, \
                   default=0
        Random number generator, or seed.

    affine : :obj:`numpy.ndarray`, default=np.eye(4)
        Affine transformation to use.

    border : :obj:`int`, default=1
        Number of background voxels on each side of the 3D volumes.

    Returns
    -------
    maps : Niimg-like object
        4D image object containing the maps.

    mask_img : Niimg-like object
        3D mask giving non-zero voxels.

    """
    mask = np.zeros(shape, dtype=np.int8)
    mask[border:-border, border:-border, border:-border] = 1
    ts = generate_regions_ts(mask.sum(),
                             n_regions,
                             overlap=overlap,
                             random_state=random_state,
                             window=window)
    mask_img = Nifti1Image(mask, affine)
    return masking.unmask(ts, mask_img), mask_img


def generate_labeled_regions(shape,
                             n_regions,
                             random_state=0,
                             labels=None,
                             affine=np.eye(4),
                             dtype="int32"):
    """Generate a 3D volume with labeled regions.

    Parameters
    ----------
    shape : :obj:`tuple`
        Shape of returned array.

    n_regions : :obj:`int`, default=None
        Number of regions to generate. By default (if "labels" is None),
        add a background with value zero.

    random_state : :obj:`int` or :obj:`numpy.random.RandomState` instance, \
                   default=0
        Random number generator, or seed.

    labels : iterable, optional
        Labels to use for each zone. If provided, n_regions is unused.

    affine : :obj:`numpy.ndarray`, default=np.eye(4)
        Affine of returned image.

    dtype : :obj:`type`, default='int32'
        Data type of image.

    Returns
    -------
    Niimg-like object
        Data has shape "shape", containing region labels.

    """
    n_voxels = shape[0] * shape[1] * shape[2]
    if labels is None:
        labels = range(0, n_regions + 1)
        n_regions += 1
    else:
        n_regions = len(labels)

    regions = generate_regions_ts(n_voxels,
                                  n_regions,
                                  random_state=random_state)
    # replace weights with labels
    for n, row in zip(labels, regions):
        row[row > 0] = n
    data = np.zeros(shape, dtype=dtype)
    data[np.ones(shape, dtype=bool)] = regions.sum(axis=0).T
    return Nifti1Image(data, affine)


def generate_fake_fmri(shape=(10, 11, 12),
                       length=17,
                       kind="noise",
                       affine=np.eye(4),
                       n_blocks=None,
                       block_size=None,
                       block_type='classification',
                       random_state=0):
    """Generate a signal which can be used for testing.

    The return value is a 4D image, representing 3D volumes along time.
    Only the voxels in the center are non-zero, to mimic the presence of
    brain voxels in real signals. Setting n_blocks to an integer generates
    condition blocks, the remaining of the timeseries corresponding
    to 'rest' or 'baseline' condition.

    Parameters
    ----------
    shape : :obj:`tuple`, default=(10, 11, 12)
        Shape of 3D volume.

    length : :obj:`int`, default=17
        Number of time instants.

    kind : :obj:`str`, default='noise'
        Kind of signal used as timeseries.
        "noise": uniformly sampled values in [0..255]
        "step": 0.5 for the first half then 1.

    affine : :obj:`numpy.ndarray`, default=np.eye(4)
        Affine of returned images.

    n_blocks : :obj:`int` or None, default=None
        Number of condition blocks.

    block_size : :obj:`int` or None, default=None
        Number of timepoints in a block.
        Used only if n_blocks is not None.
        Defaults to 3 if n_blocks is None.

    block_type : :obj:`str`, default='classification'
        Defines if the returned target should be used for
        'classification' or 'regression'.

    random_state : :obj:`int` or :obj:`numpy.random.RandomState` instance, \
                   default=0
        Random number generator, or seed.

    Returns
    -------
    Niimg-like object
        Fake fmri signal.
        shape: shape + (length,)

    Niimg-like object
        Mask giving non-zero voxels.

    target : :obj:`numpy.ndarray`
        Classification or regression target.
        A 1D array with one element for each time point.
        Returned only if ``n_blocks`` is not None.

    """
    full_shape = shape + (length, )
    fmri = np.zeros(full_shape)
    # Fill central voxels timeseries with random signals
    width = [s // 2 for s in shape]
    shift = [s // 4 for s in shape]

    rand_gen = np.random.default_rng(random_state)
    if kind == "noise":
        signals = rand_gen.integers(256, size=(width + [length]))
    elif kind == "step":
        signals = np.ones(width + [length])
        signals[..., :length // 2] = 0.5
    else:
        raise ValueError("Unhandled value for parameter 'kind'")

    fmri[shift[0]:shift[0] + width[0], shift[1]:shift[1] + width[1],
         shift[2]:shift[2] + width[2], :] = signals

    mask = np.zeros(shape)
    mask[shift[0]:shift[0] + width[0], shift[1]:shift[1] + width[1],
         shift[2]:shift[2] + width[2]] = 1

    if n_blocks is None:
        return (Nifti1Image(fmri, affine),
                Nifti1Image(mask, affine))

    block_size = 3 if block_size is None else block_size
    flat_fmri = fmri[mask.astype(bool)]
    flat_fmri /= np.abs(flat_fmri).max()
    target = np.zeros(length, dtype=int)
    rest_max_size = (length - (n_blocks * block_size)) // n_blocks
    if rest_max_size < 0:
        raise ValueError(f'{length} is too small '
                         f'to put {n_blocks} blocks of size {block_size}')
    t_start = 0
    if rest_max_size > 0:
        t_start = rand_gen.integers(0, rest_max_size, 1)[0]
    for block in range(n_blocks):
        if block_type == 'classification':
            # Select a random voxel and add some signal to the background
            voxel_idx = rand_gen.integers(0, flat_fmri.shape[0], 1)[0]
            trials_effect = (rand_gen.random(block_size) + 1) * 3.
        else:
            # Select the voxel in the image center and add some signal
            # that increases with each block
            voxel_idx = flat_fmri.shape[0] // 2
            trials_effect = (rand_gen.random(block_size) + 1) * block
        t_rest = 0
        if rest_max_size > 0:
            t_rest = rand_gen.integers(0, rest_max_size, 1)[0]
        flat_fmri[voxel_idx, t_start:t_start + block_size] += trials_effect
        target[t_start:t_start + block_size] = block + 1
        t_start += t_rest + block_size
    target = target if block_type == 'classification' \
        else target.astype(np.float64)
    fmri = np.zeros(fmri.shape)
    fmri[mask.astype(bool)] = flat_fmri
    return (Nifti1Image(fmri, affine),
            Nifti1Image(mask, affine), target)


def generate_fake_fmri_data_and_design(shapes,
                                       rk=3,
                                       affine=np.eye(4),
                                       random_state=0):
    """Generate random :term:`fMRI` time series \
    and design matrices of given shapes.

    Parameters
    ----------
    shapes : :obj:`list` of length-4 :obj:`tuple`s of :obj:`int`
        Shapes of the fmri data to be generated.

    rk : :obj:`int`, default=3
        Number of columns in the design matrix to be generated.

    affine : :obj:`numpy.ndarray`, default=np.eye(4)
        Affine of returned images. Must be a 4x4 array.

    random_state : :obj:`int` or :obj:`numpy.random.RandomState` instance, \
                   default=0
        Random number generator, or seed.

    Returns
    -------
    mask : Niimg-like object
        3D mask giving non-zero voxels.

    fmri_data : :obj:`list`
        A 4D volume represented by a list of 3D Niimg-like objects.

    design_matrices : :obj:`list`
        A list of pd.DataFrame

    """
    fmri_data = []
    design_matrices = []
    rand_gen = np.random.default_rng(random_state)
    for i, shape in enumerate(shapes):
        data = rand_gen.standard_normal(shape)
        data[1:-1, 1:-1, 1:-1] += 100
        fmri_data.append(Nifti1Image(data, affine))
        columns = rand_gen.choice(list(string.ascii_lowercase),
                                  size=rk,
                                  replace=False)
        design_matrices.append(
            pd.DataFrame(
                rand_gen.standard_normal((shape[3], rk)), columns=columns
            )
        )
    mask = Nifti1Image((rand_gen.random(shape[:3]) > .5).astype(np.int8),
                       affine)
    return mask, fmri_data, design_matrices


def write_fake_fmri_data_and_design(shapes,
                                    rk=3,
                                    affine=np.eye(4),
                                    random_state=0,
                                    file_path=None):
    """Generate random :term:`fMRI` data \
    and design matrices and write them to disk.

    Parameters
    ----------
    shapes : :obj:`list` of :obj:`tuple`s of :obj:`int`
        A list of shapes in tuple format.

    rk : :obj:`int`, default=3
        Number of columns in the design matrix to be generated.

    affine : :obj:`numpy.ndarray`, default=np.eye(4)
        Affine of returned images.

    random_state : :obj:`int` or :obj:`numpy.random.RandomState` instance, \
                   default=0
        Random number generator, or seed.

    file_path : :obj:`str` or :obj:`pathlib.Path`, default=None
        Output file path.

    Returns
    -------
    mask_file : :obj:`str`
        Path to mask file.

    fmri_files : :obj:`list` of :obj:`str`
        A list of paths to the generated fmri files.

    design_files : :obj:`list` of :obj:`str`
        A list of paths to the generated design matrix files.

    See Also
    --------
    nilearn._utils.data_gen.generate_fake_fmri_data_and_design

    """
    if file_path is None:
        file_path = Path.cwd()

    mask_file, fmri_files, design_files = file_path / 'mask.nii', [], []

    rand_gen = np.random.default_rng(random_state)
    for i, shape in enumerate(shapes):

        data = rand_gen.standard_normal(shape)
        data[1:-1, 1:-1, 1:-1] += 100
        fmri_files.append(str(file_path / f'fmri_run{i:d}.nii'))
        Nifti1Image(data, affine).to_filename(fmri_files[-1])

        design_files.append(str(file_path / f'dmtx_{i:d}.csv'))
        pd.DataFrame(rand_gen.standard_normal((shape[3], rk)),
                     columns=['', '', '']).to_csv(design_files[-1])

    Nifti1Image((rand_gen.random(shape[:3]) > .5).astype(np.int8),
                affine).to_filename(mask_file)

    return mask_file, fmri_files, design_files


def _write_fake_bold_gifti(file_path):
    """Generate a gifti image and write it to disk.

    Note this only generates an empty file for now.

    Parameters
    ----------
    file_path : :obj:`str`
        Output file path.

    Returns
    -------
    file_path : :obj:`str`
        Output file path.

    """
    Path(file_path).parent.mkdir(parents=True, exist_ok=True)
    Path(file_path).touch()
    return file_path


def write_fake_bold_img(file_path,
                        shape,
                        affine=np.eye(4),
                        random_state=0):
    """Generate a random image of given shape and write it to disk.

    Parameters
    ----------
    file_path : :obj:`str`
        Output file path.

    shape : :obj:`tuple` of :obj:`int`
        Shape of output array. Should be at least 3D.

    affine : :obj:`numpy.ndarray`, default=np.eye(4)
        Affine of returned images.

    random_state : :obj:`int` or :obj:`numpy.random.RandomState` instance, \
                   default=0
        Random number generator, or seed.

    Returns
    -------
    file_path : :obj:`str`
        Output file path.

    """
    rand_gen = np.random.default_rng(random_state)
    data = rand_gen.standard_normal(shape)
    data[1:-1, 1:-1, 1:-1] += 100
    Nifti1Image(data, affine).to_filename(file_path)
    return file_path


def _generate_signals_from_precisions(precisions,
                                      min_n_samples=50,
                                      max_n_samples=100,
                                      random_state=0):
    """Generate timeseries according to some given precision matrices.

    Signals all have zero mean.

    Parameters
    ----------
    precisions : :obj:`list` of :obj:`numpy.ndarray`
        A list of precision matrices. Every matrix must be square (with the
        same size) and positive definite. The output of
        generate_group_sparse_gaussian_graphs() can be used here.

    min_samples, max_samples : :obj:`int`, optional
        The number of samples drawn for each timeseries is taken at random
        between these two numbers. Defaults are 50 and 100.

    random_state : :obj:`int` or :obj:`numpy.random.RandomState` instance, \
                   default=0
        Random number generator, or seed.

    Returns
    -------
    signals : :obj:`list` of :obj:`numpy.ndarray`
        Output signals. signals[n] corresponds to precisions[n], and has shape
        (sample number, precisions[n].shape[0]).

    """
    rand_gen = np.random.default_rng(random_state)

    signals = []
    n_samples = rand_gen.integers(min_n_samples,
                                  high=max_n_samples,
                                  size=len(precisions))

    mean = np.zeros(precisions[0].shape[0])
    for n, prec in zip(n_samples, precisions):
        signals.append(
            rand_gen.multivariate_normal(mean, np.linalg.inv(prec), (n, )))
    return signals


def generate_group_sparse_gaussian_graphs(n_subjects=5,
                                          n_features=30,
                                          min_n_samples=30,
                                          max_n_samples=50,
                                          density=0.1,
                                          random_state=0,
                                          verbose=0):
    """Generate signals drawn from a sparse Gaussian graphical model.

    Parameters
    ----------
    n_subjects : :obj:`int`, default=5
        Number of subjects.

    n_features : :obj:`int`, default=30
        Number of signals per subject to generate.

    min_n_samples, max_n_samples : :obj:`int`, optional
        Each subject have a different number of samples, between these two
        numbers. All signals for a given subject have the same number of
        samples. Defaults are 30 and 50.

    density : :obj:`float`, default=0.1
        Density of edges in graph topology.

    random_state : :obj:`int` or :obj:`numpy.random.RandomState` instance, \
                   default=0
        Random number generator, or seed.

    verbose : :obj:`int`, default=0
        Verbosity level (0 means no message).

    Returns
    -------
    signals : :obj:`list` of :obj:`numpy.ndarray`, shape for each \
        (n_samples, n_features) signals[n] is the signals for subject n.
        They are provided as a numpy len(signals) = n_subjects.
        n_samples varies according to the subject.

    precisions : :obj:`list` of :obj:`numpy.ndarray`
        Precision matrices.

    topology : :obj:`numpy.ndarray`
        Binary array giving the graph topology used for generating covariances
        and signals.

    """
    rand_gen = np.random.default_rng(random_state)
    # Generate topology (upper triangular binary matrix, with zeros on the
    # diagonal)
    topology = np.empty((n_features, n_features))
    topology[:, :] = np.triu(
        (rand_gen.integers(0,
                           high=int(1. / density),
                           size=n_features * n_features)).reshape(
                               n_features, n_features) == 0, k=1)

    # Generate edges weights on topology
    precisions = []
    mask = topology > 0
    for _ in range(n_subjects):

        # See also sklearn.datasets.samples_generator.make_sparse_spd_matrix
        prec = topology.copy()
        prec[mask] = rand_gen.uniform(low=.1, high=.8, size=(mask.sum()))
        prec += np.eye(prec.shape[0])
        prec = np.dot(prec.T, prec)

        # Assert precision matrix is spd
        np.testing.assert_almost_equal(prec, prec.T)
        eigenvalues = np.linalg.eigvalsh(prec)
        if eigenvalues.min() < 0:
            raise ValueError("Failed generating a positive definite precision "
                             "matrix. Decreasing n_features can help solving "
                             "this problem.")
        precisions.append(prec)

    # Returns the topology matrix of precision matrices.
    topology += np.eye(*topology.shape)
    topology = np.dot(topology.T, topology)
    topology = topology > 0
    assert (np.all(topology == topology.T))
    logger.log(
        f"Sparsity: {1.0 * topology.sum() / topology.shape[0] ** 2 :f}",
        verbose=verbose)

    # Generate temporal signals
    signals = _generate_signals_from_precisions(precisions,
                                                min_n_samples=min_n_samples,
                                                max_n_samples=max_n_samples,
                                                random_state=rand_gen)
    return signals, precisions, topology


def basic_paradigm(condition_names_have_spaces=False):
    """Generate basic paradigm.

    Parameters
    ----------
    condition_names_have_spaces : :obj:`bool`, default=False
        Check for spaces in condition names.

    Returns
    -------
    events : pd.DataFrame
        Basic experimental paradigm with events data.

    """
    conditions = ['c 0', 'c 0', 'c 0',
                  'c 1', 'c 1', 'c 1',
                  'c 2', 'c 2', 'c 2']

    if not condition_names_have_spaces:
        conditions = [c.replace(' ', '') for c in conditions]
    onsets = [30, 70, 100, 10, 30, 90, 30, 40, 60]
    durations = 1 * np.ones(9)
    events = pd.DataFrame({'trial_type': conditions,
                           'onset': onsets,
                           'duration': durations})
    return events


def _basic_confounds(length, random_state=0):
    """Generate random motion parameters \
    (3 translation directions, 3 rotation directions).

    Parameters
    ----------
    length : :obj:`int`
        Length of basic confounds.

    random_state : :obj:`int` or :obj:`numpy.random.RandomState` instance, \
                   default=0
        Random number generator, or seed.

    Returns
    -------
    confounds : :obj:`pandas.DataFrame`.
        Basic confounds.
        This DataFrame will have 9 columns:
        'csf', 'white_matter', 'global_signal'
        'rot_x', 'rot_y', 'rot_z',
        'trans_x', 'trans_y', 'trans_z'.

    """
<<<<<<< HEAD
    rand_gen = check_random_state(random_state)
    columns = ['csf',
               'white_matter',
               'global_signal',
               'rot_x',
               'rot_y',
               'rot_z',
               'trans_x',
               'trans_y',
               'trans_z']
    data = rand_gen.rand(length, len(columns))
=======
    rand_gen = np.random.default_rng(random_state)
    columns = ['csf', 'white_matter', 'global_signal',
               'rot_x', 'rot_y', 'rot_z',
               'trans_x', 'trans_y', 'trans_z']
    data = rand_gen.random((length, len(columns)))
>>>>>>> 3ac5ebc4
    confounds = pd.DataFrame(data, columns=columns)
    return confounds


def add_metadata_to_bids_dataset(bids_path,
                                 metadata,
                                 json_file=None):
    """Add JSON file with specific metadata to BIDS dataset.

    Note no "BIDS validation" are performed on the metadata,
    or on the file path.

    Parameters
    ----------
    bids_path : :obj:`str` or :obj:`pathlib.Path`
        Path to the BIDS dataset where the file is to be added.

    metadata : :obj:`dict`
        Dictionary with metadata to be added to the JSON file.

    json_file :  :obj:`str` or :obj:`pathlib.Path`, default=None
        Path to the json file relative to the root of the BIDS dataset.
        If no json_file is specified, a default path is used
        that is meant to work well with the defaults of
        `create_fake_bids_dataset`:
        this is meant to facilitate modifying datasets used during tests.

    Returns
    -------
    pathlib.Path
        Full path to the json file created.
    """
    if json_file is None:
        json_file = (
            Path(bids_path) /
            'derivatives' /
            'sub-01' /
            'ses-01' /
            'func' /
            'sub-01_ses-01_task-main_run-01_space-MNI_desc-preproc_bold.json'
        )
    else:
        json_file = Path(bids_path) / json_file

    with open(json_file, 'w') as f:
        json.dump(metadata, f)

    return json_file


def generate_random_img(
    shape,
    affine=np.eye(4),
    random_state=0,
):
    """Create a random 3D or 4D image with a given shape and affine.

    Parameters
    ----------
    shape : length-3 or length-4 tuple
        The shape of the image being generated.
        The number of elements determines the dimensionality of the image.

    affine : 4x4 numpy.ndarray
        The affine of the image

    random_state : int, optional
        Seed for random number generator.

    Returns
    -------
    data_img : 3D or 4D niimg
        The data image.

    mask_img : 3D niimg
        The mask image.
    """
    rng = np.random.default_rng(random_state)
    data = rng.standard_normal(size=shape)
    data_img = Nifti1Image(data, affine)
    if len(shape) == 4:
        mask_data = as_ndarray(data[..., 0] > 0.2, dtype=np.int8)
    else:
        mask_data = as_ndarray(data > 0.2, dtype=np.int8)

    mask_img = Nifti1Image(mask_data, affine)

    return data_img, mask_img


def create_fake_bids_dataset(
    base_dir=Path(),
    n_sub=10,
    n_ses=2,
    tasks=["localizer", "main"],
    n_runs=[1, 3],
    with_derivatives=True,
    with_confounds=True,
    confounds_tag="desc-confounds_timeseries",
    random_state=0,
    entities=None,
):
    """Create a fake :term:`BIDS` dataset directory with dummy files.

    Returns fake dataset directory name.

    Parameters
    ----------
    base_dir : :obj:`str` or :obj:`pathlib.Path` (Absolute path). \
        default=pathlib.Path()
        Absolute directory path in which to create the fake :term:`BIDS`
        dataset dir.

    n_sub : :obj:`int`, default=10
        Number of subjects to be simulated in the dataset.

    n_ses : :obj:`int`, default=2
        Number of sessions to be simulated in the dataset.

        Specifying n_ses=0 will only produce runs and files without the
        optional session field.

    tasks : :obj:`list` of :obj:`str`, default=["localizer", "main"]
        List of tasks to be simulated in the dataset.

    n_runs : :obj:`list` of :obj:`int`, default=[1, 3]
        Number of runs to create, where each element indicates the
        number of runs for the corresponding task.
        The length of this list must match the number of items in ``tasks``.
        Each run creates 100 volumes.
        Files will be generated without run entity
        if a value is equal to 0 or less.

    with_derivatives : :obj:`bool`, default=True
        In the case derivatives are included, they come with two spaces and
        descriptions.
        Spaces are 'MNI' and 'T1w'.
        Descriptions are 'preproc' and :term:`fMRIPrep`.
        Only space 'T1w' include both descriptions.

    with_confounds : :obj:`bool`, default=True
        Whether to generate associated confounds files or not.

    confounds_tag : :obj:`str`, default="desc-confounds_timeseries"
        Filename "suffix":
        If generating confounds, what path should they have?
        Defaults to `desc-confounds_timeseries` as in :term:`fMRIPrep` >= 20.2
        but can be other values (e.g. "desc-confounds_regressors" as
        in :term:`fMRIPrep` < 20.2).

    random_state : :obj:`int` or :obj:`numpy.random.RandomState` instance. \
                    default=0
        Random number generator, or seed.

    entities : :obj:`dict`, optional
        Extra entity to add to the :term:`BIDS` filename with a list of values.
        For example, if you want to add an 'echo' entity
        with values '1' for some files and '1' for others,
        you would pass: ``entities={"echo": ['1', '2']}``.

    Returns
    -------
    dataset directory name : :obj:`pathlib.Path`
        'bids_dataset'.

    Notes
    -----
        Creates a directory with dummy files.

    """
    n_voxels = 4

    rand_gen = np.random.default_rng(random_state)

    bids_dataset_dir = "bids_dataset"
    bids_path = Path(base_dir) / bids_dataset_dir

    for task_ in tasks:
        _check_bids_label(task_)

    if not isinstance(n_runs, list) or not all(
        isinstance(x, int) for x in n_runs
    ):
        raise TypeError("n_runs must be a list of integers.")

    if len(tasks) != len(n_runs):
        raise ValueError(
            "The number of tasks and number of runs must be the same."
            f"Got {len(tasks)} tasks and {len(n_runs)} runs."
        )

    if entities is None:
        entities = {}
    _check_entities_and_labels(entities)

    _mock_bids_dataset(
        bids_path=bids_path,
        n_sub=n_sub,
        n_ses=n_ses,
        tasks=tasks,
        n_runs=n_runs,
        entities=entities,
        n_voxels=n_voxels,
        rand_gen=rand_gen,
    )

    if with_derivatives:
        if not with_confounds:
            confounds_tag = None

        _mock_bids_derivatives(
            bids_path=bids_path,
            n_sub=n_sub,
            n_ses=n_ses,
            tasks=tasks,
            n_runs=n_runs,
            confounds_tag=confounds_tag,
            entities=entities,
            n_voxels=n_voxels,
            rand_gen=rand_gen,
        )

    return bids_path


def _check_entities_and_labels(entities):
    """Check entities and labels are BIDS compliant.

    Parameters
    ----------
    entities : :obj:`dict`, optional
        Extra entity to add to the BIDS filename with a list of values.
        For example, if you want to add an 'echo' entity
        with values '1' for some files and '1' for others,
        you would pass: ``entities={"echo": ['1', '2']}``.
    """
    if len(entities.keys()) > 1:
        # Generating dataset with more than one extra entity
        # becomes too complex.
        # Won't be implemented until there is a need.
        raise ValueError("Only a single extra entity is supported for now.")

    for key in entities:
        if key not in [*_bids_entities()["raw"],
                       *_bids_entities()["derivatives"]]:
            allowed_entities = [*_bids_entities()['raw'],
                                *_bids_entities()['derivatives']]
            raise ValueError(
                f"Invalid entity: {key}. Allowed entities are: "
                f"{allowed_entities}"
            )
        [_check_bids_label(label_) for label_ in entities[key]]


def _mock_bids_dataset(
    bids_path,
    n_sub,
    n_ses,
    tasks,
    n_runs,
    entities,
    n_voxels,
    rand_gen,
):
    """Create a fake raw :term:`bids<BIDS>` dataset directory with dummy files.

    Parameters
    ----------
    base_dir : :obj:`Path`
        Path where to create the fake :term:`BIDS` dataset.

    n_sub : :obj:`int`
        Number of subjects to be simulated in the dataset.

    n_ses : :obj:`int`
        Number of sessions to be simulated in the dataset.
        Ignored if n_ses=0.

    tasks : :obj:`list` of :obj:`str`
        List of tasks to be simulated in the dataset.

    n_runs : :obj:`list` of :obj:`int`
        Number of runs to create, where each element indicates the
        number of runs for the corresponding task.
        No run entity will be used if a value is equal to 1 or less.

    entities : :obj:`dict`, optional
        Extra entities to add to the BIDS filename with a list of values.

    n_voxels : :obj:`int`
        Number of voxels along a given axis in the functional image.

    rand_gen : :obj:`numpy.random.RandomState` instance
        Random number generator.

    """
    bids_path.mkdir(parents=True, exist_ok=True)

    bids_path.joinpath("README.txt").write_text("")

    for subject, session in itertools.product(
        _listify(n_sub), _listify(n_ses)
    ):
        subses_dir = bids_path / f"sub-{subject}"
        if session != "":
            subses_dir = subses_dir / f"ses-{session}"

        if session in ("01", ""):
            _write_bids_raw_anat(subses_dir, subject, session)

        func_path = subses_dir / "func"
        func_path.mkdir(parents=True, exist_ok=True)

        for task, n_run in zip(tasks, n_runs):
            for run in _listify(n_run):

                if entities:
                    for key in entities:
                        for label in entities[key]:
                            fields = _init_fields(
                                subject=subject,
                                session=session,
                                task=task,
                                run=run,
                            )
                            if key in _bids_entities()["raw"]:
                                fields["entities"][key] = label
                            _write_bids_raw_func(
                                func_path=func_path,
                                fields=fields,
                                n_voxels=n_voxels,
                                rand_gen=rand_gen,
                            )

                else:
                    fields = _init_fields(
                        subject=subject, session=session, task=task, run=run
                    )
                    _write_bids_raw_func(
                        func_path=func_path,
                        fields=fields,
                        n_voxels=n_voxels,
                        rand_gen=rand_gen,
                    )


def _mock_bids_derivatives(
    bids_path,
    n_sub,
    n_ses,
    tasks,
    n_runs,
    confounds_tag,
    entities,
    n_voxels,
    rand_gen,
):
    """Create a fake derivatives :term:`bids<BIDS>` dataset directory \
       with dummy files.

    Parameters
    ----------
    base_dir : :obj:`Path`
        Path where to create the fake :term:`BIDS` dataset.

    n_sub : :obj:`int`
        Number of subjects to be simulated in the dataset.

    n_ses : :obj:`int`
        Number of sessions to be simulated in the dataset.
        Ignored if n_ses=0.

    tasks : :obj:`list` of :obj:`str`
        List of tasks to be simulated in the dataset.

    n_runs : :obj:`list` of :obj:`int`
        Number of runs to create, where each element indicates the
        number of runs for the corresponding task.
        No run entity will be used if a value is equal to 1 or less.

    confounds_tag : :obj:`str`
        Filename "suffix":
        For example: `desc-confounds_timeseries`
        or "desc-confounds_regressors".

    entities : :obj:`dict`
        Extra entity to add to the BIDS filename with a list of values.

    n_voxels : :obj:`int`
        Number of voxels along a given axis in the functional image.

    rand_gen : :obj:`numpy.random.RandomState` instance
        Random number generator.

    """
    bids_path = bids_path / "derivatives"
    bids_path.mkdir(parents=True, exist_ok=True)

    for subject, session in itertools.product(
        _listify(n_sub), _listify(n_ses)
    ):
        subses_dir = bids_path / f"sub-{subject}"
        if session != "":
            subses_dir = subses_dir / f"ses-{session}"

        func_path = subses_dir / "func"
        func_path.mkdir(parents=True, exist_ok=True)

        for task, n_run in zip(tasks, n_runs):
            for run in _listify(n_run):

                if entities:
                    for key in entities:
                        for label in entities[key]:
                            fields = _init_fields(
                                subject=subject,
                                session=session,
                                task=task,
                                run=run,
                            )
                            fields["entities"][key] = label
                            _write_bids_derivative_func(
                                func_path=func_path,
                                fields=fields,
                                n_voxels=n_voxels,
                                rand_gen=rand_gen,
                                confounds_tag=confounds_tag,
                            )

                else:
                    fields = _init_fields(
                        subject=subject, session=session, task=task, run=run
                    )
                    _write_bids_derivative_func(
                        func_path=func_path,
                        fields=fields,
                        n_voxels=n_voxels,
                        rand_gen=rand_gen,
                        confounds_tag=confounds_tag,
                    )


def _listify(n):
    """Return a list of zero padded BIDS labels.

    If n is 0 or less, return an empty list.

    Parameters
    ----------
    n : :obj:`int`
        Number of labels to create.

    Returns
    -------
    List of labels : :obj:`list` of :obj:`str`

    """
    return [""] if n <= 0 else [f"{label:02}" for label in range(1, n + 1)]


def _init_fields(subject,
                 session,
                 task,
                 run):
    """Initialize fields to help create a valid BIDS filename.

    Parameters
    ----------
    subject : :obj:`str`
        Subject label

    session : :obj:`str`
        Session label

    task : :obj:`str`
        Task label

    run : :obj:`str`
        Run label

    Returns
    -------
    dict
        Fields used to create a BIDS filename.

    See Also
    --------
    create_bids_filename

    """
    fields = {
        "suffix": "bold",
        "extension": "nii.gz",
        "entities": {
            "sub": subject,
            "ses": session,
            "task": task,
            "run": run,
        },
    }
    return fields


def _write_bids_raw_anat(subses_dir, subject, session) -> None:
    """Create a dummy anat T1w file.

    Parameters
    ----------
    subses_dir : :obj:`Path`
        Subject session directory

    subject : :obj:`str`
        Subject label

    session : :obj:`str`
        Session label
    """
    anat_path = subses_dir / "anat"
    anat_path.mkdir(parents=True, exist_ok=True)
    fields = {
        "suffix": "T1w",
        "extension": "nii.gz",
        "entities": {"sub": subject, "ses": session},
    }
    (anat_path / create_bids_filename(fields)).write_text("")


def _write_bids_raw_func(
    func_path,
    fields,
    n_voxels,
    rand_gen,
):
    """Create BIDS functional raw nifti, json sidecar and events files.

    Parameters
    ----------
    func_path : :obj:`Path`
        Path to a subject functional directory.

    file_id : :obj:`str`
        Root of the BIDS filename:
        typically basename without the BIDS suffix and extension.

    n_voxels : :obj:`int`
        Number of voxels along a given axis in the functional image.

    rand_gen : :obj:`numpy.random.RandomState` instance
        Random number generator.

    """
    n_time_points = 30
    bold_path = func_path / create_bids_filename(fields)

    write_fake_bold_img(
        bold_path,
        [n_voxels, n_voxels, n_voxels, n_time_points],
        random_state=rand_gen,
    )

    repetition_time = 1.5
    fields["extension"] = "json"
    param_path = func_path / create_bids_filename(fields)
    param_path.write_text(json.dumps({"RepetitionTime": repetition_time}))

    fields["suffix"] = "events"
    fields["extension"] = "tsv"
    events_path = func_path / create_bids_filename(fields)
    basic_paradigm().to_csv(events_path, sep="\t", index=None)


def _write_bids_derivative_func(
    func_path,
    fields,
    n_voxels,
    rand_gen,
    confounds_tag,
):
    """Create BIDS functional derivative and confounds files.

    Nifti files created come with two spaces and descriptions.
    Spaces are: 'MNI' and 'T1w'.
    Descriptions are: 'preproc' and :term:`fMRIPrep`.
    Only space 'T1w' include both descriptions.

    Gifti files are in "fsaverage5" space for both hemispheres.

    Parameters
    ----------
    func_path : :obj:`Path`
        Path to a subject functional directory.

    file_id : :obj:`str`
        Root of the BIDS filename:
        typically basename without the BIDS suffix and extension.

    n_voxels : :obj:`int`
        Number of voxels along a given axis in the functional image.

    rand_gen : :obj:`numpy.random.RandomState` instance
        Random number generator.

    confounds_tag : :obj:`str`, optional.
        Filename "suffix":
        For example: `desc-confounds_timeseries`
        or "desc-confounds_regressors".

    """
    n_time_points = 30

    if confounds_tag is not None:
        fields["suffix"] = confounds_tag
        fields["extension"] = "tsv"
        confounds_path = func_path / create_bids_filename(
            fields=fields, entities_to_include=_bids_entities()["raw"]
        )
        confounds, metadata = get_legal_confound()
        confounds.to_csv(
            confounds_path, sep="\t", index=None, encoding="utf-8"
        )
        with open(confounds_path.with_suffix(".json"), "w") as f:
            json.dump(metadata, f)

    fields["suffix"] = "bold"
    fields["extension"] = "nii.gz"

    shape = [n_voxels, n_voxels, n_voxels, n_time_points]

    entities_to_include = [
        *_bids_entities()["raw"],
        *_bids_entities()["derivatives"]
    ]

    for space in ("MNI", "T1w"):
        for desc in ("preproc", "fmriprep"):
            # Only space 'T1w' include both descriptions.
            if space == "MNI" and desc == "fmriprep":
                continue

            fields["entities"]["space"] = space
            fields["entities"]["desc"] = desc

            bold_path = func_path / create_bids_filename(
                fields=fields, entities_to_include=entities_to_include
            )
            write_fake_bold_img(bold_path, shape=shape, random_state=rand_gen)

    fields["entities"]["space"] = "fsaverage5"
    fields["extension"] = "func.gii"
    fields["entities"].pop("desc")
    for hemi in ["L", "R"]:
        fields["entities"]["hemi"] = hemi
        gifti_path = func_path / create_bids_filename(
            fields=fields,
            entities_to_include=entities_to_include
        )
        _write_fake_bold_gifti(gifti_path)<|MERGE_RESOLUTION|>--- conflicted
+++ resolved
@@ -737,8 +737,7 @@
         'trans_x', 'trans_y', 'trans_z'.
 
     """
-<<<<<<< HEAD
-    rand_gen = check_random_state(random_state)
+    rand_gen = np.random.default_rng(random_state)
     columns = ['csf',
                'white_matter',
                'global_signal',
@@ -748,14 +747,7 @@
                'trans_x',
                'trans_y',
                'trans_z']
-    data = rand_gen.rand(length, len(columns))
-=======
-    rand_gen = np.random.default_rng(random_state)
-    columns = ['csf', 'white_matter', 'global_signal',
-               'rot_x', 'rot_y', 'rot_z',
-               'trans_x', 'trans_y', 'trans_z']
     data = rand_gen.random((length, len(columns)))
->>>>>>> 3ac5ebc4
     confounds = pd.DataFrame(data, columns=columns)
     return confounds
 
