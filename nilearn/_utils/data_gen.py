--- conflicted
+++ resolved
@@ -1,14 +1,8 @@
-<<<<<<< HEAD
 """Data generation utilities."""
-=======
-"""
-Data generation utilities
-"""
 
 from __future__ import annotations
 
 import itertools
->>>>>>> f2806a15
 import json
 import string
 
@@ -22,12 +16,9 @@
 from nibabel import Nifti1Image
 from nilearn import datasets, image, maskers, masking
 from nilearn._utils import as_ndarray, logger
-<<<<<<< HEAD
 from scipy.ndimage import binary_dilation
 from sklearn.utils import check_random_state
-=======
 from nilearn.interfaces.bids._utils import _bids_entities, _check_bids_label
->>>>>>> f2806a15
 
 
 def generate_mni_space_img(n_scans=1, res=30, random_state=0, mask_dilation=2):
@@ -757,18 +748,6 @@
     return confounds
 
 
-<<<<<<< HEAD
-def create_fake_bids_dataset(base_dir='',
-                             n_sub=10,
-                             n_ses=2,
-                             tasks=['localizer', 'main'],
-                             n_runs=[1, 3],
-                             with_derivatives=True,
-                             with_confounds=True,
-                             confounds_tag="desc-confounds_timeseries",
-                             no_session=False,
-                             random_state=0):
-=======
 def generate_random_img(
     shape,
     affine=np.eye(4),
@@ -820,7 +799,6 @@
     random_state=0,
     entities = None,
 ):
->>>>>>> f2806a15
     """Create a fake :term:`bids<BIDS>` dataset directory with dummy files.
 
     Returns fake dataset directory name.
