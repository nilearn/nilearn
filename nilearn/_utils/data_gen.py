--- conflicted
+++ resolved
@@ -1,23 +1,14 @@
 """
 Data generation utilities
 """
-<<<<<<< HEAD
 from __future__ import annotations
 
-=======
-
-from __future__ import annotations
-
 import itertools
->>>>>>> f2806a15
+
 import json
 import string
 
 from pathlib import Path
-<<<<<<< HEAD
-=======
-from typing import Any
->>>>>>> f2806a15
 
 import numpy as np
 import pandas as pd
@@ -759,7 +750,6 @@
     return confounds
 
 
-<<<<<<< HEAD
 def add_metadata_to_bids_derivatives(bids_path: str | Path,
                                      metadata: dict,
                                      json_file: str = None) -> Path:
@@ -775,18 +765,6 @@
     return json_file
 
 
-def create_fake_bids_dataset(base_dir='',
-                             n_sub=10,
-                             n_ses=2,
-                             tasks=['localizer', 'main'],
-                             n_runs=[1, 3],
-                             with_derivatives=True,
-                             with_confounds=True,
-                             confounds_tag="desc-confounds_timeseries",
-                             no_session=False,
-                             random_state=0):
-    """Creates a fake :term:`bids<BIDS>` dataset directory with dummy files.
-=======
 def generate_random_img(
     shape,
     affine=np.eye(4),
@@ -839,7 +817,6 @@
     entities = None,
 ):
     """Create a fake :term:`bids<BIDS>` dataset directory with dummy files.
->>>>>>> f2806a15
 
     Returns fake dataset directory name.
 
