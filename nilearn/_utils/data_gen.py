"""
Data generation utilities
"""
import json
import os
import string

import numpy as np
import pandas as pd
import scipy.signal
from scipy.ndimage import binary_dilation

from sklearn.utils import check_random_state
import scipy.linalg

from nibabel import Nifti1Image

from .. import masking
from . import logger
from nilearn import datasets, image, maskers


def generate_mni_space_img(n_scans=1, res=30, random_state=0, mask_dilation=2):
    """Generate mni space img.

    Parameters
    ----------
    n_scans : :obj:`int`, optional
        Number of scans.
        Default=1.

    res : :obj:`int`, optional
        Desired resolution, in mm, of output images.
        Default=30.

    random_state : :obj:`int` or :obj:`numpy.random.RandomState` instance, \
                   optional
        Random number generator, or seed.
        Default=0.

    mask_dilation : :obj:`int`, optional
        The number of times the binary dilation is repeated on the mask.
        Default=2.

    Returns
    -------
    inverse_img : Niimg-like object
        Image transformed back to mni space.

    mask_img : Niimg-like object
        Generated mask in mni space.

    """
    rand_gen = check_random_state(random_state)
    mni = datasets.load_mni152_brain_mask()
    target_affine = np.eye(3) * res
    mask_img = image.resample_img(
        mni, target_affine=target_affine, interpolation="nearest")
    masker = maskers.NiftiMasker(mask_img).fit()
    n_voxels = image.get_data(mask_img).sum()
    data = rand_gen.randn(n_scans, n_voxels)
    if mask_dilation is not None and mask_dilation > 0:
        mask_img = image.new_img_like(
            mask_img,
            binary_dilation(image.get_data(mask_img),
                            iterations=mask_dilation))
    inverse_img = masker.inverse_transform(data)
    return inverse_img, mask_img


def generate_timeseries(n_timepoints, n_features, random_state=0):
    """Generate some random timeseries.

    Parameters
    ----------
    n_timepoints : :obj:`int`
        Number of timepoints

    n_features : :obj:`int`
        Number of features

    random_state : :obj:`int` or :obj:`numpy.random.RandomState` instance, \
                   optional
        Random number generator, or seed.
        Default=0.

    Returns
    -------
    :obj:`numpy.ndarray` of shape (n_timepoints, n_features)
        Generated time series.

    """
    rand_gen = check_random_state(random_state)
    return rand_gen.randn(n_timepoints, n_features)


def generate_regions_ts(n_features,
                        n_regions,
                        overlap=0,
                        random_state=0,
                        window="boxcar"):
    """Generate some regions as timeseries.

    Parameters
    ----------
    n_features : :obj:`int`
        Number of features.

    n_regions : :obj:`int`
        Number of regions.

    overlap : :obj:`int`, optional
        Number of overlapping voxels between two regions (more or less).
        Default=0.

    random_state : :obj:`int` or :obj:`numpy.random.RandomState` instance, \
                   optional
        Random number generator, or seed.
        Default=0.

    window : :obj:`str`, optional
        Name of a window in scipy.signal. e.g. "hamming".
        Default='boxcar'.

    Returns
    -------
    regions : :obj:`numpy.ndarray`
        Regions, represented as signals.
        shape (n_features, n_regions)

    """
    rand_gen = check_random_state(random_state)
    if window is None:
        window = "boxcar"

    assert n_features > n_regions

    # Compute region boundaries indices.
    # Start at 1 to avoid getting an empty region
    boundaries = np.zeros(n_regions + 1)
    boundaries[-1] = n_features
    boundaries[1:-1] = rand_gen.permutation(np.arange(
        1, n_features))[:n_regions - 1]
    boundaries.sort()

    regions = np.zeros((n_regions, n_features), order="C")
    overlap_end = int((overlap + 1) / 2.)
    overlap_start = int(overlap / 2.)
    for n in range(len(boundaries) - 1):
        start = int(max(0, boundaries[n] - overlap_start))
        end = int(min(n_features, boundaries[n + 1] + overlap_end))
        win = scipy.signal.get_window(window, end - start)
        win /= win.mean()  # unity mean
        regions[n, start:end] = win

    return regions


def generate_maps(shape,
                  n_regions,
                  overlap=0,
                  border=1,
                  window="boxcar",
                  random_state=0,
                  affine=np.eye(4)):
    """Generate a 4D volume containing several maps.

    Parameters
    ----------
    n_regions : :obj:`int`
        Number of regions to generate.

    overlap : :obj:`int`, optional
        Approximate number of voxels common to two neighboring regions.
        Default=0.

    window : :obj:`str`, optional
        Name of a window in scipy.signal. Used to get non-uniform regions.
        Default='boxcar'.

    random_state : :obj:`int` or :obj:`numpy.random.RandomState` instance, \
                   optional
        Random number generator, or seed.
        Default=0.

    affine : :obj:`numpy.ndarray`, optional
        Affine transformation to use.
        Default=np.eye(4).

    border : :obj:`int`, optional
        Number of background voxels on each side of the 3D volumes.
        Default=1.

    Returns
    -------
    maps : Niimg-like object
        4D image object containing the maps.

    mask_img : Niimg-like object
        3D mask giving non-zero voxels.

    """
    mask = np.zeros(shape, dtype=np.int8)
    mask[border:-border, border:-border, border:-border] = 1
    ts = generate_regions_ts(mask.sum(),
                             n_regions,
                             overlap=overlap,
                             random_state=random_state,
                             window=window)
    mask_img = Nifti1Image(mask, affine)
    return masking.unmask(ts, mask_img), mask_img


def generate_labeled_regions(shape,
                             n_regions,
                             random_state=0,
                             labels=None,
                             affine=np.eye(4),
                             dtype="int32"):
    """Generate a 3D volume with labeled regions.

    Parameters
    ----------
    shape : :obj:`tuple`
        Shape of returned array.

    n_regions : :obj:`int`
        Number of regions to generate. By default (if "labels" is None),
        add a background with value zero.
        Default=None.

    random_state : :obj:`int` or :obj:`numpy.random.RandomState` instance, \
                   optional
        Random number generator, or seed.
        Default=0.

    labels : iterable, optional
        Labels to use for each zone. If provided, n_regions is unused.

    affine : :obj:`numpy.ndarray`, optional
        Affine of returned image.
        Default=np.eye(4).

    dtype : :obj:`type`, optional
        Data type of image.
        Default=int.

    Returns
    -------
    Niimg-like object
        Data has shape "shape", containing region labels.

    """
    n_voxels = shape[0] * shape[1] * shape[2]
    if labels is None:
        labels = range(0, n_regions + 1)
        n_regions += 1
    else:
        n_regions = len(labels)

    regions = generate_regions_ts(n_voxels,
                                  n_regions,
                                  random_state=random_state)
    # replace weights with labels
    for n, row in zip(labels, regions):
        row[row > 0] = n
    data = np.zeros(shape, dtype=dtype)
    data[np.ones(shape, dtype=bool)] = regions.sum(axis=0).T
    return Nifti1Image(data, affine)


def generate_labeled_regions_large(shape,
                                   n_regions,
                                   random_state=0,
                                   affine=np.eye(4)):
    """Similar to generate_labeled_regions, but suitable for a large number of
    regions.

    See generate_labeled_regions for details.

    Parameters
    ----------
    shape : :obj:`tuple` of :obj:`int`
        Shape of returned array.

    n_regions : :obj:`int`
        Number of regions to generate.

    random_state : :obj:`int` or :obj:`numpy.random.RandomState` instance, \
                   optional
        Random number generator, or seed.
        Default=0.

    affine : :obj:`numpy.ndarray`, optional
        Affine of returned image.
        Default=np.eye(4).

    Returns
    -------
    Niimg-like object
        Data has shape "shape", containing region labels.

    """
    rand_gen = check_random_state(random_state)
    data = rand_gen.randint(n_regions + 1, size=shape)
    if len(np.unique(data)) != n_regions + 1:
        raise ValueError("Some labels are missing. Maybe shape is too small.")
    return Nifti1Image(data, affine)


def generate_fake_fmri(shape=(10, 11, 12),
                       length=17,
                       kind="noise",
                       affine=np.eye(4),
                       n_blocks=None,
                       block_size=None,
                       block_type='classification',
                       random_state=0):
    """Generate a signal which can be used for testing.

    The return value is a 4D image, representing 3D volumes along time.
    Only the voxels in the center are non-zero, to mimic the presence of
    brain voxels in real signals. Setting n_blocks to an integer generates
    condition blocks, the remaining of the timeseries corresponding
    to 'rest' or 'baseline' condition.

    Parameters
    ----------
    shape : :obj:`tuple`, optional
        Shape of 3D volume.
        Default=(10, 11, 12).

    length : :obj:`int`, optional
        Number of time instants.
        Default=17.

    kind : :obj:`str`, optional
        Kind of signal used as timeseries.
        "noise": uniformly sampled values in [0..255]
        "step": 0.5 for the first half then 1.
        Default='noise'.

    affine : :obj:`numpy.ndarray`, optional
        Affine of returned images.
        Default=np.eye(4).

    n_blocks : :obj:`int` or None, optional
        Number of condition blocks.
        Default=None.

    block_size : :obj:`int` or None, optional
        Number of timepoints in a block. Used only if n_blocks is not
        None. Defaults to 3 if n_blocks is not None.

    block_type : :obj:`str`, optional
        Defines if the returned target should be used for
        'classification' or 'regression'.
        Default='classification'.

    random_state : :obj:`int` or :obj:`numpy.random.RandomState` instance, \
                   optional
        Random number generator, or seed.
        Default=0.

    Returns
    -------
    Niimg-like object
        Fake fmri signal.
        shape: shape + (length,)

    Niimg-like object
        Mask giving non-zero voxels.

<<<<<<< HEAD
    target : :obj:`numpy.ndarray`
        Classification or regression target.
        A 1D array with one element for each time point.
        Returned only if ``n_blocks`` is not None.
=======
    target : :obj:`numpy.ndarray` of shape (length,)
        Classification or regression target. Shape of number of
        time points (length). Returned only if n_blocks is not None.
>>>>>>> c20c3c15

    """
    full_shape = shape + (length, )
    fmri = np.zeros(full_shape)
    # Fill central voxels timeseries with random signals
    width = [s // 2 for s in shape]
    shift = [s // 4 for s in shape]

    rand_gen = check_random_state(random_state)
    if kind == "noise":
        signals = rand_gen.randint(256, size=(width + [length]))
    elif kind == "step":
        signals = np.ones(width + [length])
        signals[..., :length // 2] = 0.5
    else:
        raise ValueError("Unhandled value for parameter 'kind'")

    fmri[shift[0]:shift[0] + width[0], shift[1]:shift[1] + width[1],
         shift[2]:shift[2] + width[2], :] = signals

    mask = np.zeros(shape)
    mask[shift[0]:shift[0] + width[0], shift[1]:shift[1] + width[1],
         shift[2]:shift[2] + width[2]] = 1

    if n_blocks is None:
        return (Nifti1Image(fmri, affine),
                Nifti1Image(mask, affine))

    block_size = 3 if block_size is None else block_size
    flat_fmri = fmri[mask.astype(bool)]
    flat_fmri /= np.abs(flat_fmri).max()
    target = np.zeros(length, dtype=int)
    rest_max_size = (length - (n_blocks * block_size)) // n_blocks
    if rest_max_size < 0:
        raise ValueError('%s is too small '
                         'to put %s blocks of size %s' %
                         (length, n_blocks, block_size))
    t_start = 0
    if rest_max_size > 0:
        t_start = rand_gen.randint(0, rest_max_size, 1)[0]
    for block in range(n_blocks):
        if block_type == 'classification':
            # Select a random voxel and add some signal to the background
            voxel_idx = rand_gen.randint(0, flat_fmri.shape[0], 1)[0]
            trials_effect = (rand_gen.random_sample(block_size) + 1) * 3.
        else:
            # Select the voxel in the image center and add some signal
            # that increases with each block
            voxel_idx = flat_fmri.shape[0] // 2
            trials_effect = (rand_gen.random_sample(block_size) + 1) * block
        t_rest = 0
        if rest_max_size > 0:
            t_rest = rand_gen.randint(0, rest_max_size, 1)[0]
        flat_fmri[voxel_idx, t_start:t_start + block_size] += trials_effect
        target[t_start:t_start + block_size] = block + 1
        t_start += t_rest + block_size
    target = target if block_type == 'classification' \
        else target.astype(np.float64)
    fmri = np.zeros(fmri.shape)
    fmri[mask.astype(bool)] = flat_fmri
    return (Nifti1Image(fmri, affine),
            Nifti1Image(mask, affine), target)


def generate_fake_fmri_data_and_design(shapes,
                                       rk=3,
                                       affine=np.eye(4),
                                       random_state=0):
    """Generate random fMRI time series and design matrices of given shapes.

    Parameters
    ----------
    shapes : :obj:`list` of length-4 :obj:`tuple`s of :obj:`int`
        Shapes of the fmri data to be generated.

    rk : :obj:`int`, optional
        Number of columns in the design matrix to be generated.
        Default=3.

    affine : :obj:`numpy.ndarray`, optional
        Affine of returned images. Must be a 4x4 array.
        Default=np.eye(4).

    random_state : :obj:`int` or :obj:`numpy.random.RandomState` instance, \
                   optional
        Random number generator, or seed.
        Default=0.

    Returns
    -------
    mask : Niimg-like object
        3D mask giving non-zero voxels.

    fmri_data : :obj:`list`
        A list of Niimg-like object

    design_matrices : :obj:`list`
        A list of pd.DataFrame

    """
    fmri_data = []
    design_matrices = []
    rand_gen = check_random_state(random_state)
    for i, shape in enumerate(shapes):
        data = rand_gen.randn(*shape)
        data[1:-1, 1:-1, 1:-1] += 100
        fmri_data.append(Nifti1Image(data, affine))
        columns = rand_gen.choice(list(string.ascii_lowercase),
                                  size=rk,
                                  replace=False)
        design_matrices.append(
            pd.DataFrame(rand_gen.randn(shape[3], rk), columns=columns))
    mask = Nifti1Image((rand_gen.rand(*shape[:3]) > .5).astype(np.int8),
                       affine)
    return mask, fmri_data, design_matrices


def write_fake_fmri_data_and_design(shapes,
                                    rk=3,
                                    affine=np.eye(4),
                                    random_state=0):
    """Generate random fmri data and design matrices and write them to disk.

    Parameters
    ----------
    shapes : :obj:`list` of :obj:`tuple`s of :obj:`int`
        A list of shapes in tuple format.

    rk : :obj:`int`, optional
        Number of columns in the design matrix to be generated.
        Default=3.

    affine : :obj:`numpy.ndarray`, optional
        Affine of returned images.
        Default=np.eye(4).

    random_state : :obj:`int` or :obj:`numpy.random.RandomState` instance, \
                   optional
        Random number generator, or seed.
        Default=0.

    Returns
    -------
    mask_file : :obj:`str`
        Path to mask file.

    fmri_files : :obj:`list` of :obj:`str`
        A list of paths to the generated fmri files.

    design_files : :obj:`list` of :obj:`str`
        A list of paths to the generated design matrix files.

    See Also
    ------
    nilearn._utils.data_gen.generate_fake_fmri_data_and_design

    """
    mask_file, fmri_files, design_files = 'mask.nii', [], []
    rand_gen = check_random_state(random_state)
    for i, shape in enumerate(shapes):
        fmri_files.append('fmri_run%d.nii' % i)
        data = rand_gen.randn(*shape)
        data[1:-1, 1:-1, 1:-1] += 100
        Nifti1Image(data, affine).to_filename(fmri_files[-1])
        design_files.append('dmtx_%d.csv' % i)
        pd.DataFrame(rand_gen.randn(shape[3], rk),
                     columns=['', '', '']).to_csv(design_files[-1])
    Nifti1Image((rand_gen.rand(*shape[:3]) > .5).astype(np.int8),
                affine).to_filename(mask_file)
    return mask_file, fmri_files, design_files


def write_fake_bold_img(file_path,
                        shape,
                        affine=np.eye(4),
                        random_state=0):
    """Generate a random image of given shape and write it to disk.

    Parameters
    ----------
    file_path : :obj:`str`
        Output file path.

    shape : :obj:`tuple` of :obj:`int`
        Shape of output array.

    affine : :obj:`numpy.ndarray`, optional
        Affine of returned images.
        Default=np.eye(4).

    random_state : :obj:`int` or :obj:`numpy.random.RandomState` instance, \
                   optional
        Random number generator, or seed.
        Default=0.

    Returns
    -------
    file_path : :obj:`str`
        Output file path.

    """
    rand_gen = check_random_state(random_state)
    data = rand_gen.randn(*shape)
    data[1:-1, 1:-1, 1:-1] += 100
    Nifti1Image(data, affine).to_filename(file_path)
    return file_path


def generate_signals_from_precisions(precisions,
                                     min_n_samples=50,
                                     max_n_samples=100,
                                     random_state=0):
    """Generate timeseries according to some given precision matrices.

    Signals all have zero mean.

    Parameters
    ----------
    precisions : :obj:`list` of :obj:`numpy.ndarray`
        A list of precision matrices. Every matrix must be square (with the
        same size) and positive definite. The output of
        generate_group_sparse_gaussian_graphs() can be used here.

    min_samples, max_samples : :obj:`int`, optional
        The number of samples drawn for each timeseries is taken at random
        between these two numbers. Defaults are 50 and 100.

    random_state : :obj:`int` or :obj:`numpy.random.RandomState` instance, \
                   optional
        Random number generator, or seed.
        Default=0.

    Returns
    -------
    signals : :obj:`list` of :obj:`numpy.ndarray`
        Output signals. signals[n] corresponds to precisions[n], and has shape
        (sample number, precisions[n].shape[0]).

    """
    rand_gen = check_random_state(random_state)

    signals = []
    n_samples = rand_gen.randint(min_n_samples,
                                 high=max_n_samples,
                                 size=len(precisions))

    mean = np.zeros(precisions[0].shape[0])
    for n, prec in zip(n_samples, precisions):
        signals.append(
            rand_gen.multivariate_normal(mean, np.linalg.inv(prec), (n, )))
    return signals


def generate_group_sparse_gaussian_graphs(n_subjects=5,
                                          n_features=30,
                                          min_n_samples=30,
                                          max_n_samples=50,
                                          density=0.1,
                                          random_state=0,
                                          verbose=0):
    """Generate signals drawn from a sparse Gaussian graphical model.

    Parameters
    ----------
    n_subjects : :obj:`int`, optional
        Number of subjects.
        Default=5.

    n_features : :obj:`int`, optional
        Number of signals per subject to generate.
        Default=30.

    min_n_samples, max_n_samples : :obj:`int`, optional
        Each subject have a different number of samples, between these two
        numbers. All signals for a given subject have the same number of
        samples. Defaults are 30 and 50.

    density : :obj:`float`, optional
        Density of edges in graph topology.
        Default=0.1.

    random_state : :obj:`int` or :obj:`numpy.random.RandomState` instance, \
                   optional
        Random number generator, or seed.
        Default=0.

    verbose : :obj:`int`, optional
        Verbosity level (0 means no message).
        Default=0.

    Returns
    -------
    signals : :obj:`list` of :obj:`numpy.ndarray`, shape for each \
        (n_samples, n_features) signals[n] is the signals for subject n.
        They are provided as a numpy len(signals) = n_subjects.
        n_samples varies according to the subject.

    precisions : :obj:`list` of :obj:`numpy.ndarray`
        Precision matrices.

    topology : :obj:`numpy.ndarray`
        Binary array giving the graph topology used for generating covariances
        and signals.

    """
    rand_gen = check_random_state(random_state)
    # Generate topology (upper triangular binary matrix, with zeros on the
    # diagonal)
    topology = np.empty((n_features, n_features))
    topology[:, :] = np.triu(
        (rand_gen.randint(0,
                          high=int(1. / density),
                          size=n_features * n_features)).reshape(
                              n_features, n_features) == 0,
        k=1)

    # Generate edges weights on topology
    precisions = []
    mask = topology > 0
    for _ in range(n_subjects):

        # See also sklearn.datasets.samples_generator.make_sparse_spd_matrix
        prec = topology.copy()
        prec[mask] = rand_gen.uniform(low=.1, high=.8, size=(mask.sum()))
        prec += np.eye(prec.shape[0])
        prec = np.dot(prec.T, prec)

        # Assert precision matrix is spd
        np.testing.assert_almost_equal(prec, prec.T)
        eigenvalues = np.linalg.eigvalsh(prec)
        if eigenvalues.min() < 0:
            raise ValueError("Failed generating a positive definite precision "
                             "matrix. Decreasing n_features can help solving "
                             "this problem.")
        precisions.append(prec)

    # Returns the topology matrix of precision matrices.
    topology += np.eye(*topology.shape)
    topology = np.dot(topology.T, topology)
    topology = topology > 0
    assert (np.all(topology == topology.T))
    logger.log(
        "Sparsity: {0:f}".format(1. * topology.sum() / (topology.shape[0]**2)),
        verbose=verbose)

    # Generate temporal signals
    signals = generate_signals_from_precisions(precisions,
                                               min_n_samples=min_n_samples,
                                               max_n_samples=max_n_samples,
                                               random_state=rand_gen)
    return signals, precisions, topology


def basic_paradigm(condition_names_have_spaces=False):
    """Generate basic paradigm

    Parameters
    ----------
    condition_names_have_spaces : :obj:`bool`, optional
        Check for spaces in condition names.
        Default=False.

    Returns
    -------
    events : pd.DataFrame
        Basic experimental paradigm with events data.

    """
    conditions = ['c 0', 'c 0', 'c 0',
                  'c 1', 'c 1', 'c 1',
                  'c 2', 'c 2', 'c 2']

    if not condition_names_have_spaces:
        conditions = [c.replace(' ', '') for c in conditions]
    onsets = [30, 70, 100, 10, 30, 90, 30, 40, 60]
    durations = 1 * np.ones(9)
    events = pd.DataFrame({'trial_type': conditions,
                           'onset': onsets,
                           'duration': durations})
    return events


def basic_confounds(length, random_state=0):
    """Generate random motion parameters (3 translation directions, 3 rotation
    directions).

    Parameters
    ----------
    length : :obj:`int`
        Length of basic confounds.

    random_state : :obj:`int` or :obj:`numpy.random.RandomState` instance, \
                   optional
        Random number generator, or seed.
        Default=0.

    Returns
    -------
    confounds : :obj:`pandas.DataFrame`.
        Basic confounds.
        This DataFrame will have six columns: "RotX", "RotY", "RotZ", "X", "Y",
        and "Z".

    """
    rand_gen = check_random_state(random_state)
    columns = ['RotX', 'RotY', 'RotZ', 'X', 'Y', 'Z']
    data = rand_gen.rand(length, 6)
    confounds = pd.DataFrame(data, columns=columns)
    return confounds


def create_fake_bids_dataset(base_dir='',
                             n_sub=10,
                             n_ses=2,
                             tasks=['localizer', 'main'],
                             n_runs=[1, 3],
                             with_derivatives=True,
                             with_confounds=True,
                             confounds_tag="desc-confounds_timeseries",
                             no_session=False,
                             random_state=0):
    """Creates a fake :term:`bids<BIDS>` dataset directory with dummy files.

    Returns fake dataset directory name.

    Parameters
    ----------
    base_dir : :obj:`str` (Absolute path), optional
        Absolute directory path in which to create the fake :term:`BIDS`
        dataset dir.
        Default: Current directory.

    n_sub : :obj:`int`, optional
        Number of subjects to be simulated in the dataset.
        Default=10.

    n_ses : :obj:`int`, optional
        Number of sessions to be simulated in the dataset.
        Ignored if no_session=True.
        Default=2.

    tasks : :obj:`list` of :obj:`str`, optional
        List of tasks to be simulated in the dataset.
        Default=["localizer", "main"].

    n_runs : :obj:`list` of :obj:`int`, optional
        Number of runs to create, where each element indicates the
        number of runs for the corresponding task.
        The length of this list must match the number of items in ``tasks``.
        Each run creates 100 volumes.
        Default=[1, 3].

    with_derivatives : :obj:`bool`, optional
        In the case derivatives are included, they come with two spaces and
        descriptions. Spaces are 'MNI' and 'T1w'. Descriptions are 'preproc'
        and :term:`fMRIPrep`. Only space 'T1w' include both descriptions.
        Default=True.

    with_confounds : :obj:`bool`, optional
        Whether to generate associated confounds files or not.
        Default=True.

    confounds_tag : :obj:`str` (filename suffix), optional
        If generating confounds, what path should they have? Defaults to
        `desc-confounds_timeseries` as in :term:`fMRIPrep` >= 20.2
        but can be other values (e.g. "desc-confounds_regressors" as
        in :term:`fMRIPrep` < 20.2).
        Default="desc-confounds_timeseries".

    no_session : :obj:`bool`, optional
        Specifying no_sessions will only produce runs and files without the
        optional session field. In this case n_ses will be ignored.
        Default=False.

    random_state : :obj:`int` or :obj:`numpy.random.RandomState` instance, \
                   optional
        Random number generator, or seed.
        Default=0.

    Returns
    -------
    dataset directory name : :obj:`str`
        'bids_dataset'.

    Notes
    -----
        Creates a directory with dummy files.

    """
    bids_path = os.path.join(base_dir, 'bids_dataset')
    os.makedirs(bids_path)
    rand_gen = check_random_state(random_state)
    # Create surface bids dataset
    open(os.path.join(bids_path, 'README.txt'), 'w')
    vox = 4
    created_sessions = ['ses-%02d' % label for label in range(1, n_ses + 1)]
    if no_session:
        created_sessions = ['']
    for subject in ['sub-%02d' % label for label in range(1, n_sub + 1)]:
        for session in created_sessions:
            subses_dir = os.path.join(bids_path, subject, session)
            if session == 'ses-01' or session == '':
                anat_path = os.path.join(subses_dir, 'anat')
                os.makedirs(anat_path)
                anat_file = os.path.join(anat_path, subject + '_T1w.nii.gz')
                open(anat_file, 'w')
            func_path = os.path.join(subses_dir, 'func')
            os.makedirs(func_path)
            for task, n_run in zip(tasks, n_runs):
                run_labels = [
                    'run-%02d' % label for label in range(1, n_run + 1)
                ]
                for run in run_labels:
                    fields = [subject, session, 'task-' + task]
                    if '' in fields:
                        fields.remove('')
                    file_id = '_'.join(fields)
                    if n_run > 1:
                        file_id += '_' + run
                    bold_path = os.path.join(func_path,
                                             file_id + '_bold.nii.gz')
                    write_fake_bold_img(bold_path, [vox, vox, vox, 100],
                                        random_state=rand_gen)
                    events_path = os.path.join(func_path,
                                               file_id + '_events.tsv')
                    basic_paradigm().to_csv(events_path, sep='\t', index=None)
                    param_path = os.path.join(func_path,
                                              file_id + '_bold.json')
                    with open(param_path, 'w') as param_file:
                        json.dump({'RepetitionTime': 1.5}, param_file)

    # Create derivatives files
    if with_derivatives:
        bids_path = os.path.join(base_dir, 'bids_dataset', 'derivatives')
        os.makedirs(bids_path)
        for subject in ['sub-%02d' % label for label in range(1, 11)]:
            for session in created_sessions:
                subses_dir = os.path.join(bids_path, subject, session)
                func_path = os.path.join(subses_dir, 'func')
                os.makedirs(func_path)
                for task, n_run in zip(tasks, n_runs):
                    for run in [
                            'run-%02d' % label
                            for label in range(1, n_run + 1)
                    ]:
                        fields = [subject, session, 'task-' + task]
                        if '' in fields:
                            fields.remove('')
                        file_id = '_'.join(fields)
                        if n_run > 1:
                            file_id += '_' + run
                        preproc = (
                            file_id + '_space-MNI_desc-preproc_bold.nii.gz')
                        preproc_path = os.path.join(func_path, preproc)
                        write_fake_bold_img(preproc_path, [vox, vox, vox, 100],
                                            random_state=rand_gen)
                        preproc = (
                            file_id + '_space-T1w_desc-preproc_bold.nii.gz')
                        preproc_path = os.path.join(func_path, preproc)
                        write_fake_bold_img(preproc_path, [vox, vox, vox, 100],
                                            random_state=rand_gen)
                        preproc = (
                            file_id + '_space-T1w_desc-fmriprep_bold.nii.gz')
                        preproc_path = os.path.join(func_path, preproc)
                        write_fake_bold_img(preproc_path, [vox, vox, vox, 100],
                                            random_state=rand_gen)
                        if with_confounds:
                            confounds_path = os.path.join(
                                func_path,
                                file_id + '_' + confounds_tag + '.tsv',
                            )
                            basic_confounds(100, random_state=rand_gen).to_csv(
                                confounds_path, sep='\t', index=None)
    return 'bids_dataset'<|MERGE_RESOLUTION|>--- conflicted
+++ resolved
@@ -371,16 +371,10 @@
     Niimg-like object
         Mask giving non-zero voxels.
 
-<<<<<<< HEAD
     target : :obj:`numpy.ndarray`
         Classification or regression target.
         A 1D array with one element for each time point.
         Returned only if ``n_blocks`` is not None.
-=======
-    target : :obj:`numpy.ndarray` of shape (length,)
-        Classification or regression target. Shape of number of
-        time points (length). Returned only if n_blocks is not None.
->>>>>>> c20c3c15
 
     """
     full_shape = shape + (length, )
