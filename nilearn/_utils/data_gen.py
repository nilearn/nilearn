"""
Data generation utilities
"""
import json
import os
import string

import numpy as np
import pandas as pd
import scipy.signal
from scipy import ndimage

from sklearn.utils import check_random_state
import scipy.linalg

from nibabel import Nifti1Image

from .. import masking
from . import logger
from nilearn import datasets, image, maskers


def generate_mni_space_img(n_scans=1, res=30, random_state=0, mask_dilation=2):
    """Generate mni space img.

    Parameters
    ----------
    n_scans : int, optional
        #TODO review
        Number of scans.
        Default=1.

    res : int, optional
        #TODO review
        resolution.
        Default=30.

    random_state : int or numpy.random.RandomState instance, optional
        Random number generator, or seed.
        Default=0.

    mask_dilation : int, optional
        #TODO review
        dialation of mast.
        Default=2.

    Returns
    -------
    #TODO how to specify returns without variable name?
    inverse_img : Transformed image in brain space.
        #TODO review

    mask_img : nibabel.Nifti1Image
        #TODO what to put here?

    """
    rand_gen = check_random_state(random_state)
    mni = datasets.load_mni152_brain_mask()
    target_affine = np.eye(3) * res
<<<<<<< HEAD
    mask_img = image.resample_img(mni,
                                  target_affine=target_affine,
                                  interpolation="nearest")
    masker = input_data.NiftiMasker(mask_img).fit()
=======
    mask_img = image.resample_img(
        mni, target_affine=target_affine, interpolation="nearest")
    masker = maskers.NiftiMasker(mask_img).fit()
>>>>>>> 2dc96052
    n_voxels = image.get_data(mask_img).sum()
    data = rand_gen.randn(n_scans, n_voxels)
    if mask_dilation is not None and mask_dilation > 0:
        mask_img = image.new_img_like(
            mask_img,
            ndimage.binary_dilation(image.get_data(mask_img),
                                    iterations=mask_dilation))
    inverse_img = masker.inverse_transform(data)
    return inverse_img, mask_img


def generate_timeseries(n_instants, n_features, random_state=0):
    """Generate some random timeseries.

    Parameters
    ----------
    n_instants : int
        Number of instants

    n_features : int
        Number of features

    random_state : int or numpy.random.RandomState instance, optional
        Random number generator, or seed.
        Default=0.

    Returns
    -------
        #TODO How to specify returns
    """

    rand_gen = check_random_state(random_state)
    # TODO: add an "order" keyword
    return rand_gen.randn(n_instants, n_features)


def generate_regions_ts(n_features,
                        n_regions,
                        overlap=0,
                        random_state=0,
                        window="boxcar"):
    """Generate some regions as timeseries.

    Parameters
    ----------
    n_features : int
        Number of features.

    n_regions : int
        Number of regions.

    overlap : int, optional
        Number of overlapping voxels between two regions (more or less).
        Default=0.

    random_state : int or numpy.random.RandomState instance, optional
        Random number generator, or seed.
        Default=0.

    window : str, optional
        Name of a window in scipy.signal. e.g. "hamming".
        Default='boxcar'.

    Returns
    -------
    regions : numpy.ndarray
        Regions, nepresented as signals.
        shape (n_features, n_regions)

    """
    rand_gen = check_random_state(random_state)
    if window is None:
        window = "boxcar"

    assert (n_features > n_regions)

    # Compute region boundaries indices.
    # Start at 1 to avoid getting an empty region
    boundaries = np.zeros(n_regions + 1)
    boundaries[-1] = n_features
    boundaries[1:-1] = rand_gen.permutation(np.arange(
        1, n_features))[:n_regions - 1]
    boundaries.sort()

    regions = np.zeros((n_regions, n_features), order="C")
    overlap_end = int((overlap + 1) / 2.)
    overlap_start = int(overlap / 2.)
    for n in range(len(boundaries) - 1):
        start = int(max(0, boundaries[n] - overlap_start))
        end = int(min(n_features, boundaries[n + 1] + overlap_end))
        win = scipy.signal.get_window(window, end - start)
        win /= win.mean()  # unity mean
        regions[n, start:end] = win

    return regions


def generate_maps(shape,
                  n_regions,
                  overlap=0,
                  border=1,
                  window="boxcar",
                  random_state=0,
                  affine=np.eye(4)):
    """Generate a 4D volume containing several maps.

    Parameters
    ----------
    n_regions : int
        Number of regions to generate.

    overlap : int, optional
        Approximate number of voxels common to two neighboring regions.
        Default=0.

    window : str, optional
        Name of a window in scipy.signal. Used to get non-uniform regions.
        Default='boxcar'.

    random_state : int or numpy.random.RandomState instance, optional
        Random number generator, or seed.
        Default=0.

    affine : Numpy array, optional
        Affine transformation to use. Default=np.eye(4).

    border : int, optional
        Number of background voxels on each side of the 3D volumes.
        Default=1.

    Returns
    -------
    maps : nibabel.Nifti1Image
        4D array, containing maps.

    mask_img : nibabel.Nifti1Image
        3D, The mask outside of which maps are 0.

    """
    mask = np.zeros(shape, dtype=np.int8)
    mask[border:-border, border:-border, border:-border] = 1
<<<<<<< HEAD
    ts = generate_regions_ts(mask.sum(),
                             n_regions,
                             overlap=overlap,
                             random_state=random_state,
                             window=window)
    mask_img = nibabel.Nifti1Image(mask, affine)
=======
    ts = generate_regions_ts(mask.sum(), n_regions, overlap=overlap,
                             rand_gen=rand_gen, window=window)
    mask_img = Nifti1Image(mask, affine)
>>>>>>> 2dc96052
    return masking.unmask(ts, mask_img), mask_img


def generate_labeled_regions(shape,
                             n_regions,
                             random_state=0,
                             labels=None,
                             affine=np.eye(4),
                             dtype=int):
    """Generate a 3D volume with labeled regions.

    Parameters
    ----------
    shape : tuple
        Shape of returned array.

    n_regions : int
        Number of regions to generate. By default (if "labels" is None),
        add a background with value zero.

    labels : iterable, optional
        Labels to use for each zone. If provided, n_regions is unused.

    random_state : int or numpy.random.RandomState instance, optional
        Random number generator, or seed.
        Default=0.

    affine : numpy.ndarray, optional
        Affine of returned image. Default=np.eye(4).

    dtype : type, optional
        Data type of image. Default=int.

    Returns
    -------
    regions : nibabel.Nifti1Image
        Data has shape "shape", containing region labels.

    """
    n_voxels = shape[0] * shape[1] * shape[2]
    if labels is None:
        labels = range(0, n_regions + 1)
        n_regions += 1
    else:
        n_regions = len(labels)

    regions = generate_regions_ts(n_voxels,
                                  n_regions,
                                  random_state=random_state)
    # replace weights with labels
    for n, row in zip(labels, regions):
        row[row > 0] = n
    data = np.zeros(shape, dtype=dtype)
    data[np.ones(shape, dtype=bool)] = regions.sum(axis=0).T
    return Nifti1Image(data, affine)


def generate_labeled_regions_large(shape,
                                   n_regions,
                                   random_state=0,
                                   affine=np.eye(4)):
    """Similar to generate_labeled_regions, but suitable for a large number of
    regions.

    See generate_labeled_regions for details.

    Parameters
    ----------
    shape : tuple
        Shape of returned array.

    n_regions : int
        Number of regions to generate. By default (if "labels" is None),
        add a background with value zero.

    random_state : int or numpy.random.RandomState instance, optional
        Random number generator, or seed.
        Default=0.

    affine : numpy.ndarray, optional
        Affine of returned image. Default=np.eye(4).

    Returns
    -------
    regions : nibabel.Nifti1Image
        Data has shape "shape", containing region labels.
    """
    rand_gen = check_random_state(random_state)
    data = rand_gen.randint(n_regions + 1, size=shape)
    if len(np.unique(data)) != n_regions + 1:
        raise ValueError("Some labels are missing. Maybe shape is too small.")
    return Nifti1Image(data, affine)


def generate_fake_fmri(shape=(10, 11, 12),
                       length=17,
                       kind="noise",
                       affine=np.eye(4),
                       n_blocks=None,
                       block_size=None,
                       block_type='classification',
                       random_state=0):
    """Generate a signal which can be used for testing.

    The return value is a 4D array, representing 3D volumes along time.
    Only the voxels in the center are non-zero, to mimic the presence of
    brain voxels in real signals. Setting n_blocks to an integer generates
    condition blocks, the remaining of the timeseries corresponding
    to 'rest' or 'baseline' condition.

    Parameters
    ----------
    shape : tuple, optional
        Shape of 3D volume. Default=(10, 11, 12).

    length : int, optional
        Number of time instants. Default=17.

    kind : string, optional
        Kind of signal used as timeseries.
        "noise": uniformly sampled values in [0..255]
        "step": 0.5 for the first half then 1.
        Default='noise'.

    affine : numpy.ndarray, optional
        Affine of returned images. Default=np.eye(4).

    n_blocks : int or None, optional
        Number of condition blocks.

    block_size : int or None, optional
        Number of timepoints in a block. Used only if n_blocks is not
        None. Defaults to 3 if n_blocks is not None.

    block_type : str, optional
        Defines if the returned target should be used for
        'classification' or 'regression'.
        Default='classification'.

    random_state : int or numpy.random.RandomState instance, optional
        Random number generator, or seed.
        Default=0.

    Returns
    -------
    fmri : nibabel.Nifti1Image
        Fake fmri signal.
        shape: shape + (length,)

    mask : nibabel.Nifti1Image
        Mask giving non-zero voxels.

    target : numpy.ndarray
        Classification or regression target. Shape of number of
        time points (length). Returned only if n_blocks is not None.

    """
    full_shape = shape + (length, )
    fmri = np.zeros(full_shape)
    # Fill central voxels timeseries with random signals
    width = [s // 2 for s in shape]
    shift = [s // 4 for s in shape]

    rand_gen = check_random_state(random_state)
    if kind == "noise":
        signals = rand_gen.randint(256, size=(width + [length]))
    elif kind == "step":
        signals = np.ones(width + [length])
        signals[..., :length // 2] = 0.5
    else:
        raise ValueError("Unhandled value for parameter 'kind'")

    fmri[shift[0]:shift[0] + width[0], shift[1]:shift[1] + width[1],
         shift[2]:shift[2] + width[2], :] = signals

    mask = np.zeros(shape)
    mask[shift[0]:shift[0] + width[0], shift[1]:shift[1] + width[1],
         shift[2]:shift[2] + width[2]] = 1

    if n_blocks is None:
<<<<<<< HEAD
        return (nibabel.Nifti1Image(fmri,
                                    affine), nibabel.Nifti1Image(mask, affine))
=======
        return (Nifti1Image(fmri, affine),
                Nifti1Image(mask, affine))
>>>>>>> 2dc96052

    block_size = 3 if block_size is None else block_size
    flat_fmri = fmri[mask.astype(bool)]
    flat_fmri /= np.abs(flat_fmri).max()
    target = np.zeros(length, dtype=int)
    rest_max_size = (length - (n_blocks * block_size)) // n_blocks
    if rest_max_size < 0:
        raise ValueError('%s is too small '
                         'to put %s blocks of size %s' %
                         (length, n_blocks, block_size))
    t_start = 0
    if rest_max_size > 0:
        t_start = rand_gen.randint(0, rest_max_size, 1)[0]
    for block in range(n_blocks):
        if block_type == 'classification':
            # Select a random voxel and add some signal to the background
            voxel_idx = rand_gen.randint(0, flat_fmri.shape[0], 1)[0]
            trials_effect = (rand_gen.random_sample(block_size) + 1) * 3.
        else:
            # Select the voxel in the image center and add some signal
            # that increases with each block
            voxel_idx = flat_fmri.shape[0] // 2
            trials_effect = (rand_gen.random_sample(block_size) + 1) * block
        t_rest = 0
        if rest_max_size > 0:
            t_rest = rand_gen.randint(0, rest_max_size, 1)[0]
        flat_fmri[voxel_idx, t_start:t_start + block_size] += trials_effect
        target[t_start:t_start + block_size] = block + 1
        t_start += t_rest + block_size
    target = target if block_type == 'classification' \
        else target.astype(np.float64)
    fmri = np.zeros(fmri.shape)
    fmri[mask.astype(bool)] = flat_fmri
<<<<<<< HEAD
    return (nibabel.Nifti1Image(fmri,
                                affine), nibabel.Nifti1Image(mask,
                                                             affine), target)


def generate_fake_fmri_data_and_design(shapes,
                                       rk=3,
                                       affine=np.eye(4),
                                       random_state=0):
    """
    #TODO help with description

    Parameters
    ----------
    shape : tuple
        Shape of returned array

    rk : int, optional
        #TODO what is rk.
        Default=3.

    affine : numpy.ndarray, optional
        Affine of returned images.
        Default=np.eye(4).

    random_state : int or numpy.random.RandomState instance, optional
        Random number generator, or seed.
        Default=0.

    Returns
    -------
    mask : nibabel.Nifti1Image
        #TODO what's this mask?

    fmri_data : List
        list of nibabel.Nifti1Image
=======
    return (Nifti1Image(fmri, affine),
            Nifti1Image(mask, affine), target)
>>>>>>> 2dc96052

    design_matrices : List
        list of pd.DataFrame

    """
    fmri_data = []
    design_matrices = []
    rand_gen = check_random_state(random_state)
    for i, shape in enumerate(shapes):
        data = rand_gen.randn(*shape)
        data[1:-1, 1:-1, 1:-1] += 100
        fmri_data.append(Nifti1Image(data, affine))
        columns = rand_gen.choice(list(string.ascii_lowercase),
                                  size=rk,
                                  replace=False)
        design_matrices.append(
            pd.DataFrame(rand_gen.randn(shape[3], rk), columns=columns))
    mask = Nifti1Image((rand_gen.rand(*shape[:3]) > .5).astype(np.int8),
                       affine)
    return mask, fmri_data, design_matrices


def write_fake_fmri_data_and_design(shapes,
                                    rk=3,
                                    affine=np.eye(4),
                                    random_state=0):
    """
    #TODO help with docstring

    Parameters
    ----------
    shapes : List
        List of shapes in tuple format

    rk : int, optional
        #TODO what is rk.
        Default=3.

    affine : numpy.ndarray, optional
        Affine of returned images.
        Default=np.eye(4).

    random_state : int or numpy.random.RandomState instance, optional
        Random number generator, or seed.
        Default=0.

    Returns
    -------
    mask_file : str
        path to mask file.

    fmri_files : List
        list of str.

    design_files : List
        list of str.

    """
    mask_file, fmri_files, design_files = 'mask.nii', [], []
    rand_gen = check_random_state(random_state)
    for i, shape in enumerate(shapes):
        fmri_files.append('fmri_run%d.nii' % i)
        data = rand_gen.randn(*shape)
        data[1:-1, 1:-1, 1:-1] += 100
        Nifti1Image(data, affine).to_filename(fmri_files[-1])
        design_files.append('dmtx_%d.csv' % i)
        pd.DataFrame(rand_gen.randn(shape[3], rk),
                     columns=['', '', '']).to_csv(design_files[-1])
    Nifti1Image((rand_gen.rand(*shape[:3]) > .5).astype(np.int8),
                affine).to_filename(mask_file)
    return mask_file, fmri_files, design_files


def write_fake_bold_img(file_path,
                        shape,
                        rk=3,
                        affine=np.eye(4),
                        random_state=0):
    """
    #TODO help with docstring

    Parameters
    ----------
    file_path : str
        output file path.

    shape : tuple
        Shape of output array.

    rk : int, optional
        #TODO what is rk.
        Default=3.

    affine : numpy.ndarray, optional
        Affine of returned images.
        Default=np.eye(4).

    random_state : int or numpy.random.RandomState instance, optional
        Random number generator, or seed.
        Default=0.

    Returns
    -------
    file_path : str
        output file path.

    """
    rand_gen = check_random_state(random_state)
    data = rand_gen.randn(*shape)
    data[1:-1, 1:-1, 1:-1] += 100
    Nifti1Image(data, affine).to_filename(file_path)
    return file_path


def generate_signals_from_precisions(precisions,
                                     min_n_samples=50,
                                     max_n_samples=100,
                                     random_state=0):
    """Generate timeseries according to some given precision matrices.

    Signals all have zero mean.

    Parameters
    ----------
    precisions : list of numpy.ndarray
        List of precision matrices. Every matrix must be square (with the same
        size) and positive definite. The output of
        generate_group_sparse_gaussian_graphs() can be used here.

    min_samples, max_samples : int, optional
        The number of samples drawn for each timeseries is taken at random
        between these two numbers. Defaults are 50 and 100.

    random_state : int or numpy.random.RandomState instance, optional
        Random number generator, or seed.
        Default=0.

    Returns
    -------
    signals : list of numpy.ndarray
        Output signals. signals[n] corresponds to precisions[n], and has shape
        (sample number, precisions[n].shape[0]).

    """
    rand_gen = check_random_state(random_state)

    signals = []
    n_samples = rand_gen.randint(min_n_samples,
                                 high=max_n_samples,
                                 size=len(precisions))

    mean = np.zeros(precisions[0].shape[0])
    for n, prec in zip(n_samples, precisions):
        signals.append(
            rand_gen.multivariate_normal(mean, np.linalg.inv(prec), (n, )))
    return signals


def generate_group_sparse_gaussian_graphs(n_subjects=5,
                                          n_features=30,
                                          min_n_samples=30,
                                          max_n_samples=50,
                                          density=0.1,
                                          random_state=0,
                                          verbose=0):
    """Generate signals drawn from a sparse Gaussian graphical model.

    Parameters
    ----------
    n_subjects : int, optional
        Number of subjects. Default=5.

    n_features : int, optional
        Number of signals per subject to generate. Default=30.

    density : float, optional
        Density of edges in graph topology. Default=0.1.

    min_n_samples, max_n_samples : int, optional
        Each subject have a different number of samples, between these two
        numbers. All signals for a given subject have the same number of
        samples. Defaults are 30 and 50.

    random_state : int or numpy.random.RandomState instance, optional
        Random number generator, or seed. Default=0.

    verbose : int, optional
        Verbosity level (0 means no message). Default=0.

    Returns
    -------
    subjects : list of numpy.ndarray, shape for each (n_samples, n_features)
        subjects[n] is the signals for subject n. They are provided as a numpy
        len(subjects) = n_subjects. n_samples varies according to the subject.

    precisions : list of numpy.ndarray
        Precision matrices.

    topology : numpy.ndarray
        Binary array giving the graph topology used for generating covariances
        and signals.

    """
    rand_gen = check_random_state(random_state)
    # Generate topology (upper triangular binary matrix, with zeros on the
    # diagonal)
    topology = np.empty((n_features, n_features))
    topology[:, :] = np.triu(
        (rand_gen.randint(0,
                          high=int(1. / density),
                          size=n_features * n_features)).reshape(
                              n_features, n_features) == 0,
        k=1)

    # Generate edges weights on topology
    precisions = []
    mask = topology > 0
    for _ in range(n_subjects):

        # See also sklearn.datasets.samples_generator.make_sparse_spd_matrix
        prec = topology.copy()
        prec[mask] = rand_gen.uniform(low=.1, high=.8, size=(mask.sum()))
        prec += np.eye(prec.shape[0])
        prec = np.dot(prec.T, prec)

        # Assert precision matrix is spd
        np.testing.assert_almost_equal(prec, prec.T)
        eigenvalues = np.linalg.eigvalsh(prec)
        if eigenvalues.min() < 0:
            raise ValueError("Failed generating a positive definite precision "
                             "matrix. Decreasing n_features can help solving "
                             "this problem.")
        precisions.append(prec)

    # Returns the topology matrix of precision matrices.
    topology += np.eye(*topology.shape)
    topology = np.dot(topology.T, topology)
    topology = topology > 0
    assert (np.all(topology == topology.T))
    logger.log("Sparsity: {0:f}".format(1. * topology.sum() /
                                        (topology.shape[0]**2)),
               verbose=verbose)

    # Generate temporal signals
    signals = generate_signals_from_precisions(precisions,
                                               min_n_samples=min_n_samples,
                                               max_n_samples=max_n_samples,
                                               random_state=rand_gen)
    return signals, precisions, topology


def basic_paradigm():
    """
    generate basic paradigm

    Parameters
    ----------
    None

    Returns
    -------
    events : pd.DataFrame.
        #TODO description for event?
        basic paradigm
    """
    conditions = ['c0', 'c0', 'c0', 'c1', 'c1', 'c1', 'c2', 'c2', 'c2']
    onsets = [30, 70, 100, 10, 30, 90, 30, 40, 60]
    events = pd.DataFrame({'trial_type': conditions, 'onset': onsets})
    return events


def basic_confounds(length, random_state=0):
    """generate basic confounds

    Parameters
    ----------
    length : int
        #TODO is the description for length correct
        Length of basic confounds

    random_state : int or numpy.random.RandomState instance, optional
        Random number generator, or seed.
        Default=0.

    Returns
    -------
    confounds : pd.DataFrame.
        basic confounds

    """
    rand_gen = check_random_state(random_state)
    columns = ['RotX', 'RotY', 'RotZ', 'X', 'Y', 'Z']
    data = rand_gen.rand(length, 6)
    confounds = pd.DataFrame(data, columns=columns)
    return confounds


def create_fake_bids_dataset(base_dir='',
                             n_sub=10,
                             n_ses=2,
                             tasks=['localizer', 'main'],
                             n_runs=[1, 3],
                             with_derivatives=True,
                             with_confounds=True,
                             confounds_tag="desc-confounds_timeseries",
<<<<<<< HEAD
                             no_session=False,
                             random_state=0):
    """Creates a fake bids dataset directory with dummy files.
=======
                             no_session=False):
    """Creates a fake :term:`bids<BIDS>` dataset directory with dummy files.
>>>>>>> 2dc96052
    Returns fake dataset directory name.

    Parameters
    ----------
    base_dir : string (Absolute path), optional
        Absolute directory path in which to create the fake :term:`BIDS` dataset dir.
        Default: Current directory.

    n_sub : int, optional
        Number of subject to be simulated in the dataset.
        Default=10.

    n_ses : int, optional
        Number of sessions to be simulated in the dataset.
        Ignored if no_session=True.
        Default=2.

    tasks : List of str, optional
        List of tasks. Default=["localizer", "main"].

    n_runs : List of int, optional
        Default=[1, 3].

    with_derivatives : bool, optional
        In the case derivatives are included, they come with two spaces and
        descriptions. Spaces are 'MNI' and 'T1w'. Descriptions are 'preproc'
        and :term:`fMRIPrep`. Only space 'T1w' include both descriptions.
        Default=True.

    with_confounds : bool, optional
        Default=True.

    confounds_tag : string (filename suffix), optional
        If generating confounds, what path should they have? Defaults to
        `desc-confounds_timeseries` as in :term:`fMRIPrep` >= 20.2
        but can be other values (e.g. "desc-confounds_regressors" as
        in :term:`fMRIPrep` < 20.2).
        Default="desc-confounds_timeseries".

    no_session : bool, optional
        Specifying no_sessions will only produce runs and files without the
        optional session field. In this case n_ses will be ignored.
        Default=False.

    random_state : int or numpy.random.RandomState instance, optional
        Random number generator, or seed.
        Default=0.

    Returns
    -------
    dataset directory name : string
        'bids_dataset'.

    Notes
    -----
        Creates a directory with dummy files.

    """
    bids_path = os.path.join(base_dir, 'bids_dataset')
    os.makedirs(bids_path)
    rand_gen = check_random_state(random_state)
    # Create surface bids dataset
    open(os.path.join(bids_path, 'README.txt'), 'w')
    vox = 4
    created_sessions = ['ses-%02d' % label for label in range(1, n_ses + 1)]
    if no_session:
        created_sessions = ['']
    for subject in ['sub-%02d' % label for label in range(1, n_sub + 1)]:
        for session in created_sessions:
            subses_dir = os.path.join(bids_path, subject, session)
            if session == 'ses-01' or session == '':
                anat_path = os.path.join(subses_dir, 'anat')
                os.makedirs(anat_path)
                anat_file = os.path.join(anat_path, subject + '_T1w.nii.gz')
                open(anat_file, 'w')
            func_path = os.path.join(subses_dir, 'func')
            os.makedirs(func_path)
            for task, n_run in zip(tasks, n_runs):
                run_labels = [
                    'run-%02d' % label for label in range(1, n_run + 1)
                ]
                for run in run_labels:
                    fields = [subject, session, 'task-' + task]
                    if '' in fields:
                        fields.remove('')
                    file_id = '_'.join(fields)
                    if n_run > 1:
                        file_id += '_' + run
                    bold_path = os.path.join(func_path,
                                             file_id + '_bold.nii.gz')
                    write_fake_bold_img(bold_path, [vox, vox, vox, 100],
                                        random_state=rand_gen)
                    events_path = os.path.join(func_path,
                                               file_id + '_events.tsv')
                    basic_paradigm().to_csv(events_path, sep='\t', index=None)
                    param_path = os.path.join(func_path,
                                              file_id + '_bold.json')
                    with open(param_path, 'w') as param_file:
                        json.dump({'RepetitionTime': 1.5}, param_file)

    # Create derivatives files
    if with_derivatives:
        bids_path = os.path.join(base_dir, 'bids_dataset', 'derivatives')
        os.makedirs(bids_path)
        for subject in ['sub-%02d' % label for label in range(1, 11)]:
            for session in created_sessions:
                subses_dir = os.path.join(bids_path, subject, session)
                func_path = os.path.join(subses_dir, 'func')
                os.makedirs(func_path)
                for task, n_run in zip(tasks, n_runs):
                    for run in [
                            'run-%02d' % label
                            for label in range(1, n_run + 1)
                    ]:
                        fields = [subject, session, 'task-' + task]
                        if '' in fields:
                            fields.remove('')
                        file_id = '_'.join(fields)
                        if n_run > 1:
                            file_id += '_' + run
                        preproc = (file_id +
                                   '_space-MNI_desc-preproc_bold.nii.gz')
                        preproc_path = os.path.join(func_path, preproc)
                        write_fake_bold_img(preproc_path, [vox, vox, vox, 100],
                                            random_state=rand_gen)
                        preproc = (file_id +
                                   '_space-T1w_desc-preproc_bold.nii.gz')
                        preproc_path = os.path.join(func_path, preproc)
                        write_fake_bold_img(preproc_path, [vox, vox, vox, 100],
                                            random_state=rand_gen)
                        preproc = (file_id +
                                   '_space-T1w_desc-fmriprep_bold.nii.gz')
                        preproc_path = os.path.join(func_path, preproc)
                        write_fake_bold_img(preproc_path, [vox, vox, vox, 100],
                                            random_state=rand_gen)
                        if with_confounds:
                            confounds_path = os.path.join(
                                func_path,
                                file_id + '_' + confounds_tag + '.tsv',
                            )
                            basic_confounds(100, random_state=rand_gen).to_csv(
                                confounds_path, sep='\t', index=None)
    return 'bids_dataset'<|MERGE_RESOLUTION|>--- conflicted
+++ resolved
@@ -8,7 +8,7 @@
 import numpy as np
 import pandas as pd
 import scipy.signal
-from scipy import ndimage
+from scipy.ndimage import binary_dilation
 
 from sklearn.utils import check_random_state
 import scipy.linalg
@@ -57,23 +57,16 @@
     rand_gen = check_random_state(random_state)
     mni = datasets.load_mni152_brain_mask()
     target_affine = np.eye(3) * res
-<<<<<<< HEAD
-    mask_img = image.resample_img(mni,
-                                  target_affine=target_affine,
-                                  interpolation="nearest")
-    masker = input_data.NiftiMasker(mask_img).fit()
-=======
     mask_img = image.resample_img(
         mni, target_affine=target_affine, interpolation="nearest")
     masker = maskers.NiftiMasker(mask_img).fit()
->>>>>>> 2dc96052
     n_voxels = image.get_data(mask_img).sum()
     data = rand_gen.randn(n_scans, n_voxels)
     if mask_dilation is not None and mask_dilation > 0:
         mask_img = image.new_img_like(
             mask_img,
-            ndimage.binary_dilation(image.get_data(mask_img),
-                                    iterations=mask_dilation))
+            binary_dilation(image.get_data(mask_img),
+                            iterations=mask_dilation))
     inverse_img = masker.inverse_transform(data)
     return inverse_img, mask_img
 
@@ -208,18 +201,12 @@
     """
     mask = np.zeros(shape, dtype=np.int8)
     mask[border:-border, border:-border, border:-border] = 1
-<<<<<<< HEAD
     ts = generate_regions_ts(mask.sum(),
                              n_regions,
                              overlap=overlap,
                              random_state=random_state,
                              window=window)
-    mask_img = nibabel.Nifti1Image(mask, affine)
-=======
-    ts = generate_regions_ts(mask.sum(), n_regions, overlap=overlap,
-                             rand_gen=rand_gen, window=window)
     mask_img = Nifti1Image(mask, affine)
->>>>>>> 2dc96052
     return masking.unmask(ts, mask_img), mask_img
 
 
@@ -400,13 +387,8 @@
          shift[2]:shift[2] + width[2]] = 1
 
     if n_blocks is None:
-<<<<<<< HEAD
-        return (nibabel.Nifti1Image(fmri,
-                                    affine), nibabel.Nifti1Image(mask, affine))
-=======
         return (Nifti1Image(fmri, affine),
                 Nifti1Image(mask, affine))
->>>>>>> 2dc96052
 
     block_size = 3 if block_size is None else block_size
     flat_fmri = fmri[mask.astype(bool)]
@@ -440,10 +422,8 @@
         else target.astype(np.float64)
     fmri = np.zeros(fmri.shape)
     fmri[mask.astype(bool)] = flat_fmri
-<<<<<<< HEAD
-    return (nibabel.Nifti1Image(fmri,
-                                affine), nibabel.Nifti1Image(mask,
-                                                             affine), target)
+    return (Nifti1Image(fmri, affine),
+            Nifti1Image(mask, affine), target)
 
 
 def generate_fake_fmri_data_and_design(shapes,
@@ -477,10 +457,9 @@
 
     fmri_data : List
         list of nibabel.Nifti1Image
-=======
+
     return (Nifti1Image(fmri, affine),
             Nifti1Image(mask, affine), target)
->>>>>>> 2dc96052
 
     design_matrices : List
         list of pd.DataFrame
@@ -786,14 +765,9 @@
                              with_derivatives=True,
                              with_confounds=True,
                              confounds_tag="desc-confounds_timeseries",
-<<<<<<< HEAD
                              no_session=False,
                              random_state=0):
-    """Creates a fake bids dataset directory with dummy files.
-=======
-                             no_session=False):
     """Creates a fake :term:`bids<BIDS>` dataset directory with dummy files.
->>>>>>> 2dc96052
     Returns fake dataset directory name.
 
     Parameters
