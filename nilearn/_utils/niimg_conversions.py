--- conflicted
+++ resolved
@@ -10,12 +10,10 @@
 
 import numpy as np
 from joblib import Memory
-<<<<<<< HEAD
 from nibabel.spatialimages import SpatialImage
 from numpy.typing import DTypeLike
-=======
 from numpy.testing import assert_array_equal
->>>>>>> e60fefda
+
 
 import nilearn as ni
 from nilearn._utils.logger import find_stack_level
