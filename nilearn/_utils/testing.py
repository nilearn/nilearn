--- conflicted
+++ resolved
@@ -11,11 +11,9 @@
 import gc
 
 import numpy as np
-<<<<<<< HEAD
 import pytest
 
-=======
->>>>>>> 5acb6570
+from numpy.testing import assert_raises_regex, assert_warns  # noqa: F401
 from numpy.testing import assert_raises_regex, assert_warns  # noqa: F401
 
 from .compat import _basestring, _urllib
