"""Utilities to check for valid parameters."""

import numbers
import sys
import warnings

import numpy as np
from sklearn.feature_selection import SelectPercentile, f_classif, f_regression

import nilearn.typing as nilearn_typing
from nilearn._utils import logger
from nilearn._utils.niimg import _get_data

# Volume of a standard (MNI152) brain mask in mm^3
MNI152_BRAIN_VOLUME = 1827243.0


def check_threshold(
    threshold, data, percentile_func, name="threshold", two_sided=True
):
    """Check if the given threshold is in correct format and within the limit.

    If threshold is string, this function returns score of the data calculated
    based upon the given specific percentile function.

    Parameters
    ----------
    threshold : :obj:`float` or :obj:`str`
        Threshold that is used to set certain data values to zero.
        If threshold is float, it should be within the range of minimum and the
        maximum intensity of the data.
        If `two_sided` is True, threshold cannot be negative.
        If threshold is str, the given string should be within the range of
        "0%" to "100%".

    data : ndarray
        An array of the input masked data.

    percentile_func : function {scoreatpercentile, fast_abs_percentile}
        Percentile function for example scipy.stats.scoreatpercentile
        to calculate the score on the data.

    name : :obj:`str`, default='threshold'
        A string just used for representing the name of the threshold for a
        precise error message.

    two_sided : :obj:`bool`, default=True
        Whether the thresholding should yield both positive and negative
        part of the maps.

        .. versionadded:: 0.11.2dev

    Returns
    -------
    threshold : :obj:`float`
        Returns the score of the percentile on the data or returns threshold as
        it is if given threshold is not a string percentile.

    Raises
    ------
    ValueError
        If threshold is of type str but is not a non-negative number followed
        by the percent sign.
        If threshold is a negative float and `two_sided` is True.
    TypeError
        If threshold is neither float nor a string in correct percentile
        format.
    """
    percentile = False
    if isinstance(threshold, str):
        message = (
            f'If "{name}" is given as string it '
            "should be a number followed by the percent "
            'sign, e.g. "25.3%"'
        )
        if not threshold.endswith("%"):
            raise ValueError(message)
        try:
            threshold = float(threshold[:-1])
            percentile = True
        except ValueError as exc:
            exc.args += (message,)
            raise
    elif not isinstance(threshold, numbers.Real):
        raise TypeError(
            f"{name} should be either a number "
            "or a string finishing with a percent sign"
        )

    if threshold >= 0:
        data = abs(data) if two_sided else np.extract(data >= 0, data)

        if percentile:
            threshold = percentile_func(data, threshold)
        else:
            value_check = data.max()
            if threshold > value_check:
                warnings.warn(
                    f"The given float value must not exceed {value_check}. "
                    f"But, you have given threshold={threshold}.",
                    category=UserWarning,
                    stacklevel=3,
                )
    else:
        if two_sided:
            raise ValueError(
                f'"{name}" should not be a negative value when two_sided=True.'
            )
        if percentile:
            raise ValueError(
                f'"{name}" should not be a negative percentile value.'
            )
        data = np.extract(data <= 0, data)
        value_check = data.min()
        if threshold < value_check:
            warnings.warn(
                f"The given float value must not be less than "
                f"{value_check}. But, you have given "
                f"threshold={threshold}.",
                category=UserWarning,
                stacklevel=3,
            )

    return threshold


def _get_mask_extent(mask_img):
    """Compute the extent of the provided brain mask.
    The extent is the volume of the mask in mm^3 if mask_img is a Nifti1Image
    or the number of vertices if mask_img is a SurfaceImage.

    Parameters
    ----------
    mask_img : Nifti1Image or SurfaceImage
        The Nifti1Image whose voxel dimensions or the SurfaceImage whose
        number of vertices are to be computed.

    Returns
    -------
    mask_extent : float
        The computed volume in mm^3 (if mask_img is a Nifti1Image) or the
        number of vertices (if mask_img is a SurfaceImage).

    """
    if hasattr(mask_img, "affine"):
        affine = mask_img.affine
        prod_vox_dims = 1.0 * np.abs(np.linalg.det(affine[:3, :3]))
        return prod_vox_dims * _get_data(mask_img).astype(bool).sum()
    else:
        # sum number of True values in both hemispheres
        return (
            mask_img.data.parts["left"].sum()
            + mask_img.data.parts["right"].sum()
        )


def adjust_screening_percentile(
    screening_percentile,
    mask_img,
    verbose=0,
    mesh_n_vertices=None,
):
    """Adjust the screening percentile according to the MNI152 template or
    the number of vertices of the provided standard brain mesh.

    Parameters
    ----------
    screening_percentile : float in the interval [0, 100]
        Percentile value for ANOVA univariate feature selection. A value of
        100 means 'keep all features'. This percentile is expressed
        w.r.t the volume of either a standard (MNI152) brain (if mask_img is a
        3D volume) or a the number of vertices in the standard brain mesh
        (if mask_img is a SurfaceImage). This means that the
        `screening_percentile` is corrected at runtime by premultiplying it
        with the ratio of the volume of the mask of the data and volume of the
        standard brain.

    mask_img :  Nifti1Image or SurfaceImage
        The Nifti1Image whose voxel dimensions or the SurfaceImage whose
        number of vertices are to be computed.

    %(verbose0)s

    mesh_n_vertices : int, default=None
        Number of vertices of the reference brain mesh, eg., fsaverage5
        or fsaverage7 etc.. If provided, the screening percentile will be
        adjusted according to the number of vertices.

    Returns
    -------
    screening_percentile : float in the interval [0, 100]
        Percentile value for ANOVA univariate feature selection.

    """
    original_screening_percentile = screening_percentile
    # correct screening_percentile according to the volume of the data mask
    # or the number of vertices of the reference mesh
    mask_extent = _get_mask_extent(mask_img)
    # if mask_img is a surface mesh, reference is the number of vertices
    # in the standard mesh otherwise it is the volume of the MNI152 brain
    # template
    reference_extent = (
        MNI152_BRAIN_VOLUME if mesh_n_vertices is None else mesh_n_vertices
    )
    if mask_extent > 1.1 * reference_extent:
        warnings.warn(
            "Brain mask is bigger than the standard "
            "human brain. This object is probably not tuned to "
            "be used on such data.",
            stacklevel=3,
        )
    elif mask_extent < 0.005 * reference_extent:
        warnings.warn(
            "Brain mask is smaller than .5% of the size of the standard "
            "human brain. This object is probably not tuned to "
            "be used on such data.",
            stacklevel=3,
        )

    if screening_percentile < 100.0:
        screening_percentile = screening_percentile * (
            reference_extent / mask_extent
        )
        screening_percentile = min(screening_percentile, 100.0)
    # if screening_percentile is 100, we don't do anything

    if hasattr(mask_img, "mesh"):
        log_mask = f"Mask n_vertices = {mask_extent:g}"
    else:
        log_mask = (
            f"Mask volume = {mask_extent:g}mm^3 = {mask_extent / 1000.0:g}cm^3"
        )
    logger.log(
        log_mask,
        verbose=verbose,
        msg_level=1,
    )
    if hasattr(mask_img, "mesh"):
        log_ref = f"Reference mesh n_vertices = {reference_extent:g}"
    else:
        log_ref = f"Standard brain volume = {MNI152_BRAIN_VOLUME:g}mm^3"
    logger.log(
        log_ref,
        verbose=verbose,
        msg_level=1,
    )
    logger.log(
        f"Original screening-percentile: {original_screening_percentile:g}",
        verbose=verbose,
        msg_level=1,
    )
    logger.log(
        f"Corrected screening-percentile: {screening_percentile:g}",
        verbose=verbose,
        msg_level=1,
    )
    return screening_percentile


def check_feature_screening(
    screening_percentile,
    mask_img,
    is_classification,
    verbose=0,
    mesh_n_vertices=None,
):
    """Check feature screening method.

    Turns floats between 1 and 100 into SelectPercentile objects.

    Parameters
    ----------
    screening_percentile : float in the interval [0, 100]
        Percentile value for :term:`ANOVA` univariate feature selection.
        A value of 100 means 'keep all features'.
        This percentile is expressed
        w.r.t the volume of a standard (MNI152) brain, and so is corrected
        at runtime by premultiplying it with the ratio of the volume of the
        mask of the data and volume of a standard brain.

    mask_img : nibabel image object
        Input image whose :term:`voxel` dimensions are to be computed.

    is_classification : bool
        If is_classification is True, it indicates that a classification task
        is performed. Otherwise, a regression task is performed.

    %(verbose0)s

    mesh_n_vertices : int, default=None
        Number of vertices of the reference mesh, eg., fsaverage5 or
        fsaverage7 etc.. If provided, the screening percentile will be adjusted
        according to the number of vertices.

    Returns
    -------
    selector : SelectPercentile instance
       Used to perform the :term:`ANOVA` univariate feature selection.

    """
    f_test = f_classif if is_classification else f_regression

    if screening_percentile == 100 or screening_percentile is None:
        return None
    elif not (0.0 <= screening_percentile <= 100.0):
        raise ValueError(
            "screening_percentile should be in the interval"
            f" [0, 100], got {screening_percentile:g}"
        )
    else:
        # correct screening_percentile according to the volume or the number of
        # vertices in the data mask
        screening_percentile_ = adjust_screening_percentile(
            screening_percentile,
            mask_img,
            verbose=verbose,
            mesh_n_vertices=mesh_n_vertices,
        )

        return SelectPercentile(f_test, percentile=int(screening_percentile_))


def check_run_sample_masks(n_runs, sample_masks):
    """Check that number of sample_mask matches number of runs."""
    if not isinstance(sample_masks, (list, tuple, np.ndarray)):
        raise TypeError(
            f"sample_mask has an unhandled type: {sample_masks.__class__}"
        )

    if isinstance(sample_masks, np.ndarray):
        sample_masks = (sample_masks,)

    checked_sample_masks = [_convert_bool2index(sm) for sm in sample_masks]
    checked_sample_masks = [_cast_to_int32(sm) for sm in checked_sample_masks]

    if len(checked_sample_masks) != n_runs:
        raise ValueError(
            f"Number of sample_mask ({len(checked_sample_masks)}) not "
            f"matching number of runs ({n_runs})."
        )
    return checked_sample_masks


def _convert_bool2index(sample_mask):
    """Convert boolean to index."""
    check_boolean = [
        type(i) is bool or type(i) is np.bool_ for i in sample_mask
    ]
    if all(check_boolean):
        sample_mask = np.where(sample_mask)[0]
    return sample_mask


def _cast_to_int32(sample_mask):
    """Ensure the sample mask dtype is signed."""
    new_dtype = np.int32
    if np.min(sample_mask) < 0:
        msg = "sample_mask should not contain negative values."
        raise ValueError(msg)

    if highest := np.max(sample_mask) > np.iinfo(new_dtype).max:
        msg = f"Max value in sample mask is larger than \
            what can be represented by int32: {highest}."
        raise ValueError(msg)
    return np.asarray(sample_mask, new_dtype)


<<<<<<< HEAD
def check_params(fn_dict):
    """Check types of inputs passed to a function / method / class.

    This function checks the types of function / method parameters or
    the attributes of the class.

    This function is made to check the types of the parameters
    described in ``nilearn._utils.docs``
    that are shared by many functions / methods / class
    and thus ensure a generic way to do input validation
    in several important points in the code base.

    In most cases this means that this function can be used
    on functions / classes that have the ``@fill_doc`` decorator,
    or whose doc string uses parameter templates
    (for example ``%(data_dir)s``).

    If the function cannot (yet) check any of the parameters / attributes,
    it will throw an error to say that its use is not needed.

    Typical usage:

    .. code-block:: python

        def some_function(param_1, param_2="a"):
            check_params(locals())
            ...

        Class MyClass:
            def __init__(param_1, param_2="a")
            ...

            def fit(X):
                # check attributes of the class instance
                check_params(self.__dict__)
                # check parameters passed to the method
                check_params(locals())

    """
    # dictionary that matches a given parameter / attribute name
    # to a type
    type_map = {
        "data_dir": nilearn_typing.DataDir,
        "high_pass": nilearn_typing.HighPass,
        "hrf_model": nilearn_typing.HrfModel,
        "low_pass": nilearn_typing.LowPass,
        "memory": nilearn_typing.MemoryLike,
        "memory_level": nilearn_typing.MemoryLevel,
        "n_jobs": nilearn_typing.NJobs,
        "resolution": nilearn_typing.Resolution,
        "resume": nilearn_typing.Resume,
        "smoothing_fwhm": nilearn_typing.SmoothingFwhm,
        "t_r": nilearn_typing.Tr,
        "target_affine": nilearn_typing.TargetAffine,
        "target_shape": nilearn_typing.TargetShape,
        "url": nilearn_typing.Url,
        "verbose": nilearn_typing.Verbose,
    }

    keys_to_check = set(type_map.keys()).intersection(set(fn_dict.keys()))
    # Send a message to dev if they are using this function needlessly.
    if not keys_to_check:
        raise ValueError(
            "No known parameter to check.\n"
            "You probably do not need to use 'check_params' here."
        )

    for k in keys_to_check:
        type_to_check = type_map[k]
        value = fn_dict[k]

        # TODO update when dropping python 3.9
        error_msg = (
            f"'{k}' should be of type '{type_to_check}'.\nGot: '{type(value)}'"
        )
        if sys.version_info[1] > 9:
            if not isinstance(value, type_to_check):
                raise TypeError(error_msg)
        elif value is not None and not isinstance(value, type_to_check):
            raise TypeError(error_msg)
=======
def check_reduction_strategy(strategy: str):
    """Check that the provided strategy is supported.

    Parameters
    ----------
    %(strategy)s
    """
    available_reduction_strategies = {
        "mean",
        "median",
        "sum",
        "minimum",
        "maximum",
        "standard_deviation",
        "variance",
    }

    if strategy not in available_reduction_strategies:
        raise ValueError(
            f"Invalid strategy '{strategy}'. "
            f"Valid strategies are {available_reduction_strategies}."
        )
>>>>>>> 246a11fc
<|MERGE_RESOLUTION|>--- conflicted
+++ resolved
@@ -365,7 +365,6 @@
     return np.asarray(sample_mask, new_dtype)
 
 
-<<<<<<< HEAD
 def check_params(fn_dict):
     """Check types of inputs passed to a function / method / class.
 
@@ -446,7 +445,8 @@
                 raise TypeError(error_msg)
         elif value is not None and not isinstance(value, type_to_check):
             raise TypeError(error_msg)
-=======
+
+
 def check_reduction_strategy(strategy: str):
     """Check that the provided strategy is supported.
 
@@ -468,5 +468,4 @@
         raise ValueError(
             f"Invalid strategy '{strategy}'. "
             f"Valid strategies are {available_reduction_strategies}."
-        )
->>>>>>> 246a11fc
+        )