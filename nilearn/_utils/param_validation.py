--- conflicted
+++ resolved
@@ -139,15 +139,8 @@
     elif mask_volume < 0.005 * MNI152_BRAIN_VOLUME:
         warnings.warn(
             "Brain mask is smaller than .5% of the volume "
-<<<<<<< HEAD
-            "human brain. This object is probably not tuned to"
-            "be used on such data.",
-            stacklevel=2,
-        )
-=======
             "human brain. This object is probably not tuned to "
             "be used on such data.", stacklevel=2)
->>>>>>> de2cdc19
 
     if screening_percentile < 100.0:
         screening_percentile = screening_percentile * (
