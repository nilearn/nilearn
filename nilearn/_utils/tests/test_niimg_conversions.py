"""Test the niimg_conversions.

This test file is in nilearn/tests because Nosetest,
which we historically used,
ignores modules whose name starts with an underscore.
"""

# Author: Gael Varoquaux, Alexandre Abraham

import os
import re
from pathlib import Path
from tempfile import mkstemp

import numpy as np
import pytest
from nibabel import Nifti1Image, spatialimages
from numpy.testing import assert_array_equal

import nilearn as ni
from nilearn._utils import (
    _repr_niimgs,
    check_niimg,
    check_niimg_3d,
    check_niimg_4d,
)
from nilearn._utils.exceptions import DimensionError
from nilearn._utils.niimg_conversions import check_same_fov, iter_check_niimg
from nilearn._utils.testing import (
    assert_memory_less_than,
    with_memory_profiler,
    write_imgs_to_path,
)
from nilearn.image import get_data


class PhonyNiimage(spatialimages.SpatialImage):
    def __init__(self):
        self.data = np.ones((9, 9, 9, 9))
        self.my_affine = np.ones((4, 4))

    def get_data(self):
        return self.data

    def get_affine(self):
        return self.my_affine

    @property
    def shape(self):
        return self.data.shape

    @property
    def _data_cache(self):
        return self.data

    @property
    def _dataobj(self):
        return self.data


def test_check_same_fov(affine_eye):
    affine_b = affine_eye * 2

    shape_a = (2, 2, 2)
    shape_b = (3, 3, 3)

    shape_a_affine_a = Nifti1Image(np.empty(shape_a), affine_eye)
    shape_a_affine_a_2 = Nifti1Image(np.empty(shape_a), affine_eye)
    shape_a_affine_b = Nifti1Image(np.empty(shape_a), affine_b)
    shape_b_affine_a = Nifti1Image(np.empty(shape_b), affine_eye)
    shape_b_affine_b = Nifti1Image(np.empty(shape_b), affine_b)

    check_same_fov(a=shape_a_affine_a, b=shape_a_affine_a_2, raise_error=True)

    with pytest.raises(
        ValueError, match="[ac] and [ac] do not have the same affine"
    ):
        check_same_fov(
            a=shape_a_affine_a,
            b=shape_a_affine_a_2,
            c=shape_a_affine_b,
            raise_error=True,
        )
    with pytest.raises(
        ValueError, match="[ab] and [ab] do not have the same shape"
    ):
        check_same_fov(
            a=shape_a_affine_a, b=shape_b_affine_a, raise_error=True
        )
    with pytest.raises(
        ValueError, match="[ab] and [ab] do not have the same affine"
    ):
        check_same_fov(
            a=shape_b_affine_b, b=shape_a_affine_a, raise_error=True
        )

    with pytest.raises(
        ValueError, match="[ab] and [ab] do not have the same shape"
    ):
        check_same_fov(
            a=shape_b_affine_b, b=shape_a_affine_a, raise_error=True
        )


def test_check_niimg_3d(affine_eye, img_3d_zeros_eye, tmp_path):
    # check error for non-forced but necessary resampling
    with pytest.raises(TypeError, match="nibabel format"):
        check_niimg(0)

    # check error for non-forced but necessary resampling
    with pytest.raises(TypeError, match="empty object"):
        check_niimg([])

    # Test dimensionality error
    with pytest.raises(
        TypeError,
        match="Input data has incompatible dimensionality: "
        "Expected dimension is 3D and you provided a list "
        "of 3D images \\(4D\\).",
    ):
        check_niimg_3d([img_3d_zeros_eye, img_3d_zeros_eye])

    # Check that a filename does not raise an error
    data = np.zeros((40, 40, 40, 1))
    data[20, 20, 20] = 1
    data_img = Nifti1Image(data, affine_eye)

    filename = write_imgs_to_path(
        data_img, file_path=tmp_path, create_files=True
    )
    check_niimg_3d(filename)

    # check data dtype equal with dtype='auto'
    img_check = check_niimg_3d(img_3d_zeros_eye, dtype="auto")
    assert (
        get_data(img_3d_zeros_eye).dtype.kind == get_data(img_check).dtype.kind
    )


def test_check_niimg_4d_errors(affine_eye, img_3d_zeros_eye, shape_3d_default):
    with pytest.raises(TypeError, match="nibabel format"):
        check_niimg_4d(0)

    with pytest.raises(TypeError, match="empty object"):
        check_niimg_4d([])

    # This should raise an error: a 3D img is given and we want a 4D
    with pytest.raises(
        DimensionError,
        match="Input data has incompatible dimensionality: "
        "Expected dimension is 4D and you provided a 3D image.",
    ):
        check_niimg_4d(img_3d_zeros_eye)

    a = img_3d_zeros_eye
    b = np.zeros(shape_3d_default)
    c = check_niimg_4d([a, b], return_iterator=True)
    with pytest.raises(
        TypeError, match="Error encountered while loading image #1"
    ):
        list(c)

    b = Nifti1Image(np.zeros((10, 20, 10)), affine_eye)
    c = check_niimg_4d([a, b], return_iterator=True)
    with pytest.raises(
        ValueError,
        match="Field of view of image #1 is different from reference FOV",
    ):
        list(c)


def test_check_niimg_4d(affine_eye, img_3d_zeros_eye, shape_3d_default):
    # Tests with return_iterator=False
<<<<<<< HEAD
    img_4d_1 = _utils.check_niimg_4d([img_3d_zeros_eye, img_3d_zeros_eye])
    assert get_data(img_4d_1).shape == (*shape_3d_default, 2)
=======
    img_4d_1 = check_niimg_4d([img_3d_zeros_eye, img_3d_zeros_eye])
    assert get_data(img_4d_1).shape == (10, 10, 10, 2)
>>>>>>> 2e25896c
    assert_array_equal(img_4d_1.affine, affine_eye)

    img_4d_2 = check_niimg_4d(img_4d_1)
    assert_array_equal(get_data(img_4d_2), get_data(img_4d_2))
    assert_array_equal(img_4d_2.affine, img_4d_2.affine)

    # Tests with return_iterator=True
    img_3d_iterator = check_niimg_4d(
        [img_3d_zeros_eye, img_3d_zeros_eye], return_iterator=True
    )
    img_3d_iterator_length = sum(1 for _ in img_3d_iterator)
    assert img_3d_iterator_length == 2

    img_3d_iterator_1 = check_niimg_4d(
        [img_3d_zeros_eye, img_3d_zeros_eye], return_iterator=True
    )
    img_3d_iterator_2 = check_niimg_4d(img_3d_iterator_1, return_iterator=True)
    for img_1, img_2 in zip(img_3d_iterator_1, img_3d_iterator_2):
        assert get_data(img_1).shape == shape_3d_default
        assert_array_equal(get_data(img_1), get_data(img_2))
        assert_array_equal(img_1.affine, img_2.affine)

    img_3d_iterator_1 = check_niimg_4d(
        [img_3d_zeros_eye, img_3d_zeros_eye], return_iterator=True
    )
    img_3d_iterator_2 = check_niimg_4d(img_4d_1, return_iterator=True)
    for img_1, img_2 in zip(img_3d_iterator_1, img_3d_iterator_2):
        assert get_data(img_1).shape == shape_3d_default
        assert_array_equal(get_data(img_1), get_data(img_2))
        assert_array_equal(img_1.affine, img_2.affine)

    # Test a Niimg-like object that does not hold a shape attribute
    phony_img = PhonyNiimage()
    check_niimg_4d(phony_img)


def test_check_niimg(img_3d_zeros_eye, img_4d_zeros_eye):
    img_3_3d = [[[img_3d_zeros_eye, img_3d_zeros_eye]]]
    img_2_4d = [[img_4d_zeros_eye, img_4d_zeros_eye]]

    with pytest.raises(
        DimensionError,
        match="Input data has incompatible dimensionality: "
        "Expected dimension is 2D and you provided "
        "a list of list of list of 3D images \\(6D\\)",
    ):
        check_niimg(img_3_3d, ensure_ndim=2)

    with pytest.raises(
        DimensionError,
        match="Input data has incompatible dimensionality: "
        "Expected dimension is 4D and you provided "
        "a list of list of 4D images \\(6D\\)",
    ):
        check_niimg(img_2_4d, ensure_ndim=4)

    # check data dtype equal with dtype='auto'
    img_3d_check = check_niimg(img_3d_zeros_eye, dtype="auto")
    assert (
        get_data(img_3d_zeros_eye).dtype.kind
        == get_data(img_3d_check).dtype.kind
    )

    img_4d_check = check_niimg(img_4d_zeros_eye, dtype="auto")
    assert (
        get_data(img_4d_zeros_eye).dtype.kind
        == get_data(img_4d_check).dtype.kind
    )


def test_check_niimg_pathlike(img_3d_zeros_eye, tmp_path):
    filename = write_imgs_to_path(
        img_3d_zeros_eye, file_path=tmp_path, create_files=True
    )
    filename = Path(filename)
    check_niimg_3d(filename)


def test_check_niimg_wildcards_errors():
    nofile_path = "/tmp/nofile"
    nofile_path_wildcards = "/tmp/no*file"
    wildcards_msg = (
        "No files matching the entered niimg expression: "
        "'%s'.\n You may have left wildcards usage "
        "activated: please set the global constant "
        "'nilearn.EXPAND_PATH_WILDCARDS' to False to "
        "deactivate this behavior."
    )

    file_not_found_msg = "File not found: '%s'"

    # Check bad filename
    # Non existing file (with no magic) raise a ValueError exception
    with pytest.raises(ValueError, match=file_not_found_msg % nofile_path):
        check_niimg(nofile_path)
    # Non matching wildcard raises a ValueError exception
    with pytest.raises(
        ValueError, match=wildcards_msg % re.escape(nofile_path_wildcards)
    ):
        check_niimg(nofile_path_wildcards)


@pytest.mark.parametrize("shape", [(10, 10, 10), (10, 10, 10, 3)])
@pytest.mark.parametrize(
    "wildcards", [True, False]
)  # (With globbing behavior or not)
def test_check_niimg_wildcards(affine_eye, shape, wildcards, tmp_path):
    # First create some testing data
    img = Nifti1Image(np.zeros(shape), affine_eye)

    filename = write_imgs_to_path(img, file_path=tmp_path, create_files=True)
    assert_array_equal(
        get_data(check_niimg(filename, wildcards=wildcards)),
        get_data(img),
    )


def test_check_niimg_wildcards_one_file_name(img_3d_zeros_eye, tmp_path):
    file_not_found_msg = "File not found: '%s'"

    # Testing with a glob matching exactly one filename
    # Using a glob matching one file containing a 3d image returns a 4d image
    # with 1 as last dimension.
    globs = write_imgs_to_path(
        img_3d_zeros_eye,
        file_path=tmp_path,
        create_files=True,
        use_wildcards=True,
    )
    assert_array_equal(
        get_data(check_niimg(globs))[..., 0],
        get_data(img_3d_zeros_eye),
    )
    # Disabled globbing behavior should raise an ValueError exception
    with pytest.raises(
        ValueError, match=file_not_found_msg % re.escape(globs)
    ):
        check_niimg(globs, wildcards=False)

    # Testing with a glob matching multiple filenames
    img_4d = check_niimg_4d((img_3d_zeros_eye, img_3d_zeros_eye))
    globs = write_imgs_to_path(
        img_3d_zeros_eye,
        img_3d_zeros_eye,
        file_path=tmp_path,
        create_files=True,
        use_wildcards=True,
    )
    assert_array_equal(get_data(check_niimg(globs)), get_data(img_4d))


def test_check_niimg_wildcards_no_expand_wildcards(
    img_3d_zeros_eye, img_4d_zeros_eye, tmp_path
):
    nofile_path = "/tmp/nofile"

    file_not_found_msg = "File not found: '%s'"

    #######
    # Test when global variable is set to False => no globbing allowed
    ni.EXPAND_PATH_WILDCARDS = False

    # Non existing filename (/tmp/nofile) could match an existing one through
    # globbing but global wildcards variable overrides this feature => raises
    # a ValueError
    with pytest.raises(ValueError, match=file_not_found_msg % nofile_path):
        check_niimg(nofile_path)

    # Verify wildcards function parameter has no effect
    with pytest.raises(ValueError, match=file_not_found_msg % nofile_path):
        check_niimg(nofile_path, wildcards=False)

    # Testing with an exact filename matching (3d case)
    filename = write_imgs_to_path(
        img_3d_zeros_eye, file_path=tmp_path, create_files=True
    )
    assert_array_equal(
        get_data(check_niimg(filename)), get_data(img_3d_zeros_eye)
    )

    # Testing with an exact filename matching (4d case)
    filename = write_imgs_to_path(
        img_4d_zeros_eye, file_path=tmp_path, create_files=True
    )
    assert_array_equal(
        get_data(check_niimg(filename)), get_data(img_4d_zeros_eye)
    )

    # Reverting to default behavior
    ni.EXPAND_PATH_WILDCARDS = True


def test_iter_check_niimgs_error():
    no_file_matching = "No files matching path: %s"

    for empty in ((), [], (i for i in ())):
        with pytest.raises(ValueError, match="Input niimgs list is empty."):
            list(iter_check_niimg(empty))

    nofile_path = "/tmp/nofile"
    with pytest.raises(ValueError, match=no_file_matching % nofile_path):
        list(iter_check_niimg(nofile_path))


def test_iter_check_niimgs(tmp_path, img_4d_zeros_eye):
    img_2_4d = [[img_4d_zeros_eye, img_4d_zeros_eye]]

    # Create a test file
    filename = tmp_path / "nilearn_test.nii"
    img_4d_zeros_eye.to_filename(filename)
    niimgs = list(iter_check_niimg([filename]))
    assert_array_equal(
        get_data(niimgs[0]), get_data(check_niimg(img_4d_zeros_eye))
    )
    del niimgs

    # Regular case
    niimgs = list(iter_check_niimg(img_2_4d))
    assert_array_equal(get_data(niimgs[0]), get_data(check_niimg(img_2_4d)))


def _check_memory(list_img_3d):
    # We intentionally add an offset of memory usage to avoid non trustable
    # measures with memory_profiler.
    mem_offset = b"a" * 100 * 1024**2
    list(iter_check_niimg(list_img_3d))
    return mem_offset


@with_memory_profiler
def test_iter_check_niimgs_memory(affine_eye):
    # Verify that iterating over a list of images doesn't consume extra
    # memory.
    assert_memory_less_than(
        100,
        0.1,
        _check_memory,
        [Nifti1Image(np.ones((100, 100, 200)), affine_eye) for _ in range(10)],
    )


def test_repr_niimgs():
    # Tests with file path
    assert _repr_niimgs("test") == "test"
    assert _repr_niimgs("test", shorten=False) == "test"

    # Shortening long names by default
    long_name = "this-is-a-very-long-name-for-a-nifti-file.nii"
    short_name = "this-is-a-very-lon..."
    assert _repr_niimgs(long_name) == short_name
    # Explicit shortening of long names
    assert _repr_niimgs(long_name, shorten=True) == short_name

    # Lists of long names up to length 3
    list_of_size_3 = [
        "this-is-a-very-long-name-for-a-nifti-file.nii",
        "this-is-another-very-long-name-for-a-nifti-file.nii",
        "this-is-again-another-very-long-name-for-a-nifti-file.nii",
    ]
    # Explicit shortening, all 3 names are displayed, but shortened
    shortened_rep_list_of_size_3 = (
        "[this-is-a-very-lon...,"
        " this-is-another-ve...,"
        " this-is-again-anot...]"
    )

    assert (
        _repr_niimgs(list_of_size_3, shorten=True)
        == shortened_rep_list_of_size_3
    )

    # Lists longer than 3
    # Small names - Explicit shortening
    long_list_small_names = ["test", "retest", "reretest", "rereretest"]
    shortened_rep_long_list_small_names = "[test,\n         ...\n rereretest]"

    assert (
        _repr_niimgs(long_list_small_names, shorten=True)
        == shortened_rep_long_list_small_names
    )

    # Long names - Explicit shortening
    list_of_size_4 = [
        *list_of_size_3,
        "this-is-again-another-super-very-long-name-for-a-nifti-file.nii",
    ]
    shortened_rep_long_list_long_names = (
        "[this-is-a-very-lon...,\n         ...\n this-is-again-anot...]"
    )

    assert (
        _repr_niimgs(list_of_size_4, shorten=True)
        == shortened_rep_long_list_long_names
    )


def test_repr_niimgs_force_long_names():
    long_name = "this-is-a-very-long-name-for-a-nifti-file.nii"
    # Force long display of long names
    assert _repr_niimgs(long_name, shorten=False) == long_name

    # Tests with list of file paths
    assert _repr_niimgs(["test", "retest"]) == "[test, retest]"
    assert _repr_niimgs(["test", "retest"], shorten=False) == "[test, retest]"

    # Force display, all 3 names are displayed
    list_of_size_3 = [
        "this-is-a-very-long-name-for-a-nifti-file.nii",
        "this-is-another-very-long-name-for-a-nifti-file.nii",
        "this-is-again-another-very-long-name-for-a-nifti-file.nii",
    ]
    long_rep_list_of_size_3 = (
        "[this-is-a-very-long-name-for-a-nifti-file.nii,"
        " this-is-another-very-long-name-for-a-nifti-file.nii,"
        " this-is-again-another-very-long-name-for-a-nifti-file.nii]"
    )
    assert (
        _repr_niimgs(list_of_size_3, shorten=False) == long_rep_list_of_size_3
    )

    long_list_small_names = ["test", "retest", "reretest", "rereretest"]
    long_rep_long_list_small_names = (
        "[test,\n retest,\n reretest,\n rereretest]"
    )

    assert (
        _repr_niimgs(long_list_small_names, shorten=False)
        == long_rep_long_list_small_names
    )

    # Long names - Force full display in pretty print style for readability
    list_of_size_4 = [
        *list_of_size_3,
        "this-is-again-another-super-very-long-name-for-a-nifti-file.nii",
    ]
    long_rep_long_list_long_names = (
        long_rep_list_of_size_3[:-1].replace(",", ",\n")
        + ",\n "
        + "this-is-again-another-super-very-long-name-for-a-nifti-file.nii]"
    )

    assert (
        _repr_niimgs(list_of_size_4, shorten=False)
        == long_rep_long_list_long_names
    )


def test_repr_niimgs_with_niimg_pathlib():
    # Tests with pathlib
    # Case with very long path and small filename
    long_path = Path("/this/is/a/fake/long/path/to/file.nii")
    short_path = Path(".../path/to/file.nii")
    assert _repr_niimgs(long_path, shorten=True) == str(short_path)
    assert _repr_niimgs(long_path, shorten=False) == str(long_path)

    # Case with very long path but very long filename
    long_path_long_name = Path(
        "/this/is/a/fake/long/path/to/my_file_with_a_very_long_name.nii"
    )
    short_name = "my_file_with_a_ver..."
    assert _repr_niimgs(long_path_long_name, shorten=True) == short_name
    assert _repr_niimgs(long_path_long_name, shorten=False) == str(
        long_path_long_name
    )

    # Case with lists
    list_of_paths = [
        Path("/this/is/a/fake/long/path/to/file.nii"),
        Path("/this/is/a/fake/long/path/to/another/file2.nii"),
        Path("/again/another/fake/long/path/to/file3.nii"),
        Path("/this/is/a/fake/long/path/to/a-very-long-file-name.nii"),
    ]

    shortened_list_of_paths = (
        f"[...{Path('/path/to/file.nii')!s},\n"
        f"         ...\n"
        f" a-very-long-file-n...]"
    )

    assert _repr_niimgs(list_of_paths, shorten=True) == shortened_list_of_paths
    long_list_of_paths = ",\n ".join([str(_) for _ in list_of_paths])
    long_list_of_paths = f"[{long_list_of_paths}]"
    assert _repr_niimgs(list_of_paths, shorten=False) == long_list_of_paths


@pytest.mark.parametrize("shorten", [True, False])
def test_repr_niimgs_with_niimg(
    shorten, tmp_path, affine_eye, img_3d_ones_eye, shape_3d_default
):
    # Shorten has no effect in this case
    assert _repr_niimgs(img_3d_ones_eye, shorten=shorten).replace(
        "10L", "10"
    ) == (
        f"{img_3d_ones_eye.__class__.__name__}(\nshape={shape_3d_default!r},\naffine={affine_eye!r}\n)"
    )

    # Add filename long enough to qualify for shortening
    fd, tmpimg1 = mkstemp(suffix="_very_long.nii", dir=str(tmp_path))
    os.close(fd)
    img_3d_ones_eye.to_filename(tmpimg1)
    class_name = img_3d_ones_eye.__class__.__name__
    filename = Path(img_3d_ones_eye.get_filename())
    assert (
        _repr_niimgs(img_3d_ones_eye, shorten=False)
        == f"{class_name}('{filename}')"
    )
    assert (
        _repr_niimgs(img_3d_ones_eye, shorten=True)
        == f"{class_name}('{Path(filename).name[:18]}...')"
    )<|MERGE_RESOLUTION|>--- conflicted
+++ resolved
@@ -171,13 +171,8 @@
 
 def test_check_niimg_4d(affine_eye, img_3d_zeros_eye, shape_3d_default):
     # Tests with return_iterator=False
-<<<<<<< HEAD
-    img_4d_1 = _utils.check_niimg_4d([img_3d_zeros_eye, img_3d_zeros_eye])
+    img_4d_1 = check_niimg_4d([img_3d_zeros_eye, img_3d_zeros_eye])
     assert get_data(img_4d_1).shape == (*shape_3d_default, 2)
-=======
-    img_4d_1 = check_niimg_4d([img_3d_zeros_eye, img_3d_zeros_eye])
-    assert get_data(img_4d_1).shape == (10, 10, 10, 2)
->>>>>>> 2e25896c
     assert_array_equal(img_4d_1.affine, affine_eye)
 
     img_4d_2 = check_niimg_4d(img_4d_1)
