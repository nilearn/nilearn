from pathlib import Path

import joblib
import nibabel as nb
import numpy as np
import pytest
from nibabel import Nifti1Header, Nifti1Image

from nilearn._utils import load_niimg, niimg, testing
from nilearn.image import get_data, new_img_like


@pytest.fixture
def img1(affine_eye):
    data = np.ones((2, 2, 2, 2))
    return Nifti1Image(data, affine=affine_eye)


def test_copy_img():
    with pytest.raises(ValueError, match="Input value is not an image"):
        niimg.copy_img(3)


def test_copy_img_side_effect(img1):
    hash1 = joblib.hash(img1)
    niimg.copy_img(img1)
    hash2 = joblib.hash(img1)
    assert hash1 == hash2


def test_new_img_like_side_effect(img1):
    hash1 = joblib.hash(img1)
    new_img_like(
        img1, np.ones((2, 2, 2, 2)), img1.affine.copy(), copy_header=True
    )
    hash2 = joblib.hash(img1)
    assert hash1 == hash2


@pytest.mark.parametrize("no_int64_nifti", ["allow for this test"])
def test_get_target_dtype(affine_eye):
    img = Nifti1Image(np.ones((2, 2, 2), dtype=np.float64), affine=affine_eye)
    assert get_data(img).dtype.kind == "f"
    dtype_kind_float = niimg._get_target_dtype(
        get_data(img).dtype, target_dtype="auto"
    )
    assert dtype_kind_float == np.float32
    # Passing dtype or header is required when using int64
    # https://nipy.org/nibabel/changelog.html#api-changes-and-deprecations
    hdr = Nifti1Header()
    hdr.set_data_dtype(np.int64)
    data = np.ones((2, 2, 2), dtype=np.int64)
    img2 = Nifti1Image(data, affine=affine_eye, header=hdr)
    assert get_data(img2).dtype.kind == img2.get_data_dtype().kind == "i"
    dtype_kind_int = niimg._get_target_dtype(
        get_data(img2).dtype, target_dtype="auto"
    )
    assert dtype_kind_int == np.int32


@pytest.mark.parametrize("no_int64_nifti", ["allow for this test"])
<<<<<<< HEAD
def test_img_data_dtype(tmp_path, rng):
=======
def test_img_data_dtype(affine_eye, tmp_path):
>>>>>>> 96755a4a
    # Ignoring complex, binary, 128+ bit, RGBA
    nifti1_dtypes = (
        np.uint8,
        np.uint16,
        np.uint32,
        np.uint64,
        np.int8,
        np.int16,
        np.int32,
        np.float32,
        np.float64,
    )
    dtype_matches = []
    # Passing dtype or header is required when using int64
    # https://nipy.org/nibabel/changelog.html#api-changes-and-deprecations
    hdr = Nifti1Header()
    for logical_dtype in nifti1_dtypes:
        dataobj = rng.uniform(0, 255, (2, 2, 2)).astype(logical_dtype)
        for on_disk_dtype in nifti1_dtypes:
            hdr.set_data_dtype(on_disk_dtype)
            img = Nifti1Image(dataobj, affine_eye, header=hdr)
            img.to_filename(tmp_path / "test.nii")
            loaded = nb.load(tmp_path / "test.nii")
            # To verify later that sometimes these differ meaningfully
            dtype_matches.append(
                loaded.get_data_dtype() == niimg.img_data_dtype(loaded)
            )
            assert np.array(loaded.dataobj).dtype == niimg.img_data_dtype(
                loaded
            )
    # Verify that the distinction is worth making
    assert any(dtype_matches)
    assert not all(dtype_matches)


def test_load_niimg(img1):
    with testing.write_tmp_imgs(img1, create_files=True) as filename:
        filename = Path(filename)
        load_niimg(filename)<|MERGE_RESOLUTION|>--- conflicted
+++ resolved
@@ -59,11 +59,7 @@
 
 
 @pytest.mark.parametrize("no_int64_nifti", ["allow for this test"])
-<<<<<<< HEAD
-def test_img_data_dtype(tmp_path, rng):
-=======
 def test_img_data_dtype(affine_eye, tmp_path):
->>>>>>> 96755a4a
     # Ignoring complex, binary, 128+ bit, RGBA
     nifti1_dtypes = (
         np.uint8,
