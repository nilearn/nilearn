import numpy as np
import pytest

from nilearn._utils import all_classes, all_functions, all_modules
from nilearn._utils.helpers import is_matplotlib_installed


@pytest.mark.parametrize("func", [all_modules, all_functions, all_classes])
def test_all_modules_error(func):
    with pytest.raises(
        ValueError,
        match=(
            "`modules_to_ignore` and "
            "`modules_to_consider` cannot "
            "be both specified."
        ),
    ):
        func(modules_to_ignore=["foo"], modules_to_consider=["bar"])


@pytest.mark.skipif(
    not is_matplotlib_installed(),
    reason="This test requires matplotlib to be installed.",
)
@pytest.mark.parametrize("func", [all_functions, all_classes])
def test_private_vs_public(func):
    public_only = set(func(return_private=False))
    private_and_public = set(func(return_private=True))
    assert public_only.issubset(private_and_public)
    assert np.all(
        [elt[0].startswith("_") for elt in private_and_public - public_only]
    )


@pytest.mark.skipif(
    not is_matplotlib_installed(),
    reason="This test requires matplotlib to be installed.",
)
def test_number_public_functions():
    """Check that number of public functions is stable.

    If it changes, it means that we have added or removed a public function.
    If this is intentional, then the number should be updated in the test.
    Otherwise it means that the public API of nilearn has changed by mistake.
    """
<<<<<<< HEAD
    assert len({_[0] for _ in all_functions()}) == 256
=======
    assert len({_[0] for _ in all_functions()}) == 248
>>>>>>> 758f122c


@pytest.mark.skipif(
    not is_matplotlib_installed(),
    reason="This test requires matplotlib to be installed.",
)
def test_number_public_classes():
    """Check that number of public classes is stable.

    If it changes, it means that we have added or removed a public function.
    If this is intentional, then the number should be updated in the test.
    Otherwise it means that the public API of nilearn has changed by mistake.
    """
    assert len({_[0] for _ in all_classes()}) == 67<|MERGE_RESOLUTION|>--- conflicted
+++ resolved
@@ -43,11 +43,7 @@
     If this is intentional, then the number should be updated in the test.
     Otherwise it means that the public API of nilearn has changed by mistake.
     """
-<<<<<<< HEAD
-    assert len({_[0] for _ in all_functions()}) == 256
-=======
     assert len({_[0] for _ in all_functions()}) == 248
->>>>>>> 758f122c
 
 
 @pytest.mark.skipif(
