--- conflicted
+++ resolved
@@ -1013,11 +1013,7 @@
     else:
         # we can use classification data even for regressors
         # because fit should fail early
-<<<<<<< HEAD
-        dim = (5,)
-=======
         dim = 5
->>>>>>> 84ca7c22
         _, y = make_classification(
             n_samples=20,
             n_features=dim**3,
