"""Checks for nilearn estimators.

Most of those estimators have pytest dependencies
and importing them will fail if pytest is not installed.
"""

import inspect
import pickle
import sys
import warnings
from copy import deepcopy
from pathlib import Path
from tempfile import TemporaryDirectory, mkdtemp

import numpy as np
import pandas as pd
import pytest
from joblib import Memory, hash
from nibabel import Nifti1Image
from numpy.testing import (
    assert_array_almost_equal,
    assert_array_equal,
    assert_raises,
)
from packaging.version import parse
from sklearn import __version__ as sklearn_version
from sklearn import clone
from sklearn.base import BaseEstimator, is_classifier, is_regressor
from sklearn.datasets import make_classification, make_regression
from sklearn.preprocessing import StandardScaler
from sklearn.utils._testing import (
    assert_allclose_dense_sparse,
    set_random_state,
)
from sklearn.utils.estimator_checks import (
    _is_public_parameter,
    check_is_fitted,
    ignore_warnings,
)
from sklearn.utils.estimator_checks import (
    check_estimator as sklearn_check_estimator,
)

from nilearn._utils.cache_mixin import CacheMixin
from nilearn._utils.exceptions import DimensionError, MeshDimensionError
from nilearn._utils.helpers import is_matplotlib_installed
from nilearn._utils.niimg_conversions import check_imgs_equal
from nilearn._utils.tags import SKLEARN_LT_1_6
from nilearn._utils.testing import write_imgs_to_path
from nilearn.conftest import (
    _affine_eye,
    _affine_mni,
    _drop_surf_img_part,
    _flip_surf_img,
    _img_3d_mni,
    _img_3d_ones,
    _img_3d_rand,
    _img_3d_zeros,
    _img_4d_rand_eye,
    _img_4d_rand_eye_medium,
    _img_mask_mni,
    _make_mesh,
    _make_surface_img,
    _make_surface_img_and_design,
    _make_surface_mask,
    _rng,
    _shape_3d_default,
    _shape_3d_large,
    _surf_mask_1d,
)
from nilearn.connectome import GroupSparseCovariance, GroupSparseCovarianceCV
from nilearn.connectome.connectivity_matrices import ConnectivityMeasure
from nilearn.decoding.decoder import _BaseDecoder
from nilearn.decoding.searchlight import SearchLight
from nilearn.decoding.tests.test_same_api import to_niimgs
from nilearn.decomposition._base import _BaseDecomposition
from nilearn.decomposition.tests.conftest import (
    _decomposition_img,
    _decomposition_mesh,
)
from nilearn.glm.second_level import SecondLevelModel
from nilearn.image import get_data, new_img_like
from nilearn.maskers import (
    MultiNiftiMapsMasker,
    MultiNiftiMasker,
    NiftiLabelsMasker,
    NiftiMapsMasker,
    NiftiMasker,
    NiftiSpheresMasker,
    SurfaceMapsMasker,
    SurfaceMasker,
)
from nilearn.masking import load_mask_img
from nilearn.regions import RegionExtractor
from nilearn.regions.hierarchical_kmeans_clustering import HierarchicalKMeans
from nilearn.regions.rena_clustering import ReNA
from nilearn.reporting.tests.test_html_report import _check_html
from nilearn.surface import SurfaceImage
from nilearn.surface.surface import get_data as get_surface_data
from nilearn.surface.utils import (
    assert_surface_image_equal,
)

SKLEARN_MINOR = parse(sklearn_version).release[1]


def nilearn_dir() -> Path:
    return Path(__file__).parents[1]


def check_estimator(estimators: list[BaseEstimator], valid: bool = True):
    """Yield a valid or invalid scikit-learn estimators check.

    ONLY USED FOR sklearn<1.6

    As some of Nilearn estimators do not comply
    with sklearn recommendations
    (cannot fit Numpy arrays, do input validation in the constructor...)
    we cannot directly use
    sklearn.utils.estimator_checks.check_estimator.

    So this is a home made generator that yields an estimator instance
    along with a
    - valid check from sklearn: those should stay valid
    - or an invalid check that is known to fail.

    See this section rolling-your-own-estimator in
    the scikit-learn doc for more info:
    https://scikit-learn.org/stable/developers/develop.html

    Parameters
    ----------
    estimators : list of estimator object
        Estimator instance to check.

    valid : bool, default=True
        Whether to return only the valid checks or not.
    """
    # TODO remove this function when dropping sklearn 1.5
    if not SKLEARN_LT_1_6:  # pragma: no cover
        raise RuntimeError(
            "Use dedicated sklearn utilities to test estimators."
        )

    if not isinstance(estimators, list):  # pragma: no cover
        raise TypeError(
            "'estimators' should be a list. "
            f"Got {estimators.__class__.__name__}."
        )

    for est in estimators:
        expected_failed_checks = return_expected_failed_checks(est)

        for e, check in sklearn_check_estimator(
            estimator=est, generate_only=True
        ):
            if not valid and check.func.__name__ in expected_failed_checks:
                yield e, check, check.func.__name__
            if valid and check.func.__name__ not in expected_failed_checks:
                yield e, check, check.func.__name__


# some checks would fail on sklearn 1.6.1 on older python
# see https://github.com/scikit-learn-contrib/imbalanced-learn/issues/1131
IS_SKLEARN_1_6_1_on_py_3_9 = (
    SKLEARN_MINOR == 6
    and parse(sklearn_version).release[2] == 1
    and sys.version_info[1] < 10
)


def return_expected_failed_checks(
    estimator: BaseEstimator,
) -> dict[str, str]:
    """Return the expected failures for a given estimator.

    This is where all the "expected_failed_checks" for all Nilearn estimators
    are centralized.

    "expected_failed_checks" is first created to make sure that all checks
    with the oldest supported sklearn versions pass.

    After the function may tweak the "expected_failed_checks" depending
    on the estimator and sklearn version.

    Returns
    -------
    expected_failed_checks : dict[str, str]
        A dictionary of the form::

            {
                "check_name": "this check is expected to fail because ...",
            }

        Where `"check_name"` is the name of the check, and `"my reason"` is why
        the check fails.
    """
    expected_failed_checks: dict[str, str] = {}

    if isinstance(estimator, ConnectivityMeasure):
        expected_failed_checks = {
            "check_estimator_sparse_data": "remove when dropping sklearn 1.4",
            "check_fit2d_predict1d": "not applicable",
            "check_estimator_sparse_array": "TODO",
            "check_estimator_sparse_matrix": "TODO",
            "check_methods_sample_order_invariance": "TODO",
            "check_methods_subset_invariance": "TODO",
            "check_readonly_memmap_input": "TODO",
            "check_transformer_data_not_an_array": "TODO",
            "check_transformer_general": "TODO",
        }
        if SKLEARN_MINOR > 4:
            expected_failed_checks.pop("check_estimator_sparse_data")
            expected_failed_checks |= {
                "check_transformer_preserve_dtypes": "TODO",
            }

        return expected_failed_checks

    elif isinstance(estimator, (HierarchicalKMeans, ReNA)):
        return expected_failed_checks_clustering()

    elif isinstance(
        estimator, (GroupSparseCovariance, GroupSparseCovarianceCV)
    ):
        expected_failed_checks = {
            "check_estimator_sparse_array": "TODO",
            "check_estimator_sparse_data": "removed when dropping sklearn 1.4",
            "check_estimator_sparse_matrix": "TODO",
            "check_estimator_sparse_tag": "TODO",
        }
        if SKLEARN_MINOR > 4:
            expected_failed_checks.pop("check_estimator_sparse_data")
        if isinstance(estimator, GroupSparseCovarianceCV):
            expected_failed_checks |= {
                "check_estimators_dtypes": "TODO",
                "check_dtype_object": "TODO",
            }
        return expected_failed_checks

    # below this point we should only deal with estimators
    # that accept images as input
    assert accept_niimg_input(estimator) or accept_surf_img_input(estimator)

    if isinstance(estimator, (_BaseDecoder, SearchLight)):
        return expected_failed_checks_decoders(estimator)

    # keeping track of some of those in
    # https://github.com/nilearn/nilearn/issues/4538
    expected_failed_checks = {
        # the following are skipped
        # because there is nilearn specific replacement
        "check_dict_unchanged": (
            "replaced by check_img_estimator_dict_unchanged"
        ),
        "check_dont_overwrite_parameters": (
            "replaced by check_img_estimator_dont_overwrite_parameters"
        ),
        "check_estimators_dtypes": ("replaced by check_masker_dtypes"),
        "check_estimators_empty_data_messages": (
            "replaced by check_masker_empty_data_messages "
            "for surface maskers and not implemented for nifti maskers "
            "for performance reasons."
        ),
        "check_estimators_fit_returns_self": (
            "replaced by check_fit_returns_self"
        ),
        "check_fit_check_is_fitted": (
            "replaced by check_img_estimator_fit_check_is_fitted"
        ),
        "check_fit_score_takes_y": (
            "replaced by check_masker_fit_score_takes_y"
        ),
        "check_estimators_pickle": "replaced by check_img_estimator_pickle",
        # Those are skipped for now they fail
        # for unknown reasons
        # most often because sklearn inputs expect a numpy array
        # that errors with maskers,
        # or because a suitable nilearn replacement
        # has not yet been created.
        "check_estimators_nan_inf": "TODO",
        "check_estimators_overwrite_params": "TODO",
        "check_fit_idempotent": "TODO",
        "check_methods_sample_order_invariance": "TODO",
        "check_methods_subset_invariance": "TODO",
        "check_positive_only_tag_during_fit": "TODO",
        "check_pipeline_consistency": "TODO",
        "check_readonly_memmap_input": "TODO",
    }

    expected_failed_checks |= unapplicable_checks()

    if hasattr(estimator, "transform"):
        expected_failed_checks |= {
            "check_transformer_data_not_an_array": (
                "replaced by check_masker_transformer"
            ),
            "check_transformer_general": (
                "replaced by check_masker_transformer"
            ),
            "check_transformer_preserve_dtypes": (
                "replaced by check_masker_transformer"
            ),
        }

    # Adapt some checks for some estimators

    # not entirely sure why some of them pass
    # e.g check_estimator_sparse_data passes for SurfaceLabelsMasker
    # but not SurfaceMasker ????

    if is_glm(estimator):
        expected_failed_checks.pop("check_estimator_sparse_data")
        if SKLEARN_MINOR >= 5:
            expected_failed_checks.pop("check_estimator_sparse_matrix")
            expected_failed_checks.pop("check_estimator_sparse_array")
        if SKLEARN_MINOR >= 6:
            expected_failed_checks.pop("check_estimator_sparse_tag")

        expected_failed_checks |= {
            # have nilearn replacements
            "check_dict_unchanged": "does not apply - no transform method",
            "check_estimators_dtypes": ("replaced by check_glm_dtypes"),
            "check_estimators_empty_data_messages": (
                "not implemented for nifti data for performance reasons"
            ),
            "check_estimators_fit_returns_self": (
                "replaced by check_glm_fit_returns_self"
            ),
            "check_fit_check_is_fitted": (
                "replaced by check_img_estimator_fit_check_is_fitted"
            ),
            # nilearn replacements required
            "check_fit_score_takes_y": "TODO",
        }

    if isinstance(estimator, (_BaseDecomposition,)):
        expected_failed_checks |= {
            "check_transformer_data_not_an_array": "TODO",
            "check_transformer_general": "TODO",
            "check_transformer_preserve_dtypes": "TODO",
        }
        if SKLEARN_MINOR >= 6:
            expected_failed_checks.pop("check_estimator_sparse_tag")
        if not IS_SKLEARN_1_6_1_on_py_3_9 and SKLEARN_MINOR >= 5:
            expected_failed_checks.pop("check_estimator_sparse_array")

    if isinstance(estimator, (MultiNiftiMasker)) and SKLEARN_MINOR >= 6:
        expected_failed_checks.pop("check_estimator_sparse_tag")

    if is_masker(estimator):
        if accept_niimg_input(estimator):
            # TODO remove when bumping to nilearn 0.13.0
            expected_failed_checks |= {
                "check_do_not_raise_errors_in_init_or_set_params": (
                    "Deprecation cycle started to fix."
                ),
                "check_no_attributes_set_in_init": (
                    "Deprecation cycle started to fix."
                ),
            }

        if isinstance(estimator, (RegionExtractor)) and SKLEARN_MINOR >= 6:
            expected_failed_checks.pop(
                "check_do_not_raise_errors_in_init_or_set_params"
            )

    return expected_failed_checks


def unapplicable_checks() -> dict[str, str]:
    """Return sklearn checks that do not apply for nilearn estimators \
       when they take images as input.
    """
    return dict.fromkeys(
        [
            "check_complex_data",
            "check_dtype_object",
            "check_estimator_sparse_array",
            "check_estimator_sparse_data",
            "check_estimator_sparse_matrix",
            "check_estimator_sparse_tag",
            "check_f_contiguous_array_estimator",
            "check_fit1d",
            "check_fit2d_1feature",
            "check_fit2d_1sample",
            "check_fit2d_predict1d",
            "check_n_features_in",
            "check_n_features_in_after_fitting",
        ],
        "not applicable for image input",
    )


def expected_failed_checks_clustering() -> dict[str, str]:
    expected_failed_checks = {
        "check_estimator_sparse_array": "remove when dropping sklearn 1.4",
        "check_estimator_sparse_matrix": "remove when dropping sklearn 1.4",
        "check_clustering": "TODO",
    }

    if SKLEARN_MINOR >= 5:
        expected_failed_checks.pop("check_estimator_sparse_matrix")
        expected_failed_checks.pop("check_estimator_sparse_array")

    return expected_failed_checks


def expected_failed_checks_decoders(estimator) -> dict[str, str]:
    """Return expected failed sklearn checks for nilearn decoders."""
    expected_failed_checks = {
        # the following are have nilearn replacement for masker and/or glm
        # but not for decoders
        "check_estimators_empty_data_messages": (
            "not implemented for nifti data performance reasons"
        ),
        "check_dont_overwrite_parameters": (
            "replaced by check_img_estimator_dont_overwrite_parameters"
        ),
        "check_estimators_fit_returns_self": (
            "replaced by check_fit_returns_self"
        ),
        "check_fit_check_is_fitted": (
            "replaced by check_img_estimator_fit_check_is_fitted"
        ),
        "check_requires_y_none": (
            "replaced by check_img_estimator_requires_y_none"
        ),
        "check_supervised_y_no_nan": (
            "replaced by check_supervised_img_estimator_y_no_nan"
        ),
        # Those are skipped for now they fail
        # for unknown reasons
        # most often because sklearn inputs expect a numpy array
        # that errors with maskers,
        # or because a suitable nilearn replacement
        # has not yet been created.
        "check_dict_unchanged": (
            "replaced by check_img_estimator_dict_unchanged"
        ),
        "check_estimators_dtypes": "TODO",
        "check_estimators_pickle": "TODO",
        "check_estimators_nan_inf": "TODO",
        "check_estimators_overwrite_params": "TODO",
        "check_fit_idempotent": "TODO",
        "check_fit_score_takes_y": "TODO",
        "check_methods_sample_order_invariance": "TODO",
        "check_methods_subset_invariance": "TODO",
        "check_positive_only_tag_during_fit": "TODO",
        "check_pipeline_consistency": "TODO",
        "check_readonly_memmap_input": "TODO",
        "check_supervised_y_2d": "TODO",
    }

    if is_classifier(estimator):
        expected_failed_checks |= {
            "check_classifier_data_not_an_array": (
                "not applicable for image input"
            ),
            "check_classifiers_classes": "TODO",
            "check_classifiers_one_label": "TODO",
            "check_classifiers_regression_target": "TODO",
            "check_classifiers_train": "TODO",
        }

    if is_regressor(estimator):
        expected_failed_checks |= {
            "check_regressor_data_not_an_array": (
                "not applicable for image input"
            ),
            "check_regressor_multioutput": "TODO",
            "check_regressors_int": "TODO",
            "check_regressors_train": "TODO",
            "check_regressors_no_decision_function": "TODO",
        }

    if hasattr(estimator, "transform"):
        expected_failed_checks |= {
            "check_transformer_data_not_an_array": "TODO",
            "check_transformer_general": "TODO",
            "check_transformer_preserve_dtypes": "TODO",
        }

    expected_failed_checks |= unapplicable_checks()

    return expected_failed_checks


def nilearn_check_estimator(estimators: list[BaseEstimator]):
    if not isinstance(estimators, list):  # pragma: no cover
        raise TypeError(
            "'estimators' should be a list. "
            f"Got {estimators.__class__.__name__}."
        )
    for est in estimators:
        for e, check in nilearn_check_generator(estimator=est):
            yield e, check, check.__name__


def nilearn_check_generator(estimator: BaseEstimator):
    """Yield (estimator, check) tuples.

    Each nilearn check can be run on an initialized estimator.
    """
    if SKLEARN_LT_1_6:  # pragma: no cover
        tags = estimator._more_tags()
    else:
        tags = estimator.__sklearn_tags__()

    # TODO remove first if when dropping sklearn 1.5
    #  for sklearn >= 1.6 tags are always a dataclass
    if isinstance(tags, dict) and "X_types" in tags:
        requires_y = isinstance(estimator, _BaseDecoder)
    else:
        requires_y = getattr(tags.target_tags, "required", False)

    yield (clone(estimator), check_transformer_set_output)

    if isinstance(estimator, CacheMixin):
        yield (clone(estimator), check_img_estimator_cache_warning)

    if accept_niimg_input(estimator) or accept_surf_img_input(estimator):
        yield (clone(estimator), check_fit_returns_self)
<<<<<<< HEAD
        yield (clone(estimator), check_img_estimator_dict_unchanged)
=======
        yield (clone(estimator), check_img_estimator_dont_overwrite_parameters)
>>>>>>> 73fe9520
        yield (clone(estimator), check_img_estimator_fit_check_is_fitted)
        yield (clone(estimator), check_img_estimator_overwrite_params)
        yield (clone(estimator), check_img_estimator_pickle)

        if requires_y:
            yield (clone(estimator), check_img_estimator_requires_y_none)

        if is_classifier(estimator) or is_regressor(estimator):
            yield (clone(estimator), check_supervised_img_estimator_y_no_nan)
            yield (clone(estimator), check_decoder_empty_data_messages)

    if is_masker(estimator):
        yield (clone(estimator), check_masker_clean_kwargs)
        yield (clone(estimator), check_masker_compatibility_mask_image)
        yield (clone(estimator), check_masker_dtypes)
        yield (clone(estimator), check_masker_empty_data_messages)
        yield (clone(estimator), check_masker_fit_score_takes_y)
        yield (clone(estimator), check_masker_fit_with_empty_mask)
        yield (
            clone(estimator),
            check_masker_fit_with_non_finite_in_mask,
        )
        yield (clone(estimator), check_masker_generate_report)
        yield (clone(estimator), check_masker_generate_report_false)
        yield (clone(estimator), check_masker_inverse_transform)
        yield (clone(estimator), check_masker_joblib_cache)
        yield (clone(estimator), check_masker_mask_img)
        yield (clone(estimator), check_masker_mask_img_from_imgs)
        yield (clone(estimator), check_masker_no_mask_no_img)
        yield (clone(estimator), check_masker_refit)
        yield (clone(estimator), check_masker_smooth)
        yield (clone(estimator), check_masker_transform_resampling)
        yield (clone(estimator), check_masker_transformer)
        yield (
            clone(estimator),
            check_masker_transformer_high_variance_confounds,
        )

        if isinstance(estimator, NiftiMasker):
            # TODO enforce for other maskers
            yield (clone(estimator), check_masker_shelving)

        if not is_multimasker(estimator):
            yield (clone(estimator), check_masker_clean)
            yield (clone(estimator), check_masker_detrending)
            yield (clone(estimator), check_masker_transformer_sample_mask)
            yield (clone(estimator), check_masker_with_confounds)

        if accept_niimg_input(estimator):
            yield (clone(estimator), check_nifti_masker_clean_error)
            yield (clone(estimator), check_nifti_masker_clean_warning)
            yield (clone(estimator), check_nifti_masker_dtype)
            yield (clone(estimator), check_nifti_masker_fit_transform)
            yield (clone(estimator), check_nifti_masker_fit_transform_5d)
            yield (clone(estimator), check_nifti_masker_fit_transform_files)
            yield (clone(estimator), check_nifti_masker_fit_with_3d_mask)
            yield (
                clone(estimator),
                check_nifti_masker_generate_report_after_fit_with_only_mask,
            )

            if is_multimasker(estimator):
                yield (
                    clone(estimator),
                    check_multi_nifti_masker_generate_report_4d_fit,
                )
                yield (
                    clone(estimator),
                    check_multi_masker_transformer_high_variance_confounds,
                )
                yield (
                    clone(estimator),
                    check_multi_masker_transformer_sample_mask,
                )
                yield (clone(estimator), check_multi_masker_with_confounds)

                if isinstance(estimator, NiftiMasker):
                    # TODO enforce for other maskers
                    yield (clone(estimator), check_multi_nifti_masker_shelving)

        if accept_surf_img_input(estimator):
            yield (clone(estimator), check_surface_masker_fit_with_mask)
            yield (clone(estimator), check_surface_masker_list_surf_images)

    if is_glm(estimator):
        yield (clone(estimator), check_glm_dtypes)
        yield (clone(estimator), check_glm_empty_data_messages)


def get_tag(estimator: BaseEstimator, tag: str) -> bool:
    tags = estimator.__sklearn_tags__()
    # TODO remove first if when dropping sklearn 1.5
    #  for sklearn >= 1.6 tags are always a dataclass
    if isinstance(tags, dict) and "X_types" in tags:
        return tag in tags["X_types"]
    else:
        return getattr(tags.input_tags, tag, False)


def is_masker(estimator: BaseEstimator) -> bool:
    return get_tag(estimator, "masker")


def is_multimasker(estimator: BaseEstimator) -> bool:
    return get_tag(estimator, "multi_masker")


def is_glm(estimator: BaseEstimator) -> bool:
    return get_tag(estimator, "glm")


def accept_niimg_input(estimator: BaseEstimator) -> bool:
    return get_tag(estimator, "niimg_like")


def accept_surf_img_input(estimator: BaseEstimator) -> bool:
    return get_tag(estimator, "surf_img")


def _not_fitted_error_message(estimator):
    return (
        f"This {type(estimator).__name__} instance is not fitted yet. "
        "Call 'fit' with appropriate arguments before using this estimator."
    )


def generate_data_to_fit(estimator: BaseEstimator):
    if is_glm(estimator):
        data, design_matrices = _make_surface_img_and_design()
        return data, design_matrices

    elif isinstance(estimator, SearchLight):
        n_samples = 30
        data = _rng().random((5, 5, 5, n_samples))
        # Create a condition array, with balanced classes
        y = np.arange(n_samples, dtype=int) >= (n_samples // 2)

        data[2, 2, 2, :] = 0
        data[2, 2, 2, y] = 2
        X = Nifti1Image(data, np.eye(4))

        return X, y

    elif is_classifier(estimator):
        dim = 5
        X, y = make_classification(
            n_samples=30,
            n_features=dim**3,
            scale=3.0,
            n_informative=5,
            n_classes=2,
            random_state=42,
        )
        X, _ = to_niimgs(X, [dim, dim, dim])
        return X, y

    elif is_regressor(estimator):
        dim = 5
        X, y = make_regression(
            n_samples=30,
            n_features=dim**3,
            n_informative=dim,
            noise=1.5,
            bias=1.0,
            random_state=42,
        )
        X = StandardScaler().fit_transform(X)
        X, _ = to_niimgs(X, [dim, dim, dim])
        return X, y

    elif is_masker(estimator):
        if accept_niimg_input(estimator):
            imgs = Nifti1Image(_rng().random(_shape_3d_large()), _affine_eye())
        else:
            imgs = _make_surface_img(10)
        return imgs, None

    elif isinstance(estimator, _BaseDecomposition):
        decomp_input = _decomposition_img(
            data_type="surface",
            rng=_rng(),
            mesh=_decomposition_mesh(),
        )
        return decomp_input, None

    elif not (
        accept_niimg_input(estimator) or accept_surf_img_input(estimator)
    ):
        return _rng().random((5, 5)), None

    else:
        imgs = Nifti1Image(_rng().random(_shape_3d_large()), _affine_eye())
        return imgs, None


def fit_estimator(estimator: BaseEstimator) -> BaseEstimator:
    """Fit on a nilearn estimator with appropriate input and return it."""
    X, y = generate_data_to_fit(estimator)

    if is_glm(estimator):
        # FirstLevel
        if hasattr(estimator, "hrf_model"):
            return estimator.fit(X, design_matrices=y)
        # SecondLevel
        else:
            return estimator.fit(X, design_matrix=y)

    elif (
        isinstance(estimator, SearchLight)
        or is_classifier(estimator)
        or is_regressor(estimator)
    ):
        return estimator.fit(X, y)

    else:
        return estimator.fit(X)


# ------------------ GENERIC CHECKS ------------------


def _check_mask_img_(estimator):
    if accept_niimg_input(estimator):
        assert isinstance(estimator.mask_img_, Nifti1Image)
    else:
        assert isinstance(estimator.mask_img_, SurfaceImage)
    load_mask_img(estimator.mask_img_)


@ignore_warnings()
def check_img_estimator_fit_check_is_fitted(estimator):
    """Check appropriate response to check_fitted from sklearn before fitting.

    Should act as a replacement in the case of the maskers
    for sklearn's check_fit_check_is_fitted

    check that before fitting
    - transform() and inverse_transform() \
      throw same error
    - estimator has a __sklearn_is_fitted__ method and does not return True
    - running sklearn check_is_fitted on estimator throws an error

    check that after fitting
    - __sklearn_is_fitted__ returns True
    - running sklearn check_is_fitted throws no error
    """
    if not hasattr(estimator, "__sklearn_is_fitted__"):
        raise TypeError(
            "All nilearn estimators must have __sklearn_is_fitted__ method."
        )

    if estimator.__sklearn_is_fitted__() is True:
        raise ValueError(
            "Estimator __sklearn_is_fitted__ must return False before fit."
        )

    with pytest.raises(ValueError, match=_not_fitted_error_message(estimator)):
        check_is_fitted(estimator)

    # Failure should happen before the input type is determined
    # so we can pass nifti image (or array) to surface maskers.
    signals = np.ones((10, 11))
    methods_to_check = [
        "transform",
        "transform_single_imgs",
        "transform_imgs",
        "inverse_transform",
        "decision_function",
        "score",
        "predict",
    ]
    method_input = [_img_3d_rand(), _img_3d_rand(), [_img_3d_rand()], signals]
    for meth, input in zip(methods_to_check, method_input):
        method = getattr(estimator, meth, None)
        if method is None:
            continue
        with pytest.raises(
            ValueError, match=_not_fitted_error_message(estimator)
        ):
            method(input)

    estimator = fit_estimator(estimator)

    assert estimator.__sklearn_is_fitted__()

    check_is_fitted(estimator)


@ignore_warnings()
def check_transformer_set_output(estimator):
    """Check that set_ouput throws a not implemented error."""
    if hasattr(estimator, "transform"):
        with pytest.raises(NotImplementedError):
            estimator.set_output(transform="default")


@ignore_warnings()
def check_fit_returns_self(estimator) -> None:
    """Check maskers return itself after fit.

    Replace sklearn check_estimators_fit_returns_self
    """
    fitted_estimator = fit_estimator(estimator)

    assert fitted_estimator is estimator


@ignore_warnings()
def check_img_estimator_dont_overwrite_parameters(estimator) -> None:
    """Check that fit method only changes or sets private attributes.

    Only for estimator that work with images.

    Replaces check_dont_overwrite_parameters from sklearn.
    """
    estimator = clone(estimator)

    set_random_state(estimator, 1)

    dict_before_fit = estimator.__dict__.copy()

    fitted_estimator = fit_estimator(estimator)

    dict_after_fit = fitted_estimator.__dict__

    public_keys_after_fit = [
        key for key in dict_after_fit if _is_public_parameter(key)
    ]

    attrs_added_by_fit = [
        key for key in public_keys_after_fit if key not in dict_before_fit
    ]

    # check that fit doesn't add any public attribute
    assert not attrs_added_by_fit, (
        f"Estimator {estimator.__class__.__name__} "
        "adds public attribute(s) during"
        " the fit method."
        " Estimators are only allowed to add private attributes"
        " either started with _ or ended"
        f" with _ but [{', '.join(attrs_added_by_fit)}] added"
    )

    # check that fit doesn't change any public attribute
    attrs_changed_by_fit = [
        key
        for key in public_keys_after_fit
        if (dict_before_fit[key] is not dict_after_fit[key])
    ]

    assert not attrs_changed_by_fit, (
        f"Estimator {estimator.__class__.__name__} "
        "changes public attribute(s) during"
        " the fit method. Estimators are only allowed"
        " to change attributes started"
        " or ended with _, but"
        f" [{', '.join(attrs_changed_by_fit)}] changed"
    )


def check_img_estimator_cache_warning(estimator) -> None:
    """Check estimator behavior with caching.

    Make sure some warnings are thrown at the appropriate time.
    """
    assert hasattr(estimator, "memory")
    assert hasattr(estimator, "memory_level")

    if hasattr(estimator, "smoothing_fwhm"):
        # to avoid not supported warnings
        estimator.smoothing_fwhm = None

    X, _ = generate_data_to_fit(estimator)
    if isinstance(estimator, NiftiSpheresMasker):
        # NiftiSpheresMasker needs mask_img to do some caching during fit
        mask_img = new_img_like(X, np.ones(X.shape[:3]))
        estimator.mask_img = mask_img

    # ensure warnings are NOT thrown
    for memory, memory_level in zip([None, "tmp"], [0, 1]):
        estimator = clone(estimator)
        estimator.memory = memory
        estimator.memory_level = memory_level

        with warnings.catch_warnings(record=True) as warning_list:
            fit_estimator(estimator)
            if is_masker(estimator):
                # some maskers only cache during transform
                estimator.transform(X)
            elif isinstance(estimator, SecondLevelModel):
                # second level only cache during contrast computation
                estimator.compute_contrast(np.asarray([1]))
        assert all(
            "memory_level is currently set to 0 but a Memory object"
            not in str(x.message)
            for x in warning_list
        )

    # ensure warning are thrown
    estimator = clone(estimator)
    with TemporaryDirectory() as tmp_dir:
        estimator.memory = tmp_dir
        estimator.memory_level = 0

        with pytest.warns(
            UserWarning,
            match="memory_level is currently set to 0 but a Memory object",
        ):
            fit_estimator(estimator)
            if is_masker(estimator):
                # some maskers also cache during transform
                estimator.transform(X)
            elif isinstance(estimator, SecondLevelModel):
                # second level only cache during contrast computation
                estimator.compute_contrast(np.asarray([1]))


@ignore_warnings()
def check_img_estimator_overwrite_params(estimator) -> None:
    """Check that we do not change or mutate the internal state of input.

    Replaces sklearn check_estimators_overwrite_params
    """
    estimator = clone(estimator)

    # Make a physical copy of the original estimator parameters before fitting.
    params = estimator.get_params()
    original_params = deepcopy(params)

    # Fit the model
    fitted_estimator = fit_estimator(estimator)

    # Compare the state of the model parameters with the original parameters
    new_params = fitted_estimator.get_params()

    for param_name, original_value in original_params.items():
        new_value = new_params[param_name]

        # We should never change or mutate the internal state of input
        # parameters by default. To check this we use the joblib.hash function
        # that introspects recursively any subobjects to compute a checksum.
        # The only exception to this rule of immutable constructor parameters
        # is possible RandomState instance but in this check we explicitly
        # fixed the random_state params recursively to be integer seeds.
        assert hash(new_value) == hash(original_value), (
            f"Estimator {estimator.__class__.__name__} "
            "should not change or mutate "
            f"the parameter {param_name} from {original_value} "
            f"to {new_value} during fit."
        )


@ignore_warnings()
def check_img_estimator_dict_unchanged(estimator):
    """Replace check_dict_unchanged from sklearn.

    Several methods should not change the dict of the object.
    """
    estimator = fit_estimator(estimator)

    dict_before = estimator.__dict__.copy()

    input_img, _ = generate_data_to_fit(estimator)

    for method in ["predict", "transform", "decision_function", "score"]:
        if not hasattr(estimator, method):
            continue

        if method == "transform" and isinstance(estimator, _BaseDecomposition):
            getattr(estimator, method)([input_img])
        else:
            getattr(estimator, method)(input_img)

        dict_after = estimator.__dict__

        # TODO NiftiLabelsMasker is modified at transform time
        # see issue https://github.com/nilearn/nilearn/issues/2720
        if isinstance(estimator, (NiftiLabelsMasker)):
            with pytest.raises(AssertionError):
                assert dict_after == dict_before
        else:
            # The following try / except is mostly
            # to give more informative error messages when this check fails.
            try:
                assert dict_after == dict_before
            except AssertionError as e:
                unmatched_keys = set(dict_after.keys()) ^ set(
                    dict_before.keys()
                )
                if len(unmatched_keys) > 0:
                    raise ValueError(
                        "Estimator changes '__dict__' keys during transform.\n"
                        f"{unmatched_keys} \n"
                    )

                difference = {}
                for x in dict_before:
                    if type(dict_before[x]) is not type(dict_after[x]):
                        difference[x] = {
                            "before": dict_before[x],
                            "after": dict_after[x],
                        }
                        continue
                    if (
                        isinstance(dict_before[x], np.ndarray)
                        and not np.array_equal(dict_before[x], dict_after[x])
                        and not check_imgs_equal(dict_before[x], dict_after[x])
                    ) or (
                        not isinstance(
                            dict_before[x], (np.ndarray, Nifti1Image)
                        )
                        and dict_before[x] != dict_after[x]
                    ):
                        difference[x] = {
                            "before": dict_before[x],
                            "after": dict_after[x],
                        }
                        continue
                if difference:
                    raise ValueError(
                        "Estimator changes the following '__dict__' keys \n"
                        "during transform.\n"
                        f"{difference}"
                    )
                else:
                    raise e
            except Exception as e:
                raise e


@ignore_warnings()
def check_img_estimator_pickle(estimator_orig):
    """Test that we can pickle all estimators.

    Adapted from sklearn's check_estimators_pickle
    """
    estimator = clone(estimator_orig)

    X, _ = generate_data_to_fit(estimator)

    if isinstance(estimator, NiftiSpheresMasker):
        # NiftiSpheresMasker needs mask_img to run inverse_transform
        mask_img = new_img_like(X, np.ones(X.shape[:3]))
        estimator.mask_img = mask_img

    set_random_state(estimator)

    fitted_estimator = fit_estimator(estimator)

    pickled_estimator = pickle.dumps(fitted_estimator)
    unpickled_estimator = pickle.loads(pickled_estimator)

    result = {}

    check_methods = ["transform", "predict", "score", "decision_function"]
    input_data = [X] if isinstance(estimator, SearchLight) else [[X]]
    input_data = input_data * len(check_methods)

    if hasattr(estimator, "inverse_transform"):
        check_methods.append("inverse_transform")

        signal = _rng().random((1, fitted_estimator.n_elements_))
        if isinstance(estimator, _BaseDecomposition):
            signal = [signal]
        input_data.append(signal)

    for method, input in zip(check_methods, input_data):
        if hasattr(estimator, method):
            result[method] = getattr(estimator, method)(input)
            result["input"] = input

    for method, input in zip(check_methods, input_data):
        if method not in result:
            continue
        unpickled_result = getattr(unpickled_estimator, method)(input)
        if isinstance(unpickled_result, np.ndarray):
            if isinstance(estimator, SearchLight):
                # TODO check why Searchlight has lower absolute tolerance
                assert_allclose_dense_sparse(
                    result[method], unpickled_result, atol=1e-4
                )
            else:
                assert_allclose_dense_sparse(result[method], unpickled_result)
        elif isinstance(unpickled_result, SurfaceImage):
            assert_surface_image_equal(result[method], unpickled_result)
        elif isinstance(unpickled_result, Nifti1Image):
            check_imgs_equal(result[method], unpickled_result)


@ignore_warnings()
def check_img_estimator_requires_y_none(estimator) -> None:
    """Check estimator with requires_y=True fails gracefully for y=None.

    Replaces sklearn check_requires_y_none
    """
    expected_err_msgs = "requires y to be passed, but the target y is None"
    shape = (5, 5, 5) if isinstance(estimator, SearchLight) else (30, 31, 32)
    input_img = Nifti1Image(_rng().random(shape), _affine_eye())
    try:
        estimator.fit(input_img, None)
    except ValueError as ve:
        if all(msg not in str(ve) for msg in expected_err_msgs):
            raise ve


# ------------------ DECODERS CHECKS ------------------


@ignore_warnings()
def check_supervised_img_estimator_y_no_nan(estimator) -> None:
    """Check estimator fails if y contains nan or inf.

    Replaces sklearn check_supervised_y_no_nan
    """
    dim = 5
    if isinstance(estimator, SearchLight):
        n_samples = 30
        # Create a condition array, with balanced classes
        y = np.arange(n_samples, dtype=int) >= (n_samples // 2)

        data = _rng().random((dim, dim, dim, n_samples))
        data[2, 2, 2, :] = 0
        data[2, 2, 2, y] = 2
        X = Nifti1Image(data, np.eye(4))

    else:
        # we can use classification data even for regressors
        # because fit should fail early
        X, y = make_classification(
            n_samples=20,
            n_features=dim**3,
            scale=3.0,
            n_informative=5,
            n_classes=2,
            random_state=42,
        )
        X, _ = to_niimgs(X, [dim, dim, dim])

    y = _rng().random(y.shape)

    for value in [np.inf, np.nan]:
        y[5,] = value
        with pytest.raises(ValueError, match="Input .*contains"):
            estimator.fit(X, y)


@ignore_warnings()
def check_decoder_empty_data_messages(estimator):
    """Check that empty images are caught properly.

    Replaces sklearn check_estimators_empty_data_messages.

    Not implemented for nifti data for performance reasons.
    See : https://github.com/nilearn/nilearn/pull/5293#issuecomment-2977170723
    """
    n_samples = 30
    if isinstance(estimator, SearchLight):
        # SearchLight do not support surface data directly
        return None

    else:
        # we can use classification data even for regressors
        # because fit should fail early
        dim = 5
        _, y = make_classification(
            n_samples=20,
            n_features=dim**3,
            scale=3.0,
            n_informative=5,
            n_classes=2,
            random_state=42,
        )

    imgs = _make_surface_img(n_samples)
    data = {
        part: np.empty(0).reshape((imgs.data.parts[part].shape[0], 0))
        for part in imgs.data.parts
    }
    X = SurfaceImage(imgs.mesh, data)

    y = _rng().random(y.shape)

    with pytest.raises(ValueError, match="empty"):
        estimator.fit(X, y)


# ------------------ MASKER CHECKS ------------------


@ignore_warnings()
def check_masker_n_elements(estimator):
    """Check appropriate response of maskers to check_is_fitted from sklearn.

    check that after fitting
    - masker have a n_elements_ attribute that is positive int
    """
    if accept_niimg_input(estimator):
        estimator.fit(_img_3d_rand())
    else:
        estimator.fit(_make_surface_img(10))

    assert isinstance(estimator.n_elements_, int) and estimator.n_elements_ > 0


@ignore_warnings()
def check_masker_clean_kwargs(estimator):
    """Check attributes for cleaning.

    Maskers accept a clean_args dict
    and store in clean_args and contains parameters to pass to clean.
    """
    assert estimator.clean_args is None


@ignore_warnings()
def check_masker_detrending(estimator):
    """Check detrending does something.

    Fit transform on same input should give different results
    if detrend is true or false.
    """
    if accept_niimg_input(estimator):
        input_img = _img_4d_rand_eye_medium()
    else:
        input_img = _make_surface_img(100)

    signal = estimator.fit_transform(input_img)

    estimator.detrend = True
    detrended_signal = estimator.fit_transform(input_img)

    assert_raises(AssertionError, assert_array_equal, detrended_signal, signal)


@ignore_warnings()
def check_masker_compatibility_mask_image(estimator):
    """Check compatibility of the mask_img and images to masker.

    Compatibility should be check at fit and transform time.

    For nifti maskers this is handled by one the check_nifti functions.
    For surface maskers, check_compatibility_mask_and_images does it.
    But this means we do not have exactly the same error messages.
    """
    if accept_niimg_input(estimator):
        mask_img = _img_mask_mni()
        input_img = _make_surface_img()
    else:
        mask_img = _make_surface_mask()
        input_img = _img_3d_mni()

    estimator.mask_img = mask_img
    with pytest.raises(TypeError):
        estimator.fit(input_img)

    if accept_niimg_input(estimator):
        # using larger images to be compatible
        # with regions extraction tests
        mask = np.zeros(_shape_3d_large(), dtype=np.int8)
        mask[1:-1, 1:-1, 1:-1] = 1
        mask_img = Nifti1Image(mask, _affine_eye())
        image_to_transform = _make_surface_img()
    else:
        mask_img = _make_surface_mask()
        image_to_transform = _img_3d_mni()

    estimator = clone(estimator)
    estimator.mask_img = mask_img
    estimator.fit()
    with pytest.raises(TypeError):
        estimator.transform(image_to_transform)

    _check_mask_img_(estimator)


@ignore_warnings()
def check_masker_no_mask_no_img(estimator):
    """Check maskers mask_img_ when no mask passed at init or imgs at fit.

    For (Multi)NiftiMasker and SurfaceMasker fit should raise ValueError.
    For all other maskers mask_img_ should be None after fit.
    """
    assert not hasattr(estimator, "mask_img_")

    if isinstance(estimator, (NiftiMasker, SurfaceMasker)):
        with pytest.raises(
            ValueError, match="Parameter 'imgs' must be provided to "
        ):
            estimator.fit()
    else:
        estimator.fit()
        assert estimator.mask_img_ is None


@ignore_warnings()
def check_masker_mask_img_from_imgs(estimator):
    """Check maskers mask_img_ inferred from imgs when no mask is provided.

    For (Multi)NiftiMasker and SurfaceMasker:
    they must have a valid mask_img_ after fit.
    For all other maskers mask_img_ should be None after fit.
    """
    if accept_niimg_input(estimator):
        # Small image with shape=(7, 8, 9) would fail with MultiNiftiMasker
        # giving mask_img_that mask all the data : do not know why!!!
        input_img = Nifti1Image(
            _rng().random(_shape_3d_large()), _affine_mni()
        )

    else:
        input_img = _make_surface_img(2)

    # Except for (Multi)NiftiMasker and SurfaceMasker,
    # maskers have mask_img_ = None after fitting some input image
    # when no mask was passed at construction
    estimator = clone(estimator)
    assert not hasattr(estimator, "mask_img_")

    estimator.fit(input_img)

    if isinstance(estimator, (NiftiMasker, SurfaceMasker)):
        _check_mask_img_(estimator)
    else:
        assert estimator.mask_img_ is None


@ignore_warnings()
def check_masker_mask_img(estimator):
    """Check maskers mask_img_ post fit is valid.

    If a mask is passed at construction,
    then mask_img_ should be a valid mask after fit.

    Maskers should be fittable
    even when passing a non-binary image
    with multiple samples (4D for volume, 2D for surface) as mask.
    Resulting mask_img_ should be binary and have a single sample.
    """
    if accept_niimg_input(estimator):
        # Small image with shape=(7, 8, 9) would fail with MultiNiftiMasker
        # giving mask_img_that mask all the data : do not know why!!!
        mask_data = np.zeros(_shape_3d_large(), dtype="int8")
        mask_data[2:-2, 2:-2, 2:-2] = 1
        binary_mask_img = Nifti1Image(mask_data, _affine_eye())

        input_img = Nifti1Image(
            _rng().random(_shape_3d_large()), _affine_eye()
        )

        non_binary_mask_img = Nifti1Image(
            _rng().random((*_shape_3d_large(), 2)), _affine_eye()
        )

    else:
        binary_mask_img = _make_surface_mask()
        non_binary_mask_img = _make_surface_img()

        input_img = _make_surface_img(2)

    # happy path
    estimator = clone(estimator)
    estimator.mask_img = binary_mask_img
    assert not hasattr(estimator, "mask_img_")

    estimator.fit()

    _check_mask_img_(estimator)

    # use non binary multi-sample image as mask
    estimator = clone(estimator)
    estimator.mask_img = non_binary_mask_img
    assert not hasattr(estimator, "mask_img_")

    estimator.fit()

    _check_mask_img_(estimator)

    # use mask at init and imgs at fit
    # mask at init should prevail
    estimator = clone(estimator)
    estimator.mask_img = binary_mask_img

    estimator.fit()
    ref_mask_img_ = estimator.mask_img_

    estimator = clone(estimator)
    estimator.mask_img = binary_mask_img

    assert not hasattr(estimator, "mask_img_")

    if isinstance(estimator, (NiftiMasker, SurfaceMasker)):
        with pytest.warns(
            UserWarning,
            match=(
                "Generation of a mask has been requested .* "
                "while a mask was given at masker creation."
            ),
        ):
            estimator.fit(input_img)
    else:
        estimator.fit(input_img)

    _check_mask_img_(estimator)
    if accept_niimg_input(estimator):
        assert_array_equal(
            ref_mask_img_.get_fdata(), estimator.mask_img_.get_fdata()
        )
    else:
        assert_array_equal(
            get_surface_data(ref_mask_img_),
            get_surface_data(estimator.mask_img_),
        )


@ignore_warnings()
def check_masker_clean(estimator):
    """Check that cleaning does something on fit transform.

    Fit transform on same input should give different results
    if some cleaning parameters are passed.
    """
    if accept_niimg_input(estimator):
        input_img = _img_4d_rand_eye_medium()
    else:
        input_img = _make_surface_img(100)

    signal = estimator.fit_transform(input_img)

    estimator.t_r = 2.0
    estimator.high_pass = 1 / 128
    estimator.clean_args = {"filter": "cosine"}
    detrended_signal = estimator.fit_transform(input_img)

    assert_raises(AssertionError, assert_array_equal, detrended_signal, signal)


@ignore_warnings()
def check_masker_transformer(estimator):
    """Replace sklearn _check_transformer for maskers.

    - for maskers transform is in the base class and
      implemented via a transform_single_imgs
    - checks that "imgs" (and not X) is the parameter
      for input for fit / transform
    - fit_transform method should work on non fitted estimator
    - fit_transform should give same result as fit then transform
    """
    # transform_single_imgs should not be an abstract method anymore
    assert not getattr(
        estimator.transform_single_imgs, "__isabstractmethod__", False
    )

    for attr in ["fit", "transform", "fit_transform"]:
        tmp = dict(**inspect.signature(getattr(estimator, attr)).parameters)
        assert next(iter(tmp)) == "imgs"
        assert "X" not in tmp

    if accept_niimg_input(estimator):
        input_img = _img_4d_rand_eye_medium()
    else:
        input_img = _make_surface_img(100)

    signal_1 = estimator.fit_transform(input_img)

    estimator = clone(estimator)
    signal_2 = estimator.fit(input_img).transform(input_img)

    assert_array_equal(signal_1, signal_2)


@ignore_warnings()
def check_masker_transformer_high_variance_confounds(estimator):
    """Check high_variance_confounds use in maskers.

    Make sure that using high_variance_confounds returns different result.

    Ensure that high_variance_confounds can be used with regular confounds,
    and that results are different than when just using the confounds alone.
    """
    length = 10

    if accept_niimg_input(estimator):
        data = _rng().random((*_shape_3d_default(), length))
        input_img = Nifti1Image(data, _affine_eye())
    else:
        input_img = _make_surface_img(length)

    estimator.high_variance_confounds = False

    signal = estimator.fit_transform(input_img)

    estimator = clone(estimator)
    estimator.high_variance_confounds = True

    signal_hvc = estimator.fit_transform(input_img)

    assert_raises(AssertionError, assert_array_equal, signal, signal_hvc)

    with TemporaryDirectory() as tmp_dir:
        array = _rng().random((length, 3))

        dataframe = pd.DataFrame(array)

        tmp_dir = Path(tmp_dir)
        dataframe.to_csv(tmp_dir / "confounds.csv")

        for c in [array, dataframe, tmp_dir / "confounds.csv"]:
            confounds = [c] if is_multimasker(estimator) else c

            estimator = clone(estimator)
            estimator.high_variance_confounds = False
            signal_c = estimator.fit_transform(input_img, confounds=confounds)

            estimator = clone(estimator)
            estimator.high_variance_confounds = True
            signal_c_hvc = estimator.fit_transform(
                input_img, confounds=confounds
            )

            assert_raises(
                AssertionError, assert_array_equal, signal_c, signal_c_hvc
            )


@ignore_warnings()
def check_masker_transformer_sample_mask(estimator):
    """Check sample_mask use in maskers.

    Make sure that using sample_mask returns different result
    compare to when it's not used.

    Try different types of sample_mask
    that always keep the same samples (sample 1, 2 and 4)
    that should all return the same thing.
    """
    if accept_niimg_input(estimator):
        input_img = _img_4d_rand_eye()
    else:
        input_img = _make_surface_img(5)

    estimator.fit(input_img)
    signal_1 = estimator.transform(input_img, sample_mask=None)

    assert signal_1.ndim == 2

    # index sample to keep
    sample_mask = np.asarray([1, 2, 4])

    signal_2 = estimator.transform(input_img, sample_mask=sample_mask)

    assert signal_2.shape[0] == 3

    assert_raises(AssertionError, assert_array_equal, signal_1, signal_2)

    # logical indexing
    n_sample = signal_1.shape[0]
    sample_mask = np.full((n_sample,), True)
    np.put(sample_mask, [0, 3], [False, False])

    signal_3 = estimator.transform(input_img, sample_mask=sample_mask)

    assert_array_equal(signal_2, signal_3)

    # list of explicit index
    sample_mask = [[1, 2, 4]]

    signal_4 = estimator.transform(input_img, sample_mask=sample_mask)

    assert_array_equal(signal_2, signal_4)

    # list of logical index
    sample_mask = [[False, True, True, False, True]]

    signal_5 = estimator.transform(input_img, sample_mask=sample_mask)

    assert_array_equal(signal_2, signal_5)


@ignore_warnings()
def check_masker_with_confounds(estimator):
    """Test fit_transform with confounds.

    Check different types of confounds
    (array, dataframe, str or path to txt, csv, tsv)
    and ensure results is different
    than when not using confounds.

    Check proper errors are raised if file is not found
    or if confounds do not match signal length.

    For more tests see those of signal.clean.
    """
    length = 20
    if accept_niimg_input(estimator):
        input_img = Nifti1Image(
            _rng().random((4, 5, 6, length)), affine=_affine_eye()
        )
    else:
        input_img = _make_surface_img(length)

    signal_1 = estimator.fit_transform(input_img, confounds=None)

    array = _rng().random((length, 3))

    dataframe = pd.DataFrame(array)

    confounds_path = nilearn_dir() / "tests" / "data" / "spm_confounds.txt"

    for confounds in [array, dataframe, confounds_path, str(confounds_path)]:
        signal_2 = estimator.fit_transform(input_img, confounds=confounds)

        assert_raises(AssertionError, assert_array_equal, signal_1, signal_2)

    with TemporaryDirectory() as tmp_dir:
        tmp_dir = Path(tmp_dir)
        dataframe.to_csv(tmp_dir / "confounds.csv")
        signal_2 = estimator.fit_transform(
            input_img, confounds=tmp_dir / "confounds.csv"
        )

        assert_raises(AssertionError, assert_array_equal, signal_1, signal_2)

        dataframe.to_csv(tmp_dir / "confounds.tsv", sep="\t")
        signal_2 = estimator.fit_transform(
            input_img, confounds=tmp_dir / "confounds.tsv"
        )

        assert_raises(AssertionError, assert_array_equal, signal_1, signal_2)

    with pytest.raises(FileNotFoundError):
        estimator.fit_transform(input_img, confounds="not_a_file.txt")

    with pytest.raises(
        ValueError, match="Confound signal has an incorrect length"
    ):
        estimator.fit_transform(
            input_img, confounds=_rng().random((length * 2, 3))
        )


@ignore_warnings()
def check_masker_refit(estimator):
    """Check masker can be refitted and give different results."""
    if accept_niimg_input(estimator):
        # using larger images to be compatible
        # with regions extraction tests
        mask = np.zeros(_shape_3d_large(), dtype=np.int8)
        mask[1:-1, 1:-1, 1:-1] = 1
        mask_img_1 = Nifti1Image(mask, _affine_eye())

        mask = np.zeros(_shape_3d_large(), dtype=np.int8)
        mask[3:-3, 3:-3, 3:-3] = 1
        mask_img_2 = Nifti1Image(mask, _affine_eye())
    else:
        mask_img_1 = _make_surface_mask()
        data = {
            part: np.ones(mask_img_1.data.parts[part].shape)
            for part in mask_img_1.data.parts
        }
        mask_img_2 = SurfaceImage(mask_img_1.mesh, data)

    estimator.mask_img = mask_img_1
    estimator.fit()
    fitted_mask_1 = estimator.mask_img_

    estimator.mask_img = mask_img_2
    estimator.fit()
    fitted_mask_2 = estimator.mask_img_

    if accept_niimg_input(estimator):
        with pytest.raises(AssertionError):
            assert_array_equal(
                fitted_mask_1.get_fdata(), fitted_mask_2.get_fdata()
            )
    else:
        with pytest.raises(ValueError):
            assert_surface_image_equal(fitted_mask_1, fitted_mask_2)


@ignore_warnings()
def check_masker_empty_data_messages(estimator):
    """Check that empty images are caught properly.

    Replaces sklearn check_estimators_empty_data_messages.

    Not implemented for nifti maskers for performance reasons.
    See : https://github.com/nilearn/nilearn/pull/5293#issuecomment-2977170723
    """
    if accept_niimg_input(estimator):
        return None

    else:
        imgs = _make_surface_img()
        data = {
            part: np.empty(0).reshape((imgs.data.parts[part].shape[0], 0))
            for part in imgs.data.parts
        }
        imgs = SurfaceImage(imgs.mesh, data)

        mask_img = _make_surface_mask()

    with pytest.raises(ValueError, match="empty"):
        estimator.fit(imgs)

    estimator.mask_img = mask_img
    estimator.fit()
    with pytest.raises(ValueError, match="empty"):
        estimator.transform(imgs)


@ignore_warnings()
def check_masker_fit_with_empty_mask(estimator):
    """Check mask that excludes all voxels raise an error."""
    if accept_niimg_input(estimator):
        mask_img = _img_3d_zeros()
        imgs = [_img_3d_rand()]
    else:
        mask_img = _make_surface_mask()
        for k, v in mask_img.data.parts.items():
            mask_img.data.parts[k] = np.zeros(v.shape)
        imgs = _make_surface_img(1)

    estimator.mask_img = mask_img
    with pytest.raises(
        ValueError,
        match="The mask is invalid as it is empty: it masks all data",
    ):
        estimator.fit(imgs)


@ignore_warnings()
def check_masker_fit_with_non_finite_in_mask(estimator):
    """Check mask with non finite values can be used with maskers.

    - Warning is thrown.
    - Output of transform must contain only finite values.
    """
    if accept_niimg_input(estimator):
        # _shape_3d_large() is used,
        # this test would fail for RegionExtractor otherwise
        mask = np.ones(_shape_3d_large())
        mask[:, :, 7] = np.nan
        mask[:, :, 4] = np.inf
        mask_img = Nifti1Image(mask, affine=_affine_eye())

        imgs = _img_3d_rand()

    else:
        mask_img = _make_surface_mask()
        for k, v in mask_img.data.parts.items():
            mask_img.data.parts[k] = np.zeros(v.shape)
        mask_img.data.parts["left"][0:3, 0] = [np.nan, np.inf, 1]
        mask_img.data.parts["right"][0:3, 0] = [np.nan, np.inf, 1]

        imgs = _make_surface_img(1)

    estimator.mask_img = mask_img
    with pytest.warns(UserWarning, match="Non-finite values detected."):
        estimator.fit()

    signal = estimator.transform(imgs)
    assert np.all(np.isfinite(signal))


@ignore_warnings()
def check_masker_dtypes(estimator):
    """Check masker can fit/transform with inputs of varying dtypes.

    Replacement for sklearn check_estimators_dtypes.

    np.int64 not tested: see no_int64_nifti in nilearn/conftest.py
    """
    length = 20
    for dtype in [np.float32, np.float64, np.int32]:
        estimator = clone(estimator)

        if accept_niimg_input(estimator):
            data = np.zeros((*_shape_3d_large(), length))
            data[1:28, 1:28, 1:28, ...] = (
                _rng().random((27, 27, 27, length)) + 2.0
            )
            imgs = Nifti1Image(data.astype(dtype), affine=_affine_eye())

        else:
            imgs = _make_surface_img(length)
            for k, v in imgs.data.parts.items():
                imgs.data.parts[k] = v.astype(dtype)

        estimator.fit(imgs)
        estimator.transform(imgs)


@ignore_warnings()
def check_masker_smooth(estimator):
    """Check that masker can smooth data when extracting.

    Check that masker instance has smoothing_fwhm attribute.
    Check that output is different with and without smoothing.

    For Surface maskers:
    - Check smoothing on surface maskers raises NotImplemented warning.
    - Check that output is the same with and without smoothing.
    TODO: update once smoothing is implemented.
    """
    assert hasattr(estimator, "smoothing_fwhm")

    if accept_niimg_input(estimator):
        imgs = _img_3d_rand()
    else:
        n_sample = 1
        imgs = _make_surface_img(n_sample)

    signal = estimator.fit_transform(imgs)

    estimator.smoothing_fwhm = 3
    estimator.fit(imgs)

    if accept_niimg_input(estimator):
        smoothed_signal = estimator.transform(imgs)

        assert_raises(
            AssertionError, assert_array_equal, smoothed_signal, signal
        )

    else:
        with pytest.warns(UserWarning, match="not yet supported"):
            smoothed_signal = estimator.transform(imgs)

        assert_array_equal(smoothed_signal, signal)


@ignore_warnings()
def check_masker_inverse_transform(estimator) -> None:
    """Check output of inverse_transform.

    For signal with 1 or more samples.

    For nifti maskers:
        - 1D arrays -> 3D images
        - 2D arrays -> 4D images

    For surface maskers:
        - 1D arrays -> 1D images
        - 2D arrays -> 2D images

    Check that running transform() is not required to run inverse_transform().

    Check that running inverse_transform() before and after running transform()
    give same result.

    Check that the proper error is thrown, if signal has the wrong shape.
    """
    if accept_niimg_input(estimator):
        # using different shape for imgs, mask
        # to force resampling
        input_shape = (28, 29, 30)
        imgs = Nifti1Image(_rng().random(input_shape), _affine_eye())

        mask_shape = (15, 16, 17)
        mask_img = Nifti1Image(np.ones(mask_shape), _affine_eye())

        if isinstance(estimator, NiftiSpheresMasker):
            tmp = mask_img.shape
        else:
            tmp = input_shape
        expected_shapes = [tmp, (*tmp, 1), (*tmp, 10)]

    else:
        imgs = _make_surface_img(1)

        mask_img = _make_surface_mask()

        expected_shapes = [
            (imgs.shape[0],),
            (imgs.shape[0], 1),
            (imgs.shape[0], 10),
        ]

    for i, expected_shape in enumerate(
        expected_shapes,
    ):
        estimator = clone(estimator)

        if isinstance(estimator, (NiftiSpheresMasker)):
            estimator.mask_img = mask_img

        estimator.fit(imgs)

        if i == 0:
            signals = _rng().random((estimator.n_elements_,))
        elif i == 1:
            signals = _rng().random((1, estimator.n_elements_))
        elif i == 2:
            signals = _rng().random((10, estimator.n_elements_))

        new_imgs = estimator.inverse_transform(signals)

        if accept_niimg_input(estimator):
            actual_shape = new_imgs.shape
            assert_array_almost_equal(imgs.affine, new_imgs.affine)
        else:
            actual_shape = new_imgs.data.shape
        assert actual_shape == expected_shape

        # same result before and after running transform()
        estimator.transform(imgs)

        new_imgs_2 = estimator.inverse_transform(signals)

        if accept_niimg_input(estimator):
            assert check_imgs_equal(new_imgs, new_imgs_2)
        else:
            assert_surface_image_equal(new_imgs, new_imgs_2)

    signals = _rng().random((1, estimator.n_elements_ + 1))
    with pytest.raises(
        ValueError, match="Input to 'inverse_transform' has wrong shape."
    ):
        estimator.inverse_transform(signals)


def check_masker_transform_resampling(estimator) -> None:
    """Check transform / inverse_transform for maskers with resampling.

    Similar to check_masker_inverse_transform
    but for nifti masker that can do some resampling
    (labels and maps maskers).

    Check that output has the shape of the data or the labels/maps image
    depending on which resampling_target was requested at init.

    Check that using a mask does not affect shape of output.

    Check that running transform() is not required to run inverse_transform().

    Check that running inverse_transform() before and after running transform()
    give same result.

    Check that running transform on images with different fov
    than those used at fit is possible.
    """
    if not hasattr(estimator, "resampling_target"):
        return None

    # using different shape for imgs, mask
    # to force resampling
    n_sample = 10
    input_shape = (28, 29, 30, n_sample)
    imgs = Nifti1Image(_rng().random(input_shape), _affine_eye())

    imgs2 = Nifti1Image(_rng().random((20, 21, 22)), _affine_eye())

    mask_shape = (15, 16, 17)
    mask_img = Nifti1Image(np.ones(mask_shape), _affine_eye())

    for resampling_target in ["data", "labels"]:
        expected_shape = input_shape
        if resampling_target == "labels":
            if isinstance(estimator, NiftiMapsMasker):
                expected_shape = (*estimator.maps_img.shape[:3], n_sample)
                resampling_target = "maps"
            else:
                expected_shape = (*estimator.labels_img.shape, n_sample)

        for mask in [None, mask_img]:
            estimator = clone(estimator)
            estimator.resampling_target = resampling_target
            estimator.mask_img = mask

            # no resampling warning at fit time
            with warnings.catch_warnings(record=True) as warning_list:
                estimator.fit(imgs)
            assert all(
                "at transform time" not in str(x.message) for x in warning_list
            )

            signals = _rng().random((n_sample, estimator.n_elements_))

            new_imgs = estimator.inverse_transform(signals)

            assert_array_almost_equal(imgs.affine, new_imgs.affine)
            actual_shape = new_imgs.shape
            assert actual_shape == expected_shape

            # no resampling warning when using same imgs as for fit()
            with warnings.catch_warnings(record=True) as warning_list:
                estimator.transform(imgs)
            assert all(
                "at transform time" not in str(x.message) for x in warning_list
            )

            # same result before and after running transform()
            new_imgs_2 = estimator.inverse_transform(signals)

            assert check_imgs_equal(new_imgs, new_imgs_2)

            # no error transforming an image with different fov
            # than the one used at fit time,
            # but there should be a resampling warning
            # we are resampling to data
            with warnings.catch_warnings(record=True) as warning_list:
                estimator.transform(imgs2)
            if resampling_target == "data":
                assert any(
                    "at transform time" in str(x.message) for x in warning_list
                )
            else:
                assert all(
                    "at transform time" not in str(x.message)
                    for x in warning_list
                )


@ignore_warnings()
def check_masker_fit_score_takes_y(estimator):
    """Replace sklearn check_fit_score_takes_y for maskers.

    Check that all estimators accept an optional y
    in fit and score so they can be used in pipelines.
    """
    for attr in ["fit", "fit_transform"]:
        tmp = {
            k: v.default
            for k, v in inspect.signature(
                getattr(estimator, attr)
            ).parameters.items()
            if v.default is not inspect.Parameter.empty
        }
        if "y" not in tmp:
            raise ValueError(
                f"{estimator.__class__.__name__} "
                f"is missing 'y=None' for the method '{attr}'."
            )
        assert tmp["y"] is None


@ignore_warnings()
def check_masker_shelving(estimator):
    """Check behavior when shelving masker."""
    img, _ = generate_data_to_fit(estimator)

    estimator.verbose = 0

    masker = clone(estimator)

    epi = masker.fit_transform(img)

    with TemporaryDirectory() as tmp_dir:
        masker_shelved = clone(estimator)

        masker_shelved.memory = Memory(location=tmp_dir, mmap_mode="r")
        masker_shelved._shelving = True

        epi_shelved = masker_shelved.fit_transform(img)

        epi_shelved = epi_shelved.get()

        assert_array_equal(epi_shelved, epi)


@ignore_warnings()
def check_masker_joblib_cache(estimator):
    """Check cached data."""
    img, _ = generate_data_to_fit(estimator)

    if accept_niimg_input(estimator):
        mask_img = new_img_like(img, np.ones(img.shape[:3]))
    else:
        mask_img = _make_surface_mask()

    estimator.mask_img = mask_img
    estimator.fit(img)

    mask_hash = hash(estimator.mask_img_)

    if accept_niimg_input(estimator):
        get_data(estimator.mask_img_)
    else:
        get_surface_data(estimator.mask_img_)

    assert mask_hash == hash(estimator.mask_img_)

    # Test a tricky issue with memmapped joblib.memory that makes
    # imgs return by inverse_transform impossible to save
    if accept_niimg_input(estimator):
        cachedir = Path(mkdtemp())
        estimator.memory = Memory(location=cachedir, mmap_mode="r")
        X = estimator.transform(img)

        # inverse_transform a first time, so that the result is cached
        out_img = estimator.inverse_transform(X)

        out_img = estimator.inverse_transform(X)

        out_img.to_filename(cachedir / "test.nii")


# ------------------ SURFACE MASKER CHECKS ------------------


@ignore_warnings()
def check_surface_masker_fit_with_mask(estimator):
    """Check fit / transform with mask provided at init.

    Check with 2D and 1D images.

    1D image -> 1D array
    2D image -> 2D array

    Also check 'shape' errors between images to fit and mask.
    """
    mask_img = _make_surface_mask()

    # 1D image
    mesh = _make_mesh()
    data = {}
    for k, v in mesh.parts.items():
        data_shape = (v.n_vertices,)
        data[k] = _rng().random(data_shape)
    imgs = SurfaceImage(mesh, data)
    assert imgs.shape == (9,)
    estimator.fit(imgs)

    signal = estimator.transform(imgs)

    assert isinstance(signal, np.ndarray)
    assert signal.shape == (estimator.n_elements_,)

    # 2D image with 1 sample
    imgs = _make_surface_img(1)
    estimator.mask_img = mask_img
    estimator.fit(imgs)

    signal = estimator.transform(imgs)

    assert isinstance(signal, np.ndarray)
    assert signal.shape == (1, estimator.n_elements_)

    # 2D image with several samples
    imgs = _make_surface_img(5)
    estimator = clone(estimator)
    estimator.mask_img = mask_img
    estimator.fit(imgs)

    signal = estimator.transform(imgs)

    assert isinstance(signal, np.ndarray)
    assert signal.shape == (5, estimator.n_elements_)

    # errors
    with pytest.raises(
        MeshDimensionError,
        match="Number of vertices do not match for between meshes.",
    ):
        estimator.fit(_flip_surf_img(imgs))
    with pytest.raises(
        MeshDimensionError,
        match="Number of vertices do not match for between meshes.",
    ):
        estimator.transform(_flip_surf_img(imgs))

    with pytest.raises(
        MeshDimensionError, match="PolyMeshes do not have the same keys."
    ):
        estimator.fit(_drop_surf_img_part(imgs))
    with pytest.raises(
        MeshDimensionError, match="PolyMeshes do not have the same keys."
    ):
        estimator.transform(_drop_surf_img_part(imgs))


@ignore_warnings()
def check_surface_masker_list_surf_images(estimator):
    """Test transform / inverse_transform on list of surface images.

    Check that 1D or 2D mask work.

    transform
    - list of 1D -> 2D array
    - list of 2D -> 2D array
    """
    n_sample = 5
    images_to_transform = [
        [_make_surface_img()] * 5,
        [_make_surface_img(2), _make_surface_img(3)],
    ]
    for imgs in images_to_transform:
        for mask_img in [None, _surf_mask_1d(), _make_surface_mask()]:
            estimator.mask_img = mask_img

            estimator = estimator.fit(imgs)

            signals = estimator.transform(imgs)

            assert signals.shape == (n_sample, estimator.n_elements_)

            img = estimator.inverse_transform(signals)

            assert img.shape == (_make_surface_img().mesh.n_vertices, n_sample)


# ------------------ NIFTI MASKER CHECKS ------------------


@ignore_warnings()
def check_nifti_masker_fit_transform(estimator):
    """Run several checks on maskers.

    - can fit 3D / 4D image
    - fitted maskers can transform:
      - 3D image
      - list of 3D images with same affine
    - array from transformed 3D images should have 1D
    - array from transformed 4D images should have 2D
    """
    estimator.fit(_img_3d_rand())

    # 3D images
    signal = estimator.transform(_img_3d_rand())

    assert isinstance(signal, np.ndarray)
    assert signal.shape == (estimator.n_elements_,)

    signal_2 = estimator.fit_transform(_img_3d_rand())

    assert_array_equal(signal, signal_2)

    # list of 3D images
    signal = estimator.transform([_img_3d_rand(), _img_3d_rand()])

    if is_multimasker(estimator):
        assert isinstance(signal, list)
        assert len(signal) == 2
        for x in signal:
            assert isinstance(x, np.ndarray)
            assert x.ndim == 1
            assert x.shape == (estimator.n_elements_,)
    else:
        assert isinstance(signal, np.ndarray)
        assert signal.ndim == 2
        assert signal.shape[1] == estimator.n_elements_

    # 4D images
    signal = estimator.transform(_img_4d_rand_eye())

    assert isinstance(signal, np.ndarray)
    assert signal.ndim == 2
    assert signal.shape == (_img_4d_rand_eye().shape[3], estimator.n_elements_)


def check_nifti_masker_fit_transform_5d(estimator):
    """Run checks on nifti maskers for transforming 5D images.

    - multi masker should be fine
      and return a list of 2D numpy arrays
    - non multimasker should fail
    """
    n_subject = 3

    estimator.fit(_img_3d_rand())

    input_5d_img = [_img_4d_rand_eye() for _ in range(n_subject)]

    if not is_multimasker(estimator):
        with pytest.raises(
            DimensionError,
            match="Input data has incompatible dimensionality: "
            "Expected dimension is 4D and you provided "
            "a list of 4D images \\(5D\\).",
        ):
            estimator.transform(input_5d_img)

        with pytest.raises(
            DimensionError,
            match="Input data has incompatible dimensionality: "
            "Expected dimension is 4D and you provided "
            "a list of 4D images \\(5D\\).",
        ):
            estimator.fit_transform(input_5d_img)

    else:
        signal = estimator.transform(input_5d_img)

        assert isinstance(signal, list)
        assert all(isinstance(x, np.ndarray) for x in signal)
        assert len(signal) == n_subject
        assert all(x.ndim == 2 for x in signal)

        signal = estimator.fit_transform(input_5d_img)

        assert isinstance(signal, list)
        assert all(isinstance(x, np.ndarray) for x in signal)
        assert len(signal) == n_subject
        assert all(x.ndim == 2 for x in signal)


@ignore_warnings()
def check_nifti_masker_clean_error(estimator):
    """Nifti maskers cannot be given cleaning parameters \
        via both clean_args and kwargs simultaneously.

    TODO remove after nilearn 0.13.0
    """
    input_img = _img_4d_rand_eye_medium()

    estimator.t_r = 2.0
    estimator.high_pass = 1 / 128
    estimator.clean_kwargs = {"clean__filter": "cosine"}
    estimator.clean_args = {"filter": "cosine"}

    error_msg = (
        "Passing arguments via 'kwargs' "
        "is mutually exclusive with using 'clean_args'"
    )
    with pytest.raises(ValueError, match=error_msg):
        estimator.fit(input_img)


def check_nifti_masker_clean_warning(estimator):
    """Nifti maskers raise warning if cleaning parameters \
        passed via kwargs.

        But this still affects the transformed signal.

    TODO remove after nilearn 0.13.0
    """
    input_img = _img_4d_rand_eye_medium()

    signal = estimator.fit_transform(input_img)

    estimator.t_r = 2.0
    estimator.high_pass = 1 / 128
    estimator.clean_kwargs = {"clean__filter": "cosine"}

    with pytest.warns(DeprecationWarning, match="You passed some kwargs"):
        estimator.fit(input_img)

    detrended_signal = estimator.transform(input_img)

    assert_raises(AssertionError, assert_array_equal, detrended_signal, signal)


@ignore_warnings()
def check_nifti_masker_fit_transform_files(estimator):
    """Check that nifti maskers can work directly on files."""
    with TemporaryDirectory() as tmp_dir:
        filename = write_imgs_to_path(
            _img_3d_rand(),
            file_path=Path(tmp_dir),
            create_files=True,
        )

        estimator.fit(filename)
        estimator.transform(filename)
        estimator.fit_transform(filename)


@ignore_warnings()
def check_nifti_masker_dtype(estimator):
    """Check dtype of output of maskers."""
    data_32 = _rng().random(_shape_3d_default(), dtype=np.float32)
    affine_32 = np.eye(4, dtype=np.float32)
    img_32 = Nifti1Image(data_32, affine_32)

    data_64 = _rng().random(_shape_3d_default(), dtype=np.float64)
    affine_64 = np.eye(4, dtype=np.float64)
    img_64 = Nifti1Image(data_64, affine_64)

    for img in [img_32, img_64]:
        estimator = clone(estimator)
        estimator.dtype = "auto"
        assert estimator.fit_transform(img).dtype == np.float32

    for img in [img_32, img_64]:
        estimator = clone(estimator)
        estimator.dtype = "float64"
        assert estimator.fit_transform(img).dtype == np.float64


@ignore_warnings()
def check_nifti_masker_fit_with_3d_mask(estimator):
    """Check 3D mask can be used with nifti maskers.

    Mask can have different shape than fitted image.
    """
    # _shape_3d_large() is used
    # this test would fail for RegionExtractor otherwise
    mask = np.ones(_shape_3d_large())
    mask_img = Nifti1Image(mask, affine=_affine_eye())

    estimator.mask_img = mask_img

    assert not hasattr(estimator, "mask_img_")

    estimator.fit([_img_3d_rand()])

    assert hasattr(estimator, "mask_img_")


# ------------------ MULTI NIFTI MASKER CHECKS ------------------


@ignore_warnings()
def check_multi_nifti_masker_shelving(estimator):
    """Check behavior when shelving masker."""
    mask_img = Nifti1Image(
        np.ones((2, 2, 2), dtype=np.int8), affine=np.diag((2, 2, 2, 1))
    )
    epi_img1 = Nifti1Image(
        _rng().random((2, 3, 4, 5)), affine=np.diag((4, 4, 4, 1))
    )
    epi_img2 = Nifti1Image(
        _rng().random((2, 3, 4, 6)), affine=np.diag((4, 4, 4, 1))
    )

    estimator.verbose = 0

    masker = clone(estimator)
    masker.mask_img = mask_img

    epis = masker.fit_transform([epi_img1, epi_img2])

    with TemporaryDirectory() as tmp_dir:
        masker_shelved = clone(estimator)

        masker_shelved.mask_img = mask_img
        masker_shelved.memory = Memory(location=tmp_dir, mmap_mode="r")
        masker_shelved._shelving = True

        epis_shelved = masker_shelved.fit_transform([epi_img1, epi_img2])

        for e_shelved, e in zip(epis_shelved, epis):
            e_shelved = e_shelved.get()
            assert_array_equal(e_shelved, e)


@ignore_warnings()
def check_multi_masker_with_confounds(estimator):
    """Test multi maskers with a list of confounds.

    Ensure results is different than when not using confounds.

    Check that confounds are applied when passing a 4D image (not iterable)
    to transform.

    Check that error is raised if number of confounds
    does not match number of images.
    """
    length = _img_4d_rand_eye_medium().shape[3]

    array = _rng().random((length, 3))

    signals_list_1 = estimator.fit_transform(
        [_img_4d_rand_eye_medium(), _img_4d_rand_eye_medium()],
    )
    signals_list_2 = estimator.fit_transform(
        [_img_4d_rand_eye_medium(), _img_4d_rand_eye_medium()],
        confounds=[array, array],
    )

    for signal_1, signal_2 in zip(signals_list_1, signals_list_2):
        assert_raises(AssertionError, assert_array_equal, signal_1, signal_2)

    # should also work with a single 4D image (has no __iter__ )
    signals_list_1 = estimator.fit_transform(_img_4d_rand_eye_medium())
    signals_list_2 = estimator.fit_transform(
        _img_4d_rand_eye_medium(),
        confounds=[array],
    )
    for signal_1, signal_2 in zip(signals_list_1, signals_list_2):
        assert_raises(AssertionError, assert_array_equal, signal_1, signal_2)

    # Mismatch n imgs and n confounds
    with pytest.raises(
        ValueError, match="number of confounds .* unequal to number of images"
    ):
        estimator.fit_transform(
            [_img_4d_rand_eye_medium(), _img_4d_rand_eye_medium()],
            confounds=[array],
        )

    with pytest.raises(
        TypeError, match="'confounds' must be a None or a list."
    ):
        estimator.fit_transform(
            [_img_4d_rand_eye_medium(), _img_4d_rand_eye_medium()],
            confounds=1,
        )


@ignore_warnings()
def check_multi_masker_transformer_sample_mask(estimator):
    """Test multi maskers with a list of "sample_mask".

    "sample_mask" was directly sent as input to the parallel calls of
    "transform_single_imgs" instead of sending iterations.
    See https://github.com/nilearn/nilearn/issues/3967 for more details.
    """
    length = _img_4d_rand_eye_medium().shape[3]

    n_scrub1 = 3
    n_scrub2 = 2

    sample_mask1 = np.arange(length - n_scrub1)
    sample_mask2 = np.arange(length - n_scrub2)

    signals_list = estimator.fit_transform(
        [_img_4d_rand_eye_medium(), _img_4d_rand_eye_medium()],
        sample_mask=[sample_mask1, sample_mask2],
    )

    for ts, n_scrub in zip(signals_list, [n_scrub1, n_scrub2]):
        assert ts.shape[0] == length - n_scrub

    # should also work with a single 4D image (has no __iter__ )
    signals_list = estimator.fit_transform(
        _img_4d_rand_eye_medium(),
        sample_mask=[sample_mask1],
    )

    assert signals_list.shape[0] == length - n_scrub1

    with pytest.raises(
        ValueError,
        match="number of sample_mask .* unequal to number of images",
    ):
        estimator.fit_transform(
            [_img_4d_rand_eye_medium(), _img_4d_rand_eye_medium()],
            sample_mask=[sample_mask1],
        )

    with pytest.raises(
        TypeError, match="'sample_mask' must be a None or a list."
    ):
        estimator.fit_transform(
            [_img_4d_rand_eye_medium(), _img_4d_rand_eye_medium()],
            sample_mask=1,
        )


@ignore_warnings()
def check_multi_masker_transformer_high_variance_confounds(estimator):
    """Check high_variance_confounds use in multi maskers with 5D data.

    Make sure that using high_variance_confounds returns different result.

    Ensure that high_variance_confounds can be used with regular confounds,
    and that results are different than when just using the confounds alone.
    """
    length = 20

    data = _rng().random((*_shape_3d_default(), length))
    input_img = Nifti1Image(data, _affine_eye())

    estimator.high_variance_confounds = False

    signal = estimator.fit_transform([input_img, input_img])

    estimator = clone(estimator)
    estimator.high_variance_confounds = True

    signal_hvc = estimator.fit_transform([input_img, input_img])

    for s1, s2 in zip(signal, signal_hvc):
        assert_raises(AssertionError, assert_array_equal, s1, s2)

    with TemporaryDirectory() as tmp_dir:
        array = _rng().random((length, 3))

        dataframe = pd.DataFrame(array)

        tmp_dir = Path(tmp_dir)
        dataframe.to_csv(tmp_dir / "confounds.csv")

        for c in [array, dataframe, tmp_dir / "confounds.csv"]:
            confounds = [c, c]

            estimator = clone(estimator)
            estimator.high_variance_confounds = False
            signal_c = estimator.fit_transform(
                [input_img, input_img], confounds=confounds
            )

            estimator = clone(estimator)
            estimator.high_variance_confounds = True
            signal_c_hvc = estimator.fit_transform(
                [input_img, input_img], confounds=confounds
            )

            for s1, s2 in zip(signal_c, signal_c_hvc):
                assert_raises(AssertionError, assert_array_equal, s1, s2)


# ------------------ GLM CHECKS ------------------


@ignore_warnings()
def check_glm_empty_data_messages(estimator: BaseEstimator) -> None:
    """Check that empty images are caught properly.

    Replaces sklearn check_estimators_empty_data_messages.

    Not implemented for nifti data for performance reasons.
    See : https://github.com/nilearn/nilearn/pull/5293#issuecomment-2977170723
    """
    imgs, design_matrices = _make_surface_img_and_design()

    data = {
        part: np.empty(0).reshape((imgs.data.parts[part].shape[0], 0))
        for part in imgs.data.parts
    }
    imgs = SurfaceImage(imgs.mesh, data)

    with pytest.raises(ValueError, match="empty"):
        # FirstLevel
        if hasattr(estimator, "hrf_model"):
            estimator.fit(imgs, design_matrices=design_matrices)
        # SecondLevel
        else:
            estimator.fit(imgs, design_matrix=design_matrices)


@ignore_warnings()
def check_glm_dtypes(estimator):
    """Check glm can fit with inputs of varying dtypes.

    Replacement for sklearn check_estimators_dtypes.

    np.int64 not tested: see no_int64_nifti in nilearn/conftest.py
    """
    imgs, design_matrices = _make_surface_img_and_design()

    for dtype in [np.float32, np.float64, np.int32]:
        estimator = clone(estimator)

        for k, v in imgs.data.parts.items():
            imgs.data.parts[k] = v.astype(dtype)

        # FirstLevel
        if hasattr(estimator, "hrf_model"):
            estimator.fit(imgs, design_matrices=design_matrices)
        # SecondLevel
        else:
            estimator.fit(imgs, design_matrix=design_matrices)


# ------------------ REPORT GENERATION CHECKS ------------------


def _generate_report_with_no_warning(estimator):
    """Check that report generation throws no warning."""
    with warnings.catch_warnings(record=True) as warning_list:
        report = _generate_report(estimator)

        # TODO
        # RegionExtractor, SurfaceMapsMasker still throws too many warnings
        warnings_to_ignore = [
            # only thrown with older dependencies
            "No contour levels were found within the data range.",
        ]
        unknown_warnings = [
            str(x.message)
            for x in warning_list
            if str(x.message) not in warnings_to_ignore
        ]
        if not isinstance(estimator, (RegionExtractor, SurfaceMapsMasker)):
            assert not unknown_warnings, unknown_warnings

    _check_html(report)

    return report


def _generate_report(estimator):
    """Adapt the call to generate_report to limit warnings.

    For example by only passing the number of displayed maps
    that a map masker contains.
    """
    if isinstance(
        estimator,
        (NiftiMapsMasker, MultiNiftiMapsMasker, SurfaceMapsMasker),
    ) and hasattr(estimator, "n_elements_"):
        return estimator.generate_report(displayed_maps=estimator.n_elements_)
    else:
        return estimator.generate_report()


def check_masker_generate_report(estimator):
    """Check that maskers can generate report.

    - check that we get a warning:
      - when matplotlib is not installed
      - when generating reports before fit
    - check content of report before fit and after fit

    """
    if not is_matplotlib_installed():
        with warnings.catch_warnings(record=True) as warning_list:
            report = _generate_report(estimator)

        assert len(warning_list) == 1
        assert issubclass(warning_list[0].category, ImportWarning)
        assert report == [None]

        return

    with warnings.catch_warnings(record=True) as warning_list:
        report = _generate_report(estimator)
        assert len(warning_list) == 1

    _check_html(report, is_fit=False)
    assert "Make sure to run `fit`" in str(report)

    if accept_niimg_input(estimator):
        input_img = _img_3d_rand()
    else:
        input_img = _make_surface_img(2)

    estimator.fit(input_img)

    assert estimator._report_content["warning_message"] is None

    # TODO
    # SurfaceMapsMasker, RegionExtractor still throws a warning
    report = _generate_report_with_no_warning(estimator)
    report = _generate_report(estimator)
    _check_html(report)

    with TemporaryDirectory() as tmp_dir:
        report.save_as_html(Path(tmp_dir) / "report.html")
        assert (Path(tmp_dir) / "report.html").is_file()


@ignore_warnings()
def check_nifti_masker_generate_report_after_fit_with_only_mask(estimator):
    """Check 3D mask is enough to run with fit and generate report."""
    mask = np.ones(_shape_3d_large())
    mask_img = Nifti1Image(mask, affine=_affine_eye())

    estimator.mask_img = mask_img

    assert not hasattr(estimator, "mask_img_")

    estimator.fit()

    assert estimator._report_content["warning_message"] is None

    if not is_matplotlib_installed():
        return

    with pytest.warns(UserWarning, match="No image provided to fit."):
        report = _generate_report(estimator)
    _check_html(report)

    input_img = _img_4d_rand_eye_medium()

    estimator.fit(input_img)

    # TODO
    # NiftiSpheresMasker still throws a warning
    if isinstance(estimator, NiftiSpheresMasker):
        return
    report = _generate_report_with_no_warning(estimator)
    _check_html(report)


@ignore_warnings()
def check_masker_generate_report_false(estimator):
    """Test with reports set to False."""
    if not is_matplotlib_installed():
        return

    estimator.reports = False

    if accept_niimg_input(estimator):
        input_img = _img_4d_rand_eye_medium()
    else:
        input_img = _make_surface_img(2)

    estimator.fit(input_img)

    assert estimator._reporting_data is None
    assert estimator._reporting() == [None]
    with pytest.warns(
        UserWarning,
        match=("No visual outputs created."),
    ):
        report = _generate_report(estimator)

    _check_html(report, reports_requested=False)

    assert "Empty Report" in str(report)


@ignore_warnings()
def check_multi_nifti_masker_generate_report_4d_fit(estimator):
    """Test calling generate report on multiple subjects raises warning."""
    if not is_matplotlib_installed():
        return

    estimator.maps_img = _img_3d_ones()
    estimator.fit([_img_4d_rand_eye_medium(), _img_4d_rand_eye_medium()])
    with pytest.warns(
        UserWarning, match="A list of 4D subject images were provided to fit. "
    ):
        _generate_report(estimator)<|MERGE_RESOLUTION|>--- conflicted
+++ resolved
@@ -521,11 +521,8 @@
 
     if accept_niimg_input(estimator) or accept_surf_img_input(estimator):
         yield (clone(estimator), check_fit_returns_self)
-<<<<<<< HEAD
         yield (clone(estimator), check_img_estimator_dict_unchanged)
-=======
         yield (clone(estimator), check_img_estimator_dont_overwrite_parameters)
->>>>>>> 73fe9520
         yield (clone(estimator), check_img_estimator_fit_check_is_fitted)
         yield (clone(estimator), check_img_estimator_overwrite_params)
         yield (clone(estimator), check_img_estimator_pickle)
