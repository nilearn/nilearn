"""Checks for nilearn estimators.

Most of those estimators have pytest dependencies
and importing them will fail if pytest is not installed.
"""

import inspect
import warnings
from pathlib import Path
from tempfile import TemporaryDirectory

import numpy as np
import pandas as pd
import pytest
from nibabel import Nifti1Image
from numpy.testing import assert_array_equal, assert_raises
from sklearn import __version__ as sklearn_version
from sklearn import clone
from sklearn.utils.estimator_checks import check_is_fitted

from nilearn._utils import compare_version
from nilearn._utils.exceptions import DimensionError, MeshDimensionError
from nilearn._utils.helpers import is_matplotlib_installed
from nilearn._utils.niimg import check_imgs_equal
from nilearn._utils.testing import write_imgs_to_path
from nilearn.conftest import (
    _affine_eye,
    _drop_surf_img_part,
    _flip_surf_img,
    _img_3d_mni,
    _img_3d_ones,
    _img_3d_rand,
    _img_3d_zeros,
    _img_4d_rand_eye,
    _img_4d_rand_eye_medium,
    _img_4d_zeros,
    _img_mask_mni,
    _make_surface_img,
    _make_surface_img_and_design,
    _make_surface_mask,
    _rng,
    _shape_3d_default,
)
from nilearn.maskers import NiftiSpheresMasker
from nilearn.regions import RegionExtractor
from nilearn.reporting.tests.test_html_report import _check_html
from nilearn.surface import SurfaceImage
from nilearn.surface.utils import (
    assert_polydata_equal,
    assert_surface_image_equal,
)

# TODO simplify when dropping sklearn 1.5,
if compare_version(sklearn_version, ">", "1.5.2"):
    from sklearn.utils.estimator_checks import _check_name
    from sklearn.utils.estimator_checks import (
        estimator_checks_generator as sklearn_check_generator,
    )
else:
    from sklearn.utils.estimator_checks import (
        check_estimator as sklearn_check_estimator,
    )

# List of sklearn estimators checks that are 'valid'
# for all nilearn estimators.
# Some may be explicitly skipped : see CHECKS_TO_SKIP_IF_IMG_INPUT below
VALID_CHECKS = [
    "check_complex_data",
    "check_decision_proba_consistency",
    "check_dict_unchangedcheck_clusterer_compute_labels_predict",
    "check_do_not_raise_errors_in_init_or_set_params",
    "check_dont_overwrite_parameters",
    "check_dtype_object",
    "check_estimator_cloneable",
    "check_estimator_repr",
    "check_estimator_sparse_array",
    "check_estimator_sparse_data",
    "check_estimator_sparse_matrix",
    "check_estimator_sparse_tag",
    "check_estimator_tags_renamed",
    "check_estimators_empty_data_messages",
    "check_estimators_overwrite_params",
    "check_estimators_partial_fit_n_features",
    "check_estimators_unfitted",
    "check_f_contiguous_array_estimator",
    "check_fit1d",
    "check_fit2d_1feature",
    "check_fit2d_1sample",
    "check_fit2d_predict1d",
    "check_fit_check_is_fitted",
    "check_get_params_invariance",
    "check_methods_sample_order_invariance",
    "check_methods_subset_invariance",
    "check_mixin_order",
    "check_no_attributes_set_in_init",
    "check_non_transformer_estimators_n_iter",
    "check_parameters_default_constructible",
    "check_positive_only_tag_during_fit",
    "check_readonly_memmap_input",
    "check_set_params",
    "check_transformer_data_not_an_array",
    "check_transformer_general",
    "check_transformer_n_iter",
    "check_transformer_preserve_dtypes",
    "check_transformers_unfitted",
]

if compare_version(sklearn_version, ">", "1.5.2"):
    VALID_CHECKS.append("check_valid_tag_types")
else:
    VALID_CHECKS.append("check_estimator_get_tags_default_keys")

# keeping track of some of those in
# https://github.com/nilearn/nilearn/issues/4538


CHECKS_TO_SKIP_IF_IMG_INPUT = {
    # The following do not apply for nilearn maskers
    # as they do not take numpy arrays as input.
    "check_complex_data": "not applicable for image input",
    "check_estimator_sparse_array": "not applicable for image input",
    "check_estimator_sparse_data": "not applicable for image input",
    "check_estimator_sparse_matrix": "not applicable for image input",
    "check_estimator_sparse_tag": "not applicable for image input",
    "check_f_contiguous_array_estimator": "not applicable for image input",
    "check_fit1d": "not applicable for image input",
    "check_fit2d_1feature": "not applicable for image input",
    "check_fit2d_1sample": "not applicable for image input",
    "check_fit2d_predict1d": "not applicable for image input",
    # the following are skipped because there is nilearn specific replacement
    "check_estimators_fit_returns_self": (
        "replaced by check_nifti_masker_fit_returns_self "
        "or check_surface_masker_fit_returns_self or "
        "check_glm_fit_returns_self"
    ),
    "check_fit_check_is_fitted": (
        "replaced by check_masker_fitted or check_glm_is_fitted"
    ),
    "check_transformer_data_not_an_array": (
        "replaced by check_masker_transformer"
    ),
    "check_transformer_general": ("replaced by check_masker_transformer"),
    "check_transformer_preserve_dtypes": (
        "replaced by check_masker_transformer"
    ),
    "check_dict_unchanged": "check_masker_dict_unchanged",
    # Those are skipped for now they fail
    # for unknown reasons
    #  most often because sklearn inputs expect a numpy array
    #  that errors with maskers,
    # or because a suitable nilearn replacement has not yet been created.
    "check_dtype_object": "TODO",
    "check_dont_overwrite_parameters": "TODO",
    "check_estimators_empty_data_messages": "TODO",
    "check_estimators_dtypes": "TODO",
    "check_estimators_nan_inf": "TODO",
    "check_estimators_overwrite_params": "TODO",
    "check_estimators_pickle": "TODO",
    "check_fit_score_takes_y": "TODO",
    "check_fit_idempotent": "TODO",
    "check_methods_sample_order_invariance": "TODO",
    "check_methods_subset_invariance": "TODO",
    "check_n_features_in": "TODO",
    "check_n_features_in_after_fitting": "TODO",
    "check_positive_only_tag_during_fit": "TODO",
    "check_pipeline_consistency": "TODO",
    "check_readonly_memmap_input": "TODO",
}

# TODO
# remove when bumping to sklearn >= 1.3
try:
    from sklearn.utils.estimator_checks import (
        check_classifiers_one_label_sample_weights,
    )

    VALID_CHECKS.append(check_classifiers_one_label_sample_weights.__name__)
except ImportError:
    ...


def check_estimator(
    estimator=None,
    valid: bool = True,
    expected_failed_checks=None,
):
    """Yield a valid or invalid scikit-learn estimators check.

    As some of Nilearn estimators do not comply
    with sklearn recommendations
    (cannot fit Numpy arrays, do input validation in the constructor...)
    we cannot directly use
    sklearn.utils.estimator_checks.check_estimator.

    So this is a home made generator that yields an estimator instance
    along with a
    - valid check from sklearn: those should stay valid
    - or an invalid check that is known to fail.

    If estimator have some nilearn specific tags
    then some checks will skip rather than yield.

    See this section rolling-your-own-estimator in
    the scikit-learn doc for more info:
    https://scikit-learn.org/stable/developers/develop.html

    Parameters
    ----------
    estimator : estimator object or list of estimator object
        Estimator instance to check.

    valid : bool, default=True
        Whether to return only the valid checks or not.

    expected_failed_checks: dict or None, default=None
        A dictionary of the form::

            {
                "check_name": "this check is expected to fail because ...",
            }

        Where `"check_name"` is the name of the check, and `"my reason"` is why
        the check fails.
    """
    valid_checks = VALID_CHECKS

    if not isinstance(estimator, list):
        estimator = [estimator]

    for est in estimator:
        # TODO simplify when dropping sklearn 1.5
        if compare_version(sklearn_version, ">", "1.5.2"):
            tags = est.__sklearn_tags__()

            niimg_input = getattr(tags.input_tags, "niimg_like", False)
            surf_img = getattr(tags.input_tags, "surf_img", False)

            if niimg_input or surf_img:
                if expected_failed_checks is None:
                    expected_failed_checks = CHECKS_TO_SKIP_IF_IMG_INPUT
                else:
                    expected_failed_checks |= CHECKS_TO_SKIP_IF_IMG_INPUT

            for e, check in sklearn_check_generator(
                estimator=est,
                expected_failed_checks=expected_failed_checks,
                # TODO use  mark="xfail"
                # once using only expected_failed_checks and no valid_checks
                mark="skip",
            ):
                # DANGER
                # must rely on sklearn private function _check_name
                # to get name of the check:
                # things may break with no deprecation warning
                name = _check_name(check)

                if valid and name in valid_checks:
                    yield e, check, name
                if not valid and name not in valid_checks:
                    yield e, check, name

        else:
            for e, check in sklearn_check_estimator(
                estimator=est, generate_only=True
            ):
                tags = est._more_tags()

                niimg_input = "niimg_like" in tags["X_types"]
                surf_img = "surf_img" in tags["X_types"]

                if niimg_input or surf_img:
                    if expected_failed_checks is None:
                        expected_failed_checks = CHECKS_TO_SKIP_IF_IMG_INPUT
                    else:
                        expected_failed_checks |= CHECKS_TO_SKIP_IF_IMG_INPUT

                if (
                    isinstance(expected_failed_checks, dict)
                    and check.func.__name__ in expected_failed_checks
                ):
                    continue

                if valid and check.func.__name__ in valid_checks:
                    yield e, check, check.func.__name__
                if not valid and check.func.__name__ not in valid_checks:
                    yield e, check, check.func.__name__

    if valid:
        for est in estimator:
            for e, check in nilearn_check_estimator(estimator=est):
                yield e, check, check.__name__


def nilearn_check_estimator(estimator):
    tags = estimator._more_tags()

    is_masker = False
    is_glm = False
    surf_img_input = False
    # TODO remove first if when dropping sklearn 1.5
    #  for sklearn >= 1.6 tags are always a dataclass
    if isinstance(tags, dict) and "X_types" in tags:
        is_masker = "masker" in tags["X_types"]
        is_glm = "glm" in tags["X_types"]
        surf_img_input = "surf_img" in tags["X_types"]
    else:
        is_masker = getattr(tags.input_tags, "masker", False)
        is_glm = getattr(tags.input_tags, "glm", False)
        surf_img_input = getattr(tags.input_tags, "surf_img", False)

    yield (clone(estimator), check_estimator_has_sklearn_is_fitted)

    if is_masker:
        yield (clone(estimator), check_masker_fitted)
        yield (clone(estimator), check_masker_clean_kwargs)
        yield (clone(estimator), check_masker_generate_report)
        yield (clone(estimator), check_masker_generate_report_false)
        yield (clone(estimator), check_masker_refit)
        yield (clone(estimator), check_masker_transformer)
        yield (clone(estimator), check_masker_compatibility_mask_image)
<<<<<<< HEAD
        yield (clone(estimator), check_masker_dict_unchanged)
=======
        yield (clone(estimator), check_masker_fit_with_mask_too_many_samples)
        yield (clone(estimator), check_masker_fit_with_empty_mask)
        yield (clone(estimator), check_masker_fit_returns_self)
        yield (
            clone(estimator),
            check_masker_fit_with_non_finite_in_mask,
        )
        yield (clone(estimator), check_masker_smooth)
>>>>>>> b62c2fec

        if not is_multimasker(estimator):
            yield (clone(estimator), check_masker_detrending)
            yield (clone(estimator), check_masker_clean)
            yield (clone(estimator), check_masker_transformer_sample_mask)
            yield (clone(estimator), check_masker_with_confounds)

            # TODO this should pass for multimasker
            yield (
                clone(estimator),
                check_masker_transformer_high_variance_confounds,
            )

        if accept_niimg_input(estimator):
            yield (clone(estimator), check_nifti_masker_fit_transform)
            yield (clone(estimator), check_nifti_masker_fit_transform_files)
            yield (clone(estimator), check_nifti_masker_fit_with_3d_mask)
            yield (clone(estimator), check_nifti_masker_fit_with_only_mask)
            yield (
                clone(estimator),
                check_nifti_masker_generate_report_after_fit_with_only_mask,
            )
            yield (clone(estimator), check_nifti_masker_clean_error)
            yield (clone(estimator), check_nifti_masker_clean_warning)
            yield (clone(estimator), check_nifti_masker_dtype)
            yield (clone(estimator), check_nifti_masker_fit_transform_5d)

            if is_multimasker(estimator):
                yield (clone(estimator), check_multi_masker_with_confounds)
                yield (
                    clone(estimator),
                    check_multi_masker_transformer_sample_mask,
                )
                yield (
                    clone(estimator),
                    check_multi_nifti_masker_generate_report_4d_fit,
                )

        if surf_img_input:
            yield (clone(estimator), check_surface_masker_fit_with_mask)

    if is_glm:
        yield (clone(estimator), check_glm_fit_returns_self)
        yield (clone(estimator), check_glm_is_fitted)


def is_multimasker(estimator):
    tags = estimator._more_tags()

    # TODO remove first if when dropping sklearn 1.5
    #  for sklearn >= 1.6 tags are always a dataclass
    if isinstance(tags, dict) and "X_types" in tags:
        return "multi_masker" in tags["X_types"]
    else:
        return getattr(tags.input_tags, "multi_masker", False)


def accept_niimg_input(estimator):
    tags = estimator._more_tags()

    # TODO remove first if when dropping sklearn 1.5
    #  for sklearn >= 1.6 tags are always a dataclass
    if isinstance(tags, dict) and "X_types" in tags:
        return "niimg_like" in tags["X_types"]
    else:
        return getattr(tags.input_tags, "niimg_like", False)


def _not_fitted_error_message(estimator):
    return (
        f"This {type(estimator).__name__} instance is not fitted yet. "
        "Call 'fit' with appropriate arguments before using this estimator."
    )


# ------------------ GENERIC CHECKS ------------------


def check_estimator_has_sklearn_is_fitted(estimator):
    """Check appropriate response to check_fitted from sklearn before fitting.

    check that before fitting
    - estimator has a __sklearn_is_fitted__ method
    - running sklearn check_is_fitted on estimator throws an error
    """
    if not hasattr(estimator, "__sklearn_is_fitted__"):
        raise TypeError(
            "All nilearn estimators must have __sklearn_is_fitted__ method."
        )

    if estimator.__sklearn_is_fitted__() is True:
        raise ValueError(
            "Estimator __sklearn_is_fitted__ must return False before fit."
        )

    with pytest.raises(ValueError, match=_not_fitted_error_message(estimator)):
        check_is_fitted(estimator)


def check_masker_dict_unchanged(estimator):
    """Replace check_dict_unchanged from sklearn.

    transform() should not changed the dict of the object.
    """
    if accept_niimg_input(estimator):
        imgs = _img_3d_rand()
    else:
        imgs = _make_surface_img(10)

    estimator = estimator.fit(imgs)

    dict_before = estimator.__dict__.copy()

    if accept_niimg_input(estimator):
        estimator.transform(_img_3d_rand())
    else:
        estimator.transform(_make_surface_img(10))

    dict_after = estimator.__dict__

    # The following try / except is mostly
    # to give more informative error messages when this check fails.
    try:
        assert dict_after == dict_before
    except AssertionError as e:
        extra_keys = set(dict_after.keys()) - set(dict_before.keys())
        if len(extra_keys) > 0:
            raise ValueError(
                "Estimator changes '__dict__' keys during transform.\n"
                f"{extra_keys} \n"
            )

        difference = {}
        for x in dict_before:
            if type(dict_before[x]) is not type(dict_after[x]):
                difference[x] = {
                    "before": dict_before[x],
                    "after": dict_after[x],
                }
                continue
            if (
                (
                    isinstance(dict_before[x], np.ndarray)
                    and (dict_before[x] != dict_after[x]).any()
                )
                or (
                    isinstance(dict_before[x], Nifti1Image)
                    and not check_imgs_equal(dict_before[x], dict_after[x])
                )
                or (
                    not isinstance(dict_before[x], (np.ndarray, Nifti1Image))
                    and dict_before[x] != dict_after[x]
                )
            ):
                difference[x] = {
                    "before": dict_before[x],
                    "after": dict_after[x],
                }
                continue
        if difference:
            raise ValueError(
                "Estimator changes the following '__dict__' keys \n"
                "during transform.\n"
                f"{difference}"
            )
        else:
            raise e
    except Exception as e:
        raise e


def check_masker_fitted(estimator):
    """Check appropriate response of maskers to check_fitted from sklearn.

    Should act as a replacement in the case of the maskers
    for sklearn's check_fit_check_is_fitted

    check that before fitting
    - transform() and inverse_transform() \
      throw same error

    check that after fitting
    - __sklearn_is_fitted__ returns true
    - running sklearn check_fitted throws no error
    """
    # Failure should happen before the input type is determined
    # so we can pass nifti image to surface maskers.
    with pytest.raises(ValueError, match=_not_fitted_error_message(estimator)):
        estimator.transform(_img_3d_rand())

    # Failure should happen before the size of the input type is determined
    # so we can pass any array here.
    signals = np.ones((10, 11))
    with pytest.raises(ValueError, match=_not_fitted_error_message(estimator)):
        estimator.inverse_transform(signals)

    # NiftiMasker and SurfaceMasker cannot accept None on fit
    if accept_niimg_input(estimator):
        estimator.fit(_img_3d_rand())
    else:
        estimator.fit(_make_surface_img(10))

    assert estimator.__sklearn_is_fitted__()

    check_is_fitted(estimator)


def check_masker_fit_returns_self(estimator):
    """Check maskers return itself after fit."""
    if accept_niimg_input(estimator):
        imgs = _img_3d_rand()
    else:
        imgs = _make_surface_img(10)

    assert estimator.fit(imgs) is estimator


def check_masker_clean_kwargs(estimator):
    """Check attributes for cleaning.

    Maskers accept a clean_args dict
    and store in clean_args and contains parameters to pass to clean.
    """
    assert estimator.clean_args is None


def check_masker_detrending(estimator):
    """Check detrending does something.

    Fit transform on same input should give different results
    if detrend is true or false.
    """
    if accept_niimg_input(estimator):
        input_img = _img_4d_rand_eye_medium()
    else:
        input_img = _make_surface_img(100)

    signal = estimator.fit_transform(input_img)

    estimator.detrend = True
    detrended_signal = estimator.fit_transform(input_img)

    assert_raises(AssertionError, assert_array_equal, detrended_signal, signal)


def check_masker_compatibility_mask_image(estimator):
    """Check compatibility of the mask_img and images to masker.

    Compatibility should be check at fit and transform time.

    For nifti maskers this is handled by one the check_nifti functions.
    For surface maskers, check_compatibility_mask_and_images does it.
    But this means we do not have exactly the same error messages.
    """
    if accept_niimg_input(estimator):
        mask_img = _img_mask_mni()
        input_img = _make_surface_img()
    else:
        mask_img = _make_surface_mask()
        input_img = _img_3d_mni()

    estimator.mask_img = mask_img
    with pytest.raises(TypeError):
        estimator.fit(input_img)

    if accept_niimg_input(estimator):
        # using larger images to be compatible
        # with regions extraction tests
        # TODO refactor a common fixture for "large 3D shape"
        shape = (29, 30, 31)
        mask = np.zeros(shape, dtype=np.int8)
        mask[1:-1, 1:-1, 1:-1] = 1
        mask_img = Nifti1Image(mask, _affine_eye())
        image_to_transform = _make_surface_img()
    else:
        mask_img = _make_surface_mask()
        image_to_transform = _img_3d_mni()

    estimator = clone(estimator)
    estimator.mask_img = mask_img
    estimator.fit()
    with pytest.raises(TypeError):
        estimator.transform(image_to_transform)

    if accept_niimg_input(estimator):
        assert isinstance(estimator.mask_img_, Nifti1Image)
    else:
        assert isinstance(estimator.mask_img_, SurfaceImage)


def check_masker_clean(estimator):
    """Check that cleaning does something on fit transform.

    Fit transform on same input should give different results
    if some cleaning parameters are passed.
    """
    if accept_niimg_input(estimator):
        input_img = _img_4d_rand_eye_medium()
    else:
        input_img = _make_surface_img(100)

    signal = estimator.fit_transform(input_img)

    estimator.t_r = 2.0
    estimator.high_pass = 1 / 128
    estimator.clean_args = {"filter": "cosine"}
    detrended_signal = estimator.fit_transform(input_img)

    assert_raises(AssertionError, assert_array_equal, detrended_signal, signal)


def check_masker_transformer(estimator):
    """Replace sklearn _check_transformer for maskers.

    - for maskers transform is in the base class and
      implemented via a transform_single_imgs
    - checks that "imgs" (and not X) is the parameter
      for input for fit / transform
    - fit_transform method should work on non fitted estimator
    - fit_transform should give same result as fit then transform
    """
    # transform_single_imgs should not be an abstract method anymore
    assert not getattr(
        estimator.transform_single_imgs, "__isabstractmethod__", False
    )

    for attr in ["fit", "transform", "fit_transform"]:
        tmp = dict(**inspect.signature(getattr(estimator, attr)).parameters)
        assert next(iter(tmp)) == "imgs"
        assert "X" not in tmp

    if accept_niimg_input(estimator):
        input_img = _img_4d_rand_eye_medium()
    else:
        input_img = _make_surface_img(100)

    signal_1 = estimator.fit_transform(input_img)

    estimator = clone(estimator)
    signal_2 = estimator.fit(input_img).transform(input_img)

    assert_array_equal(signal_1, signal_2)


def check_masker_transformer_high_variance_confounds(estimator):
    """Check high_variance_confounds use in maskers.

    Make sure that using high_variance_confounds returns different result.
    """
    estimator.high_variance_confounds = False

    if accept_niimg_input(estimator):
        input_img = _img_4d_rand_eye_medium()
    else:
        input_img = _make_surface_img(100)

    signal_1 = estimator.fit_transform(input_img)

    estimator = clone(estimator)
    estimator.high_variance_confounds = True
    signal_2 = estimator.fit_transform(input_img)

    assert_raises(AssertionError, assert_array_equal, signal_1, signal_2)


def check_masker_transformer_sample_mask(estimator):
    """Check sample_mask use in maskers.

    Make sure that using sample_mask returns different result
    compare to when it's not used.

    Try different types of sample_mask
    that always keep the same samples (sample 1, 2 and 4)
    that should all return the same thing.
    """
    if accept_niimg_input(estimator):
        input_img = _img_4d_rand_eye()
    else:
        input_img = _make_surface_img(5)

    estimator.fit(input_img)
    signal_1 = estimator.transform(input_img, sample_mask=None)

    assert signal_1.ndim == 2

    # index sample to keep
    sample_mask = np.asarray([1, 2, 4])

    signal_2 = estimator.transform(input_img, sample_mask=sample_mask)

    assert signal_2.shape[0] == 3

    assert_raises(AssertionError, assert_array_equal, signal_1, signal_2)

    # logical indexing
    n_sample = signal_1.shape[0]
    sample_mask = np.full((n_sample,), True)
    np.put(sample_mask, [0, 3], [False, False])

    signal_3 = estimator.transform(input_img, sample_mask=sample_mask)

    assert_array_equal(signal_2, signal_3)

    # list of explicit index
    sample_mask = [[1, 2, 4]]

    signal_4 = estimator.transform(input_img, sample_mask=sample_mask)

    assert_array_equal(signal_2, signal_4)

    # list of logical index
    sample_mask = [[False, True, True, False, True]]

    signal_5 = estimator.transform(input_img, sample_mask=sample_mask)

    assert_array_equal(signal_2, signal_5)


def check_masker_with_confounds(estimator):
    """Test fit_transform with confounds.

    Check different types of confounds
    (array, dataframe, str or path to txt, csv, tsv)
    and ensure results is different
    than when not using confounds.

    Check proper errors are raised if file is not found
    or if confounds do not match signal length.

    For more tests see those of signal.clean.
    """
    length = 20
    if accept_niimg_input(estimator):
        input_img = Nifti1Image(
            _rng().random((4, 5, 6, length)), affine=_affine_eye()
        )
    else:
        input_img = _make_surface_img(length)

    signal_1 = estimator.fit_transform(input_img, confounds=None)

    array = _rng().random((length, 3))
    dataframe = pd.DataFrame(array)

    nilearn_dir = Path(__file__).parents[1]
    confounds_path = nilearn_dir / "tests" / "data" / "spm_confounds.txt"

    for confounds in [array, dataframe, confounds_path, str(confounds_path)]:
        signal_2 = estimator.fit_transform(input_img, confounds=confounds)

        assert_raises(AssertionError, assert_array_equal, signal_1, signal_2)

    with TemporaryDirectory() as tmp_dir:
        tmp_dir = Path(tmp_dir)
        dataframe.to_csv(tmp_dir / "confounds.csv")
        signal_2 = estimator.fit_transform(
            input_img, confounds=tmp_dir / "confounds.csv"
        )

        assert_raises(AssertionError, assert_array_equal, signal_1, signal_2)

        dataframe.to_csv(tmp_dir / "confounds.tsv", sep="\t")
        signal_2 = estimator.fit_transform(
            input_img, confounds=tmp_dir / "confounds.tsv"
        )

        assert_raises(AssertionError, assert_array_equal, signal_1, signal_2)

    with pytest.raises(FileNotFoundError):
        estimator.fit_transform(input_img, confounds="not_a_file.txt")

    with pytest.raises(
        ValueError, match="Confound signal has an incorrect length"
    ):
        estimator.fit_transform(
            input_img, confounds=_rng().random((length * 2, 3))
        )


def check_masker_refit(estimator):
    """Check masker can be refitted and give different results."""
    if accept_niimg_input(estimator):
        # using larger images to be compatible
        # with regions extraction tests
        # TODO refactor a common fixture for "large 3D shape"
        shape = (29, 30, 31)
        mask = np.zeros(shape, dtype=np.int8)
        mask[1:-1, 1:-1, 1:-1] = 1
        mask_img_1 = Nifti1Image(mask, _affine_eye())

        mask = np.zeros(shape, dtype=np.int8)
        mask[3:-3, 3:-3, 3:-3] = 1
        mask_img_2 = Nifti1Image(mask, _affine_eye())
    else:
        mask_img_1 = _make_surface_mask()
        data = {
            part: np.ones(mask_img_1.data.parts[part].shape)
            for part in mask_img_1.data.parts
        }
        mask_img_2 = SurfaceImage(mask_img_1.mesh, data)

    estimator.mask_img = mask_img_1
    estimator.fit()
    fitted_mask_1 = estimator.mask_img_

    estimator.mask_img = mask_img_2
    estimator.fit()
    fitted_mask_2 = estimator.mask_img_

    if accept_niimg_input(estimator):
        with pytest.raises(AssertionError):
            assert_array_equal(
                fitted_mask_1.get_fdata(), fitted_mask_2.get_fdata()
            )
    else:
        with pytest.raises(ValueError):
            assert_surface_image_equal(fitted_mask_1, fitted_mask_2)


def check_masker_fit_with_mask_too_many_samples(estimator):
    """Check mask with too many sample cannot be used with maskers.

    - 4D masks not allowed for nifti maskers
    - 2D masks not allowed for surface maskers
    """
    if accept_niimg_input(estimator):
        mask_img = _img_4d_zeros()
        imgs = [_img_3d_rand()]
        msg = "Expected dimension is 3D"
        error = DimensionError
    else:
        mask_img = _make_surface_img(2)
        imgs = _make_surface_img(1)
        msg = "Data for each part of img should be 1D."
        error = ValueError

    estimator.mask_img = mask_img
    with pytest.raises(error, match=msg):
        estimator.fit(imgs)


def check_masker_fit_with_empty_mask(estimator):
    """Check mask that excludes all voxels raise an error."""
    if accept_niimg_input(estimator):
        mask_img = _img_3d_zeros()
        imgs = [_img_3d_rand()]
    else:
        mask_img = _make_surface_mask()
        for k, v in mask_img.data.parts.items():
            mask_img.data.parts[k] = np.zeros(v.shape)
        imgs = _make_surface_img(1)

    estimator.mask_img = mask_img
    with pytest.raises(
        ValueError,
        match="The mask is invalid as it is empty: it masks all data",
    ):
        estimator.fit(imgs)


def check_masker_fit_with_non_finite_in_mask(estimator):
    """Check mask with non finite values can be used with maskers.

    - Warning is thrown.
    - Output of transform must contain only finite values.
    """
    if accept_niimg_input(estimator):
        # TODO
        # (29, 30, 31) is used to match MAP_SHAPE in
        # nilearn/regions/tests/test_region_extractor.py
        # this test would fail for RegionExtractor otherwise
        mask = np.ones((29, 30, 31))
        mask[:, :, 7] = np.nan
        mask[:, :, 4] = np.inf
        mask_img = Nifti1Image(mask, affine=_affine_eye())

        imgs = _img_3d_rand()

    else:
        mask_img = _make_surface_mask()
        for k, v in mask_img.data.parts.items():
            mask_img.data.parts[k] = np.zeros(v.shape)
        mask_img.data.parts["left"][0:3, 0] = [np.nan, np.inf, 1]
        mask_img.data.parts["right"][0:3, 0] = [np.nan, np.inf, 1]

        imgs = _make_surface_img(1)

    estimator.mask_img = mask_img
    with pytest.warns(UserWarning, match="Non-finite values detected."):
        estimator.fit()

    signal = estimator.transform(imgs)
    assert np.all(np.isfinite(signal))


def check_masker_smooth(estimator):
    """Check that masker can smooth data when extracting.

    Check that masker instance has smoothing_fwhm attribute.
    Check that output is different with and without smoothing.

    For Surface maskers:
    - Check smoothing on surface maskers raises NotImplemented warning.
    - Check that output is the same with and without smoothing.
    TODO: update once smoothing is implemented.
    """
    assert hasattr(estimator, "smoothing_fwhm")

    if accept_niimg_input(estimator):
        n_sample = 1
        imgs = _img_3d_rand()
    else:
        n_sample = 10
        imgs = _make_surface_img(n_sample)

    signal = estimator.fit_transform(imgs)

    assert isinstance(signal, np.ndarray)
    assert signal.shape[0] == n_sample

    estimator.smoothing_fwhm = 3
    estimator.fit(imgs)

    if accept_niimg_input(estimator):
        smoothed_signal = estimator.transform(imgs)

        assert_raises(
            AssertionError, assert_array_equal, smoothed_signal, signal
        )

    else:
        with pytest.warns(UserWarning, match="not yet supported"):
            smoothed_signal = estimator.transform(imgs)

        assert_array_equal(smoothed_signal, signal)

    assert isinstance(signal, np.ndarray)
    assert signal.shape[0] == n_sample


# ------------------ SURFACE MASKER CHECKS ------------------


def check_surface_masker_fit_with_mask(estimator):
    """Check fit / transform with mask provided at init.

    Check with 2D and 1D images.

    Also check 'shape' errors between images to fit and mask.
    """
    mask_img = _make_surface_mask()

    # 1D image
    imgs = _make_surface_img(1)
    estimator.mask_img = mask_img
    estimator.fit(imgs)

    assert_polydata_equal(mask_img.data, estimator.mask_img_.data)

    signal = estimator.transform(imgs)

    assert isinstance(signal, np.ndarray)
    assert signal.shape[0] == 1

    # 2D image
    imgs = _make_surface_img(5)
    estimator = clone(estimator)
    estimator.mask_img = mask_img
    estimator.fit(imgs)

    assert_polydata_equal(mask_img.data, estimator.mask_img_.data)

    signal = estimator.transform(imgs)

    assert isinstance(signal, np.ndarray)
    assert signal.shape[0] == 5

    # errors
    with pytest.raises(
        MeshDimensionError,
        match="Number of vertices do not match for between meshes.",
    ):
        estimator.fit(_flip_surf_img(imgs))
    with pytest.raises(
        MeshDimensionError,
        match="Number of vertices do not match for between meshes.",
    ):
        estimator.transform(_flip_surf_img(imgs))

    with pytest.raises(
        MeshDimensionError, match="PolyMeshes do not have the same keys."
    ):
        estimator.fit(_drop_surf_img_part(imgs))
    with pytest.raises(
        MeshDimensionError, match="PolyMeshes do not have the same keys."
    ):
        estimator.transform(_drop_surf_img_part(imgs))


# ------------------ NIFTI MASKER CHECKS ------------------


def check_nifti_masker_fit_transform(estimator):
    """Run several checks on maskers.

    - can fit 3D image
    - fitted maskers can transform:
      - 3D image
      - list of 3D images with same affine
    - can fit transform 3D image
    """
    estimator.fit(_img_3d_rand())

    signal = estimator.transform(_img_3d_rand())

    assert isinstance(signal, np.ndarray)
    assert signal.shape[0] == 1

    estimator.transform([_img_3d_rand(), _img_3d_rand()])

    assert isinstance(signal, np.ndarray)
    assert signal.shape[0] == 1

    estimator.transform(_img_4d_rand_eye())

    assert isinstance(signal, np.ndarray)
    assert signal.shape[0] == 1

    estimator.fit_transform(_img_3d_rand())

    assert isinstance(signal, np.ndarray)
    assert signal.shape[0] == 1


def check_nifti_masker_fit_transform_5d(estimator):
    """Run checks on nifti maskers for transforming 5D images.

    - multi masker should be fine
      and return a list of numpy arrays
    - non multimasker should fail
    """
    n_subject = 3

    estimator.fit(_img_3d_rand())

    input_5d_img = [_img_4d_rand_eye() for _ in range(n_subject)]

    if not is_multimasker(estimator):
        with pytest.raises(
            DimensionError,
            match="Input data has incompatible dimensionality: "
            "Expected dimension is 4D and you provided "
            "a list of 4D images \\(5D\\).",
        ):
            estimator.transform(input_5d_img)

        with pytest.raises(
            DimensionError,
            match="Input data has incompatible dimensionality: "
            "Expected dimension is 4D and you provided "
            "a list of 4D images \\(5D\\).",
        ):
            estimator.fit_transform(input_5d_img)

    else:
        signal = estimator.transform(input_5d_img)

        assert isinstance(signal, list)
        assert all(isinstance(x, np.ndarray) for x in signal)
        assert len(signal) == n_subject

        signal = estimator.fit_transform(input_5d_img)

        assert isinstance(signal, list)
        assert all(isinstance(x, np.ndarray) for x in signal)
        assert len(signal) == n_subject


def check_nifti_masker_clean_error(estimator):
    """Nifti maskers cannot be given cleaning parameters \
        via both clean_args and kwargs simultaneously.

    TODO remove after nilearn 0.13.0
    """
    input_img = _img_4d_rand_eye_medium()

    estimator.t_r = 2.0
    estimator.high_pass = 1 / 128
    estimator.clean_kwargs = {"clean__filter": "cosine"}
    estimator.clean_args = {"filter": "cosine"}

    error_msg = (
        "Passing arguments via 'kwargs' "
        "is mutually exclusive with using 'clean_args'"
    )
    with pytest.raises(ValueError, match=error_msg):
        estimator.fit(input_img)


def check_nifti_masker_clean_warning(estimator):
    """Nifti maskers raise warning if cleaning parameters \
        passed via kwargs.

        But this still affects the transformed signal.

    TODO remove after nilearn 0.13.0
    """
    input_img = _img_4d_rand_eye_medium()

    signal = estimator.fit_transform(input_img)

    # TODO remove this cloning once nifti sphere masker can be refitted
    # See https://github.com/nilearn/nilearn/issues/5091
    estimator = clone(estimator)

    estimator.t_r = 2.0
    estimator.high_pass = 1 / 128
    estimator.clean_kwargs = {"clean__filter": "cosine"}

    with pytest.warns(DeprecationWarning, match="You passed some kwargs"):
        estimator.fit(input_img)

    detrended_signal = estimator.transform(input_img)

    assert_raises(AssertionError, assert_array_equal, detrended_signal, signal)


def check_nifti_masker_fit_transform_files(estimator):
    """Check that nifti maskers can work directly on files."""
    with TemporaryDirectory() as tmp_dir:
        filename = write_imgs_to_path(
            _img_3d_rand(),
            file_path=Path(tmp_dir),
            create_files=True,
        )

        estimator.fit(filename)
        estimator.transform(filename)
        estimator.fit_transform(filename)


def check_nifti_masker_dtype(estimator):
    """Check dtype of output of maskers."""
    data_32 = _rng().random(_shape_3d_default(), dtype=np.float32)
    affine_32 = np.eye(4, dtype=np.float32)
    img_32 = Nifti1Image(data_32, affine_32)

    data_64 = _rng().random(_shape_3d_default(), dtype=np.float64)
    affine_64 = np.eye(4, dtype=np.float64)
    img_64 = Nifti1Image(data_64, affine_64)

    for img in [img_32, img_64]:
        estimator = clone(estimator)
        estimator.dtype = "auto"
        assert estimator.fit_transform(img).dtype == np.float32

    for img in [img_32, img_64]:
        estimator = clone(estimator)
        estimator.dtype = "float64"
        assert estimator.fit_transform(img).dtype == np.float64


def check_nifti_masker_fit_with_3d_mask(estimator):
    """Check 3D mask can be used with nifti maskers.

    Mask can have different shape than fitted image.
    """
    # TODO
    # (29, 30, 31) is used to match MAP_SHAPE in
    # nilearn/regions/tests/test_region_extractor.py
    # this test would fail for RegionExtractor otherwise
    mask = np.ones((29, 30, 31))
    mask_img = Nifti1Image(mask, affine=_affine_eye())

    estimator.mask_img = mask_img

    assert not hasattr(estimator, "mask_img_")

    estimator.fit([_img_3d_rand()])

    assert hasattr(estimator, "mask_img_")


def check_nifti_masker_fit_with_only_mask(estimator):
    """Check 3D mask is enough to run with nifti maskers."""
    mask = np.ones((29, 30, 31))
    mask_img = Nifti1Image(mask, affine=_affine_eye())

    estimator.mask_img = mask_img

    assert not hasattr(estimator, "mask_img_")

    estimator.fit()

    assert hasattr(estimator, "mask_img_")

    assert estimator.mask_img_ is mask_img


# ------------------ MULTI NIFTI MASKER CHECKS ------------------


def check_multi_masker_with_confounds(estimator):
    """Test multi maskers with a list of confounds.

    Ensure results is different than when not using confounds.

    Check that error is raised if number of confounds
    does not match number of images
    """
    length = _img_4d_rand_eye_medium().shape[3]

    array = _rng().random((length, 3))

    signals_list_1 = estimator.fit_transform(
        [_img_4d_rand_eye_medium(), _img_4d_rand_eye_medium()],
    )
    signals_list_2 = estimator.fit_transform(
        [_img_4d_rand_eye_medium(), _img_4d_rand_eye_medium()],
        confounds=[array, array],
    )

    for signal_1, signal_2 in zip(signals_list_1, signals_list_2):
        assert_raises(AssertionError, assert_array_equal, signal_1, signal_2)

    with pytest.raises(
        ValueError, match="number of confounds .* unequal to number of images"
    ):
        estimator.fit_transform(
            [_img_4d_rand_eye_medium(), _img_4d_rand_eye_medium()],
            confounds=array,
        )


def check_multi_masker_transformer_sample_mask(estimator):
    """Test multi maskers with a list of "sample_mask".

    "sample_mask" was directly sent as input to the parallel calls of
    "transform_single_imgs" instead of sending iterations.
    See https://github.com/nilearn/nilearn/issues/3967 for more details.
    """
    length = _img_4d_rand_eye_medium().shape[3]

    n_scrub1 = 3
    n_scrub2 = 2

    sample_mask1 = np.arange(length - n_scrub1)
    sample_mask2 = np.arange(length - n_scrub2)

    signals_list = estimator.fit_transform(
        [_img_4d_rand_eye_medium(), _img_4d_rand_eye_medium()],
        sample_mask=[sample_mask1, sample_mask2],
    )

    for ts, n_scrub in zip(signals_list, [n_scrub1, n_scrub2]):
        assert ts.shape[0] == length - n_scrub

    with pytest.raises(
        ValueError,
        match="number of sample_mask .* unequal to number of images",
    ):
        estimator.fit_transform(
            [_img_4d_rand_eye_medium(), _img_4d_rand_eye_medium()],
            sample_mask=sample_mask1,
        )


# ------------------ GLM CHECKS ------------------


def check_glm_fit_returns_self(estimator):
    """Check surface maskers return itself after fit."""
    data, design_matrices = _make_surface_img_and_design()
    # FirstLevel
    if hasattr(estimator, "hrf_model"):
        assert (
            estimator.fit(data, design_matrices=design_matrices) is estimator
        )
    # SecondLevel
    else:
        assert estimator.fit(data, design_matrix=design_matrices) is estimator


def check_glm_is_fitted(estimator):
    """Check glm throws proper error when not fitted."""
    with pytest.raises(ValueError, match=_not_fitted_error_message(estimator)):
        estimator.compute_contrast([])

    data, design_matrices = _make_surface_img_and_design()
    # FirstLevel
    if hasattr(estimator, "hrf_model"):
        estimator.fit(data, design_matrices=design_matrices)
    # SecondLevel
    else:
        estimator.fit(data, design_matrix=design_matrices)

    assert estimator.__sklearn_is_fitted__()

    check_is_fitted(estimator)


# ------------------ REPORT GENERATION CHECKS ------------------


def _generate_report_with_no_warning(estimator):
    """Check that report generation throws no warning."""
    from nilearn.maskers import (
        SurfaceMapsMasker,
    )

    with warnings.catch_warnings(record=True) as warning_list:
        report = _generate_report(estimator)

        # TODO
        # RegionExtractor, SurfaceMapsMasker still throws too many warnings
        warnings_to_ignore = [
            # only thrown with older dependencies
            "No contour levels were found within the data range.",
        ]
        unknown_warnings = [
            str(x.message)
            for x in warning_list
            if str(x.message) not in warnings_to_ignore
        ]
        if not isinstance(estimator, (RegionExtractor, SurfaceMapsMasker)):
            assert not unknown_warnings, unknown_warnings

    _check_html(report)

    return report


def _generate_report(estimator):
    """Adapt the call to generate_report to limit warnings.

    For example by only passing the number of displayed maps
    that a map masker contains.
    """
    from nilearn.maskers import (
        MultiNiftiMapsMasker,
        NiftiMapsMasker,
        SurfaceMapsMasker,
    )

    if isinstance(
        estimator,
        (NiftiMapsMasker, MultiNiftiMapsMasker, SurfaceMapsMasker),
    ) and hasattr(estimator, "n_elements_"):
        return estimator.generate_report(displayed_maps=estimator.n_elements_)
    else:
        return estimator.generate_report()


def check_masker_generate_report(estimator):
    """Check that maskers can generate report.

    - check that we get a warning:
      - when matplotlib is not installed
      - when generating reports before fit
    - check content of report before fit and after fit

    """
    if not is_matplotlib_installed():
        with warnings.catch_warnings(record=True) as warning_list:
            report = _generate_report(estimator)

        assert len(warning_list) == 1
        assert issubclass(warning_list[0].category, ImportWarning)
        assert report == [None]

        return

    with warnings.catch_warnings(record=True) as warning_list:
        report = _generate_report(estimator)
        assert len(warning_list) == 1

    _check_html(report, is_fit=False)
    assert "Make sure to run `fit`" in str(report)

    if accept_niimg_input(estimator):
        input_img = _img_3d_rand()
    else:
        input_img = _make_surface_img(2)

    estimator.fit(input_img)

    assert estimator._report_content["warning_message"] is None

    # TODO
    # SurfaceMapsMasker, RegionExtractor still throws a warning
    report = _generate_report_with_no_warning(estimator)
    report = _generate_report(estimator)
    _check_html(report)

    with TemporaryDirectory() as tmp_dir:
        report.save_as_html(Path(tmp_dir) / "report.html")
        assert (Path(tmp_dir) / "report.html").is_file()


def check_nifti_masker_generate_report_after_fit_with_only_mask(estimator):
    """Check 3D mask is enough to run with fit and generate report."""
    mask = np.ones((29, 30, 31))
    mask_img = Nifti1Image(mask, affine=_affine_eye())

    estimator.mask_img = mask_img

    assert not hasattr(estimator, "mask_img_")

    estimator.fit()

    assert estimator._report_content["warning_message"] is None

    if not is_matplotlib_installed():
        return

    with pytest.warns(UserWarning, match="No image provided to fit."):
        report = _generate_report(estimator)
    _check_html(report)

    input_img = _img_4d_rand_eye_medium()

    estimator.fit(input_img)

    # TODO
    # NiftiSpheresMasker still throws a warning
    if isinstance(estimator, NiftiSpheresMasker):
        return
    report = _generate_report_with_no_warning(estimator)
    _check_html(report)


def check_masker_generate_report_false(estimator):
    """Test with reports set to False."""
    if not is_matplotlib_installed():
        return

    estimator.reports = False

    if accept_niimg_input(estimator):
        input_img = _img_4d_rand_eye_medium()
    else:
        input_img = _make_surface_img(2)

    estimator.fit(input_img)

    assert estimator._reporting_data is None
    assert estimator._reporting() == [None]
    with pytest.warns(
        UserWarning,
        match=("No visual outputs created."),
    ):
        report = _generate_report(estimator)

    _check_html(report, reports_requested=False)

    assert "Empty Report" in str(report)


def check_multi_nifti_masker_generate_report_4d_fit(estimator):
    """Test calling generate report on multiple subjects raises warning."""
    if not is_matplotlib_installed():
        return

    estimator.maps_img = _img_3d_ones()
    estimator.fit([_img_4d_rand_eye_medium(), _img_4d_rand_eye_medium()])
    with pytest.warns(
        UserWarning, match="A list of 4D subject images were provided to fit. "
    ):
        _generate_report(estimator)<|MERGE_RESOLUTION|>--- conflicted
+++ resolved
@@ -318,9 +318,7 @@
         yield (clone(estimator), check_masker_refit)
         yield (clone(estimator), check_masker_transformer)
         yield (clone(estimator), check_masker_compatibility_mask_image)
-<<<<<<< HEAD
         yield (clone(estimator), check_masker_dict_unchanged)
-=======
         yield (clone(estimator), check_masker_fit_with_mask_too_many_samples)
         yield (clone(estimator), check_masker_fit_with_empty_mask)
         yield (clone(estimator), check_masker_fit_returns_self)
@@ -329,7 +327,7 @@
             check_masker_fit_with_non_finite_in_mask,
         )
         yield (clone(estimator), check_masker_smooth)
->>>>>>> b62c2fec
+
 
         if not is_multimasker(estimator):
             yield (clone(estimator), check_masker_detrending)
