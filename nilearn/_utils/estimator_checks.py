"""Checks for nilearn estimators.

Most of those estimators have pytest dependencies
and importing them will fail if pytest is not installed.
"""

import inspect
import pickle
import sys
import warnings
from copy import deepcopy
from pathlib import Path
from tempfile import TemporaryDirectory, mkdtemp

import numpy as np
import pandas as pd
import pytest
from joblib import Memory, hash
from nibabel import Nifti1Image
from numpy.testing import (
    assert_array_almost_equal,
    assert_array_equal,
    assert_raises,
)
from packaging.version import parse
from sklearn import __version__ as sklearn_version
from sklearn import clone
from sklearn.base import BaseEstimator, is_classifier, is_regressor
from sklearn.datasets import make_classification, make_regression
from sklearn.pipeline import make_pipeline
from sklearn.preprocessing import StandardScaler
from sklearn.utils._testing import (
    assert_allclose_dense_sparse,
    set_random_state,
)
from sklearn.utils.estimator_checks import (
    _is_public_parameter,
    check_is_fitted,
    ignore_warnings,
)
from sklearn.utils.estimator_checks import (
    check_estimator as sklearn_check_estimator,
)

from nilearn._utils.cache_mixin import CacheMixin
from nilearn._utils.exceptions import DimensionError, MeshDimensionError
from nilearn._utils.helpers import is_matplotlib_installed
from nilearn._utils.niimg_conversions import check_imgs_equal
from nilearn._utils.tags import SKLEARN_LT_1_6
from nilearn._utils.testing import write_imgs_to_path
from nilearn.conftest import (
    _affine_eye,
    _affine_mni,
    _drop_surf_img_part,
    _flip_surf_img,
    _img_3d_mni,
    _img_3d_ones,
    _img_3d_rand,
    _img_3d_zeros,
    _img_4d_rand_eye,
    _img_4d_rand_eye_medium,
    _img_mask_mni,
    _make_mesh,
    _make_surface_img,
    _make_surface_img_and_design,
    _make_surface_mask,
    _rng,
    _shape_3d_default,
    _shape_3d_large,
    _surf_mask_1d,
)
from nilearn.connectome import GroupSparseCovariance, GroupSparseCovarianceCV
from nilearn.connectome.connectivity_matrices import ConnectivityMeasure
from nilearn.decoding.decoder import _BaseDecoder
from nilearn.decoding.searchlight import SearchLight
from nilearn.decoding.tests.test_same_api import to_niimgs
from nilearn.decomposition._base import _BaseDecomposition
from nilearn.decomposition.tests.conftest import (
    _decomposition_img,
    _decomposition_mesh,
)
from nilearn.glm.second_level import SecondLevelModel
from nilearn.image import get_data, new_img_like
from nilearn.maskers import (
    MultiNiftiMapsMasker,
    MultiNiftiMasker,
    NiftiLabelsMasker,
    NiftiMapsMasker,
    NiftiMasker,
    NiftiSpheresMasker,
    SurfaceMapsMasker,
    SurfaceMasker,
)
from nilearn.masking import load_mask_img
from nilearn.regions import RegionExtractor
from nilearn.regions.hierarchical_kmeans_clustering import HierarchicalKMeans
from nilearn.regions.rena_clustering import ReNA
from nilearn.reporting.tests.test_html_report import _check_html
from nilearn.surface import SurfaceImage
from nilearn.surface.surface import get_data as get_surface_data
from nilearn.surface.utils import (
    assert_surface_image_equal,
)

SKLEARN_MINOR = parse(sklearn_version).release[1]


def nilearn_dir() -> Path:
    return Path(__file__).parents[1]


def check_estimator(estimators: list[BaseEstimator], valid: bool = True):
    """Yield a valid or invalid scikit-learn estimators check.

    ONLY USED FOR sklearn<1.6

    As some of Nilearn estimators do not comply
    with sklearn recommendations
    (cannot fit Numpy arrays, do input validation in the constructor...)
    we cannot directly use
    sklearn.utils.estimator_checks.check_estimator.

    So this is a home made generator that yields an estimator instance
    along with a
    - valid check from sklearn: those should stay valid
    - or an invalid check that is known to fail.

    See this section rolling-your-own-estimator in
    the scikit-learn doc for more info:
    https://scikit-learn.org/stable/developers/develop.html

    Parameters
    ----------
    estimators : list of estimator object
        Estimator instance to check.

    valid : bool, default=True
        Whether to return only the valid checks or not.
    """
    # TODO remove this function when dropping sklearn 1.5
    if not SKLEARN_LT_1_6:  # pragma: no cover
        raise RuntimeError(
            "Use dedicated sklearn utilities to test estimators."
        )

    if not isinstance(estimators, list):  # pragma: no cover
        raise TypeError(
            "'estimators' should be a list. "
            f"Got {estimators.__class__.__name__}."
        )

    for est in estimators:
        expected_failed_checks = return_expected_failed_checks(est)

        for e, check in sklearn_check_estimator(
            estimator=est, generate_only=True
        ):
            if not valid and check.func.__name__ in expected_failed_checks:
                yield e, check, check.func.__name__
            if valid and check.func.__name__ not in expected_failed_checks:
                yield e, check, check.func.__name__


# some checks would fail on sklearn 1.6.1 on older python
# see https://github.com/scikit-learn-contrib/imbalanced-learn/issues/1131
IS_SKLEARN_1_6_1_on_py_3_9 = (
    SKLEARN_MINOR == 6
    and parse(sklearn_version).release[2] == 1
    and sys.version_info[1] < 10
)


def return_expected_failed_checks(
    estimator: BaseEstimator,
) -> dict[str, str]:
    """Return the expected failures for a given estimator.

    This is where all the "expected_failed_checks" for all Nilearn estimators
    are centralized.

    "expected_failed_checks" is first created to make sure that all checks
    with the oldest supported sklearn versions pass.

    After the function may tweak the "expected_failed_checks" depending
    on the estimator and sklearn version.

    Returns
    -------
    expected_failed_checks : dict[str, str]
        A dictionary of the form::

            {
                "check_name": "this check is expected to fail because ...",
            }

        Where `"check_name"` is the name of the check, and `"my reason"` is why
        the check fails.
    """
    expected_failed_checks: dict[str, str] = {}

    if isinstance(estimator, ConnectivityMeasure):
        expected_failed_checks = {
            "check_estimator_sparse_data": "remove when dropping sklearn 1.4",
            "check_fit2d_predict1d": "not applicable",
            "check_estimator_sparse_array": "TODO",
            "check_estimator_sparse_matrix": "TODO",
            "check_methods_sample_order_invariance": "TODO",
            "check_methods_subset_invariance": "TODO",
            "check_readonly_memmap_input": "TODO",
            "check_transformer_data_not_an_array": "TODO",
            "check_transformer_general": "TODO",
        }
        if SKLEARN_MINOR > 4:
            expected_failed_checks.pop("check_estimator_sparse_data")
            expected_failed_checks |= {
                "check_transformer_preserve_dtypes": "TODO",
            }

        return expected_failed_checks

    elif isinstance(estimator, (HierarchicalKMeans, ReNA)):
        return expected_failed_checks_clustering()

    elif isinstance(
        estimator, (GroupSparseCovariance, GroupSparseCovarianceCV)
    ):
        expected_failed_checks = {
            "check_estimator_sparse_array": "TODO",
            "check_estimator_sparse_data": "removed when dropping sklearn 1.4",
            "check_estimator_sparse_matrix": "TODO",
            "check_estimator_sparse_tag": "TODO",
        }
        if SKLEARN_MINOR > 4:
            expected_failed_checks.pop("check_estimator_sparse_data")
        if isinstance(estimator, GroupSparseCovarianceCV):
            expected_failed_checks |= {
                "check_estimators_dtypes": "TODO",
                "check_dtype_object": "TODO",
            }
        return expected_failed_checks

    # below this point we should only deal with estimators
    # that accept images as input
    assert accept_niimg_input(estimator) or accept_surf_img_input(estimator)

    if isinstance(estimator, (_BaseDecoder, SearchLight)):
        return expected_failed_checks_decoders(estimator)

    # keeping track of some of those in
    # https://github.com/nilearn/nilearn/issues/4538
    expected_failed_checks = {
        # the following are skipped
        # because there is nilearn specific replacement
        "check_dict_unchanged": (
            "replaced by check_img_estimator_dict_unchanged"
        ),
        "check_dont_overwrite_parameters": (
            "replaced by check_img_estimator_dont_overwrite_parameters"
        ),
        "check_estimators_dtypes": ("replaced by check_masker_dtypes"),
        "check_estimators_empty_data_messages": (
            "replaced by check_masker_empty_data_messages "
            "for surface maskers and not implemented for nifti maskers "
            "for performance reasons."
        ),
        "check_estimators_fit_returns_self": (
            "replaced by check_fit_returns_self"
        ),
        "check_fit_check_is_fitted": (
            "replaced by check_img_estimator_fit_check_is_fitted"
        ),
        "check_fit_score_takes_y": (
            "replaced by check_masker_fit_score_takes_y"
        ),
        "check_estimators_pickle": "replaced by check_img_estimator_pickle",
        "check_pipeline_consistency": (
            "replaced by check_img_estimator_pipeline_consistency"
        ),
        # Those are skipped for now they fail
        # for unknown reasons
        # most often because sklearn inputs expect a numpy array
        # that errors with maskers,
        # or because a suitable nilearn replacement
        # has not yet been created.
        "check_estimators_nan_inf": "TODO",
        "check_estimators_overwrite_params": "TODO",
        "check_fit_idempotent": "TODO",
        "check_methods_sample_order_invariance": "TODO",
        "check_methods_subset_invariance": "TODO",
        "check_positive_only_tag_during_fit": "TODO",
        "check_readonly_memmap_input": "TODO",
    }

    expected_failed_checks |= unapplicable_checks()

    if hasattr(estimator, "transform"):
        expected_failed_checks |= {
            "check_transformer_data_not_an_array": (
                "replaced by check_masker_transformer"
            ),
            "check_transformer_general": (
                "replaced by check_masker_transformer"
            ),
            "check_transformer_preserve_dtypes": (
                "replaced by check_masker_transformer"
            ),
        }

    # Adapt some checks for some estimators

    # not entirely sure why some of them pass
    # e.g check_estimator_sparse_data passes for SurfaceLabelsMasker
    # but not SurfaceMasker ????

    if is_glm(estimator):
        expected_failed_checks.pop("check_estimator_sparse_data")
        if SKLEARN_MINOR >= 5:
            expected_failed_checks.pop("check_estimator_sparse_matrix")
            expected_failed_checks.pop("check_estimator_sparse_array")
        if SKLEARN_MINOR >= 6:
            expected_failed_checks.pop("check_estimator_sparse_tag")

        expected_failed_checks |= {
            # have nilearn replacements
            "check_dict_unchanged": "does not apply - no transform method",
            "check_estimators_dtypes": ("replaced by check_glm_dtypes"),
            "check_estimators_empty_data_messages": (
                "not implemented for nifti data for performance reasons"
            ),
            "check_estimators_fit_returns_self": (
                "replaced by check_glm_fit_returns_self"
            ),
            "check_fit_check_is_fitted": (
                "replaced by check_img_estimator_fit_check_is_fitted"
            ),
            # nilearn replacements required
            "check_fit_score_takes_y": "TODO",
        }

    if isinstance(estimator, (_BaseDecomposition,)):
        expected_failed_checks |= {
            "check_transformer_data_not_an_array": "TODO",
            "check_transformer_general": "TODO",
            "check_transformer_preserve_dtypes": "TODO",
        }
        if SKLEARN_MINOR >= 6:
            expected_failed_checks.pop("check_estimator_sparse_tag")
        if not IS_SKLEARN_1_6_1_on_py_3_9 and SKLEARN_MINOR >= 5:
            expected_failed_checks.pop("check_estimator_sparse_array")

    if isinstance(estimator, (MultiNiftiMasker)) and SKLEARN_MINOR >= 6:
        expected_failed_checks.pop("check_estimator_sparse_tag")

    if is_masker(estimator):
        if accept_niimg_input(estimator):
            # TODO remove when bumping to nilearn 0.13.0
            expected_failed_checks |= {
                "check_do_not_raise_errors_in_init_or_set_params": (
                    "Deprecation cycle started to fix."
                ),
                "check_no_attributes_set_in_init": (
                    "Deprecation cycle started to fix."
                ),
            }

        if isinstance(estimator, (RegionExtractor)) and SKLEARN_MINOR >= 6:
            expected_failed_checks.pop(
                "check_do_not_raise_errors_in_init_or_set_params"
            )

    return expected_failed_checks


def unapplicable_checks() -> dict[str, str]:
    """Return sklearn checks that do not apply for nilearn estimators \
       when they take images as input.
    """
    return dict.fromkeys(
        [
            "check_complex_data",
            "check_dtype_object",
            "check_estimator_sparse_array",
            "check_estimator_sparse_data",
            "check_estimator_sparse_matrix",
            "check_estimator_sparse_tag",
            "check_f_contiguous_array_estimator",
            "check_fit1d",
            "check_fit2d_1feature",
            "check_fit2d_1sample",
            "check_fit2d_predict1d",
            "check_n_features_in",
            "check_n_features_in_after_fitting",
        ],
        "not applicable for image input",
    )


def expected_failed_checks_clustering() -> dict[str, str]:
    expected_failed_checks = {
        "check_estimator_sparse_array": "remove when dropping sklearn 1.4",
        "check_estimator_sparse_matrix": "remove when dropping sklearn 1.4",
        "check_clustering": "TODO",
    }

    if SKLEARN_MINOR >= 5:
        expected_failed_checks.pop("check_estimator_sparse_matrix")
        expected_failed_checks.pop("check_estimator_sparse_array")

    return expected_failed_checks


def expected_failed_checks_decoders(estimator) -> dict[str, str]:
    """Return expected failed sklearn checks for nilearn decoders."""
    expected_failed_checks = {
        # the following are have nilearn replacement for masker and/or glm
        # but not for decoders
        "check_dict_unchanged": (
            "replaced by check_img_estimator_dict_unchanged"
        ),
        "check_dont_overwrite_parameters": (
            "replaced by check_img_estimator_dont_overwrite_parameters"
        ),
        "check_estimators_empty_data_messages": (
            "not implemented for nifti data performance reasons"
        ),
        "check_estimators_fit_returns_self": (
            "replaced by check_fit_returns_self"
        ),
        "check_estimators_pickle": "replaced by check_img_estimator_pickle",
        "check_fit_check_is_fitted": (
            "replaced by check_img_estimator_fit_check_is_fitted"
        ),
        "check_pipeline_consistency": (
            "replaced by check_img_estimator_pipeline_consistency"
        ),
        "check_requires_y_none": (
            "replaced by check_img_estimator_requires_y_none"
        ),
        "check_supervised_y_no_nan": (
            "replaced by check_supervised_img_estimator_y_no_nan"
        ),
        # Those are skipped for now they fail
        # for unknown reasons
        # most often because sklearn inputs expect a numpy array
        # that errors with maskers,
        # or because a suitable nilearn replacement
        # has not yet been created.
        "check_estimators_dtypes": "TODO",
        "check_estimators_nan_inf": "TODO",
        "check_estimators_overwrite_params": "TODO",
        "check_fit_idempotent": "TODO",
        "check_fit_score_takes_y": "TODO",
        "check_methods_sample_order_invariance": "TODO",
        "check_methods_subset_invariance": "TODO",
        "check_positive_only_tag_during_fit": "TODO",
        "check_readonly_memmap_input": "TODO",
        "check_supervised_y_2d": "TODO",
    }

    if is_classifier(estimator):
        expected_failed_checks |= {
            "check_classifier_data_not_an_array": (
                "not applicable for image input"
            ),
            "check_classifiers_classes": "TODO",
            "check_classifiers_one_label": "TODO",
            "check_classifiers_regression_target": "TODO",
            "check_classifiers_train": "TODO",
        }

    if is_regressor(estimator):
        expected_failed_checks |= {
            "check_regressor_data_not_an_array": (
                "not applicable for image input"
            ),
            "check_regressor_multioutput": "TODO",
            "check_regressors_int": "TODO",
            "check_regressors_train": "TODO",
            "check_regressors_no_decision_function": "TODO",
        }

    if hasattr(estimator, "transform"):
        expected_failed_checks |= {
            "check_transformer_data_not_an_array": "TODO",
            "check_transformer_general": "TODO",
            "check_transformer_preserve_dtypes": "TODO",
        }

    expected_failed_checks |= unapplicable_checks()

    return expected_failed_checks


def nilearn_check_estimator(estimators: list[BaseEstimator]):
    if not isinstance(estimators, list):  # pragma: no cover
        raise TypeError(
            "'estimators' should be a list. "
            f"Got {estimators.__class__.__name__}."
        )
    for est in estimators:
        for e, check in nilearn_check_generator(estimator=est):
            yield e, check, check.__name__


def nilearn_check_generator(estimator: BaseEstimator):
    """Yield (estimator, check) tuples.

    Each nilearn check can be run on an initialized estimator.
    """
    if SKLEARN_LT_1_6:  # pragma: no cover
        tags = estimator._more_tags()
    else:
        tags = estimator.__sklearn_tags__()

    # TODO remove first if when dropping sklearn 1.5
    #  for sklearn >= 1.6 tags are always a dataclass
    if isinstance(tags, dict) and "X_types" in tags:
        requires_y = isinstance(estimator, _BaseDecoder)
    else:
        requires_y = getattr(tags.target_tags, "required", False)

    yield (clone(estimator), check_transformer_set_output)

    if isinstance(estimator, CacheMixin):
        yield (clone(estimator), check_img_estimator_cache_warning)

    if accept_niimg_input(estimator) or accept_surf_img_input(estimator):
        yield (clone(estimator), check_fit_returns_self)
        yield (clone(estimator), check_img_estimator_dont_overwrite_parameters)
        yield (clone(estimator), check_img_estimator_fit_check_is_fitted)
<<<<<<< HEAD
        yield (clone(estimator), check_img_estimator_pipeline_consistency)
=======
        yield (clone(estimator), check_img_estimator_overwrite_params)
        yield (clone(estimator), check_img_estimator_pickle)
>>>>>>> 73fe9520

        if hasattr(estimator, "transform"):
            yield (clone(estimator), check_img_estimator_dict_unchanged)

        if requires_y:
            yield (clone(estimator), check_img_estimator_requires_y_none)

        if is_classifier(estimator) or is_regressor(estimator):
            yield (clone(estimator), check_supervised_img_estimator_y_no_nan)
            yield (clone(estimator), check_decoder_empty_data_messages)

    if is_masker(estimator):
        yield (clone(estimator), check_masker_clean_kwargs)
        yield (clone(estimator), check_masker_compatibility_mask_image)
        yield (clone(estimator), check_masker_dtypes)
        yield (clone(estimator), check_masker_empty_data_messages)
        yield (clone(estimator), check_masker_fit_score_takes_y)
        yield (clone(estimator), check_masker_fit_with_empty_mask)
        yield (
            clone(estimator),
            check_masker_fit_with_non_finite_in_mask,
        )
        yield (clone(estimator), check_masker_generate_report)
        yield (clone(estimator), check_masker_generate_report_false)
        yield (clone(estimator), check_masker_inverse_transform)
        yield (clone(estimator), check_masker_joblib_cache)
        yield (clone(estimator), check_masker_mask_img)
        yield (clone(estimator), check_masker_mask_img_from_imgs)
        yield (clone(estimator), check_masker_no_mask_no_img)
        yield (clone(estimator), check_masker_refit)
        yield (clone(estimator), check_masker_smooth)
        yield (clone(estimator), check_masker_transform_resampling)
        yield (clone(estimator), check_masker_transformer)
        yield (
            clone(estimator),
            check_masker_transformer_high_variance_confounds,
        )

        if isinstance(estimator, NiftiMasker):
            # TODO enforce for other maskers
            yield (clone(estimator), check_masker_shelving)

        if not is_multimasker(estimator):
            yield (clone(estimator), check_masker_clean)
            yield (clone(estimator), check_masker_detrending)
            yield (clone(estimator), check_masker_transformer_sample_mask)
            yield (clone(estimator), check_masker_with_confounds)

        if accept_niimg_input(estimator):
            yield (clone(estimator), check_nifti_masker_clean_error)
            yield (clone(estimator), check_nifti_masker_clean_warning)
            yield (clone(estimator), check_nifti_masker_dtype)
            yield (clone(estimator), check_nifti_masker_fit_transform)
            yield (clone(estimator), check_nifti_masker_fit_transform_5d)
            yield (clone(estimator), check_nifti_masker_fit_transform_files)
            yield (clone(estimator), check_nifti_masker_fit_with_3d_mask)
            yield (
                clone(estimator),
                check_nifti_masker_generate_report_after_fit_with_only_mask,
            )

            if is_multimasker(estimator):
                yield (
                    clone(estimator),
                    check_multi_nifti_masker_generate_report_4d_fit,
                )
                yield (
                    clone(estimator),
                    check_multi_masker_transformer_high_variance_confounds,
                )
                yield (
                    clone(estimator),
                    check_multi_masker_transformer_sample_mask,
                )
                yield (clone(estimator), check_multi_masker_with_confounds)

                if isinstance(estimator, NiftiMasker):
                    # TODO enforce for other maskers
                    yield (clone(estimator), check_multi_nifti_masker_shelving)

        if accept_surf_img_input(estimator):
            yield (clone(estimator), check_surface_masker_fit_with_mask)
            yield (clone(estimator), check_surface_masker_list_surf_images)

    if is_glm(estimator):
        yield (clone(estimator), check_glm_dtypes)
        yield (clone(estimator), check_glm_empty_data_messages)


def get_tag(estimator: BaseEstimator, tag: str) -> bool:
    tags = estimator.__sklearn_tags__()
    # TODO remove first if when dropping sklearn 1.5
    #  for sklearn >= 1.6 tags are always a dataclass
    if isinstance(tags, dict) and "X_types" in tags:
        return tag in tags["X_types"]
    else:
        return getattr(tags.input_tags, tag, False)


def is_masker(estimator: BaseEstimator) -> bool:
    return get_tag(estimator, "masker")


def is_multimasker(estimator: BaseEstimator) -> bool:
    return get_tag(estimator, "multi_masker")


def is_glm(estimator: BaseEstimator) -> bool:
    return get_tag(estimator, "glm")


def accept_niimg_input(estimator: BaseEstimator) -> bool:
    return get_tag(estimator, "niimg_like")


def accept_surf_img_input(estimator: BaseEstimator) -> bool:
    return get_tag(estimator, "surf_img")


def _not_fitted_error_message(estimator):
    return (
        f"This {type(estimator).__name__} instance is not fitted yet. "
        "Call 'fit' with appropriate arguments before using this estimator."
    )


def generate_data_to_fit(estimator: BaseEstimator):
    if is_glm(estimator):
        data, design_matrices = _make_surface_img_and_design()
        return data, design_matrices

    elif isinstance(estimator, SearchLight):
        n_samples = 30
        data = _rng().random((5, 5, 5, n_samples))
        # Create a condition array, with balanced classes
        y = np.arange(n_samples, dtype=int) >= (n_samples // 2)

        data[2, 2, 2, :] = 0
        data[2, 2, 2, y] = 2
        X = Nifti1Image(data, np.eye(4))

        return X, y

    elif is_classifier(estimator):
        dim = 5
        X, y = make_classification(
            n_samples=30,
            n_features=dim**3,
            scale=3.0,
            n_informative=5,
            n_classes=2,
            random_state=42,
        )
        X, _ = to_niimgs(X, [dim, dim, dim])
        return X, y

    elif is_regressor(estimator):
        dim = 5
        X, y = make_regression(
            n_samples=30,
            n_features=dim**3,
            n_informative=dim,
            noise=1.5,
            bias=1.0,
            random_state=42,
        )
        X = StandardScaler().fit_transform(X)
        X, _ = to_niimgs(X, [dim, dim, dim])
        return X, y

    elif is_masker(estimator):
        if accept_niimg_input(estimator):
            imgs = Nifti1Image(_rng().random(_shape_3d_large()), _affine_eye())
        else:
            imgs = _make_surface_img(10)
        return imgs, None

    elif isinstance(estimator, _BaseDecomposition):
        decomp_input = _decomposition_img(
            data_type="surface",
            rng=_rng(),
            mesh=_decomposition_mesh(),
        )
        return decomp_input, None

    elif not (
        accept_niimg_input(estimator) or accept_surf_img_input(estimator)
    ):
        return _rng().random((5, 5)), None

    else:
        imgs = Nifti1Image(_rng().random(_shape_3d_large()), _affine_eye())
        return imgs, None


def fit_estimator(estimator: BaseEstimator) -> BaseEstimator:
    """Fit on a nilearn estimator with appropriate input and return it."""
    X, y = generate_data_to_fit(estimator)

    if is_glm(estimator):
        # FirstLevel
        if hasattr(estimator, "hrf_model"):
            return estimator.fit(X, design_matrices=y)
        # SecondLevel
        else:
            return estimator.fit(X, design_matrix=y)

    elif (
        isinstance(estimator, SearchLight)
        or is_classifier(estimator)
        or is_regressor(estimator)
    ):
        return estimator.fit(X, y)

    else:
        return estimator.fit(X)


# ------------------ GENERIC CHECKS ------------------


def _check_mask_img_(estimator):
    if accept_niimg_input(estimator):
        assert isinstance(estimator.mask_img_, Nifti1Image)
    else:
        assert isinstance(estimator.mask_img_, SurfaceImage)
    load_mask_img(estimator.mask_img_)


@ignore_warnings()
def check_img_estimator_fit_check_is_fitted(estimator):
    """Check appropriate response to check_fitted from sklearn before fitting.

    Should act as a replacement in the case of the maskers
    for sklearn's check_fit_check_is_fitted

    check that before fitting
    - transform() and inverse_transform() \
      throw same error
    - estimator has a __sklearn_is_fitted__ method and does not return True
    - running sklearn check_is_fitted on estimator throws an error

    check that after fitting
    - __sklearn_is_fitted__ returns True
    - running sklearn check_is_fitted throws no error
    """
    if not hasattr(estimator, "__sklearn_is_fitted__"):
        raise TypeError(
            "All nilearn estimators must have __sklearn_is_fitted__ method."
        )

    if estimator.__sklearn_is_fitted__() is True:
        raise ValueError(
            "Estimator __sklearn_is_fitted__ must return False before fit."
        )

    with pytest.raises(ValueError, match=_not_fitted_error_message(estimator)):
        check_is_fitted(estimator)

    # Failure should happen before the input type is determined
    # so we can pass nifti image (or array) to surface maskers.
    signals = np.ones((10, 11))
    methods_to_check = [
        "transform",
        "transform_single_imgs",
        "transform_imgs",
        "inverse_transform",
    ]
    method_input = [_img_3d_rand(), _img_3d_rand(), [_img_3d_rand()], signals]
    for meth, input in zip(methods_to_check, method_input):
        method = getattr(estimator, meth, None)
        if method is None:
            continue
        with pytest.raises(
            ValueError, match=_not_fitted_error_message(estimator)
        ):
            method(input)

    estimator = fit_estimator(estimator)

    assert estimator.__sklearn_is_fitted__()

    check_is_fitted(estimator)


@ignore_warnings()
def check_transformer_set_output(estimator):
    """Check that set_ouput throws a not implemented error."""
    if hasattr(estimator, "transform"):
        with pytest.raises(NotImplementedError):
            estimator.set_output(transform="default")


@ignore_warnings()
def check_fit_returns_self(estimator) -> None:
    """Check maskers return itself after fit.

    Replace sklearn check_estimators_fit_returns_self
    """
    fitted_estimator = fit_estimator(estimator)

    assert fitted_estimator is estimator


@ignore_warnings()
def check_img_estimator_dont_overwrite_parameters(estimator) -> None:
    """Check that fit method only changes or sets private attributes.

    Only for estimator that work with images.

    Replaces check_dont_overwrite_parameters from sklearn.
    """
    estimator = clone(estimator)

    set_random_state(estimator, 1)

    dict_before_fit = estimator.__dict__.copy()

    fitted_estimator = fit_estimator(estimator)

    dict_after_fit = fitted_estimator.__dict__

    public_keys_after_fit = [
        key for key in dict_after_fit if _is_public_parameter(key)
    ]

    attrs_added_by_fit = [
        key for key in public_keys_after_fit if key not in dict_before_fit
    ]

    # check that fit doesn't add any public attribute
    assert not attrs_added_by_fit, (
        f"Estimator {estimator.__class__.__name__} "
        "adds public attribute(s) during"
        " the fit method."
        " Estimators are only allowed to add private attributes"
        " either started with _ or ended"
        f" with _ but [{', '.join(attrs_added_by_fit)}] added"
    )

    # check that fit doesn't change any public attribute
    attrs_changed_by_fit = [
        key
        for key in public_keys_after_fit
        if (dict_before_fit[key] is not dict_after_fit[key])
    ]

    assert not attrs_changed_by_fit, (
        f"Estimator {estimator.__class__.__name__} "
        "changes public attribute(s) during"
        " the fit method. Estimators are only allowed"
        " to change attributes started"
        " or ended with _, but"
        f" [{', '.join(attrs_changed_by_fit)}] changed"
    )


def check_img_estimator_cache_warning(estimator) -> None:
    """Check estimator behavior with caching.

    Make sure some warnings are thrown at the appropriate time.
    """
    assert hasattr(estimator, "memory")
    assert hasattr(estimator, "memory_level")

    if hasattr(estimator, "smoothing_fwhm"):
        # to avoid not supported warnings
        estimator.smoothing_fwhm = None

    X, _ = generate_data_to_fit(estimator)
    if isinstance(estimator, NiftiSpheresMasker):
        # NiftiSpheresMasker needs mask_img to do some caching during fit
        mask_img = new_img_like(X, np.ones(X.shape[:3]))
        estimator.mask_img = mask_img

    # ensure warnings are NOT thrown
    for memory, memory_level in zip([None, "tmp"], [0, 1]):
        estimator = clone(estimator)
        estimator.memory = memory
        estimator.memory_level = memory_level

        with warnings.catch_warnings(record=True) as warning_list:
            fit_estimator(estimator)
            if is_masker(estimator):
                # some maskers only cache during transform
                estimator.transform(X)
            elif isinstance(estimator, SecondLevelModel):
                # second level only cache during contrast computation
                estimator.compute_contrast(np.asarray([1]))
        assert all(
            "memory_level is currently set to 0 but a Memory object"
            not in str(x.message)
            for x in warning_list
        )

    # ensure warning are thrown
    estimator = clone(estimator)
    with TemporaryDirectory() as tmp_dir:
        estimator.memory = tmp_dir
        estimator.memory_level = 0

        with pytest.warns(
            UserWarning,
            match="memory_level is currently set to 0 but a Memory object",
        ):
            fit_estimator(estimator)
            if is_masker(estimator):
                # some maskers also cache during transform
                estimator.transform(X)
            elif isinstance(estimator, SecondLevelModel):
                # second level only cache during contrast computation
                estimator.compute_contrast(np.asarray([1]))


@ignore_warnings()
def check_img_estimator_overwrite_params(estimator) -> None:
    """Check that we do not change or mutate the internal state of input.

    Replaces sklearn check_estimators_overwrite_params
    """
    estimator = clone(estimator)

    # Make a physical copy of the original estimator parameters before fitting.
    params = estimator.get_params()
    original_params = deepcopy(params)

    # Fit the model
    fitted_estimator = fit_estimator(estimator)

    # Compare the state of the model parameters with the original parameters
    new_params = fitted_estimator.get_params()

    for param_name, original_value in original_params.items():
        new_value = new_params[param_name]

        # We should never change or mutate the internal state of input
        # parameters by default. To check this we use the joblib.hash function
        # that introspects recursively any subobjects to compute a checksum.
        # The only exception to this rule of immutable constructor parameters
        # is possible RandomState instance but in this check we explicitly
        # fixed the random_state params recursively to be integer seeds.
        assert hash(new_value) == hash(original_value), (
            f"Estimator {estimator.__class__.__name__} "
            "should not change or mutate "
            f"the parameter {param_name} from {original_value} "
            f"to {new_value} during fit."
        )


@ignore_warnings()
def check_img_estimator_dict_unchanged(estimator):
    """Replace check_dict_unchanged from sklearn.

    transform() should not change the dict of the object.
    """
    estimator = fit_estimator(estimator)

    dict_before = estimator.__dict__.copy()

    input_img, _ = generate_data_to_fit(estimator)

    if isinstance(estimator, _BaseDecomposition):
        estimator.transform([input_img])
    else:
        estimator.transform(input_img)

    dict_after = estimator.__dict__

    # TODO NiftiLabelsMasker is modified at transform time
    # see issue https://github.com/nilearn/nilearn/issues/2720
    if isinstance(estimator, (NiftiLabelsMasker)):
        with pytest.raises(AssertionError):
            assert dict_after == dict_before
    else:
        # The following try / except is mostly
        # to give more informative error messages when this check fails.
        try:
            assert dict_after == dict_before
        except AssertionError as e:
            unmatched_keys = set(dict_after.keys()) ^ set(dict_before.keys())
            if len(unmatched_keys) > 0:
                raise ValueError(
                    "Estimator changes '__dict__' keys during transform.\n"
                    f"{unmatched_keys} \n"
                )

            difference = {}
            for x in dict_before:
                if type(dict_before[x]) is not type(dict_after[x]):
                    difference[x] = {
                        "before": dict_before[x],
                        "after": dict_after[x],
                    }
                    continue
                if (
                    isinstance(dict_before[x], np.ndarray)
                    and not np.array_equal(dict_before[x], dict_after[x])
                    and not check_imgs_equal(dict_before[x], dict_after[x])
                ) or (
                    not isinstance(dict_before[x], (np.ndarray, Nifti1Image))
                    and dict_before[x] != dict_after[x]
                ):
                    difference[x] = {
                        "before": dict_before[x],
                        "after": dict_after[x],
                    }
                    continue
            if difference:
                raise ValueError(
                    "Estimator changes the following '__dict__' keys \n"
                    "during transform.\n"
                    f"{difference}"
                )
            else:
                raise e
        except Exception as e:
            raise e


@ignore_warnings()
def check_img_estimator_pickle(estimator_orig):
    """Test that we can pickle all estimators.

    Adapted from sklearn's check_estimators_pickle
    """
    estimator = clone(estimator_orig)

    X, _ = generate_data_to_fit(estimator)

    if isinstance(estimator, NiftiSpheresMasker):
        # NiftiSpheresMasker needs mask_img to run inverse_transform
        mask_img = new_img_like(X, np.ones(X.shape[:3]))
        estimator.mask_img = mask_img

    set_random_state(estimator)

    fitted_estimator = fit_estimator(estimator)

    pickled_estimator = pickle.dumps(fitted_estimator)
    unpickled_estimator = pickle.loads(pickled_estimator)

    result = {}

    check_methods = ["transform"]
    input_data = [X] if isinstance(estimator, SearchLight) else [[X]]
    if hasattr(estimator, "inverse_transform"):
        check_methods.append("inverse_transform")

        signal = _rng().random((1, fitted_estimator.n_elements_))
        if isinstance(estimator, _BaseDecomposition):
            signal = [signal]
        input_data.append(signal)

    for method, input in zip(check_methods, input_data):
        if hasattr(estimator, method):
            result[method] = getattr(estimator, method)(input)
            result["input"] = input

    for method, input in zip(check_methods, input_data):
        if method not in result:
            continue
        unpickled_result = getattr(unpickled_estimator, method)(input)
        if isinstance(unpickled_result, np.ndarray):
            if isinstance(estimator, SearchLight):
                # TODO check why Searchlight has lower absolute tolerance
                assert_allclose_dense_sparse(
                    result[method], unpickled_result, atol=1e-4
                )
            else:
                assert_allclose_dense_sparse(result[method], unpickled_result)
        elif isinstance(unpickled_result, SurfaceImage):
            assert_surface_image_equal(result[method], unpickled_result)
        elif isinstance(unpickled_result, Nifti1Image):
            check_imgs_equal(result[method], unpickled_result)


@ignore_warnings
def check_img_estimator_pipeline_consistency(estimator_orig):
    """Check pipeline consistency for nilearn estimators.


    Substitute for sklearn add check_pipeline_consistency.
    """
    estimator = clone(estimator_orig)

    X, y = generate_data_to_fit(estimator)

    if isinstance(estimator, NiftiSpheresMasker):
        # NiftiSpheresMasker needs mask_img to run inverse_transform
        mask_img = new_img_like(X, np.ones(X.shape[:3]))
        estimator.mask_img = mask_img

    set_random_state(estimator)

    pipeline = make_pipeline(estimator)

    if is_glm(estimator):
        # FirstLevel
        if hasattr(estimator, "hrf_model"):
            pipeline.fit(X, firstlevelmodel__design_matrices=y)
        # SecondLevel
        else:
            pipeline.fit(X, secondlevelmodel__design_matrix=y)

    elif (
        isinstance(estimator, SearchLight)
        or is_classifier(estimator)
        or is_regressor(estimator)
    ):
        pipeline.fit(X, y)

    else:
        pipeline.fit(X)

    funcs = ["score", "transform"]

    for func_name in funcs:
        func = getattr(estimator, func_name, None)
        if func is not None:
            func_pipeline = getattr(pipeline, func_name)
            if func_name == "transform":
                result = func(X)
                result_pipe = func_pipeline(X)
            else:
                result = func(X, y)
                result_pipe = func_pipeline(X, y)
            if isinstance(estimator, SearchLight) and func_name == "transform":
                # TODO
                # SearchLight transform seem to return
                # slightly different results
                assert_allclose_dense_sparse(result, result_pipe, atol=1e-04)
            else:
                assert_allclose_dense_sparse(result, result_pipe)


@ignore_warnings()
def check_img_estimator_requires_y_none(estimator) -> None:
    """Check estimator with requires_y=True fails gracefully for y=None.

    Replaces sklearn check_requires_y_none
    """
    expected_err_msgs = "requires y to be passed, but the target y is None"
    shape = (5, 5, 5) if isinstance(estimator, SearchLight) else (30, 31, 32)
    input_img = Nifti1Image(_rng().random(shape), _affine_eye())
    try:
        estimator.fit(input_img, None)
    except ValueError as ve:
        if all(msg not in str(ve) for msg in expected_err_msgs):
            raise ve


# ------------------ DECODERS CHECKS ------------------


@ignore_warnings()
def check_supervised_img_estimator_y_no_nan(estimator) -> None:
    """Check estimator fails if y contains nan or inf.

    Replaces sklearn check_supervised_y_no_nan
    """
    dim = 5
    if isinstance(estimator, SearchLight):
        n_samples = 30
        # Create a condition array, with balanced classes
        y = np.arange(n_samples, dtype=int) >= (n_samples // 2)

        data = _rng().random((dim, dim, dim, n_samples))
        data[2, 2, 2, :] = 0
        data[2, 2, 2, y] = 2
        X = Nifti1Image(data, np.eye(4))

    else:
        # we can use classification data even for regressors
        # because fit should fail early
        X, y = make_classification(
            n_samples=20,
            n_features=dim**3,
            scale=3.0,
            n_informative=5,
            n_classes=2,
            random_state=42,
        )
        X, _ = to_niimgs(X, [dim, dim, dim])

    y = _rng().random(y.shape)

    for value in [np.inf, np.nan]:
        y[5,] = value
        with pytest.raises(ValueError, match="Input .*contains"):
            estimator.fit(X, y)


@ignore_warnings()
def check_decoder_empty_data_messages(estimator):
    """Check that empty images are caught properly.

    Replaces sklearn check_estimators_empty_data_messages.

    Not implemented for nifti data for performance reasons.
    See : https://github.com/nilearn/nilearn/pull/5293#issuecomment-2977170723
    """
    n_samples = 30
    if isinstance(estimator, SearchLight):
        # SearchLight do not support surface data directly
        return None

    else:
        # we can use classification data even for regressors
        # because fit should fail early
        dim = 5
        _, y = make_classification(
            n_samples=20,
            n_features=dim**3,
            scale=3.0,
            n_informative=5,
            n_classes=2,
            random_state=42,
        )

    imgs = _make_surface_img(n_samples)
    data = {
        part: np.empty(0).reshape((imgs.data.parts[part].shape[0], 0))
        for part in imgs.data.parts
    }
    X = SurfaceImage(imgs.mesh, data)

    y = _rng().random(y.shape)

    with pytest.raises(ValueError, match="empty"):
        estimator.fit(X, y)


# ------------------ MASKER CHECKS ------------------


@ignore_warnings()
def check_masker_n_elements(estimator):
    """Check appropriate response of maskers to check_is_fitted from sklearn.

    check that after fitting
    - masker have a n_elements_ attribute that is positive int
    """
    if accept_niimg_input(estimator):
        estimator.fit(_img_3d_rand())
    else:
        estimator.fit(_make_surface_img(10))

    assert isinstance(estimator.n_elements_, int) and estimator.n_elements_ > 0


@ignore_warnings()
def check_masker_clean_kwargs(estimator):
    """Check attributes for cleaning.

    Maskers accept a clean_args dict
    and store in clean_args and contains parameters to pass to clean.
    """
    assert estimator.clean_args is None


@ignore_warnings()
def check_masker_detrending(estimator):
    """Check detrending does something.

    Fit transform on same input should give different results
    if detrend is true or false.
    """
    if accept_niimg_input(estimator):
        input_img = _img_4d_rand_eye_medium()
    else:
        input_img = _make_surface_img(100)

    signal = estimator.fit_transform(input_img)

    estimator.detrend = True
    detrended_signal = estimator.fit_transform(input_img)

    assert_raises(AssertionError, assert_array_equal, detrended_signal, signal)


@ignore_warnings()
def check_masker_compatibility_mask_image(estimator):
    """Check compatibility of the mask_img and images to masker.

    Compatibility should be check at fit and transform time.

    For nifti maskers this is handled by one the check_nifti functions.
    For surface maskers, check_compatibility_mask_and_images does it.
    But this means we do not have exactly the same error messages.
    """
    if accept_niimg_input(estimator):
        mask_img = _img_mask_mni()
        input_img = _make_surface_img()
    else:
        mask_img = _make_surface_mask()
        input_img = _img_3d_mni()

    estimator.mask_img = mask_img
    with pytest.raises(TypeError):
        estimator.fit(input_img)

    if accept_niimg_input(estimator):
        # using larger images to be compatible
        # with regions extraction tests
        mask = np.zeros(_shape_3d_large(), dtype=np.int8)
        mask[1:-1, 1:-1, 1:-1] = 1
        mask_img = Nifti1Image(mask, _affine_eye())
        image_to_transform = _make_surface_img()
    else:
        mask_img = _make_surface_mask()
        image_to_transform = _img_3d_mni()

    estimator = clone(estimator)
    estimator.mask_img = mask_img
    estimator.fit()
    with pytest.raises(TypeError):
        estimator.transform(image_to_transform)

    _check_mask_img_(estimator)


@ignore_warnings()
def check_masker_no_mask_no_img(estimator):
    """Check maskers mask_img_ when no mask passed at init or imgs at fit.

    For (Multi)NiftiMasker and SurfaceMasker fit should raise ValueError.
    For all other maskers mask_img_ should be None after fit.
    """
    assert not hasattr(estimator, "mask_img_")

    if isinstance(estimator, (NiftiMasker, SurfaceMasker)):
        with pytest.raises(
            ValueError, match="Parameter 'imgs' must be provided to "
        ):
            estimator.fit()
    else:
        estimator.fit()
        assert estimator.mask_img_ is None


@ignore_warnings()
def check_masker_mask_img_from_imgs(estimator):
    """Check maskers mask_img_ inferred from imgs when no mask is provided.

    For (Multi)NiftiMasker and SurfaceMasker:
    they must have a valid mask_img_ after fit.
    For all other maskers mask_img_ should be None after fit.
    """
    if accept_niimg_input(estimator):
        # Small image with shape=(7, 8, 9) would fail with MultiNiftiMasker
        # giving mask_img_that mask all the data : do not know why!!!
        input_img = Nifti1Image(
            _rng().random(_shape_3d_large()), _affine_mni()
        )

    else:
        input_img = _make_surface_img(2)

    # Except for (Multi)NiftiMasker and SurfaceMasker,
    # maskers have mask_img_ = None after fitting some input image
    # when no mask was passed at construction
    estimator = clone(estimator)
    assert not hasattr(estimator, "mask_img_")

    estimator.fit(input_img)

    if isinstance(estimator, (NiftiMasker, SurfaceMasker)):
        _check_mask_img_(estimator)
    else:
        assert estimator.mask_img_ is None


@ignore_warnings()
def check_masker_mask_img(estimator):
    """Check maskers mask_img_ post fit is valid.

    If a mask is passed at construction,
    then mask_img_ should be a valid mask after fit.

    Maskers should be fittable
    even when passing a non-binary image
    with multiple samples (4D for volume, 2D for surface) as mask.
    Resulting mask_img_ should be binary and have a single sample.
    """
    if accept_niimg_input(estimator):
        # Small image with shape=(7, 8, 9) would fail with MultiNiftiMasker
        # giving mask_img_that mask all the data : do not know why!!!
        mask_data = np.zeros(_shape_3d_large(), dtype="int8")
        mask_data[2:-2, 2:-2, 2:-2] = 1
        binary_mask_img = Nifti1Image(mask_data, _affine_eye())

        input_img = Nifti1Image(
            _rng().random(_shape_3d_large()), _affine_eye()
        )

        non_binary_mask_img = Nifti1Image(
            _rng().random((*_shape_3d_large(), 2)), _affine_eye()
        )

    else:
        binary_mask_img = _make_surface_mask()
        non_binary_mask_img = _make_surface_img()

        input_img = _make_surface_img(2)

    # happy path
    estimator = clone(estimator)
    estimator.mask_img = binary_mask_img
    assert not hasattr(estimator, "mask_img_")

    estimator.fit()

    _check_mask_img_(estimator)

    # use non binary multi-sample image as mask
    estimator = clone(estimator)
    estimator.mask_img = non_binary_mask_img
    assert not hasattr(estimator, "mask_img_")

    estimator.fit()

    _check_mask_img_(estimator)

    # use mask at init and imgs at fit
    # mask at init should prevail
    estimator = clone(estimator)
    estimator.mask_img = binary_mask_img

    estimator.fit()
    ref_mask_img_ = estimator.mask_img_

    estimator = clone(estimator)
    estimator.mask_img = binary_mask_img

    assert not hasattr(estimator, "mask_img_")

    if isinstance(estimator, (NiftiMasker, SurfaceMasker)):
        with pytest.warns(
            UserWarning,
            match=(
                "Generation of a mask has been requested .* "
                "while a mask was given at masker creation."
            ),
        ):
            estimator.fit(input_img)
    else:
        estimator.fit(input_img)

    _check_mask_img_(estimator)
    if accept_niimg_input(estimator):
        assert_array_equal(
            ref_mask_img_.get_fdata(), estimator.mask_img_.get_fdata()
        )
    else:
        assert_array_equal(
            get_surface_data(ref_mask_img_),
            get_surface_data(estimator.mask_img_),
        )


@ignore_warnings()
def check_masker_clean(estimator):
    """Check that cleaning does something on fit transform.

    Fit transform on same input should give different results
    if some cleaning parameters are passed.
    """
    if accept_niimg_input(estimator):
        input_img = _img_4d_rand_eye_medium()
    else:
        input_img = _make_surface_img(100)

    signal = estimator.fit_transform(input_img)

    estimator.t_r = 2.0
    estimator.high_pass = 1 / 128
    estimator.clean_args = {"filter": "cosine"}
    detrended_signal = estimator.fit_transform(input_img)

    assert_raises(AssertionError, assert_array_equal, detrended_signal, signal)


@ignore_warnings()
def check_masker_transformer(estimator):
    """Replace sklearn _check_transformer for maskers.

    - for maskers transform is in the base class and
      implemented via a transform_single_imgs
    - checks that "imgs" (and not X) is the parameter
      for input for fit / transform
    - fit_transform method should work on non fitted estimator
    - fit_transform should give same result as fit then transform
    """
    # transform_single_imgs should not be an abstract method anymore
    assert not getattr(
        estimator.transform_single_imgs, "__isabstractmethod__", False
    )

    for attr in ["fit", "transform", "fit_transform"]:
        tmp = dict(**inspect.signature(getattr(estimator, attr)).parameters)
        assert next(iter(tmp)) == "imgs"
        assert "X" not in tmp

    if accept_niimg_input(estimator):
        input_img = _img_4d_rand_eye_medium()
    else:
        input_img = _make_surface_img(100)

    signal_1 = estimator.fit_transform(input_img)

    estimator = clone(estimator)
    signal_2 = estimator.fit(input_img).transform(input_img)

    assert_array_equal(signal_1, signal_2)


@ignore_warnings()
def check_masker_transformer_high_variance_confounds(estimator):
    """Check high_variance_confounds use in maskers.

    Make sure that using high_variance_confounds returns different result.

    Ensure that high_variance_confounds can be used with regular confounds,
    and that results are different than when just using the confounds alone.
    """
    length = 10

    if accept_niimg_input(estimator):
        data = _rng().random((*_shape_3d_default(), length))
        input_img = Nifti1Image(data, _affine_eye())
    else:
        input_img = _make_surface_img(length)

    estimator.high_variance_confounds = False

    signal = estimator.fit_transform(input_img)

    estimator = clone(estimator)
    estimator.high_variance_confounds = True

    signal_hvc = estimator.fit_transform(input_img)

    assert_raises(AssertionError, assert_array_equal, signal, signal_hvc)

    with TemporaryDirectory() as tmp_dir:
        array = _rng().random((length, 3))

        dataframe = pd.DataFrame(array)

        tmp_dir = Path(tmp_dir)
        dataframe.to_csv(tmp_dir / "confounds.csv")

        for c in [array, dataframe, tmp_dir / "confounds.csv"]:
            confounds = [c] if is_multimasker(estimator) else c

            estimator = clone(estimator)
            estimator.high_variance_confounds = False
            signal_c = estimator.fit_transform(input_img, confounds=confounds)

            estimator = clone(estimator)
            estimator.high_variance_confounds = True
            signal_c_hvc = estimator.fit_transform(
                input_img, confounds=confounds
            )

            assert_raises(
                AssertionError, assert_array_equal, signal_c, signal_c_hvc
            )


@ignore_warnings()
def check_masker_transformer_sample_mask(estimator):
    """Check sample_mask use in maskers.

    Make sure that using sample_mask returns different result
    compare to when it's not used.

    Try different types of sample_mask
    that always keep the same samples (sample 1, 2 and 4)
    that should all return the same thing.
    """
    if accept_niimg_input(estimator):
        input_img = _img_4d_rand_eye()
    else:
        input_img = _make_surface_img(5)

    estimator.fit(input_img)
    signal_1 = estimator.transform(input_img, sample_mask=None)

    assert signal_1.ndim == 2

    # index sample to keep
    sample_mask = np.asarray([1, 2, 4])

    signal_2 = estimator.transform(input_img, sample_mask=sample_mask)

    assert signal_2.shape[0] == 3

    assert_raises(AssertionError, assert_array_equal, signal_1, signal_2)

    # logical indexing
    n_sample = signal_1.shape[0]
    sample_mask = np.full((n_sample,), True)
    np.put(sample_mask, [0, 3], [False, False])

    signal_3 = estimator.transform(input_img, sample_mask=sample_mask)

    assert_array_equal(signal_2, signal_3)

    # list of explicit index
    sample_mask = [[1, 2, 4]]

    signal_4 = estimator.transform(input_img, sample_mask=sample_mask)

    assert_array_equal(signal_2, signal_4)

    # list of logical index
    sample_mask = [[False, True, True, False, True]]

    signal_5 = estimator.transform(input_img, sample_mask=sample_mask)

    assert_array_equal(signal_2, signal_5)


@ignore_warnings()
def check_masker_with_confounds(estimator):
    """Test fit_transform with confounds.

    Check different types of confounds
    (array, dataframe, str or path to txt, csv, tsv)
    and ensure results is different
    than when not using confounds.

    Check proper errors are raised if file is not found
    or if confounds do not match signal length.

    For more tests see those of signal.clean.
    """
    length = 20
    if accept_niimg_input(estimator):
        input_img = Nifti1Image(
            _rng().random((4, 5, 6, length)), affine=_affine_eye()
        )
    else:
        input_img = _make_surface_img(length)

    signal_1 = estimator.fit_transform(input_img, confounds=None)

    array = _rng().random((length, 3))

    dataframe = pd.DataFrame(array)

    confounds_path = nilearn_dir() / "tests" / "data" / "spm_confounds.txt"

    for confounds in [array, dataframe, confounds_path, str(confounds_path)]:
        signal_2 = estimator.fit_transform(input_img, confounds=confounds)

        assert_raises(AssertionError, assert_array_equal, signal_1, signal_2)

    with TemporaryDirectory() as tmp_dir:
        tmp_dir = Path(tmp_dir)
        dataframe.to_csv(tmp_dir / "confounds.csv")
        signal_2 = estimator.fit_transform(
            input_img, confounds=tmp_dir / "confounds.csv"
        )

        assert_raises(AssertionError, assert_array_equal, signal_1, signal_2)

        dataframe.to_csv(tmp_dir / "confounds.tsv", sep="\t")
        signal_2 = estimator.fit_transform(
            input_img, confounds=tmp_dir / "confounds.tsv"
        )

        assert_raises(AssertionError, assert_array_equal, signal_1, signal_2)

    with pytest.raises(FileNotFoundError):
        estimator.fit_transform(input_img, confounds="not_a_file.txt")

    with pytest.raises(
        ValueError, match="Confound signal has an incorrect length"
    ):
        estimator.fit_transform(
            input_img, confounds=_rng().random((length * 2, 3))
        )


@ignore_warnings()
def check_masker_refit(estimator):
    """Check masker can be refitted and give different results."""
    if accept_niimg_input(estimator):
        # using larger images to be compatible
        # with regions extraction tests
        mask = np.zeros(_shape_3d_large(), dtype=np.int8)
        mask[1:-1, 1:-1, 1:-1] = 1
        mask_img_1 = Nifti1Image(mask, _affine_eye())

        mask = np.zeros(_shape_3d_large(), dtype=np.int8)
        mask[3:-3, 3:-3, 3:-3] = 1
        mask_img_2 = Nifti1Image(mask, _affine_eye())
    else:
        mask_img_1 = _make_surface_mask()
        data = {
            part: np.ones(mask_img_1.data.parts[part].shape)
            for part in mask_img_1.data.parts
        }
        mask_img_2 = SurfaceImage(mask_img_1.mesh, data)

    estimator.mask_img = mask_img_1
    estimator.fit()
    fitted_mask_1 = estimator.mask_img_

    estimator.mask_img = mask_img_2
    estimator.fit()
    fitted_mask_2 = estimator.mask_img_

    if accept_niimg_input(estimator):
        with pytest.raises(AssertionError):
            assert_array_equal(
                fitted_mask_1.get_fdata(), fitted_mask_2.get_fdata()
            )
    else:
        with pytest.raises(ValueError):
            assert_surface_image_equal(fitted_mask_1, fitted_mask_2)


@ignore_warnings()
def check_masker_empty_data_messages(estimator):
    """Check that empty images are caught properly.

    Replaces sklearn check_estimators_empty_data_messages.

    Not implemented for nifti maskers for performance reasons.
    See : https://github.com/nilearn/nilearn/pull/5293#issuecomment-2977170723
    """
    if accept_niimg_input(estimator):
        return None

    else:
        imgs = _make_surface_img()
        data = {
            part: np.empty(0).reshape((imgs.data.parts[part].shape[0], 0))
            for part in imgs.data.parts
        }
        imgs = SurfaceImage(imgs.mesh, data)

        mask_img = _make_surface_mask()

    with pytest.raises(ValueError, match="empty"):
        estimator.fit(imgs)

    estimator.mask_img = mask_img
    estimator.fit()
    with pytest.raises(ValueError, match="empty"):
        estimator.transform(imgs)


@ignore_warnings()
def check_masker_fit_with_empty_mask(estimator):
    """Check mask that excludes all voxels raise an error."""
    if accept_niimg_input(estimator):
        mask_img = _img_3d_zeros()
        imgs = [_img_3d_rand()]
    else:
        mask_img = _make_surface_mask()
        for k, v in mask_img.data.parts.items():
            mask_img.data.parts[k] = np.zeros(v.shape)
        imgs = _make_surface_img(1)

    estimator.mask_img = mask_img
    with pytest.raises(
        ValueError,
        match="The mask is invalid as it is empty: it masks all data",
    ):
        estimator.fit(imgs)


@ignore_warnings()
def check_masker_fit_with_non_finite_in_mask(estimator):
    """Check mask with non finite values can be used with maskers.

    - Warning is thrown.
    - Output of transform must contain only finite values.
    """
    if accept_niimg_input(estimator):
        # _shape_3d_large() is used,
        # this test would fail for RegionExtractor otherwise
        mask = np.ones(_shape_3d_large())
        mask[:, :, 7] = np.nan
        mask[:, :, 4] = np.inf
        mask_img = Nifti1Image(mask, affine=_affine_eye())

        imgs = _img_3d_rand()

    else:
        mask_img = _make_surface_mask()
        for k, v in mask_img.data.parts.items():
            mask_img.data.parts[k] = np.zeros(v.shape)
        mask_img.data.parts["left"][0:3, 0] = [np.nan, np.inf, 1]
        mask_img.data.parts["right"][0:3, 0] = [np.nan, np.inf, 1]

        imgs = _make_surface_img(1)

    estimator.mask_img = mask_img
    with pytest.warns(UserWarning, match="Non-finite values detected."):
        estimator.fit()

    signal = estimator.transform(imgs)
    assert np.all(np.isfinite(signal))


@ignore_warnings()
def check_masker_dtypes(estimator):
    """Check masker can fit/transform with inputs of varying dtypes.

    Replacement for sklearn check_estimators_dtypes.

    np.int64 not tested: see no_int64_nifti in nilearn/conftest.py
    """
    length = 20
    for dtype in [np.float32, np.float64, np.int32]:
        estimator = clone(estimator)

        if accept_niimg_input(estimator):
            data = np.zeros((*_shape_3d_large(), length))
            data[1:28, 1:28, 1:28, ...] = (
                _rng().random((27, 27, 27, length)) + 2.0
            )
            imgs = Nifti1Image(data.astype(dtype), affine=_affine_eye())

        else:
            imgs = _make_surface_img(length)
            for k, v in imgs.data.parts.items():
                imgs.data.parts[k] = v.astype(dtype)

        estimator.fit(imgs)
        estimator.transform(imgs)


@ignore_warnings()
def check_masker_smooth(estimator):
    """Check that masker can smooth data when extracting.

    Check that masker instance has smoothing_fwhm attribute.
    Check that output is different with and without smoothing.

    For Surface maskers:
    - Check smoothing on surface maskers raises NotImplemented warning.
    - Check that output is the same with and without smoothing.
    TODO: update once smoothing is implemented.
    """
    assert hasattr(estimator, "smoothing_fwhm")

    if accept_niimg_input(estimator):
        imgs = _img_3d_rand()
    else:
        n_sample = 1
        imgs = _make_surface_img(n_sample)

    signal = estimator.fit_transform(imgs)

    estimator.smoothing_fwhm = 3
    estimator.fit(imgs)

    if accept_niimg_input(estimator):
        smoothed_signal = estimator.transform(imgs)

        assert_raises(
            AssertionError, assert_array_equal, smoothed_signal, signal
        )

    else:
        with pytest.warns(UserWarning, match="not yet supported"):
            smoothed_signal = estimator.transform(imgs)

        assert_array_equal(smoothed_signal, signal)


@ignore_warnings()
def check_masker_inverse_transform(estimator) -> None:
    """Check output of inverse_transform.

    For signal with 1 or more samples.

    For nifti maskers:
        - 1D arrays -> 3D images
        - 2D arrays -> 4D images

    For surface maskers:
        - 1D arrays -> 1D images
        - 2D arrays -> 2D images

    Check that running transform() is not required to run inverse_transform().

    Check that running inverse_transform() before and after running transform()
    give same result.

    Check that the proper error is thrown, if signal has the wrong shape.
    """
    if accept_niimg_input(estimator):
        # using different shape for imgs, mask
        # to force resampling
        input_shape = (28, 29, 30)
        imgs = Nifti1Image(_rng().random(input_shape), _affine_eye())

        mask_shape = (15, 16, 17)
        mask_img = Nifti1Image(np.ones(mask_shape), _affine_eye())

        if isinstance(estimator, NiftiSpheresMasker):
            tmp = mask_img.shape
        else:
            tmp = input_shape
        expected_shapes = [tmp, (*tmp, 1), (*tmp, 10)]

    else:
        imgs = _make_surface_img(1)

        mask_img = _make_surface_mask()

        expected_shapes = [
            (imgs.shape[0],),
            (imgs.shape[0], 1),
            (imgs.shape[0], 10),
        ]

    for i, expected_shape in enumerate(
        expected_shapes,
    ):
        estimator = clone(estimator)

        if isinstance(estimator, (NiftiSpheresMasker)):
            estimator.mask_img = mask_img

        estimator.fit(imgs)

        if i == 0:
            signals = _rng().random((estimator.n_elements_,))
        elif i == 1:
            signals = _rng().random((1, estimator.n_elements_))
        elif i == 2:
            signals = _rng().random((10, estimator.n_elements_))

        new_imgs = estimator.inverse_transform(signals)

        if accept_niimg_input(estimator):
            actual_shape = new_imgs.shape
            assert_array_almost_equal(imgs.affine, new_imgs.affine)
        else:
            actual_shape = new_imgs.data.shape
        assert actual_shape == expected_shape

        # same result before and after running transform()
        estimator.transform(imgs)

        new_imgs_2 = estimator.inverse_transform(signals)

        if accept_niimg_input(estimator):
            assert check_imgs_equal(new_imgs, new_imgs_2)
        else:
            assert_surface_image_equal(new_imgs, new_imgs_2)

    signals = _rng().random((1, estimator.n_elements_ + 1))
    with pytest.raises(
        ValueError, match="Input to 'inverse_transform' has wrong shape."
    ):
        estimator.inverse_transform(signals)


def check_masker_transform_resampling(estimator) -> None:
    """Check transform / inverse_transform for maskers with resampling.

    Similar to check_masker_inverse_transform
    but for nifti masker that can do some resampling
    (labels and maps maskers).

    Check that output has the shape of the data or the labels/maps image
    depending on which resampling_target was requested at init.

    Check that using a mask does not affect shape of output.

    Check that running transform() is not required to run inverse_transform().

    Check that running inverse_transform() before and after running transform()
    give same result.

    Check that running transform on images with different fov
    than those used at fit is possible.
    """
    if not hasattr(estimator, "resampling_target"):
        return None

    # using different shape for imgs, mask
    # to force resampling
    n_sample = 10
    input_shape = (28, 29, 30, n_sample)
    imgs = Nifti1Image(_rng().random(input_shape), _affine_eye())

    imgs2 = Nifti1Image(_rng().random((20, 21, 22)), _affine_eye())

    mask_shape = (15, 16, 17)
    mask_img = Nifti1Image(np.ones(mask_shape), _affine_eye())

    for resampling_target in ["data", "labels"]:
        expected_shape = input_shape
        if resampling_target == "labels":
            if isinstance(estimator, NiftiMapsMasker):
                expected_shape = (*estimator.maps_img.shape[:3], n_sample)
                resampling_target = "maps"
            else:
                expected_shape = (*estimator.labels_img.shape, n_sample)

        for mask in [None, mask_img]:
            estimator = clone(estimator)
            estimator.resampling_target = resampling_target
            estimator.mask_img = mask

            # no resampling warning at fit time
            with warnings.catch_warnings(record=True) as warning_list:
                estimator.fit(imgs)
            assert all(
                "at transform time" not in str(x.message) for x in warning_list
            )

            signals = _rng().random((n_sample, estimator.n_elements_))

            new_imgs = estimator.inverse_transform(signals)

            assert_array_almost_equal(imgs.affine, new_imgs.affine)
            actual_shape = new_imgs.shape
            assert actual_shape == expected_shape

            # no resampling warning when using same imgs as for fit()
            with warnings.catch_warnings(record=True) as warning_list:
                estimator.transform(imgs)
            assert all(
                "at transform time" not in str(x.message) for x in warning_list
            )

            # same result before and after running transform()
            new_imgs_2 = estimator.inverse_transform(signals)

            assert check_imgs_equal(new_imgs, new_imgs_2)

            # no error transforming an image with different fov
            # than the one used at fit time,
            # but there should be a resampling warning
            # we are resampling to data
            with warnings.catch_warnings(record=True) as warning_list:
                estimator.transform(imgs2)
            if resampling_target == "data":
                assert any(
                    "at transform time" in str(x.message) for x in warning_list
                )
            else:
                assert all(
                    "at transform time" not in str(x.message)
                    for x in warning_list
                )


@ignore_warnings()
def check_masker_fit_score_takes_y(estimator):
    """Replace sklearn check_fit_score_takes_y for maskers.

    Check that all estimators accept an optional y
    in fit and score so they can be used in pipelines.
    """
    for attr in ["fit", "fit_transform"]:
        tmp = {
            k: v.default
            for k, v in inspect.signature(
                getattr(estimator, attr)
            ).parameters.items()
            if v.default is not inspect.Parameter.empty
        }
        if "y" not in tmp:
            raise ValueError(
                f"{estimator.__class__.__name__} "
                f"is missing 'y=None' for the method '{attr}'."
            )
        assert tmp["y"] is None


@ignore_warnings()
def check_masker_shelving(estimator):
    """Check behavior when shelving masker."""
    img, _ = generate_data_to_fit(estimator)

    estimator.verbose = 0

    masker = clone(estimator)

    epi = masker.fit_transform(img)

    with TemporaryDirectory() as tmp_dir:
        masker_shelved = clone(estimator)

        masker_shelved.memory = Memory(location=tmp_dir, mmap_mode="r")
        masker_shelved._shelving = True

        epi_shelved = masker_shelved.fit_transform(img)

        epi_shelved = epi_shelved.get()

        assert_array_equal(epi_shelved, epi)


@ignore_warnings()
def check_masker_joblib_cache(estimator):
    """Check cached data."""
    img, _ = generate_data_to_fit(estimator)

    if accept_niimg_input(estimator):
        mask_img = new_img_like(img, np.ones(img.shape[:3]))
    else:
        mask_img = _make_surface_mask()

    estimator.mask_img = mask_img
    estimator.fit(img)

    mask_hash = hash(estimator.mask_img_)

    if accept_niimg_input(estimator):
        get_data(estimator.mask_img_)
    else:
        get_surface_data(estimator.mask_img_)

    assert mask_hash == hash(estimator.mask_img_)

    # Test a tricky issue with memmapped joblib.memory that makes
    # imgs return by inverse_transform impossible to save
    if accept_niimg_input(estimator):
        cachedir = Path(mkdtemp())
        estimator.memory = Memory(location=cachedir, mmap_mode="r")
        X = estimator.transform(img)

        # inverse_transform a first time, so that the result is cached
        out_img = estimator.inverse_transform(X)

        out_img = estimator.inverse_transform(X)

        out_img.to_filename(cachedir / "test.nii")


# ------------------ SURFACE MASKER CHECKS ------------------


@ignore_warnings()
def check_surface_masker_fit_with_mask(estimator):
    """Check fit / transform with mask provided at init.

    Check with 2D and 1D images.

    1D image -> 1D array
    2D image -> 2D array

    Also check 'shape' errors between images to fit and mask.
    """
    mask_img = _make_surface_mask()

    # 1D image
    mesh = _make_mesh()
    data = {}
    for k, v in mesh.parts.items():
        data_shape = (v.n_vertices,)
        data[k] = _rng().random(data_shape)
    imgs = SurfaceImage(mesh, data)
    assert imgs.shape == (9,)
    estimator.fit(imgs)

    signal = estimator.transform(imgs)

    assert isinstance(signal, np.ndarray)
    assert signal.shape == (estimator.n_elements_,)

    # 2D image with 1 sample
    imgs = _make_surface_img(1)
    estimator.mask_img = mask_img
    estimator.fit(imgs)

    signal = estimator.transform(imgs)

    assert isinstance(signal, np.ndarray)
    assert signal.shape == (1, estimator.n_elements_)

    # 2D image with several samples
    imgs = _make_surface_img(5)
    estimator = clone(estimator)
    estimator.mask_img = mask_img
    estimator.fit(imgs)

    signal = estimator.transform(imgs)

    assert isinstance(signal, np.ndarray)
    assert signal.shape == (5, estimator.n_elements_)

    # errors
    with pytest.raises(
        MeshDimensionError,
        match="Number of vertices do not match for between meshes.",
    ):
        estimator.fit(_flip_surf_img(imgs))
    with pytest.raises(
        MeshDimensionError,
        match="Number of vertices do not match for between meshes.",
    ):
        estimator.transform(_flip_surf_img(imgs))

    with pytest.raises(
        MeshDimensionError, match="PolyMeshes do not have the same keys."
    ):
        estimator.fit(_drop_surf_img_part(imgs))
    with pytest.raises(
        MeshDimensionError, match="PolyMeshes do not have the same keys."
    ):
        estimator.transform(_drop_surf_img_part(imgs))


@ignore_warnings()
def check_surface_masker_list_surf_images(estimator):
    """Test transform / inverse_transform on list of surface images.

    Check that 1D or 2D mask work.

    transform
    - list of 1D -> 2D array
    - list of 2D -> 2D array
    """
    n_sample = 5
    images_to_transform = [
        [_make_surface_img()] * 5,
        [_make_surface_img(2), _make_surface_img(3)],
    ]
    for imgs in images_to_transform:
        for mask_img in [None, _surf_mask_1d(), _make_surface_mask()]:
            estimator.mask_img = mask_img

            estimator = estimator.fit(imgs)

            signals = estimator.transform(imgs)

            assert signals.shape == (n_sample, estimator.n_elements_)

            img = estimator.inverse_transform(signals)

            assert img.shape == (_make_surface_img().mesh.n_vertices, n_sample)


# ------------------ NIFTI MASKER CHECKS ------------------


@ignore_warnings()
def check_nifti_masker_fit_transform(estimator):
    """Run several checks on maskers.

    - can fit 3D / 4D image
    - fitted maskers can transform:
      - 3D image
      - list of 3D images with same affine
    - array from transformed 3D images should have 1D
    - array from transformed 4D images should have 2D
    """
    estimator.fit(_img_3d_rand())

    # 3D images
    signal = estimator.transform(_img_3d_rand())

    assert isinstance(signal, np.ndarray)
    assert signal.shape == (estimator.n_elements_,)

    signal_2 = estimator.fit_transform(_img_3d_rand())

    assert_array_equal(signal, signal_2)

    # list of 3D images
    signal = estimator.transform([_img_3d_rand(), _img_3d_rand()])

    if is_multimasker(estimator):
        assert isinstance(signal, list)
        assert len(signal) == 2
        for x in signal:
            assert isinstance(x, np.ndarray)
            assert x.ndim == 1
            assert x.shape == (estimator.n_elements_,)
    else:
        assert isinstance(signal, np.ndarray)
        assert signal.ndim == 2
        assert signal.shape[1] == estimator.n_elements_

    # 4D images
    signal = estimator.transform(_img_4d_rand_eye())

    assert isinstance(signal, np.ndarray)
    assert signal.ndim == 2
    assert signal.shape == (_img_4d_rand_eye().shape[3], estimator.n_elements_)


def check_nifti_masker_fit_transform_5d(estimator):
    """Run checks on nifti maskers for transforming 5D images.

    - multi masker should be fine
      and return a list of 2D numpy arrays
    - non multimasker should fail
    """
    n_subject = 3

    estimator.fit(_img_3d_rand())

    input_5d_img = [_img_4d_rand_eye() for _ in range(n_subject)]

    if not is_multimasker(estimator):
        with pytest.raises(
            DimensionError,
            match="Input data has incompatible dimensionality: "
            "Expected dimension is 4D and you provided "
            "a list of 4D images \\(5D\\).",
        ):
            estimator.transform(input_5d_img)

        with pytest.raises(
            DimensionError,
            match="Input data has incompatible dimensionality: "
            "Expected dimension is 4D and you provided "
            "a list of 4D images \\(5D\\).",
        ):
            estimator.fit_transform(input_5d_img)

    else:
        signal = estimator.transform(input_5d_img)

        assert isinstance(signal, list)
        assert all(isinstance(x, np.ndarray) for x in signal)
        assert len(signal) == n_subject
        assert all(x.ndim == 2 for x in signal)

        signal = estimator.fit_transform(input_5d_img)

        assert isinstance(signal, list)
        assert all(isinstance(x, np.ndarray) for x in signal)
        assert len(signal) == n_subject
        assert all(x.ndim == 2 for x in signal)


@ignore_warnings()
def check_nifti_masker_clean_error(estimator):
    """Nifti maskers cannot be given cleaning parameters \
        via both clean_args and kwargs simultaneously.

    TODO remove after nilearn 0.13.0
    """
    input_img = _img_4d_rand_eye_medium()

    estimator.t_r = 2.0
    estimator.high_pass = 1 / 128
    estimator.clean_kwargs = {"clean__filter": "cosine"}
    estimator.clean_args = {"filter": "cosine"}

    error_msg = (
        "Passing arguments via 'kwargs' "
        "is mutually exclusive with using 'clean_args'"
    )
    with pytest.raises(ValueError, match=error_msg):
        estimator.fit(input_img)


def check_nifti_masker_clean_warning(estimator):
    """Nifti maskers raise warning if cleaning parameters \
        passed via kwargs.

        But this still affects the transformed signal.

    TODO remove after nilearn 0.13.0
    """
    input_img = _img_4d_rand_eye_medium()

    signal = estimator.fit_transform(input_img)

    estimator.t_r = 2.0
    estimator.high_pass = 1 / 128
    estimator.clean_kwargs = {"clean__filter": "cosine"}

    with pytest.warns(DeprecationWarning, match="You passed some kwargs"):
        estimator.fit(input_img)

    detrended_signal = estimator.transform(input_img)

    assert_raises(AssertionError, assert_array_equal, detrended_signal, signal)


@ignore_warnings()
def check_nifti_masker_fit_transform_files(estimator):
    """Check that nifti maskers can work directly on files."""
    with TemporaryDirectory() as tmp_dir:
        filename = write_imgs_to_path(
            _img_3d_rand(),
            file_path=Path(tmp_dir),
            create_files=True,
        )

        estimator.fit(filename)
        estimator.transform(filename)
        estimator.fit_transform(filename)


@ignore_warnings()
def check_nifti_masker_dtype(estimator):
    """Check dtype of output of maskers."""
    data_32 = _rng().random(_shape_3d_default(), dtype=np.float32)
    affine_32 = np.eye(4, dtype=np.float32)
    img_32 = Nifti1Image(data_32, affine_32)

    data_64 = _rng().random(_shape_3d_default(), dtype=np.float64)
    affine_64 = np.eye(4, dtype=np.float64)
    img_64 = Nifti1Image(data_64, affine_64)

    for img in [img_32, img_64]:
        estimator = clone(estimator)
        estimator.dtype = "auto"
        assert estimator.fit_transform(img).dtype == np.float32

    for img in [img_32, img_64]:
        estimator = clone(estimator)
        estimator.dtype = "float64"
        assert estimator.fit_transform(img).dtype == np.float64


@ignore_warnings()
def check_nifti_masker_fit_with_3d_mask(estimator):
    """Check 3D mask can be used with nifti maskers.

    Mask can have different shape than fitted image.
    """
    # _shape_3d_large() is used
    # this test would fail for RegionExtractor otherwise
    mask = np.ones(_shape_3d_large())
    mask_img = Nifti1Image(mask, affine=_affine_eye())

    estimator.mask_img = mask_img

    assert not hasattr(estimator, "mask_img_")

    estimator.fit([_img_3d_rand()])

    assert hasattr(estimator, "mask_img_")


# ------------------ MULTI NIFTI MASKER CHECKS ------------------


@ignore_warnings()
def check_multi_nifti_masker_shelving(estimator):
    """Check behavior when shelving masker."""
    mask_img = Nifti1Image(
        np.ones((2, 2, 2), dtype=np.int8), affine=np.diag((2, 2, 2, 1))
    )
    epi_img1 = Nifti1Image(
        _rng().random((2, 3, 4, 5)), affine=np.diag((4, 4, 4, 1))
    )
    epi_img2 = Nifti1Image(
        _rng().random((2, 3, 4, 6)), affine=np.diag((4, 4, 4, 1))
    )

    estimator.verbose = 0

    masker = clone(estimator)
    masker.mask_img = mask_img

    epis = masker.fit_transform([epi_img1, epi_img2])

    with TemporaryDirectory() as tmp_dir:
        masker_shelved = clone(estimator)

        masker_shelved.mask_img = mask_img
        masker_shelved.memory = Memory(location=tmp_dir, mmap_mode="r")
        masker_shelved._shelving = True

        epis_shelved = masker_shelved.fit_transform([epi_img1, epi_img2])

        for e_shelved, e in zip(epis_shelved, epis):
            e_shelved = e_shelved.get()
            assert_array_equal(e_shelved, e)


@ignore_warnings()
def check_multi_masker_with_confounds(estimator):
    """Test multi maskers with a list of confounds.

    Ensure results is different than when not using confounds.

    Check that confounds are applied when passing a 4D image (not iterable)
    to transform.

    Check that error is raised if number of confounds
    does not match number of images.
    """
    length = _img_4d_rand_eye_medium().shape[3]

    array = _rng().random((length, 3))

    signals_list_1 = estimator.fit_transform(
        [_img_4d_rand_eye_medium(), _img_4d_rand_eye_medium()],
    )
    signals_list_2 = estimator.fit_transform(
        [_img_4d_rand_eye_medium(), _img_4d_rand_eye_medium()],
        confounds=[array, array],
    )

    for signal_1, signal_2 in zip(signals_list_1, signals_list_2):
        assert_raises(AssertionError, assert_array_equal, signal_1, signal_2)

    # should also work with a single 4D image (has no __iter__ )
    signals_list_1 = estimator.fit_transform(_img_4d_rand_eye_medium())
    signals_list_2 = estimator.fit_transform(
        _img_4d_rand_eye_medium(),
        confounds=[array],
    )
    for signal_1, signal_2 in zip(signals_list_1, signals_list_2):
        assert_raises(AssertionError, assert_array_equal, signal_1, signal_2)

    # Mismatch n imgs and n confounds
    with pytest.raises(
        ValueError, match="number of confounds .* unequal to number of images"
    ):
        estimator.fit_transform(
            [_img_4d_rand_eye_medium(), _img_4d_rand_eye_medium()],
            confounds=[array],
        )

    with pytest.raises(
        TypeError, match="'confounds' must be a None or a list."
    ):
        estimator.fit_transform(
            [_img_4d_rand_eye_medium(), _img_4d_rand_eye_medium()],
            confounds=1,
        )


@ignore_warnings()
def check_multi_masker_transformer_sample_mask(estimator):
    """Test multi maskers with a list of "sample_mask".

    "sample_mask" was directly sent as input to the parallel calls of
    "transform_single_imgs" instead of sending iterations.
    See https://github.com/nilearn/nilearn/issues/3967 for more details.
    """
    length = _img_4d_rand_eye_medium().shape[3]

    n_scrub1 = 3
    n_scrub2 = 2

    sample_mask1 = np.arange(length - n_scrub1)
    sample_mask2 = np.arange(length - n_scrub2)

    signals_list = estimator.fit_transform(
        [_img_4d_rand_eye_medium(), _img_4d_rand_eye_medium()],
        sample_mask=[sample_mask1, sample_mask2],
    )

    for ts, n_scrub in zip(signals_list, [n_scrub1, n_scrub2]):
        assert ts.shape[0] == length - n_scrub

    # should also work with a single 4D image (has no __iter__ )
    signals_list = estimator.fit_transform(
        _img_4d_rand_eye_medium(),
        sample_mask=[sample_mask1],
    )

    assert signals_list.shape[0] == length - n_scrub1

    with pytest.raises(
        ValueError,
        match="number of sample_mask .* unequal to number of images",
    ):
        estimator.fit_transform(
            [_img_4d_rand_eye_medium(), _img_4d_rand_eye_medium()],
            sample_mask=[sample_mask1],
        )

    with pytest.raises(
        TypeError, match="'sample_mask' must be a None or a list."
    ):
        estimator.fit_transform(
            [_img_4d_rand_eye_medium(), _img_4d_rand_eye_medium()],
            sample_mask=1,
        )


@ignore_warnings()
def check_multi_masker_transformer_high_variance_confounds(estimator):
    """Check high_variance_confounds use in multi maskers with 5D data.

    Make sure that using high_variance_confounds returns different result.

    Ensure that high_variance_confounds can be used with regular confounds,
    and that results are different than when just using the confounds alone.
    """
    length = 20

    data = _rng().random((*_shape_3d_default(), length))
    input_img = Nifti1Image(data, _affine_eye())

    estimator.high_variance_confounds = False

    signal = estimator.fit_transform([input_img, input_img])

    estimator = clone(estimator)
    estimator.high_variance_confounds = True

    signal_hvc = estimator.fit_transform([input_img, input_img])

    for s1, s2 in zip(signal, signal_hvc):
        assert_raises(AssertionError, assert_array_equal, s1, s2)

    with TemporaryDirectory() as tmp_dir:
        array = _rng().random((length, 3))

        dataframe = pd.DataFrame(array)

        tmp_dir = Path(tmp_dir)
        dataframe.to_csv(tmp_dir / "confounds.csv")

        for c in [array, dataframe, tmp_dir / "confounds.csv"]:
            confounds = [c, c]

            estimator = clone(estimator)
            estimator.high_variance_confounds = False
            signal_c = estimator.fit_transform(
                [input_img, input_img], confounds=confounds
            )

            estimator = clone(estimator)
            estimator.high_variance_confounds = True
            signal_c_hvc = estimator.fit_transform(
                [input_img, input_img], confounds=confounds
            )

            for s1, s2 in zip(signal_c, signal_c_hvc):
                assert_raises(AssertionError, assert_array_equal, s1, s2)


# ------------------ GLM CHECKS ------------------


@ignore_warnings()
def check_glm_empty_data_messages(estimator: BaseEstimator) -> None:
    """Check that empty images are caught properly.

    Replaces sklearn check_estimators_empty_data_messages.

    Not implemented for nifti data for performance reasons.
    See : https://github.com/nilearn/nilearn/pull/5293#issuecomment-2977170723
    """
    imgs, design_matrices = _make_surface_img_and_design()

    data = {
        part: np.empty(0).reshape((imgs.data.parts[part].shape[0], 0))
        for part in imgs.data.parts
    }
    imgs = SurfaceImage(imgs.mesh, data)

    with pytest.raises(ValueError, match="empty"):
        # FirstLevel
        if hasattr(estimator, "hrf_model"):
            estimator.fit(imgs, design_matrices=design_matrices)
        # SecondLevel
        else:
            estimator.fit(imgs, design_matrix=design_matrices)


@ignore_warnings()
def check_glm_dtypes(estimator):
    """Check glm can fit with inputs of varying dtypes.

    Replacement for sklearn check_estimators_dtypes.

    np.int64 not tested: see no_int64_nifti in nilearn/conftest.py
    """
    imgs, design_matrices = _make_surface_img_and_design()

    for dtype in [np.float32, np.float64, np.int32]:
        estimator = clone(estimator)

        for k, v in imgs.data.parts.items():
            imgs.data.parts[k] = v.astype(dtype)

        # FirstLevel
        if hasattr(estimator, "hrf_model"):
            estimator.fit(imgs, design_matrices=design_matrices)
        # SecondLevel
        else:
            estimator.fit(imgs, design_matrix=design_matrices)


# ------------------ REPORT GENERATION CHECKS ------------------


def _generate_report_with_no_warning(estimator):
    """Check that report generation throws no warning."""
    with warnings.catch_warnings(record=True) as warning_list:
        report = _generate_report(estimator)

        # TODO
        # RegionExtractor, SurfaceMapsMasker still throws too many warnings
        warnings_to_ignore = [
            # only thrown with older dependencies
            "No contour levels were found within the data range.",
        ]
        unknown_warnings = [
            str(x.message)
            for x in warning_list
            if str(x.message) not in warnings_to_ignore
        ]
        if not isinstance(estimator, (RegionExtractor, SurfaceMapsMasker)):
            assert not unknown_warnings, unknown_warnings

    _check_html(report)

    return report


def _generate_report(estimator):
    """Adapt the call to generate_report to limit warnings.

    For example by only passing the number of displayed maps
    that a map masker contains.
    """
    if isinstance(
        estimator,
        (NiftiMapsMasker, MultiNiftiMapsMasker, SurfaceMapsMasker),
    ) and hasattr(estimator, "n_elements_"):
        return estimator.generate_report(displayed_maps=estimator.n_elements_)
    else:
        return estimator.generate_report()


def check_masker_generate_report(estimator):
    """Check that maskers can generate report.

    - check that we get a warning:
      - when matplotlib is not installed
      - when generating reports before fit
    - check content of report before fit and after fit

    """
    if not is_matplotlib_installed():
        with warnings.catch_warnings(record=True) as warning_list:
            report = _generate_report(estimator)

        assert len(warning_list) == 1
        assert issubclass(warning_list[0].category, ImportWarning)
        assert report == [None]

        return

    with warnings.catch_warnings(record=True) as warning_list:
        report = _generate_report(estimator)
        assert len(warning_list) == 1

    _check_html(report, is_fit=False)
    assert "Make sure to run `fit`" in str(report)

    if accept_niimg_input(estimator):
        input_img = _img_3d_rand()
    else:
        input_img = _make_surface_img(2)

    estimator.fit(input_img)

    assert estimator._report_content["warning_message"] is None

    # TODO
    # SurfaceMapsMasker, RegionExtractor still throws a warning
    report = _generate_report_with_no_warning(estimator)
    report = _generate_report(estimator)
    _check_html(report)

    with TemporaryDirectory() as tmp_dir:
        report.save_as_html(Path(tmp_dir) / "report.html")
        assert (Path(tmp_dir) / "report.html").is_file()


@ignore_warnings()
def check_nifti_masker_generate_report_after_fit_with_only_mask(estimator):
    """Check 3D mask is enough to run with fit and generate report."""
    mask = np.ones(_shape_3d_large())
    mask_img = Nifti1Image(mask, affine=_affine_eye())

    estimator.mask_img = mask_img

    assert not hasattr(estimator, "mask_img_")

    estimator.fit()

    assert estimator._report_content["warning_message"] is None

    if not is_matplotlib_installed():
        return

    with pytest.warns(UserWarning, match="No image provided to fit."):
        report = _generate_report(estimator)
    _check_html(report)

    input_img = _img_4d_rand_eye_medium()

    estimator.fit(input_img)

    # TODO
    # NiftiSpheresMasker still throws a warning
    if isinstance(estimator, NiftiSpheresMasker):
        return
    report = _generate_report_with_no_warning(estimator)
    _check_html(report)


@ignore_warnings()
def check_masker_generate_report_false(estimator):
    """Test with reports set to False."""
    if not is_matplotlib_installed():
        return

    estimator.reports = False

    if accept_niimg_input(estimator):
        input_img = _img_4d_rand_eye_medium()
    else:
        input_img = _make_surface_img(2)

    estimator.fit(input_img)

    assert estimator._reporting_data is None
    assert estimator._reporting() == [None]
    with pytest.warns(
        UserWarning,
        match=("No visual outputs created."),
    ):
        report = _generate_report(estimator)

    _check_html(report, reports_requested=False)

    assert "Empty Report" in str(report)


@ignore_warnings()
def check_multi_nifti_masker_generate_report_4d_fit(estimator):
    """Test calling generate report on multiple subjects raises warning."""
    if not is_matplotlib_installed():
        return

    estimator.maps_img = _img_3d_ones()
    estimator.fit([_img_4d_rand_eye_medium(), _img_4d_rand_eye_medium()])
    with pytest.warns(
        UserWarning, match="A list of 4D subject images were provided to fit. "
    ):
        _generate_report(estimator)<|MERGE_RESOLUTION|>--- conflicted
+++ resolved
@@ -528,12 +528,9 @@
         yield (clone(estimator), check_fit_returns_self)
         yield (clone(estimator), check_img_estimator_dont_overwrite_parameters)
         yield (clone(estimator), check_img_estimator_fit_check_is_fitted)
-<<<<<<< HEAD
-        yield (clone(estimator), check_img_estimator_pipeline_consistency)
-=======
         yield (clone(estimator), check_img_estimator_overwrite_params)
         yield (clone(estimator), check_img_estimator_pickle)
->>>>>>> 73fe9520
+        yield (clone(estimator), check_img_estimator_pipeline_consistency)
 
         if hasattr(estimator, "transform"):
             yield (clone(estimator), check_img_estimator_dict_unchanged)
