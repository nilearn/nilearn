"""Checks for nilearn estimators.

Most of those estimators have pytest dependencies
and importing them will fail if pytest is not installed.
"""

import inspect
import os
import pickle
import sys
import warnings
from copy import deepcopy
from pathlib import Path
from tempfile import TemporaryDirectory, mkdtemp

import numpy as np
import pandas as pd
import pytest
from joblib import Memory, hash
from nibabel import Nifti1Image
from numpy.testing import (
    assert_almost_equal,
    assert_array_almost_equal,
    assert_array_equal,
    assert_raises,
)
from numpydoc.docscrape import NumpyDocString
from packaging.version import parse
from scipy import __version__ as scipy_version
from sklearn import __version__ as sklearn_version
from sklearn import clone
from sklearn.base import BaseEstimator, is_classifier, is_regressor
from sklearn.datasets import make_classification, make_regression
from sklearn.pipeline import make_pipeline
from sklearn.preprocessing import StandardScaler
from sklearn.utils import _safe_indexing
from sklearn.utils._testing import (
    assert_allclose_dense_sparse,
    set_random_state,
)
from sklearn.utils.estimator_checks import (
    _is_public_parameter,
    check_is_fitted,
    ignore_warnings,
)
from sklearn.utils.estimator_checks import (
    check_estimator as sklearn_check_estimator,
)

from nilearn._utils.cache_mixin import CacheMixin
from nilearn._utils.helpers import is_matplotlib_installed
from nilearn._utils.logger import find_stack_level
from nilearn._utils.niimg_conversions import check_imgs_equal
from nilearn._utils.param_validation import check_is_of_allowed_type
from nilearn._utils.tags import (
    SKLEARN_LT_1_6,
    accept_niimg_input,
    accept_surf_img_input,
    is_glm,
    is_masker,
    is_multimasker,
)
from nilearn._utils.testing import write_imgs_to_path
from nilearn.conftest import (
    _affine_eye,
    _affine_mni,
    _drop_surf_img_part,
    _flip_surf_img,
    _img_3d_mni,
    _img_3d_ones,
    _img_3d_rand,
    _img_3d_zeros,
    _img_4d_rand_eye,
    _img_4d_rand_eye_medium,
    _img_mask_mni,
    _make_surface_img,
    _make_surface_img_and_design,
    _make_surface_mask,
    _rng,
    _shape_3d_default,
    _shape_3d_large,
    _surf_img_1d,
    _surf_mask_1d,
)
from nilearn.connectome import GroupSparseCovariance, GroupSparseCovarianceCV
from nilearn.connectome.connectivity_matrices import ConnectivityMeasure
from nilearn.decoding.decoder import Decoder, FREMClassifier, _BaseDecoder
from nilearn.decoding.searchlight import SearchLight
from nilearn.decoding.space_net import BaseSpaceNet, SpaceNetClassifier
from nilearn.decoding.tests.test_same_api import to_niimgs
from nilearn.decomposition._base import _BaseDecomposition
from nilearn.decomposition.tests.conftest import (
    _decomposition_img,
    _decomposition_mesh,
)
from nilearn.exceptions import DimensionError, MeshDimensionError
from nilearn.glm.second_level import SecondLevelModel
from nilearn.image import get_data, index_img, new_img_like
from nilearn.maskers import (
    MultiNiftiMapsMasker,
    MultiNiftiMasker,
    NiftiLabelsMasker,
    NiftiMapsMasker,
    NiftiMasker,
    NiftiSpheresMasker,
    SurfaceLabelsMasker,
    SurfaceMapsMasker,
    SurfaceMasker,
)
from nilearn.masking import load_mask_img
from nilearn.regions import RegionExtractor
from nilearn.regions.hierarchical_kmeans_clustering import HierarchicalKMeans
from nilearn.regions.rena_clustering import ReNA
from nilearn.reporting.tests.test_html_report import _check_html
from nilearn.surface import SurfaceImage
from nilearn.surface.surface import get_data as get_surface_data
from nilearn.surface.utils import (
    assert_surface_image_equal,
)

SKLEARN_MINOR = parse(sklearn_version).release[1]


def nilearn_dir() -> Path:
    return Path(__file__).parents[1]


def check_estimator(estimators: list[BaseEstimator], valid: bool = True):
    """Yield a valid or invalid scikit-learn estimators check.

    ONLY USED FOR sklearn<1.6

    As some of Nilearn estimators do not comply
    with sklearn recommendations
    (cannot fit Numpy arrays, do input validation in the constructor...)
    we cannot directly use
    sklearn.utils.estimator_checks.check_estimator.

    So this is a home made generator that yields an estimator instance
    along with a
    - valid check from sklearn: those should stay valid
    - or an invalid check that is known to fail.

    See this section rolling-your-own-estimator in
    the scikit-learn doc for more info:
    https://scikit-learn.org/stable/developers/develop.html

    Parameters
    ----------
    estimators : list of estimator object
        Estimator instance to check.

    valid : bool, default=True
        Whether to return only the valid checks or not.
    """
    # TODO (sklearn >= 1.6.0) remove this function
    if not SKLEARN_LT_1_6:  # pragma: no cover
        raise RuntimeError(
            "Use dedicated sklearn utilities to test estimators."
        )

    check_is_of_allowed_type(estimators, (list,), "estimators")

    for est in estimators:
        expected_failed_checks = return_expected_failed_checks(est)

        for e, check in sklearn_check_estimator(
            estimator=est, generate_only=True
        ):
            if not valid and check.func.__name__ in expected_failed_checks:
                yield e, check, check.func.__name__
            if valid and check.func.__name__ not in expected_failed_checks:
                yield e, check, check.func.__name__


# some checks would fail on sklearn 1.6.1 on older python
# see https://github.com/scikit-learn-contrib/imbalanced-learn/issues/1131
IS_SKLEARN_1_6_1_on_py_lt_3_13 = (
    SKLEARN_MINOR == 6
    and parse(sklearn_version).release[2] == 1
    and sys.version_info[1] < 13
)


def return_expected_failed_checks(
    estimator: BaseEstimator,
) -> dict[str, str]:
    """Return the expected failures for a given estimator.

    This is where all the "expected_failed_checks" for all Nilearn estimators
    are centralized.

    "expected_failed_checks" is first created to make sure that all checks
    with the oldest supported sklearn versions pass.

    After the function may tweak the "expected_failed_checks" depending
    on the estimator and sklearn version.

    Returns
    -------
    expected_failed_checks : dict[str, str]
        A dictionary of the form::

            {
                "check_name": "this check is expected to fail because ...",
            }

        Where `"check_name"` is the name of the check, and `"my reason"` is why
        the check fails.
    """
    expected_failed_checks: dict[str, str] = {}

    if isinstance(estimator, ConnectivityMeasure):
        expected_failed_checks = {
            "check_estimator_sparse_data": "remove when dropping sklearn 1.4",
            "check_fit2d_predict1d": "not applicable",
            "check_estimator_sparse_array": "TODO",
            "check_estimator_sparse_matrix": "TODO",
            "check_methods_sample_order_invariance": "TODO",
            "check_methods_subset_invariance": "TODO",
            "check_readonly_memmap_input": "TODO",
            "check_transformer_data_not_an_array": "TODO",
            "check_transformer_general": "TODO",
        }
        if SKLEARN_MINOR > 4:
            expected_failed_checks.pop("check_estimator_sparse_data")
            expected_failed_checks |= {
                "check_transformer_preserve_dtypes": "TODO",
            }

        return expected_failed_checks

    elif isinstance(estimator, (HierarchicalKMeans, ReNA)):
        return expected_failed_checks_clustering()

    elif isinstance(
        estimator, (GroupSparseCovariance, GroupSparseCovarianceCV)
    ):
        expected_failed_checks = {
            "check_estimator_sparse_data": "removed when dropping sklearn 1.4",
            "check_estimator_sparse_array": "TODO",
            "check_estimator_sparse_matrix": "TODO",
            "check_estimator_sparse_tag": "TODO",
        }
        if SKLEARN_MINOR > 4:
            expected_failed_checks.pop("check_estimator_sparse_data")
        if isinstance(estimator, GroupSparseCovarianceCV):
            expected_failed_checks |= {
                "check_estimators_dtypes": "TODO",
                "check_dtype_object": "TODO",
            }
        return expected_failed_checks

    # below this point we should only deal with estimators
    # that accept images as input
    assert accept_niimg_input(estimator) or accept_surf_img_input(estimator)

    if isinstance(estimator, (_BaseDecoder, SearchLight, BaseSpaceNet)):
        return expected_failed_checks_decoders(estimator)

    # keeping track of some of those in
    # https://github.com/nilearn/nilearn/issues/4538
    expected_failed_checks = {
        # the following are skipped
        # because there is nilearn specific replacement
        "check_dict_unchanged": (
            "replaced by check_img_estimator_dict_unchanged"
        ),
        "check_dont_overwrite_parameters": (
            "replaced by check_img_estimator_dont_overwrite_parameters"
        ),
        "check_estimators_dtypes": ("replaced by check_masker_dtypes"),
        "check_estimators_empty_data_messages": (
            "replaced by check_masker_empty_data_messages "
            "for surface maskers and not implemented for nifti maskers "
            "for performance reasons."
        ),
        "check_estimators_fit_returns_self": (
            "replaced by check_fit_returns_self"
        ),
        "check_estimators_overwrite_params": (
            "replaced by check_img_estimator_overwrite_params"
        ),
        "check_estimators_pickle": "replaced by check_img_estimator_pickle",
        "check_fit_check_is_fitted": (
            "replaced by check_img_estimator_fit_check_is_fitted"
        ),
        "check_fit_idempotent": (
            "replaced by check_img_estimator_fit_idempotent"
        ),
        "check_fit_score_takes_y": (
            "replaced by check_img_estimator_fit_score_takes_y"
        ),
        "check_methods_sample_order_invariance": (
            "replaced by check_nilearn_methods_sample_order_invariance"
        ),
        "check_n_features_in": "replaced by check_img_estimator_n_elements",
        "check_n_features_in_after_fitting": (
            "replaced by check_img_estimator_n_elements"
        ),
        "check_pipeline_consistency": (
            "replaced by check_img_estimator_pipeline_consistency"
        ),
        # Those are skipped for now they fail
        # for unknown reasons
        # most often because sklearn inputs expect a numpy array
        # that errors with maskers,
        # or because a suitable nilearn replacement
        # has not yet been created.
        "check_estimators_nan_inf": "TODO",
        "check_methods_subset_invariance": "TODO",
        "check_positive_only_tag_during_fit": "TODO",
        "check_readonly_memmap_input": "TODO",
    }

    expected_failed_checks |= unapplicable_checks()

    if hasattr(estimator, "transform"):
        expected_failed_checks |= {
            "check_transformer_data_not_an_array": (
                "replaced by check_masker_transformer"
            ),
            "check_transformer_general": (
                "replaced by check_masker_transformer"
            ),
            "check_transformer_preserve_dtypes": (
                "replaced by check_masker_transformer"
            ),
        }

    # Adapt some checks for some estimators

    # not entirely sure why some of them pass
    # e.g check_estimator_sparse_data passes for SurfaceLabelsMasker
    # but not SurfaceMasker ????

    if is_glm(estimator):
        expected_failed_checks.pop("check_estimator_sparse_data")
        if SKLEARN_MINOR >= 5:
            expected_failed_checks.pop("check_estimator_sparse_matrix")
            expected_failed_checks.pop("check_estimator_sparse_array")
        if SKLEARN_MINOR >= 6:
            expected_failed_checks.pop("check_estimator_sparse_tag")

        expected_failed_checks |= {
            # have nilearn replacements
            "check_dict_unchanged": "does not apply - no transform method",
            "check_methods_sample_order_invariance": (
                "does not apply - no relevant method"
            ),
            "check_estimators_dtypes": ("replaced by check_glm_dtypes"),
            "check_estimators_empty_data_messages": (
                "not implemented for nifti data for performance reasons"
            ),
            "check_estimators_fit_returns_self": (
                "replaced by check_glm_fit_returns_self"
            ),
            "check_fit_check_is_fitted": (
                "replaced by check_img_estimator_fit_check_is_fitted"
            ),
        }

    if isinstance(estimator, (_BaseDecomposition,)):
        expected_failed_checks |= {
            "check_transformer_data_not_an_array": "TODO",
            "check_transformer_general": "TODO",
            "check_transformer_preserve_dtypes": "TODO",
        }
        if SKLEARN_MINOR >= 6:
            expected_failed_checks.pop("check_estimator_sparse_tag")
        if (
            not IS_SKLEARN_1_6_1_on_py_lt_3_13
            and SKLEARN_MINOR >= 5
            and scipy_version != "1.9.0"
        ):
            expected_failed_checks.pop("check_estimator_sparse_array")

    if isinstance(estimator, (MultiNiftiMasker)) and SKLEARN_MINOR >= 6:
        expected_failed_checks.pop("check_estimator_sparse_tag")

    if is_masker(estimator):
        expected_failed_checks |= {
            "check_n_features_in": (
                "replaced by check_img_estimator_n_elements"
            ),
            "check_n_features_in_after_fitting": (
                "replaced by check_img_estimator_n_elements"
            ),
        }

    return expected_failed_checks


def unapplicable_checks() -> dict[str, str]:
    """Return sklearn checks that do not apply for nilearn estimators \
       when they take images as input.
    """
    return dict.fromkeys(
        [
            "check_complex_data",
            "check_dtype_object",
            "check_estimator_sparse_array",
            "check_estimator_sparse_data",
            "check_estimator_sparse_matrix",
            "check_estimator_sparse_tag",
            "check_f_contiguous_array_estimator",
            "check_fit1d",
            "check_fit2d_1feature",
            "check_fit2d_1sample",
            "check_fit2d_predict1d",
        ],
        "not applicable for image input",
    )


def expected_failed_checks_clustering() -> dict[str, str]:
    expected_failed_checks = {
        "check_estimator_sparse_array": "remove when dropping sklearn 1.4",
        "check_estimator_sparse_matrix": "remove when dropping sklearn 1.4",
        "check_clustering": "TODO",
    }

    if SKLEARN_MINOR >= 5:
        expected_failed_checks.pop("check_estimator_sparse_matrix")
        expected_failed_checks.pop("check_estimator_sparse_array")

    return expected_failed_checks


def expected_failed_checks_decoders(estimator) -> dict[str, str]:
    """Return expected failed sklearn checks for nilearn decoders."""
    expected_failed_checks = {
        # the following are have nilearn replacement for masker and/or glm
        # but not for decoders
        "check_dict_unchanged": (
            "replaced by check_img_estimator_dict_unchanged"
        ),
        "check_dont_overwrite_parameters": (
            "replaced by check_img_estimator_dont_overwrite_parameters"
        ),
        "check_estimators_empty_data_messages": (
            "not implemented for nifti data performance reasons"
        ),
        "check_estimators_fit_returns_self": (
            "replaced by check_fit_returns_self"
        ),
        "check_estimators_overwrite_params": (
            "replaced by check_img_estimator_overwrite_params"
        ),
        "check_estimators_pickle": "replaced by check_img_estimator_pickle",
        "check_fit_check_is_fitted": (
            "replaced by check_img_estimator_fit_check_is_fitted"
        ),
        "check_fit_idempotent": (
            "replaced by check_img_estimator_fit_idempotent"
        ),
        "check_fit_score_takes_y": (
            "replaced by check_img_estimator_fit_score_takes_y"
        ),
        "check_methods_sample_order_invariance": (
            "replaced by check_nilearn_methods_sample_order_invariance"
        ),
        "check_n_features_in": "replaced by check_img_estimator_n_elements",
        "check_n_features_in_after_fitting": (
            "replaced by check_img_estimator_n_elements"
        ),
        "check_pipeline_consistency": (
            "replaced by check_img_estimator_pipeline_consistency"
        ),
        "check_requires_y_none": (
            "replaced by check_img_estimator_requires_y_none"
        ),
        "check_supervised_y_no_nan": (
            "replaced by check_supervised_img_estimator_y_no_nan"
        ),
        # Those are skipped for now they fail
        # for unknown reasons
        # most often because sklearn inputs expect a numpy array
        # that errors with maskers,
        # or because a suitable nilearn replacement
        # has not yet been created.
        "check_estimators_dtypes": "TODO",
        "check_estimators_nan_inf": "TODO",
        "check_methods_subset_invariance": "TODO",
        "check_positive_only_tag_during_fit": "TODO",
        "check_readonly_memmap_input": "TODO",
        "check_supervised_y_2d": "TODO",
    }

    if isinstance(estimator, BaseSpaceNet):
        expected_failed_checks |= {
            "check_non_transformer_estimators_n_iter": ("TODO")
        }

    if is_classifier(estimator):
        expected_failed_checks |= {
            "check_classifier_data_not_an_array": (
                "not applicable for image input"
            ),
            "check_classifiers_classes": "TODO",
            "check_classifiers_one_label": "TODO",
            "check_classifiers_regression_target": "TODO",
            "check_classifiers_train": "TODO",
        }
        if isinstance(estimator, BaseSpaceNet):
            expected_failed_checks |= {
                "check_classifier_multioutput": ("TODO")
            }

    if is_regressor(estimator):
        expected_failed_checks |= {
            "check_regressors_no_decision_function": (
                "replaced by check_img_regressor_no_decision_function"
            ),
            "check_regressor_data_not_an_array": (
                "not applicable for image input"
            ),
            "check_regressor_multioutput": "TODO",
            "check_regressors_int": "TODO",
            "check_regressors_train": "TODO",
        }

    if hasattr(estimator, "transform"):
        expected_failed_checks |= {
            "check_transformer_data_not_an_array": "TODO",
            "check_transformer_general": "TODO",
            "check_transformer_preserve_dtypes": "TODO",
        }

    expected_failed_checks |= unapplicable_checks()

    return expected_failed_checks


def nilearn_check_estimator(estimators: list[BaseEstimator]):
    check_is_of_allowed_type(estimators, (list,), "estimators")
    for est in estimators:
        for e, check in nilearn_check_generator(estimator=est):
            yield e, check, check.__name__


def nilearn_check_generator(estimator: BaseEstimator):
    """Yield (estimator, check) tuples.

    Each nilearn check can be run on an initialized estimator.
    """
    if SKLEARN_LT_1_6:  # pragma: no cover
        tags = estimator._more_tags()
    else:
        tags = estimator.__sklearn_tags__()

    # TODO (sklearn >= 1.6.0) simplify
    #  for sklearn >= 1.6 tags are always a dataclass
    if isinstance(tags, dict) and "X_types" in tags:
        requires_y = isinstance(estimator, _BaseDecoder)
    else:
        requires_y = getattr(tags.target_tags, "required", False)

    yield (clone(estimator), check_tags)

    if isinstance(estimator, CacheMixin):
        yield (clone(estimator), check_img_estimator_cache_warning)

    yield (clone(estimator), check_img_estimator_doc_attributes)
    yield (clone(estimator), check_estimator_set_output)

    if accept_niimg_input(estimator) or accept_surf_img_input(estimator):
        yield (clone(estimator), check_fit_returns_self)
        yield (clone(estimator), check_img_estimator_dict_unchanged)
        yield (clone(estimator), check_img_estimator_dont_overwrite_parameters)
        yield (clone(estimator), check_img_estimator_fit_check_is_fitted)
        yield (clone(estimator), check_img_estimator_fit_idempotent)
        yield (clone(estimator), check_img_estimator_overwrite_params)
        yield (clone(estimator), check_img_estimator_pickle)
        yield (clone(estimator), check_img_estimator_fit_score_takes_y)
        yield (clone(estimator), check_img_estimator_n_elements)
        yield (clone(estimator), check_img_estimator_pipeline_consistency)
        yield (clone(estimator), check_img_estimator_standardization)
        yield (clone(estimator), check_nilearn_methods_sample_order_invariance)

        if requires_y:
            yield (clone(estimator), check_img_estimator_requires_y_none)

        if is_classifier(estimator) or is_regressor(estimator):
            yield (clone(estimator), check_supervised_img_estimator_y_no_nan)
            yield (clone(estimator), check_decoder_empty_data_messages)
            yield (clone(estimator), check_decoder_compatibility_mask_image)
            yield (clone(estimator), check_decoder_with_surface_data)
            yield (clone(estimator), check_decoder_with_arrays)
            if is_regressor(estimator):
                yield (
                    clone(estimator),
                    check_img_regressor_no_decision_function,
                )

    if is_masker(estimator):
        yield (clone(estimator), check_masker_clean_kwargs)
        yield (clone(estimator), check_masker_compatibility_mask_image)
        yield (clone(estimator), check_masker_dtypes)
        yield (clone(estimator), check_masker_empty_data_messages)
        yield (clone(estimator), check_masker_fit_with_empty_mask)
        yield (
            clone(estimator),
            check_masker_fit_with_non_finite_in_mask,
        )
        yield (clone(estimator), check_masker_generate_report)
        yield (clone(estimator), check_masker_generate_report_false)
        yield (clone(estimator), check_masker_inverse_transform)
        yield (clone(estimator), check_masker_joblib_cache)
        yield (clone(estimator), check_masker_mask_img)
        yield (clone(estimator), check_masker_mask_img_from_imgs)
        yield (clone(estimator), check_masker_no_mask_no_img)
        yield (clone(estimator), check_masker_refit)
        yield (clone(estimator), check_masker_smooth)
        yield (clone(estimator), check_masker_standardization)
        yield (clone(estimator), check_masker_transform_resampling)
        yield (clone(estimator), check_masker_transformer)
        yield (
            clone(estimator),
            check_masker_transformer_high_variance_confounds,
        )

        if isinstance(estimator, NiftiMasker):
            # TODO enforce for other maskers
            yield (clone(estimator), check_masker_shelving)

        yield (clone(estimator), check_masker_clean)
        yield (clone(estimator), check_masker_detrending)

        if not is_multimasker(estimator):
            yield (clone(estimator), check_masker_transformer_sample_mask)
            yield (clone(estimator), check_masker_with_confounds)

        else:
            yield (
                clone(estimator),
                check_multimasker_generate_report,
            )
            yield (
                clone(estimator),
                check_multimasker_transformer_high_variance_confounds,
            )
            yield (
                clone(estimator),
                check_multimasker_transformer_sample_mask,
            )
            yield (clone(estimator), check_multimasker_with_confounds)

            if isinstance(estimator, NiftiMasker):
                # TODO enforce for other maskers
                yield (clone(estimator), check_multi_nifti_masker_shelving)

        if accept_niimg_input(estimator):
            yield (clone(estimator), check_nifti_masker_dtype)
            yield (clone(estimator), check_nifti_masker_fit_transform)
            yield (clone(estimator), check_nifti_masker_fit_transform_5d)
            yield (clone(estimator), check_nifti_masker_fit_transform_files)
            yield (clone(estimator), check_nifti_masker_fit_with_3d_mask)
            yield (
                clone(estimator),
                check_nifti_masker_generate_report_after_fit_with_only_mask,
            )

        else:
            yield (clone(estimator), check_surface_masker_fit_transform_errors)
            yield (
                clone(estimator),
                check_surface_masker_list_surf_images_no_mask,
            )
            yield (
                clone(estimator),
                check_surface_masker_list_surf_images_with_mask,
            )

    if is_glm(estimator):
        yield (clone(estimator), check_glm_dtypes)
        yield (clone(estimator), check_glm_empty_data_messages)


def _not_fitted_error_message(estimator):
    return (
        f"This {estimator.__class__.__name__} instance is not fitted yet. "
        "Call 'fit' with appropriate arguments before using this estimator."
    )


def generate_data_to_fit(estimator: BaseEstimator):
    if is_glm(estimator):
        data, design_matrices = _make_surface_img_and_design()
        return data, design_matrices

    elif isinstance(estimator, SearchLight):
        n_samples = 30
        data = _rng().random((5, 5, 5, n_samples))
        # Create a condition array, with balanced classes
        y = np.arange(n_samples, dtype=int) >= (n_samples // 2)

        data[2, 2, 2, :] = 0
        data[2, 2, 2, y] = 2
        X = Nifti1Image(data, np.eye(4))

        return X, y

    elif is_classifier(estimator):
        dim = 5
        X, y = make_classification(
            n_samples=30,
            n_features=dim**3,
            scale=3.0,
            n_informative=5,
            n_classes=2,
            random_state=42,
            shift=100,
        )
        X, _ = to_niimgs(X, [dim, dim, dim])
        return X, y

    elif is_regressor(estimator):
        dim = 5
        X, y = make_regression(
            n_samples=30,
            n_features=dim**3,
            n_informative=dim,
            noise=1.5,
            bias=1.0,
            random_state=42,
        )
        X = StandardScaler().fit_transform(X)
        X, _ = to_niimgs(X, [dim, dim, dim])
        return X, y

    elif is_masker(estimator):
        if accept_niimg_input(estimator):
            imgs = Nifti1Image(_rng().random(_shape_3d_large()), _affine_eye())
        else:
            imgs = _make_surface_img(10)
        return imgs, None

    elif isinstance(estimator, _BaseDecomposition):
        decomp_input = _decomposition_img(
            data_type="surface",
            rng=_rng(),
            mesh=_decomposition_mesh(),
            with_activation=True,
        )
        return decomp_input, None

    elif not (
        accept_niimg_input(estimator) or accept_surf_img_input(estimator)
    ):
        return _rng().random((5, 5)), None

    else:
        imgs = Nifti1Image(_rng().random(_shape_3d_large()), _affine_eye())
        return imgs, None


def fit_estimator(estimator: BaseEstimator) -> BaseEstimator:
    """Fit on a nilearn estimator with appropriate input and return it."""
    X, y = generate_data_to_fit(estimator)

    if is_glm(estimator):
        # FirstLevel
        if hasattr(estimator, "hrf_model"):
            return estimator.fit(X, design_matrices=y)
        # SecondLevel
        else:
            return estimator.fit(X, design_matrix=y)

    elif (
        isinstance(estimator, SearchLight)
        or is_classifier(estimator)
        or is_regressor(estimator)
    ):
        return estimator.fit(X, y)

    else:
        return estimator.fit(X)


# ------------------ GENERIC CHECKS ------------------


def check_tags(estimator):
    """Check tags are the same with old and new methods.

    TODO (sklearn >= 1.6) remove this check when bumping sklearn above 1.5
    """
    assert estimator._more_tags() == estimator.__sklearn_tags__()


def _check_mask_img_(estimator):
    if accept_niimg_input(estimator):
        assert isinstance(estimator.mask_img_, Nifti1Image)
    else:
        assert isinstance(estimator.mask_img_, SurfaceImage)
    load_mask_img(estimator.mask_img_)


@ignore_warnings()
def check_img_estimator_fit_check_is_fitted(estimator):
    """Check appropriate response to check_fitted from sklearn before fitting.

    Should act as a replacement in the case of the maskers
    for sklearn's check_fit_check_is_fitted

    check that before fitting
    - transform() and inverse_transform() \
      throw same error
    - estimator has a __sklearn_is_fitted__ method and does not return True
    - running sklearn check_is_fitted on estimator throws an error

    check that after fitting
    - __sklearn_is_fitted__ returns True
    - running sklearn check_is_fitted throws no error
    """
    if not hasattr(estimator, "__sklearn_is_fitted__"):
        raise TypeError(
            "All nilearn estimators must have __sklearn_is_fitted__ method."
        )

    if estimator.__sklearn_is_fitted__() is True:
        raise ValueError(
            "Estimator __sklearn_is_fitted__ must return False before fit."
        )

    with pytest.raises(ValueError, match=_not_fitted_error_message(estimator)):
        check_is_fitted(estimator)

    # Failure should happen before the input type is determined
    # so we can pass nifti image (or array) to surface maskers.
    signals = np.ones((10, 11))
    methods_to_check = [
        "transform",
        "transform_single_imgs",
        "transform_imgs",
        "inverse_transform",
        "decision_function",
        "score",
        "predict",
    ]
    method_input = [_img_3d_rand(), _img_3d_rand(), [_img_3d_rand()], signals]
    for meth, input in zip(methods_to_check, method_input, strict=False):
        method = getattr(estimator, meth, None)
        if method is None:
            continue
        with pytest.raises(
            ValueError, match=_not_fitted_error_message(estimator)
        ):
            method(input)

    estimator = fit_estimator(estimator)

    assert estimator.__sklearn_is_fitted__()

    check_is_fitted(estimator)


def check_nilearn_methods_sample_order_invariance(estimator_orig):
    """Check method gives invariant results \
        if applied on a subset with different sample order.

    Replace sklearn check_methods_sample_order_invariance.
    """
    estimator = clone(estimator_orig)

    set_random_state(estimator)

    estimator = fit_estimator(estimator)

    X, _ = generate_data_to_fit(estimator)

    n_samples = 30
    idx = _rng().permutation(n_samples)

    if isinstance(X, SurfaceImage):
        data = {
            x: _rng().random((v.shape[0], n_samples))
            for x, v in X.data.parts.items()
        }
        new_X = new_img_like(X, data=data)

    elif isinstance(X, Nifti1Image):
        data = _rng().random((*X.shape[:3], n_samples))

        new_X = new_img_like(X, data=data)

    for method in [
        "predict",
        "transform",
        "decision_function",
        "score_samples",
        "predict_proba",
    ]:
        if (
            isinstance(estimator, (SearchLight, _BaseDecomposition))
            and method == "transform"
        ):
            # TODO
            continue

        msg = (
            f"'{method}' of {estimator.__class__.__name__} "
            "is not invariant when applied to a dataset "
            "with different sample order."
        )

        if hasattr(estimator, method):
            assert_allclose_dense_sparse(
                getattr(estimator, method)(index_img(new_X, idx)),
                _safe_indexing(getattr(estimator, method)(new_X), idx),
                atol=1e-9,
                err_msg=msg,
            )


@ignore_warnings()
def check_estimator_set_output(estimator_orig):
    """Check that set_ouput can be used."""
    if not hasattr(estimator_orig, "transform") or isinstance(
        estimator_orig, (SearchLight, ReNA)
    ):
        return

    if isinstance(
        estimator_orig, (_BaseDecomposition, ConnectivityMeasure)
    ) or is_multimasker(estimator_orig):
        with pytest.raises(NotImplementedError):
            estimator_orig.set_output(transform="pandas")
        return

    estimator = clone(estimator_orig)
    estimator = fit_estimator(estimator)

    img, _ = generate_data_to_fit(estimator)

    signal = estimator.transform(img)
    if isinstance(estimator, _BaseDecomposition):
        assert isinstance(signal[0], np.ndarray)
    else:
        assert isinstance(signal, np.ndarray)

    estimator.set_output(transform="pandas")
    signal = estimator.transform(img)
    assert isinstance(signal, pd.DataFrame)

    estimator.set_output(transform="polars")
    # if user wants to output to polars,
    # sklearn will raise error if it's not installed
    with pytest.raises(ImportError, match="requires polars to be installed"):
        signal = estimator.transform(img)

    # check on 1D image for estimators that accepts surface
    if accept_surf_img_input(estimator_orig):
        estimator = clone(estimator_orig)
        estimator = fit_estimator(estimator)
        estimator.set_output(transform="pandas")
        signal = estimator.transform(img)
        assert isinstance(signal, pd.DataFrame)


@ignore_warnings()
def check_fit_returns_self(estimator) -> None:
    """Check maskers return itself after fit.

    Replace sklearn check_estimators_fit_returns_self
    """
    fitted_estimator = fit_estimator(estimator)

    assert fitted_estimator is estimator


def check_img_estimator_doc_attributes(estimator) -> None:
    """Check that parameters and attributes are documented.

    - Public parameters should be documented.
    - Attributes should be in same order as in __init__()
    - All documented parameters should exist after init.
    - Fitted attributes (ending with a "_") should be documented.
    - All documented fitted attributes should exist after fit.
    """
    doc = NumpyDocString(estimator.__doc__)
    for section in ["Parameters", "Attributes"]:
        if section not in doc:
            raise ValueError(
                f"Estimator {estimator.__class__.__name__} "
                f"has no '{section} section."
            )

    # check public attributes before fit
    parameters = [x for x in estimator.__dict__ if not x.startswith("_")]
    documented_parameters = {
        param.name: param.type for param in doc["Parameters"]
    }
    undocumented_parameters = [
        param for param in parameters if param not in documented_parameters
    ]
    if undocumented_parameters:
        raise ValueError(
            "Missing docstring for "
            f"[{', '.join(undocumented_parameters)}] "
            f"in estimator {estimator.__class__.__name__}."
        )
    extra_parameters = [
        attr
        for attr in documented_parameters
        if attr not in parameters and attr != "kwargs"
    ]
    if extra_parameters:
        raise ValueError(
            "Extra docstring for "
            f"[{', '.join(extra_parameters)}] "
            f"in estimator {estimator.__class__.__name__}."
        )

    # avoid duplicates
    assert len(documented_parameters) == len(set(documented_parameters))

    # Attributes should be in same order as in __init__()
    tmp = dict(**inspect.signature(estimator.__init__).parameters)

    assert [str(x) for x in documented_parameters] == [str(x) for x in tmp], (
        f"Parameters of {estimator.__class__.__name__} "
        f"should be in order {list(tmp)}. "
        f"Got {list(documented_parameters)}"
    )

    if isinstance(estimator, (ReNA, GroupSparseCovarianceCV)):
        # TODO
        # adapt fit_estimator to handle ReNA and GroupSparseCovarianceCV
        return

    # check fitted attributes after fit
    fitted_estimator = fit_estimator(estimator)

    fitted_attributes = [
        x
        for x in fitted_estimator.__dict__
        if x.endswith("_") and not x.startswith("_")
    ]

    documented_attributes: dict[str, str] = {
        attr.name: attr.type for attr in doc["Attributes"]
    }
    undocumented_attributes: list[str] = [
        attr for attr in fitted_attributes if attr not in documented_attributes
    ]
    if undocumented_attributes:
        raise ValueError(
            "Missing docstring for "
            f"[{', '.join(undocumented_attributes)}] "
            f"in estimator {estimator.__class__.__name__}."
        )

    extra_attributes = [
        attr for attr in documented_attributes if attr not in fitted_attributes
    ]
    if extra_attributes:
        raise ValueError(
            "Extra docstring for "
            f"[{', '.join(extra_attributes)}] "
            f"in estimator {estimator.__class__.__name__}."
        )

    # avoid duplicates
    assert len(documented_attributes) == len(set(documented_attributes))

    # nice to have
    # if possible attributes should be in alphabetical order
    # not always possible as sometimes doc string are composed from
    # nilearn._utils.docs
    if list(documented_attributes) != sorted(documented_attributes):
        warnings.warn(
            (
                f"Attributes of {estimator.__class__.__name__} "
                f"should be in order {sorted(documented_attributes)}. "
                f"Got {list(documented_attributes)}"
            ),
            stacklevel=find_stack_level(),
        )


@ignore_warnings()
def check_img_estimator_dont_overwrite_parameters(estimator) -> None:
    """Check that fit method only changes or sets private attributes.

    Only for estimator that work with images.

    Replaces check_dont_overwrite_parameters from sklearn.
    """
    estimator = clone(estimator)

    set_random_state(estimator, 1)

    dict_before_fit = estimator.__dict__.copy()

    fitted_estimator = fit_estimator(estimator)

    dict_after_fit = fitted_estimator.__dict__

    public_keys_after_fit = [
        key for key in dict_after_fit if _is_public_parameter(key)
    ]

    attrs_added_by_fit = [
        key for key in public_keys_after_fit if key not in dict_before_fit
    ]

    # check that fit doesn't add any public attribute
    assert not attrs_added_by_fit, (
        f"Estimator {estimator.__class__.__name__} "
        "adds public attribute(s) during"
        " the fit method."
        " Estimators are only allowed to add private attributes"
        " either started with _ or ended"
        f" with _ but [{', '.join(attrs_added_by_fit)}] added"
    )

    # check that fit doesn't change any public attribute
    attrs_changed_by_fit = [
        key
        for key in public_keys_after_fit
        if (dict_before_fit[key] is not dict_after_fit[key])
    ]

    assert not attrs_changed_by_fit, (
        f"Estimator {estimator.__class__.__name__} "
        "changes public attribute(s) during"
        " the fit method. Estimators are only allowed"
        " to change attributes started"
        " or ended with _, but"
        f" [{', '.join(attrs_changed_by_fit)}] changed"
    )


def check_img_estimator_cache_warning(estimator) -> None:
    """Check estimator behavior with caching.

    Make sure some warnings are thrown at the appropriate time.
    """
    assert hasattr(estimator, "memory")
    assert hasattr(estimator, "memory_level")

    if hasattr(estimator, "smoothing_fwhm"):
        # to avoid not supported warnings
        estimator.smoothing_fwhm = None

    X, _ = generate_data_to_fit(estimator)
    if isinstance(estimator, NiftiSpheresMasker):
        # NiftiSpheresMasker needs mask_img to do some caching during fit
        mask_img = new_img_like(X, np.ones(X.shape[:3]))
        estimator.mask_img = mask_img

    # ensure warnings are NOT thrown
    for memory, memory_level in zip([None, "tmp"], [0, 1], strict=False):
        estimator = clone(estimator)
        estimator.memory = memory
        estimator.memory_level = memory_level

        with warnings.catch_warnings(record=True) as warning_list:
            fit_estimator(estimator)
            if is_masker(estimator):
                # some maskers only cache during transform
                estimator.transform(X)
            elif isinstance(estimator, SecondLevelModel):
                # second level only cache during contrast computation
                estimator.compute_contrast(np.asarray([1]))
        assert all(
            "memory_level is currently set to 0 but a Memory object"
            not in str(x.message)
            for x in warning_list
        )

    # ensure warning are thrown
    estimator = clone(estimator)
    with TemporaryDirectory() as tmp_dir:
        estimator.memory = tmp_dir
        estimator.memory_level = 0

        with pytest.warns(
            UserWarning,
            match="memory_level is currently set to 0 but a Memory object",
        ):
            fit_estimator(estimator)
            if is_masker(estimator):
                # some maskers also cache during transform
                estimator.transform(X)
            elif isinstance(estimator, SecondLevelModel):
                # second level only cache during contrast computation
                estimator.compute_contrast(np.asarray([1]))


def check_img_estimator_fit_idempotent(estimator_orig):
    """Check that est.fit(X) is the same as est.fit(X).fit(X).

    So we check that
    predict(), decision_function() and transform() return
    the same results.

    replaces sklearn check_fit_idempotent
    """
    check_methods = ["predict", "transform", "decision_function"]

    estimator = clone(estimator_orig)

    # Fit for the first time
    set_random_state(estimator)
    estimator = fit_estimator(estimator)

    X, _ = generate_data_to_fit(estimator)

    result = {
        method: getattr(estimator, method)(X)
        for method in check_methods
        if hasattr(estimator, method)
    }

    # Fit again
    set_random_state(estimator)
    estimator = fit_estimator(estimator)

    for method in check_methods:
        if hasattr(estimator, method):
            new_result = getattr(estimator, method)(X)
            if hasattr(new_result, "dtype") and np.issubdtype(
                new_result.dtype, np.floating
            ):
                tol = 2 * np.finfo(new_result.dtype).eps
            else:
                tol = 2 * np.finfo(np.float64).eps

            if (
                isinstance(estimator, FREMClassifier)
                and method == "decision_function"
            ):
                # TODO
                # Fails for FREMClassifier
                # mostly on Mac and sometimes linux
                continue

            # TODO
            # some estimator can return some pretty different results
            # investigate why
            if isinstance(estimator, Decoder):
                tol = 1e-5
            elif isinstance(estimator, SearchLight):
                tol = 1e-4
            elif isinstance(estimator, FREMClassifier):
                tol = 0.1

            assert_allclose_dense_sparse(
                result[method],
                new_result,
                atol=max(tol, 1e-9),
                rtol=max(tol, 1e-7),
                err_msg=f"Idempotency check failed for method {method}",
            )


@ignore_warnings()
def check_img_estimator_overwrite_params(estimator) -> None:
    """Check that we do not change or mutate the internal state of input.

    Replaces sklearn check_estimators_overwrite_params
    """
    estimator = clone(estimator)

    # Make a physical copy of the original estimator parameters before fitting.
    params = estimator.get_params()
    original_params = deepcopy(params)

    # Fit the model
    fitted_estimator = fit_estimator(estimator)

    # Compare the state of the model parameters with the original parameters
    new_params = fitted_estimator.get_params()

    for param_name, original_value in original_params.items():
        new_value = new_params[param_name]

        # We should never change or mutate the internal state of input
        # parameters by default. To check this we use the joblib.hash function
        # that introspects recursively any subobjects to compute a checksum.
        # The only exception to this rule of immutable constructor parameters
        # is possible RandomState instance but in this check we explicitly
        # fixed the random_state params recursively to be integer seeds.
        assert hash(new_value) == hash(original_value), (
            f"Estimator {estimator.__class__.__name__} "
            "should not change or mutate "
            f"the parameter {param_name} from {original_value} "
            f"to {new_value} during fit."
        )


@ignore_warnings()
def check_img_estimator_dict_unchanged(estimator):
    """Replace check_dict_unchanged from sklearn.

    Several methods should not change the dict of the object.
    """
    estimator = fit_estimator(estimator)

    dict_before = estimator.__dict__.copy()

    input_img, y = generate_data_to_fit(estimator)

    for method in ["predict", "transform", "decision_function", "score"]:
        if not hasattr(estimator, method):
            continue

        if method == "transform" and isinstance(estimator, _BaseDecomposition):
            getattr(estimator, method)([input_img])
        elif method == "score":
            getattr(estimator, method)(input_img, y)
        else:
            getattr(estimator, method)(input_img)

        dict_after = estimator.__dict__

        # TODO NiftiLabelsMasker is modified at transform time
        # see issue https://github.com/nilearn/nilearn/issues/2720
        if isinstance(estimator, (NiftiLabelsMasker)):
            with pytest.raises(AssertionError):
                assert dict_after == dict_before
        else:
            # The following try / except is mostly
            # to give more informative error messages when this check fails.
            try:
                assert dict_after == dict_before
            except AssertionError as e:
                unmatched_keys = set(dict_after.keys()) ^ set(
                    dict_before.keys()
                )
                if len(unmatched_keys) > 0:
                    raise ValueError(
                        "Estimator changes '__dict__' keys during transform.\n"
                        f"{unmatched_keys} \n"
                    )

                difference = {}
                for x in dict_before:
                    if type(dict_before[x]) is not type(dict_after[x]):
                        difference[x] = {
                            "before": dict_before[x],
                            "after": dict_after[x],
                        }
                        continue
                    if (
                        isinstance(dict_before[x], np.ndarray)
                        and not np.array_equal(dict_before[x], dict_after[x])
                        and not check_imgs_equal(dict_before[x], dict_after[x])
                    ) or (
                        not isinstance(
                            dict_before[x], (np.ndarray, Nifti1Image)
                        )
                        and dict_before[x] != dict_after[x]
                    ):
                        difference[x] = {
                            "before": dict_before[x],
                            "after": dict_after[x],
                        }
                        continue
                if difference:
                    raise ValueError(
                        "Estimator changes the following '__dict__' keys \n"
                        "during transform.\n"
                        f"{difference}"
                    )
                else:
                    raise e
            except Exception as e:
                raise e


@ignore_warnings()
def check_img_estimator_pickle(estimator_orig):
    """Test that we can pickle all estimators.

    Adapted from sklearn's check_estimators_pickle
    """
    estimator = clone(estimator_orig)

    X, y = generate_data_to_fit(estimator)

    if isinstance(estimator, NiftiSpheresMasker):
        # NiftiSpheresMasker needs mask_img to run inverse_transform
        mask_img = new_img_like(X, np.ones(X.shape[:3]))
        estimator.mask_img = mask_img

    set_random_state(estimator)

    fitted_estimator = fit_estimator(estimator)

    pickled_estimator = pickle.dumps(fitted_estimator)
    unpickled_estimator = pickle.loads(pickled_estimator)

    result = {}

    check_methods = ["transform"]
    input_data = [X] if isinstance(estimator, SearchLight) else [[X]]

    for method in ["predict", "decision_function"]:
        check_methods.append(method)
        input_data.append(X)

    check_methods.append("score")
    input_data.append((X, y))

    if hasattr(estimator, "inverse_transform"):
        check_methods.append("inverse_transform")
        signal = _rng().random((1, fitted_estimator.n_elements_))
        if isinstance(estimator, _BaseDecomposition):
            signal = [signal]
        input_data.append(signal)

    for method, input in zip(check_methods, input_data, strict=False):
        if hasattr(estimator, method):
            result["input"] = input
            if method == "score":
                result[method] = getattr(estimator, method)(*input)
            else:
                result[method] = getattr(estimator, method)(input)

    for method, input in zip(check_methods, input_data, strict=False):
        if method not in result:
            continue

        if method == "score":
            unpickled_result = getattr(unpickled_estimator, method)(*input)
        else:
            unpickled_result = getattr(unpickled_estimator, method)(input)

        if isinstance(unpickled_result, np.ndarray):
            if isinstance(estimator, SearchLight):
                # TODO check why Searchlight has lower absolute tolerance
                ...
            else:
                assert_allclose_dense_sparse(result[method], unpickled_result)
        elif isinstance(unpickled_result, SurfaceImage):
            assert_surface_image_equal(result[method], unpickled_result)
        elif isinstance(unpickled_result, Nifti1Image):
            check_imgs_equal(result[method], unpickled_result)


@ignore_warnings
def check_img_estimator_pipeline_consistency(estimator_orig):
    """Check pipeline consistency for nilearn estimators.

    Substitute for sklearn check_pipeline_consistency.
    """
    estimator = clone(estimator_orig)

    X, y = generate_data_to_fit(estimator)

    if isinstance(estimator, NiftiSpheresMasker):
        # NiftiSpheresMasker needs mask_img to run inverse_transform
        mask_img = new_img_like(X, np.ones(X.shape[:3]))
        estimator.mask_img = mask_img

    set_random_state(estimator)

    pipeline = make_pipeline(estimator)

    if is_glm(estimator):
        # FirstLevel
        if hasattr(estimator, "hrf_model"):
            pipeline.fit(X, firstlevelmodel__design_matrices=y)
        # SecondLevel
        else:
            pipeline.fit(X, secondlevelmodel__design_matrix=y)

    elif (
        isinstance(estimator, SearchLight)
        or is_classifier(estimator)
        or is_regressor(estimator)
    ):
        pipeline.fit(X, y)

    else:
        pipeline.fit(X)

    funcs = ["score", "transform"]

    for func_name in funcs:
        func = getattr(estimator, func_name, None)
        if func is not None:
            func_pipeline = getattr(pipeline, func_name)
            if func_name == "transform":
                result = func(X)
                result_pipe = func_pipeline(X)
            else:
                result = func(X, y)
                result_pipe = func_pipeline(X, y)
            if isinstance(estimator, SearchLight) and func_name == "transform":
                # TODO flaky test
                # SearchLight transform seem to return
                # slightly different results
                ...
            else:
                assert_allclose_dense_sparse(result, result_pipe)


@ignore_warnings()
def check_img_estimator_requires_y_none(estimator) -> None:
    """Check estimator with requires_y=True fails gracefully for y=None.

    Replaces sklearn check_requires_y_none
    """
    expected_err_msgs = "requires y to be passed, but the target y is None"
    shape = (5, 5, 5) if isinstance(estimator, SearchLight) else (30, 31, 32)
    input_img = Nifti1Image(_rng().random(shape), _affine_eye())
    try:
        estimator.fit(input_img, None)
    except ValueError as ve:
        if all(msg not in str(ve) for msg in expected_err_msgs):
            raise ve


@ignore_warnings()
def check_img_estimator_fit_score_takes_y(estimator):
    """Replace sklearn check_fit_score_takes_y for maskers.

    Check that all estimators accept an (optional) y
    in fit / fit_transform and score so they can be used in pipelines.

    For decoders, y is not optional
    """
    if is_glm(estimator):
        # GLM estimators take no "y" at all.
        return

    for attr in ["fit", "fit_transform", "score"]:
        if not hasattr(estimator, attr):
            continue

        if is_classifier(estimator) or is_regressor(estimator):
            tmp = {
                k: v.default
                for k, v in inspect.signature(
                    getattr(estimator, attr)
                ).parameters.items()
                if v.default is inspect.Parameter.empty
            }
            if "y" not in tmp:
                raise ValueError(
                    f"{estimator.__class__.__name__} "
                    f"is missing parameter 'y' for the method '{attr}'."
                )

        else:
            tmp = {
                k: v.default
                for k, v in inspect.signature(
                    getattr(estimator, attr)
                ).parameters.items()
                if v.default is not inspect.Parameter.empty
            }
            if "y" not in tmp:
                raise ValueError(
                    f"{estimator.__class__.__name__} "
                    f"is missing 'y=None' for the method '{attr}'."
                )
            assert tmp["y"] is None


@ignore_warnings()
def check_img_estimator_n_elements(estimator):
    """Check n_elements is set during fitting and used after that.

    check that after fitting
    - n_elements_ does not exist before fit
    - masker have a n_elements_ attribute that is positive int

    replaces sklearn "check_n_features_in" and
    "check_n_features_in_after_fitting"
    """
    assert not hasattr(estimator, "n_features_in_")

    estimator = fit_estimator(estimator)

    assert hasattr(estimator, "n_elements_")
    assert (
        isinstance(estimator.n_elements_, (int, np.integer))
        and estimator.n_elements_ > 0
    ), f"Got {estimator.n_elements_=}"

    for method in [
        "decision_function",
        "inverse_transform",
        "predict",
        "score",  # TODO
        "transform",  # TODO
    ]:
        if not hasattr(estimator, method):
            continue

        X = _rng().random((1, estimator.n_elements_ + 1))
        if method == "inverse_transform":
            if isinstance(estimator, _BaseDecomposition):
                X = [X]
            with pytest.raises(
                ValueError,
                match=r"Input to 'inverse_transform' has wrong shape.",
            ):
                getattr(estimator, method)(X)
        elif method in ["predict", "decision_function"]:
            with pytest.raises(
                ValueError,
                match=r"X has .* features per sample; expecting .*",
            ):
                getattr(estimator, method)(X)


def check_img_estimator_standardization(estimator_orig):
    """Check non-masker estimator with several value for standardize.

    Check that the different values give different results.

    For _BaseDecomposition derived classes
    this is mostly only a smoke test.
    """
    if not hasattr(estimator_orig, "standardize") or is_masker(estimator_orig):
        # maskers have their own tests
        return
    # We need to use data with several samples
    # for the standardize to actually do something
    input_img, y = generate_data_to_fit(estimator_orig)

    for method in ["predict", "transform"]:
        if not hasattr(estimator_orig, method):
            continue

        estimator = clone(estimator_orig)

        if is_classifier(estimator) or is_regressor(estimator):
            estimator.fit(input_img, y)
        else:
            estimator.fit(input_img)

        results = {}
        standardize_values = [
            "zscore",
            "zscore_sample",
            "psc",
            True,
            False,
            None,
        ]
        for standardize in standardize_values:
            if standardize == "psc" and isinstance(
                estimator, _BaseDecomposition
            ):
                # FIXME flaky test
                # psc with _BaseDecomposition
                # sometimes leads to an array of inf / nan
                continue

            estimator = clone(estimator_orig)

            estimator.standardize = standardize

            if is_classifier(estimator) or is_regressor(estimator):
                estimator.fit(input_img, y)
            else:
                estimator.fit(input_img)

            # TODO (nilearn >= 0.14.0) adapt if necessary
            # Make sure that a FutureWarning warning is thrown
            # and not one during call to fit and then call to clean.
            if standardize in ["zscore", True]:
                with warnings.catch_warnings(record=True) as warnings_list:
                    results[str(standardize)] = getattr(estimator, method)(
                        input_img
                    )
                if not isinstance(estimator, _BaseDecomposition):
                    n_future_warnings = len(
                        [
                            x
                            for x in warnings_list
                            if issubclass(x.category, FutureWarning)
                        ]
                    )
                    assert n_future_warnings == 1
            else:
                results[str(standardize)] = getattr(estimator, method)(
                    input_img
                )

        unstandarized_result = results[str(None)]

        if isinstance(estimator, _BaseDecomposition):
            # TODO
            return

        # check which options are equal or different
        assert_array_equal(results["zscore"], results[str(True)])
        try:
            assert_array_equal(results[str(None)], results[str(False)])
        except AssertionError:
            # FIXME
            print(f"Flaky test for {estimator.__class__.__name__}?")

        if isinstance(estimator, Decoder):
            # differences are too small to have an effect in this test
            return

        if not isinstance(estimator, (FREMClassifier, SpaceNetClassifier)):
            # differences are too small to have an effect in this test
            with pytest.raises(AssertionError):
                assert_array_equal(results["zscore"], results["zscore_sample"])
        for x in ["zscore_sample", "zscore", "psc"]:
            with pytest.raises(AssertionError):
                assert_array_equal(unstandarized_result, results[x])
        with pytest.raises(AssertionError):
            assert_array_equal(results["psc"], results["zscore_sample"])
        with pytest.raises(AssertionError):
            assert_array_equal(results["psc"], results["zscore"])


# ------------------ DECODERS CHECKS ------------------


@ignore_warnings()
def check_supervised_img_estimator_y_no_nan(estimator) -> None:
    """Check estimator fails if y contains nan or inf.

    Replaces sklearn check_supervised_y_no_nan
    """
    dim = 5
    if isinstance(estimator, SearchLight):
        n_samples = 30
        # Create a condition array, with balanced classes
        y = np.arange(n_samples, dtype=int) >= (n_samples // 2)

        data = _rng().random((dim, dim, dim, n_samples))
        data[2, 2, 2, :] = 0
        data[2, 2, 2, y] = 2
        X = Nifti1Image(data, np.eye(4))

    else:
        # we can use classification data even for regressors
        # because fit should fail early
        X, y = make_classification(
            n_samples=20,
            n_features=dim**3,
            scale=3.0,
            n_informative=5,
            n_classes=2,
            random_state=42,
        )
        X, _ = to_niimgs(X, [dim, dim, dim])

    y = _rng().random(y.shape)

    for value in [np.inf, np.nan]:
        y[5,] = value
        with pytest.raises(ValueError, match=r"Input .*contains"):
            estimator.fit(X, y)


@ignore_warnings()
def check_decoder_empty_data_messages(estimator):
    """Check that empty images are caught properly.

    Replaces sklearn check_estimators_empty_data_messages.

    Not implemented for nifti data for performance reasons.
    See : https://github.com/nilearn/nilearn/pull/5293#issuecomment-2977170723
    """
    n_samples = 30
    if isinstance(estimator, (SearchLight, BaseSpaceNet)):
        # SearchLight, BaseSpaceNet do not support surface data directly
        return None

    # we can use classification data even for regressors
    # because fit should fail early
    dim = 5
    _, y = make_classification(
        n_samples=20,
        n_features=dim**3,
        scale=3.0,
        n_informative=5,
        n_classes=2,
        random_state=42,
    )

    imgs = _make_surface_img(n_samples)
    data = {
        part: np.empty(0).reshape((imgs.data.parts[part].shape[0], 0))
        for part in imgs.data.parts
    }
    X = SurfaceImage(imgs.mesh, data)

    y = _rng().random(y.shape)

    with pytest.raises(ValueError, match="empty"):
        estimator.fit(X, y)


@ignore_warnings()
def check_decoder_compatibility_mask_image(estimator_orig):
    """Check compatibility of the mask_img and images for decoders.

    Compatibility should be check for fit, score, predict, decision function.
    """
    if isinstance(estimator_orig, SearchLight):
        # note searchlight does not fit Surface data
        return

    estimator = clone(estimator_orig)

    # fitting volume data when the mask is a surface should fail
    estimator.mask = _make_surface_mask()

    if isinstance(estimator, BaseSpaceNet):
        # TODO: remove when BaseSpaceNet support surface data
        with pytest.raises(
            TypeError, match=("input should be a NiftiLike object")
        ):
            fit_estimator(estimator)
        return

    with pytest.raises(
        TypeError, match=("Mask and input images must be of compatible types")
    ):
        fit_estimator(estimator)

    estimator = clone(estimator_orig)

    X, y = generate_data_to_fit(estimator)
    estimator.fit(X, y)

    # decoders were fitted with nifti images
    # so running the following method with surface image should fail
    for method in ["score", "predict", "decision_function"]:
        if not hasattr(estimator, method):
            continue

        input = (_make_surface_img(3),)
        if method == "score":
            input = (_make_surface_img(3), y)

        with pytest.raises(
            TypeError,
            match=("Mask and input images must be of compatible types"),
        ):
            getattr(estimator, method)(*input)


@ignore_warnings()
def check_decoder_with_surface_data(estimator_orig):
    """Test fit and other methods with surface image."""
    if isinstance(estimator_orig, SearchLight):
        # note searchlight does not fit Surface data
        return

    n_samples = 50
    y = _rng().choice([0, 1], size=n_samples)
    X = _make_surface_img(n_samples)

    estimator = clone(estimator_orig)

    for mask in [None, SurfaceMasker(), _surf_mask_1d(), _make_surface_mask()]:
        estimator.mask = mask
        if hasattr(estimator, "clustering_percentile"):
            # for FREM decoders include all elements
            # to avoid getting 0 clusters to work with
            estimator.clustering_percentile = 100

        if isinstance(estimator, BaseSpaceNet):
            # TODO: remove when BaseSpaceNet support surface data
            with pytest.raises(NotImplementedError):
                estimator.fit(X, y)
            continue

        estimator.fit(X, y)

        assert estimator.coef_ is not None

        for method in ["score", "predict", "decision_function"]:
            if not hasattr(estimator, method):
                continue
            if method == "score":
                getattr(estimator, method)(X, y)
            else:
                getattr(estimator, method)(X)


@ignore_warnings
def check_img_regressor_no_decision_function(regressor_orig):
    """Check that regressors don't have some method, attributes.

    replaces sklearn check_regressors_no_decision_function
    """
    regressor = clone(regressor_orig)

    X, y = generate_data_to_fit(regressor)

    regressor.fit(X, y)
    attrs = ["decision_function", "classes_", "n_classes_"]
    for attr in attrs:
        assert not hasattr(regressor, attr), (
            f"'{regressor.__class__.__name__}' should not have '{attr}'"
        )


@ignore_warnings
def check_decoder_with_arrays(estimator_orig):
    """Check that several methods of decoders work with ndarray and images.

    Test for backward compatibility.
    """
    estimator = clone(estimator_orig)
    estimator = fit_estimator(estimator)

    for method in [
        "decision_function",
        "predict",
        "score",
    ]:
        if not hasattr(estimator, method):
            continue

        X, y = generate_data_to_fit(estimator)
        X_as_array = estimator.masker_.transform(X)
        if method == "score":
            result_1 = getattr(estimator, method)(X, y)
            result_2 = getattr(estimator, method)(X_as_array, y)
        else:
            result_1 = getattr(estimator, method)(X)
            result_2 = getattr(estimator, method)(X_as_array)

        assert_array_equal(result_1, result_2)


# ------------------ MASKER CHECKS ------------------


@ignore_warnings()
def check_masker_clean_kwargs(estimator):
    """Check attributes for cleaning.

    Maskers accept a clean_args dict
    and store in clean_args and contains parameters to pass to clean.
    """
    assert estimator.clean_args is None


@ignore_warnings()
def check_masker_detrending(estimator):
    """Check detrending does something.

    Fit transform on same input should give different results
    if detrend is true or false.
    """
    if accept_niimg_input(estimator):
        input_img = _img_4d_rand_eye_medium()
    else:
        input_img = _make_surface_img(100)

    signal = estimator.fit_transform(input_img)

    estimator.detrend = True
    detrended_signal = estimator.fit_transform(input_img)

    assert_raises(AssertionError, assert_array_equal, detrended_signal, signal)


def check_masker_standardization(estimator_orig):
    """Check maskers with several value for standardize.

    Check that the different values give different results.
    """
    # We need to use data with several samples
    # for the standardize to actually do something
    n_samples = 100
    # decimal precision for 100 n_samples
    decimal = 2

    if accept_niimg_input(estimator_orig):
        signals = _rng().standard_normal(
            size=(np.prod(_shape_3d_default()), n_samples)
        )
        means = (
            _rng().standard_normal(size=(np.prod(_shape_3d_default()), 1)) * 50
            + 1000
        )
        signals += means
        input_img = Nifti1Image(
            signals.reshape((*_shape_3d_default(), n_samples)),
            _affine_eye(),
        )
    elif accept_surf_img_input(estimator_orig):
        input_img = _make_surface_img(n_samples)

        estimator = clone(estimator_orig)

        estimator.fit(input_img)

        default_result = estimator.transform(input_img)

        results = {}
        standardize_values = [
            "zscore",
            "zscore_sample",
            "psc",
            True,
            False,
            None,
        ]
        for standardize in standardize_values:
            estimator = clone(estimator_orig)

            estimator.standardize = standardize

            estimator.fit(input_img)

            # TODO (nilearn >= 0.14.0) adapt if necessary
            # Make sure that a FutureWarning warning is thrown
            # and not one during call to fit and then call to clean.
            if standardize in ["zscore", True]:
                with warnings.catch_warnings(record=True) as warnings_list:
                    results[str(standardize)] = estimator.transform(input_img)
                n_future_warnings = len(
                    [
                        x
                        for x in warnings_list
                        if issubclass(x.category, FutureWarning)
                    ]
                )
                assert n_future_warnings == 1
            else:
                results[str(standardize)] = estimator.transform(input_img)

        unstandarized_result = results[str(False)]

        # check which options are equal or different
        assert_array_equal(results["zscore"], results[str(True)])
        assert_array_equal(results[str(None)], results[str(False)])

        with pytest.raises(AssertionError):
            assert_array_equal(results["zscore"], results["zscore_sample"])
        for x in ["zscore_sample", "zscore", "psc"]:
            with pytest.raises(AssertionError):
                assert_array_equal(unstandarized_result, results[x])
        with pytest.raises(AssertionError):
            assert_array_equal(results["psc"], results["zscore_sample"])
        with pytest.raises(AssertionError):
            assert_array_equal(results["psc"], results["zscore"])

        # check output values
        if not is_masker(estimator_orig) or isinstance(
            estimator_orig, RegionExtractor
        ):
            return

        assert_array_equal(default_result, unstandarized_result)

        for x in ["zscore_sample", "zscore"]:
            assert_almost_equal(results[x].mean(0), 0)
            assert_almost_equal(results[x].std(0), 1, decimal=decimal)

        assert_almost_equal(results["psc"].mean(0), 0)
        if not isinstance(estimator, SurfaceMapsMasker):
            assert_almost_equal(
                results["psc"],
                (
                    unstandarized_result / unstandarized_result.mean(0) * 100
                    - 100
                ),
                decimal=1,
            )


@ignore_warnings()
def check_masker_compatibility_mask_image(estimator):
    """Check compatibility of the mask_img and images to masker.

    Compatibility should be check at fit and transform time.

    For nifti maskers this is handled by one the check_nifti functions.
    For surface maskers, check_compatibility_mask_and_images does it.
    But this means we do not have exactly the same error messages.
    """
    if accept_niimg_input(estimator):
        mask_img = _img_mask_mni()
        input_img = _make_surface_img()
    else:
        mask_img = _make_surface_mask()
        input_img = _img_3d_mni()

    estimator.mask_img = mask_img
    with pytest.raises(TypeError):
        estimator.fit(input_img)

    if accept_niimg_input(estimator):
        # using larger images to be compatible
        # with regions extraction tests
        mask = np.zeros(_shape_3d_large(), dtype=np.int8)
        mask[1:-1, 1:-1, 1:-1] = 1
        mask_img = Nifti1Image(mask, _affine_eye())
        image_to_transform = _make_surface_img()
    else:
        mask_img = _make_surface_mask()
        image_to_transform = _img_3d_mni()

    estimator = clone(estimator)
    estimator.mask_img = mask_img
    estimator.fit()
    with pytest.raises(TypeError):
        estimator.transform(image_to_transform)

    _check_mask_img_(estimator)


@ignore_warnings()
def check_masker_no_mask_no_img(estimator):
    """Check maskers mask_img_ when no mask passed at init or imgs at fit.

    For (Multi)NiftiMasker and SurfaceMasker fit should raise ValueError.
    For all other maskers mask_img_ should be None after fit.
    """
    assert not hasattr(estimator, "mask_img_")

    if isinstance(estimator, (NiftiMasker, SurfaceMasker)):
        with pytest.raises(
            ValueError, match="Parameter 'imgs' must be provided to "
        ):
            estimator.fit()
    else:
        estimator.fit()
        assert estimator.mask_img_ is None


@ignore_warnings()
def check_masker_mask_img_from_imgs(estimator):
    """Check maskers mask_img_ inferred from imgs when no mask is provided.

    For (Multi)NiftiMasker and SurfaceMasker:
    they must have a valid mask_img_ after fit.
    For all other maskers mask_img_ should be None after fit.
    """
    if accept_niimg_input(estimator):
        # Small image with shape=(7, 8, 9) would fail with MultiNiftiMasker
        # giving mask_img_that mask all the data : do not know why!!!
        input_img = Nifti1Image(
            _rng().random(_shape_3d_large()), _affine_mni()
        )

    else:
        input_img = _make_surface_img(2)

    # Except for (Multi)NiftiMasker and SurfaceMasker,
    # maskers have mask_img_ = None after fitting some input image
    # when no mask was passed at construction
    estimator = clone(estimator)
    assert not hasattr(estimator, "mask_img_")

    estimator.fit(input_img)

    if isinstance(estimator, (NiftiMasker, SurfaceMasker)):
        _check_mask_img_(estimator)
    else:
        assert estimator.mask_img_ is None


@ignore_warnings()
def check_masker_mask_img(estimator):
    """Check maskers mask_img_ post fit is valid.

    If a mask is passed at construction,
    then mask_img_ should be a valid mask after fit.

    Maskers should be fittable
    even when passing a non-binary image
    with multiple samples (4D for volume, 2D for surface) as mask.
    Resulting mask_img_ should be binary and have a single sample.
    """
    if accept_niimg_input(estimator):
        # Small image with shape=(7, 8, 9) would fail with MultiNiftiMasker
        # giving mask_img_that mask all the data : do not know why!!!
        mask_data = np.zeros(_shape_3d_large(), dtype="int8")
        mask_data[2:-2, 2:-2, 2:-2] = 1
        binary_mask_img = Nifti1Image(mask_data, _affine_eye())

        input_img = Nifti1Image(
            _rng().random(_shape_3d_large()), _affine_eye()
        )

        non_binary_mask_img = Nifti1Image(
            _rng().random((*_shape_3d_large(), 2)), _affine_eye()
        )

    else:
        binary_mask_img = _make_surface_mask()
        non_binary_mask_img = _make_surface_img()

        input_img = _make_surface_img(2)

    # happy path
    estimator = clone(estimator)
    estimator.mask_img = binary_mask_img
    assert not hasattr(estimator, "mask_img_")

    estimator.fit()

    _check_mask_img_(estimator)

    # use non binary multi-sample image as mask
    estimator = clone(estimator)
    estimator.mask_img = non_binary_mask_img
    assert not hasattr(estimator, "mask_img_")

    estimator.fit()

    _check_mask_img_(estimator)

    # use mask at init and imgs at fit
    # mask at init should prevail
    estimator = clone(estimator)
    estimator.mask_img = binary_mask_img

    estimator.fit()
    ref_mask_img_ = estimator.mask_img_

    estimator = clone(estimator)
    estimator.mask_img = binary_mask_img

    assert not hasattr(estimator, "mask_img_")

    if isinstance(estimator, (NiftiMasker, SurfaceMasker)):
        with pytest.warns(
            UserWarning,
            match=(
                "Generation of a mask has been requested .* "
                "while a mask was given at masker creation."
            ),
        ):
            estimator.fit(input_img)
    else:
        estimator.fit(input_img)

    _check_mask_img_(estimator)
    if accept_niimg_input(estimator):
        assert_array_equal(
            ref_mask_img_.get_fdata(), estimator.mask_img_.get_fdata()
        )
    else:
        assert_array_equal(
            get_surface_data(ref_mask_img_),
            get_surface_data(estimator.mask_img_),
        )


@ignore_warnings()
def check_masker_clean(estimator):
    """Check that cleaning does something on fit transform.

    Fit transform on same input should give different results
    if some cleaning parameters are passed.
    """
    if accept_niimg_input(estimator):
        input_img = _img_4d_rand_eye_medium()
    else:
        input_img = _make_surface_img(100)

    signal = estimator.fit_transform(input_img)

    estimator.t_r = 2.0
    estimator.high_pass = 1 / 128
    estimator.clean_args = {"filter": "cosine"}
    detrended_signal = estimator.fit_transform(input_img)

    assert_raises(AssertionError, assert_array_equal, detrended_signal, signal)


@ignore_warnings()
def check_masker_transformer(estimator):
    """Replace sklearn _check_transformer for maskers.

    - for maskers transform is in the base class and
      implemented via a transform_single_imgs
    - checks that "imgs" (and not X) is the parameter
      for input for fit / transform
    - fit_transform method should work on non fitted estimator
    - fit_transform should give same result as fit then transform
    """
    # transform_single_imgs should not be an abstract method anymore
    assert not getattr(
        estimator.transform_single_imgs, "__isabstractmethod__", False
    )

    for attr in ["fit", "transform", "fit_transform"]:
        tmp = dict(**inspect.signature(getattr(estimator, attr)).parameters)
        assert next(iter(tmp)) == "imgs"
        assert "X" not in tmp

    if accept_niimg_input(estimator):
        input_img = _img_4d_rand_eye_medium()
    else:
        input_img = _make_surface_img(100)

    signal_1 = estimator.fit_transform(input_img)

    estimator = clone(estimator)
    signal_2 = estimator.fit(input_img).transform(input_img)

    assert_array_equal(signal_1, signal_2)


@ignore_warnings()
def check_masker_transformer_high_variance_confounds(estimator):
    """Check high_variance_confounds use in maskers.

    Make sure that using high_variance_confounds returns different result.

    Ensure that high_variance_confounds can be used with regular confounds,
    and that results are different than when just using the confounds alone.
    """
    length = 10

    if accept_niimg_input(estimator):
        data = _rng().random((*_shape_3d_default(), length))
        input_img = Nifti1Image(data, _affine_eye())
    else:
        input_img = _make_surface_img(length)

    estimator.high_variance_confounds = False

    signal = estimator.fit_transform(input_img)

    estimator = clone(estimator)
    estimator.high_variance_confounds = True

    signal_hvc = estimator.fit_transform(input_img)

    assert_raises(AssertionError, assert_array_equal, signal, signal_hvc)

    with TemporaryDirectory() as tmp_dir:
        array = _rng().random((length, 3))

        dataframe = pd.DataFrame(array)

        tmp_dir = Path(tmp_dir)
        dataframe.to_csv(tmp_dir / "confounds.csv")

        for c in [array, dataframe, tmp_dir / "confounds.csv"]:
            confounds = [c] if is_multimasker(estimator) else c

            estimator = clone(estimator)
            estimator.high_variance_confounds = False
            signal_c = estimator.fit_transform(input_img, confounds=confounds)

            estimator = clone(estimator)
            estimator.high_variance_confounds = True
            signal_c_hvc = estimator.fit_transform(
                input_img, confounds=confounds
            )

            assert_raises(
                AssertionError, assert_array_equal, signal_c, signal_c_hvc
            )


@ignore_warnings()
def check_masker_transformer_sample_mask(estimator):
    """Check sample_mask use in maskers.

    Make sure that using sample_mask returns different result
    compare to when it's not used.

    Try different types of sample_mask
    that always keep the same samples (sample 1, 2 and 4)
    that should all return the same thing.
    """
    if accept_niimg_input(estimator):
        input_img = _img_4d_rand_eye()
    else:
        input_img = _make_surface_img(5)

    estimator.fit(input_img)
    signal_1 = estimator.transform(input_img, sample_mask=None)

    assert signal_1.ndim == 2

    # index sample to keep
    sample_mask = np.asarray([1, 2, 4])

    signal_2 = estimator.transform(input_img, sample_mask=sample_mask)

    assert signal_2.shape[0] == 3

    assert_raises(AssertionError, assert_array_equal, signal_1, signal_2)

    # logical indexing
    n_sample = signal_1.shape[0]
    sample_mask = np.full((n_sample,), True)
    np.put(sample_mask, [0, 3], [False, False])

    signal_3 = estimator.transform(input_img, sample_mask=sample_mask)

    assert_array_equal(signal_2, signal_3)

    # list of explicit index
    sample_mask = [[1, 2, 4]]

    signal_4 = estimator.transform(input_img, sample_mask=sample_mask)

    assert_array_equal(signal_2, signal_4)

    # list of logical index
    sample_mask = [[False, True, True, False, True]]

    signal_5 = estimator.transform(input_img, sample_mask=sample_mask)

    assert_array_equal(signal_2, signal_5)


@ignore_warnings()
def check_masker_with_confounds(estimator):
    """Test fit_transform with confounds.

    Check different types of confounds
    (array, dataframe, str or path to txt, csv, tsv)
    and ensure results is different
    than when not using confounds.

    Check proper errors are raised if file is not found
    or if confounds do not match signal length.

    For more tests see those of signal.clean.
    """
    length = 20
    if accept_niimg_input(estimator):
        input_img = Nifti1Image(
            _rng().random((4, 5, 6, length)), affine=_affine_eye()
        )
    else:
        input_img = _make_surface_img(length)

    signal_1 = estimator.fit_transform(input_img, confounds=None)

    array = _rng().random((length, 3))

    dataframe = pd.DataFrame(array)

    confounds_path = nilearn_dir() / "tests" / "data" / "spm_confounds.txt"

    for confounds in [array, dataframe, confounds_path, str(confounds_path)]:
        signal_2 = estimator.fit_transform(input_img, confounds=confounds)

        assert_raises(AssertionError, assert_array_equal, signal_1, signal_2)

    with TemporaryDirectory() as tmp_dir:
        tmp_dir = Path(tmp_dir)
        dataframe.to_csv(tmp_dir / "confounds.csv")
        signal_2 = estimator.fit_transform(
            input_img, confounds=tmp_dir / "confounds.csv"
        )

        assert_raises(AssertionError, assert_array_equal, signal_1, signal_2)

        dataframe.to_csv(tmp_dir / "confounds.tsv", sep="\t")
        signal_2 = estimator.fit_transform(
            input_img, confounds=tmp_dir / "confounds.tsv"
        )

        assert_raises(AssertionError, assert_array_equal, signal_1, signal_2)

    with pytest.raises(FileNotFoundError):
        estimator.fit_transform(input_img, confounds="not_a_file.txt")

    with pytest.raises(
        ValueError, match="Confound signal has an incorrect length"
    ):
        estimator.fit_transform(
            input_img, confounds=_rng().random((length * 2, 3))
        )


@ignore_warnings()
def check_masker_refit(estimator):
    """Check masker can be refitted and give different results."""
    if accept_niimg_input(estimator):
        # using larger images to be compatible
        # with regions extraction tests
        mask = np.zeros(_shape_3d_large(), dtype=np.int8)
        mask[1:-1, 1:-1, 1:-1] = 1
        mask_img_1 = Nifti1Image(mask, _affine_eye())

        mask = np.zeros(_shape_3d_large(), dtype=np.int8)
        mask[3:-3, 3:-3, 3:-3] = 1
        mask_img_2 = Nifti1Image(mask, _affine_eye())
    else:
        mask_img_1 = _make_surface_mask()
        data = {
            part: np.ones(mask_img_1.data.parts[part].shape)
            for part in mask_img_1.data.parts
        }
        mask_img_2 = SurfaceImage(mask_img_1.mesh, data)

    estimator.mask_img = mask_img_1
    estimator.fit()
    fitted_mask_1 = estimator.mask_img_

    estimator.mask_img = mask_img_2
    estimator.fit()
    fitted_mask_2 = estimator.mask_img_

    if accept_niimg_input(estimator):
        with pytest.raises(AssertionError):
            assert_array_equal(
                fitted_mask_1.get_fdata(), fitted_mask_2.get_fdata()
            )
    else:
        with pytest.raises(ValueError):
            assert_surface_image_equal(fitted_mask_1, fitted_mask_2)


@ignore_warnings()
def check_masker_empty_data_messages(estimator):
    """Check that empty images are caught properly.

    Replaces sklearn check_estimators_empty_data_messages.

    Not implemented for nifti maskers for performance reasons.
    See : https://github.com/nilearn/nilearn/pull/5293#issuecomment-2977170723
    """
    if accept_niimg_input(estimator):
        return None

    imgs = _make_surface_img()
    data = {
        part: np.empty(0).reshape((imgs.data.parts[part].shape[0], 0))
        for part in imgs.data.parts
    }
    imgs = SurfaceImage(imgs.mesh, data)

    mask_img = _make_surface_mask()

    with pytest.raises(ValueError, match="The image is empty"):
        estimator.fit(imgs)

    estimator.mask_img = mask_img
    estimator.fit()
    with pytest.raises(ValueError, match="The image is empty"):
        estimator.transform(imgs)


@ignore_warnings()
def check_masker_fit_with_empty_mask(estimator):
    """Check mask that excludes all voxels raise an error."""
    if accept_niimg_input(estimator):
        mask_img = _img_3d_zeros()
        imgs = [_img_3d_rand()]
    else:
        mask_img = _make_surface_mask()
        for k, v in mask_img.data.parts.items():
            mask_img.data.parts[k] = np.zeros(v.shape)
        imgs = _make_surface_img(1)

    estimator.mask_img = mask_img
    with pytest.raises(
        ValueError,
        match="The mask is invalid as it is empty: it masks all data",
    ):
        estimator.fit(imgs)


@ignore_warnings()
def check_masker_fit_with_non_finite_in_mask(estimator):
    """Check mask with non finite values can be used with maskers.

    - Warning is thrown.
    - Output of transform must contain only finite values.
    """
    if accept_niimg_input(estimator):
        # _shape_3d_large() is used,
        # this test would fail for RegionExtractor otherwise
        mask = np.ones(_shape_3d_large())
        mask[:, :, 7] = np.nan
        mask[:, :, 4] = np.inf
        mask_img = Nifti1Image(mask, affine=_affine_eye())

        imgs = _img_3d_rand()

    else:
        mask_img = _make_surface_mask()
        for k, v in mask_img.data.parts.items():
            mask_img.data.parts[k] = np.zeros(v.shape)
        mask_img.data.parts["left"][0:3, 0] = [np.nan, np.inf, 1]
        mask_img.data.parts["right"][0:3, 0] = [np.nan, np.inf, 1]

        imgs = _make_surface_img(1)

    estimator.mask_img = mask_img
    with pytest.warns(UserWarning, match="Non-finite values detected."):
        estimator.fit()

    signal = estimator.transform(imgs)
    assert np.all(np.isfinite(signal))


@ignore_warnings()
def check_masker_dtypes(estimator):
    """Check masker can fit/transform with inputs of varying dtypes.

    Replacement for sklearn check_estimators_dtypes.

    np.int64 not tested: see no_int64_nifti in nilearn/conftest.py
    """
    length = 20
    for dtype in [np.float32, np.float64, np.int32]:
        estimator = clone(estimator)

        if accept_niimg_input(estimator):
            data = np.zeros((*_shape_3d_large(), length))
            data[1:28, 1:28, 1:28, ...] = (
                _rng().random((27, 27, 27, length)) + 2.0
            )
            imgs = Nifti1Image(data.astype(dtype), affine=_affine_eye())

        else:
            imgs = _make_surface_img(length)
            for k, v in imgs.data.parts.items():
                imgs.data.parts[k] = v.astype(dtype)

        estimator.fit(imgs)
        estimator.transform(imgs)


@ignore_warnings()
def check_masker_smooth(estimator):
    """Check that masker can smooth data when extracting.

    Check that masker instance has smoothing_fwhm attribute.
    Check that output is different with and without smoothing.

    For Surface maskers:
    - Check smoothing on surface maskers raises NotImplemented warning.
    - Check that output is the same with and without smoothing.
    TODO: update once smoothing is implemented.
    """
    assert hasattr(estimator, "smoothing_fwhm")

    if accept_niimg_input(estimator):
        imgs = _img_3d_rand()
    else:
        n_sample = 1
        imgs = _make_surface_img(n_sample)

    signal = estimator.fit_transform(imgs)

    estimator.smoothing_fwhm = 3
    estimator.fit(imgs)

    if accept_niimg_input(estimator):
        smoothed_signal = estimator.transform(imgs)

        assert_raises(
            AssertionError, assert_array_equal, smoothed_signal, signal
        )

    else:
        with pytest.warns(UserWarning, match="not yet supported"):
            smoothed_signal = estimator.transform(imgs)

        assert_array_equal(smoothed_signal, signal)


@ignore_warnings()
def check_masker_inverse_transform(estimator) -> None:
    """Check output of inverse_transform.

    For signal with 1 or more samples.

    For nifti maskers:
        - 1D arrays -> 3D images
        - 2D arrays -> 4D images

    For surface maskers:
        - 1D arrays -> 1D images
        - 2D arrays -> 2D images

    Check that running transform() is not required to run inverse_transform().

    Check that running inverse_transform() before and after running transform()
    give same result.
    """
    if accept_niimg_input(estimator):
        # using different shape for imgs, mask
        # to force resampling
        input_shape = (28, 29, 30)
        imgs = Nifti1Image(_rng().random(input_shape), _affine_eye())

        mask_shape = (15, 16, 17)
        mask_img = Nifti1Image(np.ones(mask_shape), _affine_eye())

        if isinstance(estimator, NiftiSpheresMasker):
            tmp = mask_img.shape
        else:
            tmp = input_shape
        expected_shapes = [tmp, (*tmp, 1), (*tmp, 10)]

    else:
        imgs = _make_surface_img(1)

        mask_img = _make_surface_mask()

        expected_shapes = [
            (imgs.shape[0],),
            (imgs.shape[0], 1),
            (imgs.shape[0], 10),
        ]

    for i, expected_shape in enumerate(
        expected_shapes,
    ):
        estimator = clone(estimator)

        if isinstance(estimator, (NiftiSpheresMasker)):
            estimator.mask_img = mask_img

        estimator.fit(imgs)

        if i == 0:
            signals = _rng().random((estimator.n_elements_,))
        elif i == 1:
            signals = _rng().random((1, estimator.n_elements_))
        elif i == 2:
            signals = _rng().random((10, estimator.n_elements_))

        new_imgs = estimator.inverse_transform(signals)

        if accept_niimg_input(estimator):
            actual_shape = new_imgs.shape
            assert_array_almost_equal(imgs.affine, new_imgs.affine)
        else:
            actual_shape = new_imgs.data.shape
        assert actual_shape == expected_shape

        # same result before and after running transform()
        estimator.transform(imgs)

        new_imgs_2 = estimator.inverse_transform(signals)

        if accept_niimg_input(estimator):
            assert check_imgs_equal(new_imgs, new_imgs_2)
        else:
            assert_surface_image_equal(new_imgs, new_imgs_2)


def check_masker_transform_resampling(estimator) -> None:
    """Check transform / inverse_transform for maskers with resampling.

    Similar to check_masker_inverse_transform
    but for nifti masker that can do some resampling
    (labels and maps maskers).

    Check that output has the shape of the data or the labels/maps image
    depending on which resampling_target was requested at init.

    Check that using a mask does not affect shape of output.

    Check that running transform() is not required to run inverse_transform().

    Check that running inverse_transform() before and after running transform()
    give same result.

    Check that running transform on images with different fov
    than those used at fit is possible.
    """
    if not hasattr(estimator, "resampling_target"):
        return None

    # using different shape for imgs, mask
    # to force resampling
    n_sample = 10
    input_shape = (28, 29, 30, n_sample)
    imgs = Nifti1Image(_rng().random(input_shape), _affine_eye())

    imgs2 = Nifti1Image(_rng().random((20, 21, 22)), _affine_eye())

    mask_shape = (15, 16, 17)
    mask_img = Nifti1Image(np.ones(mask_shape), _affine_eye())

    for resampling_target in ["data", "labels"]:
        expected_shape = input_shape
        if resampling_target == "labels":
            if isinstance(estimator, NiftiMapsMasker):
                expected_shape = (*estimator.maps_img.shape[:3], n_sample)
                resampling_target = "maps"
            else:
                expected_shape = (*estimator.labels_img.shape, n_sample)

        for mask in [None, mask_img]:
            estimator = clone(estimator)
            estimator.resampling_target = resampling_target
            estimator.mask_img = mask

            # no resampling warning at fit time
            with warnings.catch_warnings(record=True) as warning_list:
                estimator.fit(imgs)
            assert all(
                "at transform time" not in str(x.message) for x in warning_list
            )

            signals = _rng().random((n_sample, estimator.n_elements_))

            new_imgs = estimator.inverse_transform(signals)

            assert_array_almost_equal(imgs.affine, new_imgs.affine)
            actual_shape = new_imgs.shape
            assert actual_shape == expected_shape

            # no resampling warning when using same imgs as for fit()
            with warnings.catch_warnings(record=True) as warning_list:
                estimator.transform(imgs)
            assert all(
                "at transform time" not in str(x.message) for x in warning_list
            )

            # same result before and after running transform()
            new_imgs_2 = estimator.inverse_transform(signals)

            assert check_imgs_equal(new_imgs, new_imgs_2)

            # no error transforming an image with different fov
            # than the one used at fit time,
            # but there should be a resampling warning
            # we are resampling to data
            with warnings.catch_warnings(record=True) as warning_list:
                estimator.transform(imgs2)
            if resampling_target == "data":
                assert any(
                    "at transform time" in str(x.message) for x in warning_list
                )
            else:
                assert all(
                    "at transform time" not in str(x.message)
                    for x in warning_list
                )


@ignore_warnings()
def check_masker_shelving(estimator):
    """Check behavior when shelving masker."""
    if os.name == "nt" and (
        sys.version_info[1] < 13 or sys.version_info[1] == 14
    ):
        # TODO (python >= 3.11)
        # rare failure of this test on python 3.10 on windows
        # this works for python 3.13 (but not 3.14)
        # skipping for now: let's check again if this keeps failing
        # when dropping 3.10 in favor of 3.11
        return

    img, _ = generate_data_to_fit(estimator)

    estimator.verbose = 0

    masker = clone(estimator)

    epi = masker.fit_transform(img)

    with TemporaryDirectory() as tmp_dir:
        masker_shelved = clone(estimator)

        masker_shelved.memory = Memory(location=tmp_dir, mmap_mode="r")
        masker_shelved._shelving = True

        epi_shelved = masker_shelved.fit_transform(img)

        epi_shelved = epi_shelved.get()

        assert_array_equal(epi_shelved, epi)


@ignore_warnings()
def check_masker_joblib_cache(estimator):
    """Check cached data."""
    img, _ = generate_data_to_fit(estimator)

    if accept_niimg_input(estimator):
        mask_img = new_img_like(img, np.ones(img.shape[:3]))
    else:
        mask_img = _make_surface_mask()

    estimator.mask_img = mask_img
    estimator.fit(img)

    mask_hash = hash(estimator.mask_img_)

    if accept_niimg_input(estimator):
        get_data(estimator.mask_img_)
    else:
        get_surface_data(estimator.mask_img_)

    assert mask_hash == hash(estimator.mask_img_)

    # Test a tricky issue with memmapped joblib.memory that makes
    # imgs return by inverse_transform impossible to save
    if accept_niimg_input(estimator):
        cachedir = Path(mkdtemp())
        estimator.memory = Memory(location=cachedir, mmap_mode="r")
        X = estimator.transform(img)

        # inverse_transform a first time, so that the result is cached
        out_img = estimator.inverse_transform(X)

        out_img = estimator.inverse_transform(X)

        out_img.to_filename(cachedir / "test.nii")


# ------------------ SURFACE MASKER CHECKS ------------------


@ignore_warnings()
def check_surface_masker_fit_transform_errors(estimator):
    """Check fit / transform errors.

    Check 'shape' errors between images to fit and mask.
    """
    mask_img = _make_surface_mask()

    imgs = _make_surface_img(5)

    estimator = clone(estimator)
    estimator.mask_img = mask_img

    # errors
    with pytest.raises(
        MeshDimensionError,
        match=r"Number of vertices do not match for between meshes.",
    ):
        estimator.fit(_flip_surf_img(imgs))
    with pytest.raises(
        MeshDimensionError,
        match=r"Number of vertices do not match for between meshes.",
    ):
        estimator.fit(imgs)
        estimator.transform(_flip_surf_img(imgs))

    with pytest.raises(
        MeshDimensionError, match=r"PolyMeshes do not have the same keys."
    ):
        estimator.fit(_drop_surf_img_part(imgs))
    with pytest.raises(
        MeshDimensionError, match=r"PolyMeshes do not have the same keys."
    ):
        estimator.fit(imgs)
        estimator.transform(_drop_surf_img_part(imgs))


@ignore_warnings()
def check_surface_masker_list_surf_images_no_mask(estimator_orig):
    """Test transform / inverse_transform on list of surface images.

    No mask provided at init.

    - transform
        - masker
            - 1D surface image -> 1D array
            - 2D surface image -> 2D array
            - list of 1D surface images -> 2D array
            - list of 2D surface images -> ERROR (TODO)
        - multimasker
            - 1D surface image -> 1D array
            - 2D surface image -> 2D array
            - list of 1D surface images -> list of 1D array
            - list of 2D surface images -> list of 2D array (TODO)

    - inverse_transform
        - masker
            - 1D array -> 1D surface image
            - 2D array -> 2D surface image
        - multimasker
            - 1D array -> 1D surface image
            - 2D array -> 2D surface image
    """
    images_to_transform = [
        _surf_img_1d(),
        _make_surface_img(1),
        _make_surface_img(5),
        [_make_surface_img()] * 5,
    ]
    expected_n_sample = [
        0,
        1,
        5,
        5,
    ]
    for imgs, n_sample in zip(
        images_to_transform, expected_n_sample, strict=False
    ):
        estimator = clone(estimator_orig)

        estimator = estimator.fit(imgs)

        signals = estimator.transform(imgs)

        if is_multimasker(estimator) and isinstance(imgs, list):
            assert isinstance(signals, list)
            assert all(isinstance(x, np.ndarray) for x in signals)
            assert all(x.shape == (1, estimator.n_elements_) for x in signals)

            img = estimator.inverse_transform(signals[0])
            assert img.shape == (_make_surface_img().mesh.n_vertices, 1)

        elif n_sample == 0:
            assert signals.shape == (estimator.n_elements_,)

            img = estimator.inverse_transform(signals)
            assert img.shape == (_make_surface_img().mesh.n_vertices,)

        else:
            assert signals.shape == (n_sample, estimator.n_elements_)

            img = estimator.inverse_transform(signals)
            assert img.shape == (
                _make_surface_img().mesh.n_vertices,
                n_sample,
            )

    estimator = clone(estimator_orig)

    if is_multimasker(estimator):
        signals = estimator.fit_transform(
            [_make_surface_img(5), _make_surface_img(2)]
        )
        assert isinstance(signals, list)
        assert all(isinstance(x, np.ndarray) for x in signals)
        assert signals[0].shape == (5, estimator.n_elements_)
        assert signals[1].shape == (2, estimator.n_elements_)
    else:
        # TODO Turn that into a dimension error like for NiftiMaskers
        # TODO error msg should give hint as to how to fix:
        # point to the appropriate masker to use
        with pytest.raises(
            ValueError, match=r"Data for each part of .* should be 1D"
        ):
            estimator.fit([_make_surface_img(5), _make_surface_img(5)])


@ignore_warnings()
def check_surface_masker_list_surf_images_with_mask(estimator_orig):
    """Test transform / inverse_transform on list of surface images.

    Check that 1D mask or 2D mask work.

    TODO there are some unexpected outcomes with
    SurfaceMapsMasker, SurfaceLabelsMasker (see details below)
    once those are fixed this test should be mergeable with its "no mask"
    equivalent

    Theoretically expected input / output shape relations:

    - transform
        - masker
            - 1D surface image -> 1D array
            - 2D surface image -> 2D array
            - list of 1D surface images -> 2D array
            - list of 2D surface images -> ERROR
        - multimasker
            - 1D surface image -> 1D array
            - 2D surface image -> 2D array
            - list of 1D surface images -> list of 1D array
            - list of 2D surface images -> list of 2D array

    - inverse_transform
        - masker
            - 1D array -> 1D surface image
            - 2D array -> 2D surface image
        - multimasker
            - 1D array -> 1D surface image
            - 2D array -> 2D surface image
    """
    images_to_transform = [
        _surf_img_1d(),
        _make_surface_img(1),
        _make_surface_img(5),
        [_make_surface_img()] * 5,
    ]
    expected_n_sample = [
        0,
        1,
        5,
        5,
    ]
    for imgs, n_sample in zip(
        images_to_transform, expected_n_sample, strict=False
    ):
        for mask_img in [_surf_mask_1d(), _make_surface_mask()]:
            estimator = clone(estimator_orig)

            estimator.mask_img = mask_img

            estimator = estimator.fit(imgs)

            signals = estimator.transform(imgs)

            n_dim_mask = mask_img.data.parts["left"].ndim

            if is_multimasker(estimator) and isinstance(imgs, list):
                assert isinstance(signals, list)
                assert all(isinstance(x, np.ndarray) for x in signals)
                assert all(
                    x.shape == (1, estimator.n_elements_) for x in signals
                )

                img = estimator.inverse_transform(signals[0])
                assert img.shape == (_make_surface_img().mesh.n_vertices, 1)

            elif n_sample == 0:
                assert signals.size == estimator.n_elements_

                if isinstance(estimator, (SurfaceLabelsMasker)):
                    # TODO having a test where SurfaceLabelsMasker
                    # with mask leads to have only 1 ROI
                    # is a bit of an edge case
                    # Should this be changed?
                    # We should maybe also check what happens
                    # to the surface maps masker with only 1 map.
                    assert estimator.n_elements_ == 1

                # TODO We have some unexpected behavior from
                # SurfaceMapsMasker, SurfaceLabelsMasker
                # This should be fixed (in a follow up PR).
                if (
                    isinstance(
                        estimator, (SurfaceMapsMasker, SurfaceLabelsMasker)
                    )
                    and n_dim_mask == 2
                ):
                    assert signals.shape == (1, estimator.n_elements_)
                elif isinstance(estimator, (SurfaceLabelsMasker)):
                    # we probably get a scalar here because
                    # the label masker has only 1 valid ROI.
                    assert signals.shape == ()
                else:
                    assert signals.shape == (estimator.n_elements_,)

                img = estimator.inverse_transform(signals)

                if (
                    isinstance(
                        estimator, (SurfaceMapsMasker, SurfaceLabelsMasker)
                    )
                    and n_dim_mask == 2
                ):
                    assert img.shape == (
                        _make_surface_img().mesh.n_vertices,
                        1,
                    )
                else:
                    assert img.shape == (_make_surface_img().mesh.n_vertices,)

            else:
                assert signals.shape == (n_sample, estimator.n_elements_)

                img = estimator.inverse_transform(signals)

                assert img.shape == (
                    _make_surface_img().mesh.n_vertices,
                    n_sample,
                )


# ------------------ NIFTI MASKER CHECKS ------------------


@ignore_warnings()
def check_nifti_masker_fit_transform(estimator):
    """Run several checks on maskers.

    - can fit 3D / 4D image
    - fitted maskers can transform:
      - 3D image
      - list of 3D images with same affine
    - array from transformed 3D images should have 1D
    - array from transformed 4D images should have 2D
    """
    estimator.fit(_img_3d_rand())

    # 3D images
    signal = estimator.transform(_img_3d_rand())

    assert isinstance(signal, np.ndarray)
    assert signal.shape == (estimator.n_elements_,)

    signal_2 = estimator.fit_transform(_img_3d_rand())

    assert_array_equal(signal, signal_2)

    # list of 3D images
    signal = estimator.transform([_img_3d_rand(), _img_3d_rand()])

    if is_multimasker(estimator):
        assert isinstance(signal, list)
        assert len(signal) == 2
        for x in signal:
            assert isinstance(x, np.ndarray)
            assert x.ndim == 1
            assert x.shape == (estimator.n_elements_,)
    else:
        assert isinstance(signal, np.ndarray)
        assert signal.ndim == 2
        assert signal.shape[1] == estimator.n_elements_

    # 4D images
    signal = estimator.transform(_img_4d_rand_eye())

    assert isinstance(signal, np.ndarray)
    assert signal.ndim == 2
    assert signal.shape == (_img_4d_rand_eye().shape[3], estimator.n_elements_)


def check_nifti_masker_fit_transform_5d(estimator):
    """Run checks on nifti maskers for transforming 5D images.

    - multi masker should be fine
      and return a list of 2D numpy arrays
    - non multimasker should fail
    """
    n_subject = 3

    estimator.fit(_img_3d_rand())

    input_5d_img = [_img_4d_rand_eye() for _ in range(n_subject)]

    if not is_multimasker(estimator):
        with pytest.raises(
            DimensionError,
            match="Input data has incompatible dimensionality",
        ):
            estimator.transform(input_5d_img)

        with pytest.raises(
            DimensionError,
            match="Input data has incompatible dimensionality",
        ):
            estimator.fit_transform(input_5d_img)

    else:
        signal = estimator.transform(input_5d_img)

        assert isinstance(signal, list)
        assert all(isinstance(x, np.ndarray) for x in signal)
        assert len(signal) == n_subject
        assert all(x.ndim == 2 for x in signal)

        signal = estimator.fit_transform(input_5d_img)

        assert isinstance(signal, list)
        assert all(isinstance(x, np.ndarray) for x in signal)
        assert len(signal) == n_subject
        assert all(x.ndim == 2 for x in signal)

        # TODO
        # check type with set_output
        # estimator.set_output(transform="pandas")
        # signal = estimator.transform(input_5d_img)
        # assert isinstance(signal, list)
        # assert all(isinstance(x, pd.DataFrame) for x in signal)


@ignore_warnings()
def check_nifti_masker_fit_transform_files(estimator):
    """Check that nifti maskers can work directly on files."""
    with TemporaryDirectory() as tmp_dir:
        filename = write_imgs_to_path(
            _img_3d_rand(),
            file_path=Path(tmp_dir),
            create_files=True,
        )

        estimator.fit(filename)
        estimator.transform(filename)
        estimator.fit_transform(filename)


@ignore_warnings()
def check_nifti_masker_dtype(estimator):
    """Check dtype of output of maskers."""
    data_32 = _rng().random(_shape_3d_default(), dtype=np.float32)
    affine_32 = np.eye(4, dtype=np.float32)
    img_32 = Nifti1Image(data_32, affine_32)

    data_64 = _rng().random(_shape_3d_default(), dtype=np.float64)
    affine_64 = np.eye(4, dtype=np.float64)
    img_64 = Nifti1Image(data_64, affine_64)

    for img in [img_32, img_64]:
        estimator = clone(estimator)
        estimator.dtype = "auto"
        assert estimator.fit_transform(img).dtype == np.float32

    for img in [img_32, img_64]:
        estimator = clone(estimator)
        estimator.dtype = "float64"
        assert estimator.fit_transform(img).dtype == np.float64


@ignore_warnings()
def check_nifti_masker_fit_with_3d_mask(estimator):
    """Check 3D mask can be used with nifti maskers.

    Mask can have different shape than fitted image.
    """
    # _shape_3d_large() is used
    # this test would fail for RegionExtractor otherwise
    mask = np.ones(_shape_3d_large())
    mask_img = Nifti1Image(mask, affine=_affine_eye())

    estimator.mask_img = mask_img

    assert not hasattr(estimator, "mask_img_")

    estimator.fit([_img_3d_rand()])

    assert hasattr(estimator, "mask_img_")


# ------------------ MULTI MASKER CHECKS ------------------


@ignore_warnings()
def check_multi_nifti_masker_shelving(estimator):
    """Check behavior when shelving masker."""
    if os.name == "nt" and (
        sys.version_info[1] < 13 or sys.version_info[1] == 14
    ):
        # TODO (python >= 3.11)
        # rare failure of this test on python 3.10 on windows
        # this works for python 3.13 (but not 3.14)
        # skipping for now: let's check again if this keeps failing
        # when dropping 3.10 in favor of 3.11
        return

    mask_img = Nifti1Image(
        np.ones((2, 2, 2), dtype=np.int8), affine=np.diag((2, 2, 2, 1))
    )
    epi_img1 = Nifti1Image(
        _rng().random((2, 3, 4, 5)), affine=np.diag((4, 4, 4, 1))
    )
    epi_img2 = Nifti1Image(
        _rng().random((2, 3, 4, 6)), affine=np.diag((4, 4, 4, 1))
    )

    estimator.verbose = 0

    masker = clone(estimator)
    masker.mask_img = mask_img

    epis = masker.fit_transform([epi_img1, epi_img2])

    with TemporaryDirectory() as tmp_dir:
        masker_shelved = clone(estimator)

        masker_shelved.mask_img = mask_img
        masker_shelved.memory = Memory(location=tmp_dir, mmap_mode="r")
        masker_shelved._shelving = True

        epis_shelved = masker_shelved.fit_transform([epi_img1, epi_img2])

        for e_shelved, e in zip(epis_shelved, epis, strict=False):
            e_shelved = e_shelved.get()
            assert_array_equal(e_shelved, e)


@ignore_warnings()
def check_multimasker_with_confounds(estimator):
    """Test multi maskers with a list of confounds.

    Ensure results is different than when not using confounds.

    Check that confounds are applied when passing
    a 4D image (not iterable) to transform (or 2D for surface).

    Check that error is raised if number of confounds
    does not match number of images.
    """
    length = _img_4d_rand_eye_medium().shape[3]

    if accept_niimg_input(estimator):
        input_imgs = [_img_4d_rand_eye_medium(), _img_4d_rand_eye_medium()]
        single_img = _img_4d_rand_eye_medium()
    else:
        input_imgs = [_make_surface_img(length), _make_surface_img(length)]
        single_img = _make_surface_img(length)

    array = _rng().random((length, 3))

    signals_list_1 = estimator.fit_transform(input_imgs)
    signals_list_2 = estimator.fit_transform(
        input_imgs, confounds=[array, array]
    )

    for signal_1, signal_2 in zip(
        signals_list_1, signals_list_2, strict=False
    ):
        assert_raises(AssertionError, assert_array_equal, signal_1, signal_2)

    # should also work with a single 4D image (has no __iter__ )
    signals_list_1 = estimator.fit_transform(single_img)
    signals_list_2 = estimator.fit_transform(single_img, confounds=[array])
    for signal_1, signal_2 in zip(
        signals_list_1, signals_list_2, strict=False
    ):
        assert_raises(AssertionError, assert_array_equal, signal_1, signal_2)

    # Mismatch n imgs and n confounds
    with pytest.raises(
        ValueError, match=r"number of confounds .* unequal to number of images"
    ):
        estimator.fit_transform(input_imgs, confounds=[array])

    with pytest.raises(
        TypeError, match=r"'confounds' must be a None or a list."
    ):
        estimator.fit_transform(input_imgs, confounds=1)


@ignore_warnings()
def check_multimasker_transformer_sample_mask(estimator):
    """Test multi maskers with a list of "sample_mask".

    "sample_mask" was directly sent as input to the parallel calls of
    "transform_single_imgs" instead of sending iterations.
    See https://github.com/nilearn/nilearn/issues/3967 for more details.
    """
    length = _img_4d_rand_eye_medium().shape[3]

    if accept_niimg_input(estimator):
        input_imgs = [_img_4d_rand_eye_medium(), _img_4d_rand_eye_medium()]
        single_img = _img_4d_rand_eye_medium()
    else:
        input_imgs = [_make_surface_img(length), _make_surface_img(length)]
        single_img = _make_surface_img(length)

    n_scrub1 = 3
    sample_mask1 = np.arange(length - n_scrub1)

    n_scrub2 = 2
    sample_mask2 = np.arange(length - n_scrub2)

    signals_list = estimator.fit_transform(
        input_imgs, sample_mask=[sample_mask1, sample_mask2]
    )

    for ts, n_scrub in zip(signals_list, [n_scrub1, n_scrub2], strict=False):
        assert ts.shape[0] == length - n_scrub

    # should also work with a single 4D image (has no __iter__ )
    signals_list = estimator.fit_transform(
        single_img, sample_mask=[sample_mask1]
    )

    assert signals_list.shape[0] == length - n_scrub1

    with pytest.raises(
        ValueError,
        match=r"number of sample_mask .* unequal to number of images",
    ):
        estimator.fit_transform(input_imgs, sample_mask=[sample_mask1])

    with pytest.raises(
        TypeError, match=r"'sample_mask' must be a None or a list."
    ):
        estimator.fit_transform(input_imgs, sample_mask=1)


@ignore_warnings()
def check_multimasker_transformer_high_variance_confounds(estimator):
    """Check high_variance_confounds in multi maskers with data many samples.

    Make sure that using high_variance_confounds returns different result.

    Ensure that high_variance_confounds can be used with regular confounds,
    and that results are different than when just using the confounds alone.

    Also checks that confounds can be accepted as different formats.
    """
    length = _img_4d_rand_eye_medium().shape[3]

    if accept_niimg_input(estimator):
        input_imgs = [_img_4d_rand_eye_medium(), _img_4d_rand_eye_medium()]
    else:
        input_imgs = [_make_surface_img(length), _make_surface_img(length)]

    estimator.high_variance_confounds = False

    signal = estimator.fit_transform(input_imgs)

    estimator = clone(estimator)
    estimator.high_variance_confounds = True

    signal_hvc = estimator.fit_transform(input_imgs)

    for s1, s2 in zip(signal, signal_hvc, strict=False):
        assert_raises(AssertionError, assert_array_equal, s1, s2)

    with TemporaryDirectory() as tmp_dir:
        array = _rng().random((length, 3))

        dataframe = pd.DataFrame(array)

        tmp_dir = Path(tmp_dir)
        dataframe.to_csv(tmp_dir / "confounds.csv")

        for c in [array, dataframe, tmp_dir / "confounds.csv"]:
            confounds = [c, c]

            estimator = clone(estimator)
            estimator.high_variance_confounds = False
            signal_c = estimator.fit_transform(input_imgs, confounds=confounds)

            estimator = clone(estimator)
            estimator.high_variance_confounds = True
            signal_c_hvc = estimator.fit_transform(
                input_imgs, confounds=confounds
            )

            for s1, s2 in zip(signal_c, signal_c_hvc, strict=False):
                assert_raises(AssertionError, assert_array_equal, s1, s2)


# ------------------ GLM CHECKS ------------------


@ignore_warnings()
def check_glm_empty_data_messages(estimator: BaseEstimator) -> None:
    """Check that empty images are caught properly.

    Replaces sklearn check_estimators_empty_data_messages.

    Not implemented for nifti data for performance reasons.
    See : https://github.com/nilearn/nilearn/pull/5293#issuecomment-2977170723
    """
    imgs, design_matrices = _make_surface_img_and_design()

    data = {
        part: np.empty(0).reshape((imgs.data.parts[part].shape[0], 0))
        for part in imgs.data.parts
    }
    imgs = SurfaceImage(imgs.mesh, data)

    with pytest.raises(ValueError, match="empty"):
        # FirstLevel
        if hasattr(estimator, "hrf_model"):
            estimator.fit(imgs, design_matrices=design_matrices)
        # SecondLevel
        else:
            estimator.fit(imgs, design_matrix=design_matrices)


@ignore_warnings()
def check_glm_dtypes(estimator):
    """Check glm can fit with inputs of varying dtypes.

    Replacement for sklearn check_estimators_dtypes.

    np.int64 not tested: see no_int64_nifti in nilearn/conftest.py
    """
    imgs, design_matrices = _make_surface_img_and_design()

    for dtype in [np.float32, np.float64, np.int32]:
        estimator = clone(estimator)

        for k, v in imgs.data.parts.items():
            imgs.data.parts[k] = v.astype(dtype)

        # FirstLevel
        if hasattr(estimator, "hrf_model"):
            estimator.fit(imgs, design_matrices=design_matrices)
        # SecondLevel
        else:
            estimator.fit(imgs, design_matrix=design_matrices)


# ------------------ REPORT GENERATION CHECKS ------------------


def _generate_report_with_no_warning(estimator):
    """Check that report generation throws no warning."""
    with warnings.catch_warnings(record=True) as warning_list:
        report = _generate_report(estimator)

        # TODO
        # RegionExtractor, SurfaceMapsMasker still throws too many warnings
        warnings_to_ignore = [
            # only thrown with older dependencies
            "No contour levels were found within the data range.",
        ]

        if not is_matplotlib_installed():
            # in case we are generating reports with no matplotlib
            warnings_to_ignore.append("Report will be missing figures")

        unknown_warnings = []
        for x in warning_list:
            message = str(x.message)
            if any(y in message for y in warnings_to_ignore):
                continue
            unknown_warnings.append(message)

        if not isinstance(estimator, (RegionExtractor, SurfaceMapsMasker)):
            assert not unknown_warnings, unknown_warnings

    _check_html(report)

    return report


def _generate_report(estimator):
    """Adapt the call to generate_report to limit warnings.

    For example by only passing the number of displayed maps
    that a map masker contains.
    """
    if isinstance(
        estimator,
        (NiftiMapsMasker, MultiNiftiMapsMasker, SurfaceMapsMasker),
    ) and hasattr(estimator, "n_elements_"):
        return estimator.generate_report(displayed_maps=estimator.n_elements_)
    else:
        return estimator.generate_report()


def check_masker_generate_report(estimator):
    """Check that maskers can generate report.

    - check that we get a warning:
      - when matplotlib is not installed
      - when generating reports before fit
    - check content of report before fit and after fit
    - check that the masker has a non empty _report_content after
      initialization
    - check that the masker has report data after fit

    """
    if not is_matplotlib_installed():
        with pytest.warns(
            ImportWarning, match="Report will be missing figures"
        ):
            report = _generate_report(estimator)

<<<<<<< HEAD
    with pytest.warns(UserWarning, match="Generating empty report"):
=======
        assert len(warning_list) == 1
        assert issubclass(warning_list[0].category, ImportWarning)
        assert report == [None]

        return

    assert (
        estimator._report_content is not None
        and estimator._report_content != ""
    )
    assert estimator._has_report_data() is False

    with warnings.catch_warnings(record=True) as warning_list:
>>>>>>> 37bb83b1
        report = _generate_report(estimator)

    _check_html(report, is_fit=False)
    assert "Make sure to run `fit`" in str(report)

    if accept_niimg_input(estimator):
        input_img = _img_3d_rand()
    else:
        input_img = _make_surface_img(2)

    estimator.fit(input_img)

    assert estimator._report_content["warning_message"] is None
    assert estimator._has_report_data() is True

    # TODO
    # SurfaceMapsMasker, RegionExtractor still throws a warning
    report = _generate_report_with_no_warning(estimator)
    report = _generate_report(estimator)
    _check_html(report)

    with TemporaryDirectory() as tmp_dir:
        report.save_as_html(Path(tmp_dir) / "report.html")
        assert (Path(tmp_dir) / "report.html").is_file()


def check_nifti_masker_generate_report_after_fit_with_only_mask(estimator):
    """Check 3D mask is enough to run with fit and generate report."""
    mask = np.ones(_shape_3d_large())
    mask_img = Nifti1Image(mask, affine=_affine_eye())

    estimator.mask_img = mask_img

    assert not hasattr(estimator, "mask_img_")

    estimator.fit()

    assert estimator._report_content["warning_message"] is None

    with pytest.warns(UserWarning, match="No image provided to fit."):
        report = _generate_report(estimator)
    _check_html(report)

    input_img = _img_4d_rand_eye_medium()

    estimator.fit(input_img)

    # TODO
    # NiftiSpheresMasker still throws a warning
    if isinstance(estimator, NiftiSpheresMasker):
        return
    report = _generate_report_with_no_warning(estimator)
    _check_html(report)


@ignore_warnings()
def check_masker_generate_report_false(estimator):
    """Test with reports set to False."""
    estimator.reports = False

    if accept_niimg_input(estimator):
        input_img = _img_4d_rand_eye_medium()
    else:
        input_img = _make_surface_img(2)

    estimator.fit(input_img)

    assert estimator._has_report_data() is False
    assert estimator._reporting() == [None]
    with pytest.warns(
        UserWarning,
        match=("No visual outputs created."),
    ):
        report = _generate_report(estimator)

    _check_html(report, reports_requested=False)

    assert "Empty Report" in str(report)


@ignore_warnings()
def check_multimasker_generate_report(estimator):
    """Test calling generate report on multiple subjects raises warning."""
    if accept_niimg_input(estimator):
        input_img = [_img_4d_rand_eye_medium(), _img_4d_rand_eye_medium()]
    else:
        input_img = [_make_surface_img(100), _make_surface_img(100)]

    if accept_niimg_input(estimator):
        if isinstance(estimator, NiftiMapsMasker):
            estimator.maps_img = _img_3d_ones()

        estimator.fit(input_img)
        with pytest.warns(
            UserWarning,
            match="A list of 4D subject images were provided to fit. ",
        ):
            _generate_report(estimator)
    else:
        # TODO add a warning
        estimator.fit(input_img)
        _generate_report(estimator)<|MERGE_RESOLUTION|>--- conflicted
+++ resolved
@@ -3646,23 +3646,7 @@
         ):
             report = _generate_report(estimator)
 
-<<<<<<< HEAD
     with pytest.warns(UserWarning, match="Generating empty report"):
-=======
-        assert len(warning_list) == 1
-        assert issubclass(warning_list[0].category, ImportWarning)
-        assert report == [None]
-
-        return
-
-    assert (
-        estimator._report_content is not None
-        and estimator._report_content != ""
-    )
-    assert estimator._has_report_data() is False
-
-    with warnings.catch_warnings(record=True) as warning_list:
->>>>>>> 37bb83b1
         report = _generate_report(estimator)
 
     _check_html(report, is_fit=False)
