"""Checks for nilearn estimators.

Most of those estimators have pytest dependencies
and importing them will fail if pytest is not installed.
"""

import inspect
import os
import pickle
import sys
import warnings
from copy import deepcopy
from pathlib import Path
from tempfile import TemporaryDirectory, mkdtemp

import numpy as np
import pandas as pd
import pytest
from joblib import Memory, hash
from nibabel import Nifti1Image
from numpy.testing import (
    assert_array_almost_equal,
    assert_array_equal,
    assert_raises,
)
from packaging.version import parse
from sklearn import __version__ as sklearn_version
from sklearn import clone
from sklearn.base import BaseEstimator, is_classifier, is_regressor
from sklearn.datasets import make_classification, make_regression
from sklearn.pipeline import make_pipeline
from sklearn.preprocessing import StandardScaler
from sklearn.utils import _safe_indexing
from sklearn.utils._testing import (
    assert_allclose_dense_sparse,
    set_random_state,
)
from sklearn.utils.estimator_checks import (
    _is_public_parameter,
    check_is_fitted,
    ignore_warnings,
)
from sklearn.utils.estimator_checks import (
    check_estimator as sklearn_check_estimator,
)

from nilearn._utils.cache_mixin import CacheMixin
from nilearn._utils.exceptions import DimensionError, MeshDimensionError
from nilearn._utils.helpers import is_matplotlib_installed
from nilearn._utils.niimg_conversions import check_imgs_equal
from nilearn._utils.tags import SKLEARN_LT_1_6
from nilearn._utils.testing import write_imgs_to_path
from nilearn.conftest import (
    _affine_eye,
    _affine_mni,
    _drop_surf_img_part,
    _flip_surf_img,
    _img_3d_mni,
    _img_3d_ones,
    _img_3d_rand,
    _img_3d_zeros,
    _img_4d_rand_eye,
    _img_4d_rand_eye_medium,
    _img_mask_mni,
    _make_mesh,
    _make_surface_img,
    _make_surface_img_and_design,
    _make_surface_mask,
    _rng,
    _shape_3d_default,
    _shape_3d_large,
    _surf_mask_1d,
)
from nilearn.connectome import GroupSparseCovariance, GroupSparseCovarianceCV
from nilearn.connectome.connectivity_matrices import ConnectivityMeasure
from nilearn.decoding.decoder import _BaseDecoder
from nilearn.decoding.searchlight import SearchLight
from nilearn.decoding.space_net import BaseSpaceNet
from nilearn.decoding.tests.test_same_api import to_niimgs
from nilearn.decomposition._base import _BaseDecomposition
from nilearn.decomposition.tests.conftest import (
    _decomposition_img,
    _decomposition_mesh,
)
from nilearn.glm.second_level import SecondLevelModel
from nilearn.image import get_data, index_img, new_img_like
from nilearn.maskers import (
    MultiNiftiMapsMasker,
    MultiNiftiMasker,
    NiftiLabelsMasker,
    NiftiMapsMasker,
    NiftiMasker,
    NiftiSpheresMasker,
    SurfaceMapsMasker,
    SurfaceMasker,
)
from nilearn.masking import load_mask_img
from nilearn.regions import RegionExtractor
from nilearn.regions.hierarchical_kmeans_clustering import HierarchicalKMeans
from nilearn.regions.rena_clustering import ReNA
from nilearn.reporting.tests.test_html_report import _check_html
from nilearn.surface import SurfaceImage
from nilearn.surface.surface import get_data as get_surface_data
from nilearn.surface.utils import (
    assert_surface_image_equal,
)

SKLEARN_MINOR = parse(sklearn_version).release[1]


def nilearn_dir() -> Path:
    return Path(__file__).parents[1]


def check_estimator(estimators: list[BaseEstimator], valid: bool = True):
    """Yield a valid or invalid scikit-learn estimators check.

    ONLY USED FOR sklearn<1.6

    As some of Nilearn estimators do not comply
    with sklearn recommendations
    (cannot fit Numpy arrays, do input validation in the constructor...)
    we cannot directly use
    sklearn.utils.estimator_checks.check_estimator.

    So this is a home made generator that yields an estimator instance
    along with a
    - valid check from sklearn: those should stay valid
    - or an invalid check that is known to fail.

    See this section rolling-your-own-estimator in
    the scikit-learn doc for more info:
    https://scikit-learn.org/stable/developers/develop.html

    Parameters
    ----------
    estimators : list of estimator object
        Estimator instance to check.

    valid : bool, default=True
        Whether to return only the valid checks or not.
    """
    # TODO remove this function when dropping sklearn 1.5
    if not SKLEARN_LT_1_6:  # pragma: no cover
        raise RuntimeError(
            "Use dedicated sklearn utilities to test estimators."
        )

    if not isinstance(estimators, list):  # pragma: no cover
        raise TypeError(
            "'estimators' should be a list. "
            f"Got {estimators.__class__.__name__}."
        )

    for est in estimators:
        expected_failed_checks = return_expected_failed_checks(est)

        for e, check in sklearn_check_estimator(
            estimator=est, generate_only=True
        ):
            if not valid and check.func.__name__ in expected_failed_checks:
                yield e, check, check.func.__name__
            if valid and check.func.__name__ not in expected_failed_checks:
                yield e, check, check.func.__name__


# some checks would fail on sklearn 1.6.1 on older python
# see https://github.com/scikit-learn-contrib/imbalanced-learn/issues/1131
IS_SKLEARN_1_6_1_on_py_3_9 = (
    SKLEARN_MINOR == 6
    and parse(sklearn_version).release[2] == 1
    and sys.version_info[1] < 10
)


def return_expected_failed_checks(
    estimator: BaseEstimator,
) -> dict[str, str]:
    """Return the expected failures for a given estimator.

    This is where all the "expected_failed_checks" for all Nilearn estimators
    are centralized.

    "expected_failed_checks" is first created to make sure that all checks
    with the oldest supported sklearn versions pass.

    After the function may tweak the "expected_failed_checks" depending
    on the estimator and sklearn version.

    Returns
    -------
    expected_failed_checks : dict[str, str]
        A dictionary of the form::

            {
                "check_name": "this check is expected to fail because ...",
            }

        Where `"check_name"` is the name of the check, and `"my reason"` is why
        the check fails.
    """
    expected_failed_checks: dict[str, str] = {}

    if isinstance(estimator, ConnectivityMeasure):
        expected_failed_checks = {
            "check_estimator_sparse_data": "remove when dropping sklearn 1.4",
            "check_fit2d_predict1d": "not applicable",
            "check_estimator_sparse_array": "TODO",
            "check_estimator_sparse_matrix": "TODO",
            "check_methods_sample_order_invariance": "TODO",
            "check_methods_subset_invariance": "TODO",
            "check_readonly_memmap_input": "TODO",
            "check_transformer_data_not_an_array": "TODO",
            "check_transformer_general": "TODO",
        }
        if SKLEARN_MINOR > 4:
            expected_failed_checks.pop("check_estimator_sparse_data")
            expected_failed_checks |= {
                "check_transformer_preserve_dtypes": "TODO",
            }

        return expected_failed_checks

    elif isinstance(estimator, (HierarchicalKMeans, ReNA)):
        return expected_failed_checks_clustering()

    elif isinstance(
        estimator, (GroupSparseCovariance, GroupSparseCovarianceCV)
    ):
        expected_failed_checks = {
            "check_estimator_sparse_array": "TODO",
            "check_estimator_sparse_data": "removed when dropping sklearn 1.4",
            "check_estimator_sparse_matrix": "TODO",
            "check_estimator_sparse_tag": "TODO",
        }
        if SKLEARN_MINOR > 4:
            expected_failed_checks.pop("check_estimator_sparse_data")
        if isinstance(estimator, GroupSparseCovarianceCV):
            expected_failed_checks |= {
                "check_estimators_dtypes": "TODO",
                "check_dtype_object": "TODO",
            }
        return expected_failed_checks

    # below this point we should only deal with estimators
    # that accept images as input
    assert accept_niimg_input(estimator) or accept_surf_img_input(estimator)

    if isinstance(estimator, (_BaseDecoder, SearchLight)):
        return expected_failed_checks_decoders(estimator)

    if isinstance(estimator, (BaseSpaceNet)):
        return expected_failed_checks_spacenet(estimator)

    # keeping track of some of those in
    # https://github.com/nilearn/nilearn/issues/4538
    expected_failed_checks = {
        # the following are skipped
        # because there is nilearn specific replacement
        "check_dict_unchanged": (
            "replaced by check_img_estimator_dict_unchanged"
        ),
        "check_dont_overwrite_parameters": (
            "replaced by check_img_estimator_dont_overwrite_parameters"
        ),
        "check_estimators_dtypes": ("replaced by check_masker_dtypes"),
        "check_estimators_empty_data_messages": (
            "replaced by check_masker_empty_data_messages "
            "for surface maskers and not implemented for nifti maskers "
            "for performance reasons."
        ),
        "check_estimators_fit_returns_self": (
            "replaced by check_fit_returns_self"
        ),
        "check_estimators_pickle": "replaced by check_img_estimator_pickle",
        "check_fit_check_is_fitted": (
            "replaced by check_img_estimator_fit_check_is_fitted"
        ),
        "check_fit_score_takes_y": (
            "replaced by check_img_estimator_fit_score_takes_y"
        ),
<<<<<<< HEAD
        "check_estimators_pickle": "replaced by check_img_estimator_pickle",
        "check_methods_sample_order_invariance": (
            "replaced by check_nilearn_methods_sample_order_invariance"
        ),
=======
>>>>>>> 9e9e2025
        "check_n_features_in": "replaced by check_img_estimator_n_elements",
        "check_n_features_in_after_fitting": (
            "replaced by check_img_estimator_n_elements"
        ),
        "check_pipeline_consistency": (
            "replaced by check_img_estimator_pipeline_consistency"
        ),
        # Those are skipped for now they fail
        # for unknown reasons
        # most often because sklearn inputs expect a numpy array
        # that errors with maskers,
        # or because a suitable nilearn replacement
        # has not yet been created.
        "check_estimators_nan_inf": "TODO",
        "check_estimators_overwrite_params": "TODO",
        "check_fit_idempotent": "TODO",
        "check_methods_subset_invariance": "TODO",
        "check_positive_only_tag_during_fit": "TODO",
        "check_readonly_memmap_input": "TODO",
    }

    expected_failed_checks |= unapplicable_checks()

    if hasattr(estimator, "transform"):
        expected_failed_checks |= {
            "check_transformer_data_not_an_array": (
                "replaced by check_masker_transformer"
            ),
            "check_transformer_general": (
                "replaced by check_masker_transformer"
            ),
            "check_transformer_preserve_dtypes": (
                "replaced by check_masker_transformer"
            ),
        }

    # Adapt some checks for some estimators

    # not entirely sure why some of them pass
    # e.g check_estimator_sparse_data passes for SurfaceLabelsMasker
    # but not SurfaceMasker ????

    if is_glm(estimator):
        expected_failed_checks.pop("check_estimator_sparse_data")
        if SKLEARN_MINOR >= 5:
            expected_failed_checks.pop("check_estimator_sparse_matrix")
            expected_failed_checks.pop("check_estimator_sparse_array")
        if SKLEARN_MINOR >= 6:
            expected_failed_checks.pop("check_estimator_sparse_tag")

        expected_failed_checks |= {
            # have nilearn replacements
            "check_dict_unchanged": "does not apply - no transform method",
            "check_methods_sample_order_invariance": (
                "does not apply - no relevant method"
            ),
            "check_estimators_dtypes": ("replaced by check_glm_dtypes"),
            "check_estimators_empty_data_messages": (
                "not implemented for nifti data for performance reasons"
            ),
            "check_estimators_fit_returns_self": (
                "replaced by check_glm_fit_returns_self"
            ),
            "check_fit_check_is_fitted": (
                "replaced by check_img_estimator_fit_check_is_fitted"
            ),
        }

    if isinstance(estimator, (_BaseDecomposition,)):
        expected_failed_checks |= {
            "check_transformer_data_not_an_array": "TODO",
            "check_transformer_general": "TODO",
            "check_transformer_preserve_dtypes": "TODO",
        }
        if SKLEARN_MINOR >= 6:
            expected_failed_checks.pop("check_estimator_sparse_tag")
        if not IS_SKLEARN_1_6_1_on_py_3_9 and SKLEARN_MINOR >= 5:
            expected_failed_checks.pop("check_estimator_sparse_array")

    if isinstance(estimator, (MultiNiftiMasker)) and SKLEARN_MINOR >= 6:
        expected_failed_checks.pop("check_estimator_sparse_tag")

    if is_masker(estimator):
        expected_failed_checks |= {
            "check_n_features_in": (
                "replaced by check_img_estimator_n_elements"
            ),
            "check_n_features_in_after_fitting": (
                "replaced by check_img_estimator_n_elements"
            ),
        }
        if accept_niimg_input(estimator):
            # TODO remove when bumping to nilearn 0.13.0
            expected_failed_checks |= {
                "check_do_not_raise_errors_in_init_or_set_params": (
                    "Deprecation cycle started to fix."
                ),
                "check_no_attributes_set_in_init": (
                    "Deprecation cycle started to fix."
                ),
            }

        if isinstance(estimator, (RegionExtractor)) and SKLEARN_MINOR >= 6:
            expected_failed_checks.pop(
                "check_do_not_raise_errors_in_init_or_set_params"
            )

    return expected_failed_checks


def unapplicable_checks() -> dict[str, str]:
    """Return sklearn checks that do not apply for nilearn estimators \
       when they take images as input.
    """
    return dict.fromkeys(
        [
            "check_complex_data",
            "check_dtype_object",
            "check_estimator_sparse_array",
            "check_estimator_sparse_data",
            "check_estimator_sparse_matrix",
            "check_estimator_sparse_tag",
            "check_f_contiguous_array_estimator",
            "check_fit1d",
            "check_fit2d_1feature",
            "check_fit2d_1sample",
            "check_fit2d_predict1d",
        ],
        "not applicable for image input",
    )


def expected_failed_checks_clustering() -> dict[str, str]:
    expected_failed_checks = {
        "check_estimator_sparse_array": "remove when dropping sklearn 1.4",
        "check_estimator_sparse_matrix": "remove when dropping sklearn 1.4",
        "check_clustering": "TODO",
    }

    if SKLEARN_MINOR >= 5:
        expected_failed_checks.pop("check_estimator_sparse_matrix")
        expected_failed_checks.pop("check_estimator_sparse_array")

    return expected_failed_checks


def expected_failed_checks_decoders(estimator) -> dict[str, str]:
    """Return expected failed sklearn checks for nilearn decoders."""
    expected_failed_checks = {
        # the following are have nilearn replacement for masker and/or glm
        # but not for decoders
        "check_dict_unchanged": (
            "replaced by check_img_estimator_dict_unchanged"
        ),
        "check_dont_overwrite_parameters": (
            "replaced by check_img_estimator_dont_overwrite_parameters"
        ),
        "check_estimators_empty_data_messages": (
            "not implemented for nifti data performance reasons"
        ),
        "check_estimators_fit_returns_self": (
            "replaced by check_fit_returns_self"
        ),
        "check_estimators_pickle": "replaced by check_img_estimator_pickle",
        "check_fit_check_is_fitted": (
            "replaced by check_img_estimator_fit_check_is_fitted"
        ),
<<<<<<< HEAD
        "check_methods_sample_order_invariance": (
            "replaced by check_nilearn_methods_sample_order_invariance"
=======
        "check_fit_score_takes_y": (
            "replaced by check_img_estimator_fit_score_takes_y"
>>>>>>> 9e9e2025
        ),
        "check_pipeline_consistency": (
            "replaced by check_img_estimator_pipeline_consistency"
        ),
        "check_requires_y_none": (
            "replaced by check_img_estimator_requires_y_none"
        ),
        "check_supervised_y_no_nan": (
            "replaced by check_supervised_img_estimator_y_no_nan"
        ),
        "check_n_features_in": "replaced by check_img_estimator_n_elements",
        "check_n_features_in_after_fitting": (
            "replaced by check_img_estimator_n_elements"
        ),
        # Those are skipped for now they fail
        # for unknown reasons
        # most often because sklearn inputs expect a numpy array
        # that errors with maskers,
        # or because a suitable nilearn replacement
        # has not yet been created.
        "check_estimators_dtypes": "TODO",
        "check_estimators_nan_inf": "TODO",
        "check_estimators_overwrite_params": "TODO",
        "check_fit_idempotent": "TODO",
<<<<<<< HEAD
        "check_fit_score_takes_y": "TODO",
=======
        "check_methods_sample_order_invariance": "TODO",
>>>>>>> 9e9e2025
        "check_methods_subset_invariance": "TODO",
        "check_positive_only_tag_during_fit": "TODO",
        "check_readonly_memmap_input": "TODO",
        "check_supervised_y_2d": "TODO",
    }

    if is_classifier(estimator):
        expected_failed_checks |= {
            "check_classifier_data_not_an_array": (
                "not applicable for image input"
            ),
            "check_classifiers_classes": "TODO",
            "check_classifiers_one_label": "TODO",
            "check_classifiers_regression_target": "TODO",
            "check_classifiers_train": "TODO",
        }

    if is_regressor(estimator):
        expected_failed_checks |= {
            "check_regressors_no_decision_function": (
                "replaced by check_img_regressors_no_decision_function"
            ),
            "check_regressor_data_not_an_array": (
                "not applicable for image input"
            ),
            "check_regressor_multioutput": "TODO",
            "check_regressors_int": "TODO",
            "check_regressors_train": "TODO",
        }

    if hasattr(estimator, "transform"):
        expected_failed_checks |= {
            "check_transformer_data_not_an_array": "TODO",
            "check_transformer_general": "TODO",
            "check_transformer_preserve_dtypes": "TODO",
        }

    expected_failed_checks |= unapplicable_checks()

    return expected_failed_checks


def expected_failed_checks_spacenet(estimator) -> dict[str, str]:
    expected_failed_checks = {
        # the following have Nilearn replacement for masker and/or glm
        # but not for decoders
        "check_estimators_empty_data_messages": (
            "not implemented for nifti data performance reasons"
        ),
        "check_dont_overwrite_parameters": (
            "replaced by check_img_estimator_dont_overwrite_parameters"
        ),
        "check_estimators_fit_returns_self": (
            "replaced by check_fit_returns_self"
        ),
        "check_estimators_overwrite_params": (
            "replaced by check_img_estimator_overwrite_params"
        ),
        "check_estimators_pickle": "replaced by check_img_estimator_pickle",
        "check_fit_check_is_fitted": (
            "replaced by check_img_estimator_fit_check_is_fitted"
        ),
        "check_n_features_in": "replaced by check_img_estimator_n_elements",
        "check_n_features_in_after_fitting": (
            "replaced by check_img_estimator_n_elements"
        ),
        "check_requires_y_none": (
            "replaced by check_img_estimator_requires_y_none"
        ),
        "check_supervised_y_no_nan": (
            "replaced by check_supervised_img_estimator_y_no_nan"
        ),
        # Those are skipped for now they fail
        # for unknown reasons
        # most often because sklearn inputs expect a numpy array
        # that errors with maskers,
        # or because a suitable nilearn replacement
        # has not yet been created.
        "check_dict_unchanged": (
            "replaced by check_img_estimator_dict_unchanged"
        ),
        "check_estimators_dtypes": "TODO",
        "check_estimators_nan_inf": "TODO",
        "check_fit_idempotent": "TODO",
        "check_fit_score_takes_y": "TODO",
        "check_methods_sample_order_invariance": "TODO",
        "check_methods_subset_invariance": "TODO",
        "check_non_transformer_estimators_n_iter": "TODO",
        "check_positive_only_tag_during_fit": "TODO",
        "check_pipeline_consistency": "TODO",
        "check_readonly_memmap_input": "TODO",
        "check_supervised_y_2d": "TODO",
    }

    if is_classifier(estimator):
        expected_failed_checks |= {
            "check_classifier_data_not_an_array": (
                "not applicable for image input"
            ),
            "check_classifier_multioutput": "TODO",
            "check_classifiers_classes": "TODO",
            "check_classifiers_one_label": "TODO",
            "check_classifiers_regression_target": "TODO",
            "check_classifiers_train": "TODO",
        }

    if is_regressor(estimator):
        expected_failed_checks |= {
            "check_regressor_data_not_an_array": (
                "not applicable for image input"
            ),
            "check_regressor_multioutput": "TODO",
            "check_regressors_int": "TODO",
            "check_regressors_train": "TODO",
            "check_regressors_no_decision_function": "TODO",
        }

    expected_failed_checks |= unapplicable_checks()

    return expected_failed_checks


def nilearn_check_estimator(estimators: list[BaseEstimator]):
    if not isinstance(estimators, list):  # pragma: no cover
        raise TypeError(
            "'estimators' should be a list. "
            f"Got {estimators.__class__.__name__}."
        )
    for est in estimators:
        for e, check in nilearn_check_generator(estimator=est):
            yield e, check, check.__name__


def nilearn_check_generator(estimator: BaseEstimator):
    """Yield (estimator, check) tuples.

    Each nilearn check can be run on an initialized estimator.
    """
    if SKLEARN_LT_1_6:  # pragma: no cover
        tags = estimator._more_tags()
    else:
        tags = estimator.__sklearn_tags__()

    # TODO remove first if when dropping sklearn 1.5
    #  for sklearn >= 1.6 tags are always a dataclass
    if isinstance(tags, dict) and "X_types" in tags:
        requires_y = isinstance(estimator, _BaseDecoder)
    else:
        requires_y = getattr(tags.target_tags, "required", False)

    yield (clone(estimator), check_transformer_set_output)

    if isinstance(estimator, CacheMixin):
        yield (clone(estimator), check_img_estimator_cache_warning)

    if accept_niimg_input(estimator) or accept_surf_img_input(estimator):
        yield (clone(estimator), check_fit_returns_self)
        yield (clone(estimator), check_img_estimator_dict_unchanged)
        yield (clone(estimator), check_img_estimator_dont_overwrite_parameters)
        yield (clone(estimator), check_img_estimator_fit_check_is_fitted)
        yield (clone(estimator), check_img_estimator_overwrite_params)
        yield (clone(estimator), check_img_estimator_pickle)
        yield (clone(estimator), check_img_estimator_fit_score_takes_y)
        yield (clone(estimator), check_img_estimator_n_elements)
        yield (clone(estimator), check_img_estimator_pipeline_consistency)
        yield (clone(estimator), check_nilearn_methods_sample_order_invariance)

        if requires_y:
            yield (clone(estimator), check_img_estimator_requires_y_none)

        if is_classifier(estimator) or is_regressor(estimator):
            yield (clone(estimator), check_supervised_img_estimator_y_no_nan)
            yield (clone(estimator), check_decoder_empty_data_messages)
            yield (clone(estimator), check_decoder_compatibility_mask_image)
            yield (clone(estimator), check_decoders_with_surface_data)
            if is_regressor(estimator):
                yield (
                    clone(estimator),
                    check_img_regressors_no_decision_function,
                )

    if is_masker(estimator):
        yield (clone(estimator), check_masker_clean_kwargs)
        yield (clone(estimator), check_masker_compatibility_mask_image)
        yield (clone(estimator), check_masker_dtypes)
        yield (clone(estimator), check_masker_empty_data_messages)
        yield (clone(estimator), check_masker_fit_with_empty_mask)
        yield (
            clone(estimator),
            check_masker_fit_with_non_finite_in_mask,
        )
        yield (clone(estimator), check_masker_generate_report)
        yield (clone(estimator), check_masker_generate_report_false)
        yield (clone(estimator), check_masker_inverse_transform)
        yield (clone(estimator), check_masker_joblib_cache)
        yield (clone(estimator), check_masker_mask_img)
        yield (clone(estimator), check_masker_mask_img_from_imgs)
        yield (clone(estimator), check_masker_no_mask_no_img)
        yield (clone(estimator), check_masker_refit)
        yield (clone(estimator), check_masker_smooth)
        yield (clone(estimator), check_masker_transform_resampling)
        yield (clone(estimator), check_masker_transformer)
        yield (
            clone(estimator),
            check_masker_transformer_high_variance_confounds,
        )

        if isinstance(estimator, NiftiMasker):
            # TODO enforce for other maskers
            yield (clone(estimator), check_masker_shelving)

        if not is_multimasker(estimator):
            yield (clone(estimator), check_masker_clean)
            yield (clone(estimator), check_masker_detrending)
            yield (clone(estimator), check_masker_transformer_sample_mask)
            yield (clone(estimator), check_masker_with_confounds)

        if accept_niimg_input(estimator):
            yield (clone(estimator), check_nifti_masker_clean_error)
            yield (clone(estimator), check_nifti_masker_clean_warning)
            yield (clone(estimator), check_nifti_masker_dtype)
            yield (clone(estimator), check_nifti_masker_fit_transform)
            yield (clone(estimator), check_nifti_masker_fit_transform_5d)
            yield (clone(estimator), check_nifti_masker_fit_transform_files)
            yield (clone(estimator), check_nifti_masker_fit_with_3d_mask)
            yield (
                clone(estimator),
                check_nifti_masker_generate_report_after_fit_with_only_mask,
            )

            if is_multimasker(estimator):
                yield (
                    clone(estimator),
                    check_multi_nifti_masker_generate_report_4d_fit,
                )
                yield (
                    clone(estimator),
                    check_multi_masker_transformer_high_variance_confounds,
                )
                yield (
                    clone(estimator),
                    check_multi_masker_transformer_sample_mask,
                )
                yield (clone(estimator), check_multi_masker_with_confounds)

                if isinstance(estimator, NiftiMasker):
                    # TODO enforce for other maskers
                    yield (clone(estimator), check_multi_nifti_masker_shelving)

        if accept_surf_img_input(estimator):
            yield (clone(estimator), check_surface_masker_fit_with_mask)
            yield (clone(estimator), check_surface_masker_list_surf_images)

    if is_glm(estimator):
        yield (clone(estimator), check_glm_dtypes)
        yield (clone(estimator), check_glm_empty_data_messages)


def get_tag(estimator: BaseEstimator, tag: str) -> bool:
    tags = estimator.__sklearn_tags__()
    # TODO remove first if when dropping sklearn 1.5
    #  for sklearn >= 1.6 tags are always a dataclass
    if isinstance(tags, dict) and "X_types" in tags:
        return tag in tags["X_types"]
    else:
        return getattr(tags.input_tags, tag, False)


def is_masker(estimator: BaseEstimator) -> bool:
    return get_tag(estimator, "masker")


def is_multimasker(estimator: BaseEstimator) -> bool:
    return get_tag(estimator, "multi_masker")


def is_glm(estimator: BaseEstimator) -> bool:
    return get_tag(estimator, "glm")


def accept_niimg_input(estimator: BaseEstimator) -> bool:
    return get_tag(estimator, "niimg_like")


def accept_surf_img_input(estimator: BaseEstimator) -> bool:
    return get_tag(estimator, "surf_img")


def _not_fitted_error_message(estimator):
    return (
        f"This {type(estimator).__name__} instance is not fitted yet. "
        "Call 'fit' with appropriate arguments before using this estimator."
    )


def generate_data_to_fit(estimator: BaseEstimator):
    if is_glm(estimator):
        data, design_matrices = _make_surface_img_and_design()
        return data, design_matrices

    elif isinstance(estimator, SearchLight):
        n_samples = 30
        data = _rng().random((5, 5, 5, n_samples))
        # Create a condition array, with balanced classes
        y = np.arange(n_samples, dtype=int) >= (n_samples // 2)

        data[2, 2, 2, :] = 0
        data[2, 2, 2, y] = 2
        X = Nifti1Image(data, np.eye(4))

        return X, y

    elif is_classifier(estimator):
        dim = 5
        X, y = make_classification(
            n_samples=30,
            n_features=dim**3,
            scale=3.0,
            n_informative=5,
            n_classes=2,
            random_state=42,
        )
        X, _ = to_niimgs(X, [dim, dim, dim])
        return X, y

    elif is_regressor(estimator):
        dim = 5
        X, y = make_regression(
            n_samples=30,
            n_features=dim**3,
            n_informative=dim,
            noise=1.5,
            bias=1.0,
            random_state=42,
        )
        X = StandardScaler().fit_transform(X)
        X, _ = to_niimgs(X, [dim, dim, dim])
        return X, y

    elif is_masker(estimator):
        if accept_niimg_input(estimator):
            imgs = Nifti1Image(_rng().random(_shape_3d_large()), _affine_eye())
        else:
            imgs = _make_surface_img(10)
        return imgs, None

    elif isinstance(estimator, _BaseDecomposition):
        decomp_input = _decomposition_img(
            data_type="surface",
            rng=_rng(),
            mesh=_decomposition_mesh(),
        )
        return decomp_input, None

    elif not (
        accept_niimg_input(estimator) or accept_surf_img_input(estimator)
    ):
        return _rng().random((5, 5)), None

    else:
        imgs = Nifti1Image(_rng().random(_shape_3d_large()), _affine_eye())
        return imgs, None


def fit_estimator(estimator: BaseEstimator) -> BaseEstimator:
    """Fit on a nilearn estimator with appropriate input and return it."""
    X, y = generate_data_to_fit(estimator)

    if is_glm(estimator):
        # FirstLevel
        if hasattr(estimator, "hrf_model"):
            return estimator.fit(X, design_matrices=y)
        # SecondLevel
        else:
            return estimator.fit(X, design_matrix=y)

    elif (
        isinstance(estimator, SearchLight)
        or is_classifier(estimator)
        or is_regressor(estimator)
    ):
        return estimator.fit(X, y)

    else:
        return estimator.fit(X)


# ------------------ GENERIC CHECKS ------------------


def _check_mask_img_(estimator):
    if accept_niimg_input(estimator):
        assert isinstance(estimator.mask_img_, Nifti1Image)
    else:
        assert isinstance(estimator.mask_img_, SurfaceImage)
    load_mask_img(estimator.mask_img_)


@ignore_warnings()
def check_img_estimator_fit_check_is_fitted(estimator):
    """Check appropriate response to check_fitted from sklearn before fitting.

    Should act as a replacement in the case of the maskers
    for sklearn's check_fit_check_is_fitted

    check that before fitting
    - transform() and inverse_transform() \
      throw same error
    - estimator has a __sklearn_is_fitted__ method and does not return True
    - running sklearn check_is_fitted on estimator throws an error

    check that after fitting
    - __sklearn_is_fitted__ returns True
    - running sklearn check_is_fitted throws no error
    """
    if not hasattr(estimator, "__sklearn_is_fitted__"):
        raise TypeError(
            "All nilearn estimators must have __sklearn_is_fitted__ method."
        )

    if estimator.__sklearn_is_fitted__() is True:
        raise ValueError(
            "Estimator __sklearn_is_fitted__ must return False before fit."
        )

    with pytest.raises(ValueError, match=_not_fitted_error_message(estimator)):
        check_is_fitted(estimator)

    # Failure should happen before the input type is determined
    # so we can pass nifti image (or array) to surface maskers.
    signals = np.ones((10, 11))
    methods_to_check = [
        "transform",
        "transform_single_imgs",
        "transform_imgs",
        "inverse_transform",
        "decision_function",
        "score",
        "predict",
    ]
    method_input = [_img_3d_rand(), _img_3d_rand(), [_img_3d_rand()], signals]
    for meth, input in zip(methods_to_check, method_input):
        method = getattr(estimator, meth, None)
        if method is None:
            continue
        with pytest.raises(
            ValueError, match=_not_fitted_error_message(estimator)
        ):
            method(input)

    estimator = fit_estimator(estimator)

    assert estimator.__sklearn_is_fitted__()

    check_is_fitted(estimator)


def check_nilearn_methods_sample_order_invariance(estimator_orig):
    """Check method gives invariant results \
        if applied on a subset with different sample order.

    Replace sklearn check_methods_sample_order_invariance.
    """
    estimator = clone(estimator_orig)

    set_random_state(estimator)

    estimator = fit_estimator(estimator)

    X, _ = generate_data_to_fit(estimator)

    n_samples = 30
    idx = _rng().permutation(n_samples)

    if isinstance(X, SurfaceImage):
        data = {
            x: _rng().random((v.shape[0], n_samples))
            for x, v in X.data.parts.items()
        }
        new_X = new_img_like(X, data=data)

    elif isinstance(X, Nifti1Image):
        data = _rng().random((*X.shape[:3], n_samples))

        new_X = new_img_like(X, data=data)

    for method in [
        "predict",
        "transform",
        "decision_function",
        "score_samples",
        "predict_proba",
    ]:
        if (
            isinstance(estimator, (SearchLight, _BaseDecomposition))
            and method == "transform"
        ):
            # TODO
            continue

        msg = (
            f"'{method}' of {estimator.__class__.__name__} "
            "is not invariant when applied to a dataset "
            "with different sample order."
        )

        if hasattr(estimator, method):
            assert_allclose_dense_sparse(
                getattr(estimator, method)(index_img(new_X, idx)),
                _safe_indexing(getattr(estimator, method)(new_X), idx),
                atol=1e-9,
                err_msg=msg,
            )


@ignore_warnings()
def check_transformer_set_output(estimator):
    """Check that set_ouput throws a not implemented error."""
    if hasattr(estimator, "transform"):
        with pytest.raises(NotImplementedError):
            estimator.set_output(transform="default")


@ignore_warnings()
def check_fit_returns_self(estimator) -> None:
    """Check maskers return itself after fit.

    Replace sklearn check_estimators_fit_returns_self
    """
    fitted_estimator = fit_estimator(estimator)

    assert fitted_estimator is estimator


@ignore_warnings()
def check_img_estimator_dont_overwrite_parameters(estimator) -> None:
    """Check that fit method only changes or sets private attributes.

    Only for estimator that work with images.

    Replaces check_dont_overwrite_parameters from sklearn.
    """
    estimator = clone(estimator)

    set_random_state(estimator, 1)

    dict_before_fit = estimator.__dict__.copy()

    fitted_estimator = fit_estimator(estimator)

    dict_after_fit = fitted_estimator.__dict__

    public_keys_after_fit = [
        key for key in dict_after_fit if _is_public_parameter(key)
    ]

    attrs_added_by_fit = [
        key for key in public_keys_after_fit if key not in dict_before_fit
    ]

    # check that fit doesn't add any public attribute
    assert not attrs_added_by_fit, (
        f"Estimator {estimator.__class__.__name__} "
        "adds public attribute(s) during"
        " the fit method."
        " Estimators are only allowed to add private attributes"
        " either started with _ or ended"
        f" with _ but [{', '.join(attrs_added_by_fit)}] added"
    )

    # check that fit doesn't change any public attribute
    attrs_changed_by_fit = [
        key
        for key in public_keys_after_fit
        if (dict_before_fit[key] is not dict_after_fit[key])
    ]

    assert not attrs_changed_by_fit, (
        f"Estimator {estimator.__class__.__name__} "
        "changes public attribute(s) during"
        " the fit method. Estimators are only allowed"
        " to change attributes started"
        " or ended with _, but"
        f" [{', '.join(attrs_changed_by_fit)}] changed"
    )


def check_img_estimator_cache_warning(estimator) -> None:
    """Check estimator behavior with caching.

    Make sure some warnings are thrown at the appropriate time.
    """
    assert hasattr(estimator, "memory")
    assert hasattr(estimator, "memory_level")

    if hasattr(estimator, "smoothing_fwhm"):
        # to avoid not supported warnings
        estimator.smoothing_fwhm = None

    X, _ = generate_data_to_fit(estimator)
    if isinstance(estimator, NiftiSpheresMasker):
        # NiftiSpheresMasker needs mask_img to do some caching during fit
        mask_img = new_img_like(X, np.ones(X.shape[:3]))
        estimator.mask_img = mask_img

    # ensure warnings are NOT thrown
    for memory, memory_level in zip([None, "tmp"], [0, 1]):
        estimator = clone(estimator)
        estimator.memory = memory
        estimator.memory_level = memory_level

        with warnings.catch_warnings(record=True) as warning_list:
            fit_estimator(estimator)
            if is_masker(estimator):
                # some maskers only cache during transform
                estimator.transform(X)
            elif isinstance(estimator, SecondLevelModel):
                # second level only cache during contrast computation
                estimator.compute_contrast(np.asarray([1]))
        assert all(
            "memory_level is currently set to 0 but a Memory object"
            not in str(x.message)
            for x in warning_list
        )

    # ensure warning are thrown
    estimator = clone(estimator)
    with TemporaryDirectory() as tmp_dir:
        estimator.memory = tmp_dir
        estimator.memory_level = 0

        with pytest.warns(
            UserWarning,
            match="memory_level is currently set to 0 but a Memory object",
        ):
            fit_estimator(estimator)
            if is_masker(estimator):
                # some maskers also cache during transform
                estimator.transform(X)
            elif isinstance(estimator, SecondLevelModel):
                # second level only cache during contrast computation
                estimator.compute_contrast(np.asarray([1]))


@ignore_warnings()
def check_img_estimator_overwrite_params(estimator) -> None:
    """Check that we do not change or mutate the internal state of input.

    Replaces sklearn check_estimators_overwrite_params
    """
    estimator = clone(estimator)

    # Make a physical copy of the original estimator parameters before fitting.
    params = estimator.get_params()
    original_params = deepcopy(params)

    # Fit the model
    fitted_estimator = fit_estimator(estimator)

    # Compare the state of the model parameters with the original parameters
    new_params = fitted_estimator.get_params()

    for param_name, original_value in original_params.items():
        new_value = new_params[param_name]

        # We should never change or mutate the internal state of input
        # parameters by default. To check this we use the joblib.hash function
        # that introspects recursively any subobjects to compute a checksum.
        # The only exception to this rule of immutable constructor parameters
        # is possible RandomState instance but in this check we explicitly
        # fixed the random_state params recursively to be integer seeds.
        assert hash(new_value) == hash(original_value), (
            f"Estimator {estimator.__class__.__name__} "
            "should not change or mutate "
            f"the parameter {param_name} from {original_value} "
            f"to {new_value} during fit."
        )


@ignore_warnings()
def check_img_estimator_dict_unchanged(estimator):
    """Replace check_dict_unchanged from sklearn.

    Several methods should not change the dict of the object.
    """
    estimator = fit_estimator(estimator)

    dict_before = estimator.__dict__.copy()

    input_img, y = generate_data_to_fit(estimator)

    for method in ["predict", "transform", "decision_function", "score"]:
        if not hasattr(estimator, method):
            continue

        if method == "transform" and isinstance(estimator, _BaseDecomposition):
            getattr(estimator, method)([input_img])
        elif method == "score":
            getattr(estimator, method)(input_img, y)
        else:
            getattr(estimator, method)(input_img)

        dict_after = estimator.__dict__

        # TODO NiftiLabelsMasker is modified at transform time
        # see issue https://github.com/nilearn/nilearn/issues/2720
        if isinstance(estimator, (NiftiLabelsMasker)):
            with pytest.raises(AssertionError):
                assert dict_after == dict_before
        else:
            # The following try / except is mostly
            # to give more informative error messages when this check fails.
            try:
                assert dict_after == dict_before
            except AssertionError as e:
                unmatched_keys = set(dict_after.keys()) ^ set(
                    dict_before.keys()
                )
                if len(unmatched_keys) > 0:
                    raise ValueError(
                        "Estimator changes '__dict__' keys during transform.\n"
                        f"{unmatched_keys} \n"
                    )

                difference = {}
                for x in dict_before:
                    if type(dict_before[x]) is not type(dict_after[x]):
                        difference[x] = {
                            "before": dict_before[x],
                            "after": dict_after[x],
                        }
                        continue
                    if (
                        isinstance(dict_before[x], np.ndarray)
                        and not np.array_equal(dict_before[x], dict_after[x])
                        and not check_imgs_equal(dict_before[x], dict_after[x])
                    ) or (
                        not isinstance(
                            dict_before[x], (np.ndarray, Nifti1Image)
                        )
                        and dict_before[x] != dict_after[x]
                    ):
                        difference[x] = {
                            "before": dict_before[x],
                            "after": dict_after[x],
                        }
                        continue
                if difference:
                    raise ValueError(
                        "Estimator changes the following '__dict__' keys \n"
                        "during transform.\n"
                        f"{difference}"
                    )
                else:
                    raise e
            except Exception as e:
                raise e


@ignore_warnings()
def check_img_estimator_pickle(estimator_orig):
    """Test that we can pickle all estimators.

    Adapted from sklearn's check_estimators_pickle
    """
    estimator = clone(estimator_orig)

    X, y = generate_data_to_fit(estimator)

    if isinstance(estimator, NiftiSpheresMasker):
        # NiftiSpheresMasker needs mask_img to run inverse_transform
        mask_img = new_img_like(X, np.ones(X.shape[:3]))
        estimator.mask_img = mask_img

    set_random_state(estimator)

    fitted_estimator = fit_estimator(estimator)

    pickled_estimator = pickle.dumps(fitted_estimator)
    unpickled_estimator = pickle.loads(pickled_estimator)

    result = {}

    check_methods = ["transform"]
    input_data = [X] if isinstance(estimator, SearchLight) else [[X]]

    for method in ["predict", "decision_function"]:
        check_methods.append(method)
        input_data.append(X)

    check_methods.append("score")
    input_data.append((X, y))

    if hasattr(estimator, "inverse_transform"):
        check_methods.append("inverse_transform")
        signal = _rng().random((1, fitted_estimator.n_elements_))
        if isinstance(estimator, _BaseDecomposition):
            signal = [signal]
        input_data.append(signal)

    for method, input in zip(check_methods, input_data):
        if hasattr(estimator, method):
            result["input"] = input
            if method == "score":
                result[method] = getattr(estimator, method)(*input)
            else:
                result[method] = getattr(estimator, method)(input)

    for method, input in zip(check_methods, input_data):
        if method not in result:
            continue

        if method == "score":
            unpickled_result = getattr(unpickled_estimator, method)(*input)
        else:
            unpickled_result = getattr(unpickled_estimator, method)(input)

        if isinstance(unpickled_result, np.ndarray):
            if isinstance(estimator, SearchLight):
                # TODO check why Searchlight has lower absolute tolerance
                assert_allclose_dense_sparse(
                    result[method], unpickled_result, atol=1e-4
                )
            else:
                assert_allclose_dense_sparse(result[method], unpickled_result)
        elif isinstance(unpickled_result, SurfaceImage):
            assert_surface_image_equal(result[method], unpickled_result)
        elif isinstance(unpickled_result, Nifti1Image):
            check_imgs_equal(result[method], unpickled_result)


@ignore_warnings
def check_img_estimator_pipeline_consistency(estimator_orig):
    """Check pipeline consistency for nilearn estimators.


    Substitute for sklearn check_pipeline_consistency.
    """
    estimator = clone(estimator_orig)

    X, y = generate_data_to_fit(estimator)

    if isinstance(estimator, NiftiSpheresMasker):
        # NiftiSpheresMasker needs mask_img to run inverse_transform
        mask_img = new_img_like(X, np.ones(X.shape[:3]))
        estimator.mask_img = mask_img

    set_random_state(estimator)

    pipeline = make_pipeline(estimator)

    if is_glm(estimator):
        # FirstLevel
        if hasattr(estimator, "hrf_model"):
            pipeline.fit(X, firstlevelmodel__design_matrices=y)
        # SecondLevel
        else:
            pipeline.fit(X, secondlevelmodel__design_matrix=y)

    elif (
        isinstance(estimator, SearchLight)
        or is_classifier(estimator)
        or is_regressor(estimator)
    ):
        pipeline.fit(X, y)

    else:
        pipeline.fit(X)

    funcs = ["score", "transform"]

    for func_name in funcs:
        func = getattr(estimator, func_name, None)
        if func is not None:
            func_pipeline = getattr(pipeline, func_name)
            if func_name == "transform":
                result = func(X)
                result_pipe = func_pipeline(X)
            else:
                result = func(X, y)
                result_pipe = func_pipeline(X, y)
            if isinstance(estimator, SearchLight) and func_name == "transform":
                # TODO
                # SearchLight transform seem to return
                # slightly different results
                assert_allclose_dense_sparse(result, result_pipe, atol=1e-04)
            else:
                assert_allclose_dense_sparse(result, result_pipe)


@ignore_warnings()
def check_img_estimator_requires_y_none(estimator) -> None:
    """Check estimator with requires_y=True fails gracefully for y=None.

    Replaces sklearn check_requires_y_none
    """
    expected_err_msgs = "requires y to be passed, but the target y is None"
    shape = (5, 5, 5) if isinstance(estimator, SearchLight) else (30, 31, 32)
    input_img = Nifti1Image(_rng().random(shape), _affine_eye())
    try:
        estimator.fit(input_img, None)
    except ValueError as ve:
        if all(msg not in str(ve) for msg in expected_err_msgs):
            raise ve


@ignore_warnings()
def check_img_estimator_fit_score_takes_y(estimator):
    """Replace sklearn check_fit_score_takes_y for maskers.

    Check that all estimators accept an (optional) y
    in fit / fit_transform and score so they can be used in pipelines.

    For decoders, y is not optional
    """
    if is_glm(estimator):
        # GLM estimators take no "y" at all.
        return

    for attr in ["fit", "fit_transform", "score"]:
        if not hasattr(estimator, attr):
            continue

        if is_classifier(estimator) or is_regressor(estimator):
            tmp = {
                k: v.default
                for k, v in inspect.signature(
                    getattr(estimator, attr)
                ).parameters.items()
                if v.default is inspect.Parameter.empty
            }
            if "y" not in tmp:
                raise ValueError(
                    f"{estimator.__class__.__name__} "
                    f"is missing parameter 'y' for the method '{attr}'."
                )

        else:
            tmp = {
                k: v.default
                for k, v in inspect.signature(
                    getattr(estimator, attr)
                ).parameters.items()
                if v.default is not inspect.Parameter.empty
            }
            if "y" not in tmp:
                raise ValueError(
                    f"{estimator.__class__.__name__} "
                    f"is missing 'y=None' for the method '{attr}'."
                )
            assert tmp["y"] is None


@ignore_warnings()
def check_img_estimator_n_elements(estimator):
    """Check n_elements is set during fitting and used after that.

    check that after fitting
    - n_elements_ does not exist before fit
    - masker have a n_elements_ attribute that is positive int

    replaces sklearn "check_n_features_in" and
    "check_n_features_in_after_fitting"
    """
    assert not hasattr(estimator, "n_features_in_")

    estimator = fit_estimator(estimator)

    assert hasattr(estimator, "n_elements_")
    assert (
        isinstance(estimator.n_elements_, (int, np.integer))
        and estimator.n_elements_ > 0
    ), f"Got {estimator.n_elements_=}"

    for method in [
        "decision_function",
        "inverse_transform",
        "predict",
        "score",  # TODO
        "transform",  # TODO
    ]:
        if not hasattr(estimator, method):
            continue

        X = _rng().random((1, estimator.n_elements_ + 1))
        if method == "inverse_transform":
            if isinstance(estimator, _BaseDecomposition):
                X = [X]
            with pytest.raises(
                ValueError,
                match="Input to 'inverse_transform' has wrong shape.",
            ):
                getattr(estimator, method)(X)
        elif method in ["predict", "decision_function"]:
            with pytest.raises(
                ValueError,
                match="X has .* features per sample; expecting .*",
            ):
                getattr(estimator, method)(X)


# ------------------ DECODERS CHECKS ------------------


@ignore_warnings()
def check_supervised_img_estimator_y_no_nan(estimator) -> None:
    """Check estimator fails if y contains nan or inf.

    Replaces sklearn check_supervised_y_no_nan
    """
    dim = 5
    if isinstance(estimator, SearchLight):
        n_samples = 30
        # Create a condition array, with balanced classes
        y = np.arange(n_samples, dtype=int) >= (n_samples // 2)

        data = _rng().random((dim, dim, dim, n_samples))
        data[2, 2, 2, :] = 0
        data[2, 2, 2, y] = 2
        X = Nifti1Image(data, np.eye(4))

    else:
        # we can use classification data even for regressors
        # because fit should fail early
        X, y = make_classification(
            n_samples=20,
            n_features=dim**3,
            scale=3.0,
            n_informative=5,
            n_classes=2,
            random_state=42,
        )
        X, _ = to_niimgs(X, [dim, dim, dim])

    y = _rng().random(y.shape)

    for value in [np.inf, np.nan]:
        y[5,] = value
        with pytest.raises(ValueError, match="Input .*contains"):
            estimator.fit(X, y)


@ignore_warnings()
def check_decoder_empty_data_messages(estimator):
    """Check that empty images are caught properly.

    Replaces sklearn check_estimators_empty_data_messages.

    Not implemented for nifti data for performance reasons.
    See : https://github.com/nilearn/nilearn/pull/5293#issuecomment-2977170723
    """
    n_samples = 30
    if isinstance(estimator, (SearchLight, BaseSpaceNet)):
        # SearchLight, BaseSpaceNet do not support surface data directly
        return None

    else:
        # we can use classification data even for regressors
        # because fit should fail early
        dim = 5
        _, y = make_classification(
            n_samples=20,
            n_features=dim**3,
            scale=3.0,
            n_informative=5,
            n_classes=2,
            random_state=42,
        )

    imgs = _make_surface_img(n_samples)
    data = {
        part: np.empty(0).reshape((imgs.data.parts[part].shape[0], 0))
        for part in imgs.data.parts
    }
    X = SurfaceImage(imgs.mesh, data)

    y = _rng().random(y.shape)

    with pytest.raises(ValueError, match="empty"):
        estimator.fit(X, y)


@ignore_warnings()
def check_decoder_compatibility_mask_image(estimator_orig):
    """Check compatibility of the mask_img and images for decoders.

    Compatibility should be check for fit, score, predict, decision function.
    """
    if isinstance(estimator_orig, SearchLight):
        # note searchlight does not fit Surface data
        return

    estimator = clone(estimator_orig)

    # fitting volume data when the mask is a surface should fail
    estimator.mask = _make_surface_mask()

    if isinstance(estimator, BaseSpaceNet):
        # TODO: remove when BaseSpaceNet support surface data
        with pytest.raises(
            TypeError, match=("input should be a NiftiLike object")
        ):
            fit_estimator(estimator)
        return

    with pytest.raises(
        TypeError, match=("Mask and input images must be of compatible types")
    ):
        fit_estimator(estimator)

    estimator = clone(estimator_orig)

    X, y = generate_data_to_fit(estimator)
    estimator.fit(X, y)

    # decoders were fitted with nifti images
    # so running the following method with surface image should fail
    for method in ["score", "predict", "decision_function"]:
        if not hasattr(estimator, method):
            continue

        input = (_make_surface_img(3),)
        if method == "score":
            input = (_make_surface_img(3), y)

        with pytest.raises(
            TypeError,
            match=("Mask and input images must be of compatible types"),
        ):
            getattr(estimator, method)(*input)


@ignore_warnings()
def check_decoders_with_surface_data(estimator_orig):
    """Test fit and other methods with surface image."""
    if isinstance(estimator_orig, SearchLight):
        # note searchlight does not fit Surface data
        return

    n_samples = 50
    y = _rng().choice([0, 1], size=n_samples)
    X = _make_surface_img(n_samples)

    estimator = clone(estimator_orig)

    for mask in [None, SurfaceMasker(), _surf_mask_1d(), _make_surface_mask()]:
        estimator.mask = mask
        if hasattr(estimator, "clustering_percentile"):
            # for FREM decoders include all elements
            # to avoid getting 0 clusters to work with
            estimator.clustering_percentile = 100

        if isinstance(estimator, BaseSpaceNet):
            # TODO: remove when BaseSpaceNet support surface data
            with pytest.raises(NotImplementedError):
                estimator.fit(X, y)
            continue

        estimator.fit(X, y)

        assert estimator.coef_ is not None

        for method in ["score", "predict", "decision_function"]:
            if not hasattr(estimator, method):
                continue
            if method == "score":
                getattr(estimator, method)(X, y)
            else:
                getattr(estimator, method)(X)


@ignore_warnings
def check_img_regressors_no_decision_function(regressor_orig):
    """Check that regressors don't have a decision_function.

    replaces sklearn check_regressors_no_decision_function
    """
    regressor = clone(regressor_orig)

    X, y = generate_data_to_fit(regressor)

    regressor.fit(X, y)
    funcs = ["decision_function"]
    for func_name in funcs:
        assert not hasattr(regressor, func_name)


# ------------------ MASKER CHECKS ------------------


@ignore_warnings()
def check_masker_clean_kwargs(estimator):
    """Check attributes for cleaning.

    Maskers accept a clean_args dict
    and store in clean_args and contains parameters to pass to clean.
    """
    assert estimator.clean_args is None


@ignore_warnings()
def check_masker_detrending(estimator):
    """Check detrending does something.

    Fit transform on same input should give different results
    if detrend is true or false.
    """
    if accept_niimg_input(estimator):
        input_img = _img_4d_rand_eye_medium()
    else:
        input_img = _make_surface_img(100)

    signal = estimator.fit_transform(input_img)

    estimator.detrend = True
    detrended_signal = estimator.fit_transform(input_img)

    assert_raises(AssertionError, assert_array_equal, detrended_signal, signal)


@ignore_warnings()
def check_masker_compatibility_mask_image(estimator):
    """Check compatibility of the mask_img and images to masker.

    Compatibility should be check at fit and transform time.

    For nifti maskers this is handled by one the check_nifti functions.
    For surface maskers, check_compatibility_mask_and_images does it.
    But this means we do not have exactly the same error messages.
    """
    if accept_niimg_input(estimator):
        mask_img = _img_mask_mni()
        input_img = _make_surface_img()
    else:
        mask_img = _make_surface_mask()
        input_img = _img_3d_mni()

    estimator.mask_img = mask_img
    with pytest.raises(TypeError):
        estimator.fit(input_img)

    if accept_niimg_input(estimator):
        # using larger images to be compatible
        # with regions extraction tests
        mask = np.zeros(_shape_3d_large(), dtype=np.int8)
        mask[1:-1, 1:-1, 1:-1] = 1
        mask_img = Nifti1Image(mask, _affine_eye())
        image_to_transform = _make_surface_img()
    else:
        mask_img = _make_surface_mask()
        image_to_transform = _img_3d_mni()

    estimator = clone(estimator)
    estimator.mask_img = mask_img
    estimator.fit()
    with pytest.raises(TypeError):
        estimator.transform(image_to_transform)

    _check_mask_img_(estimator)


@ignore_warnings()
def check_masker_no_mask_no_img(estimator):
    """Check maskers mask_img_ when no mask passed at init or imgs at fit.

    For (Multi)NiftiMasker and SurfaceMasker fit should raise ValueError.
    For all other maskers mask_img_ should be None after fit.
    """
    assert not hasattr(estimator, "mask_img_")

    if isinstance(estimator, (NiftiMasker, SurfaceMasker)):
        with pytest.raises(
            ValueError, match="Parameter 'imgs' must be provided to "
        ):
            estimator.fit()
    else:
        estimator.fit()
        assert estimator.mask_img_ is None


@ignore_warnings()
def check_masker_mask_img_from_imgs(estimator):
    """Check maskers mask_img_ inferred from imgs when no mask is provided.

    For (Multi)NiftiMasker and SurfaceMasker:
    they must have a valid mask_img_ after fit.
    For all other maskers mask_img_ should be None after fit.
    """
    if accept_niimg_input(estimator):
        # Small image with shape=(7, 8, 9) would fail with MultiNiftiMasker
        # giving mask_img_that mask all the data : do not know why!!!
        input_img = Nifti1Image(
            _rng().random(_shape_3d_large()), _affine_mni()
        )

    else:
        input_img = _make_surface_img(2)

    # Except for (Multi)NiftiMasker and SurfaceMasker,
    # maskers have mask_img_ = None after fitting some input image
    # when no mask was passed at construction
    estimator = clone(estimator)
    assert not hasattr(estimator, "mask_img_")

    estimator.fit(input_img)

    if isinstance(estimator, (NiftiMasker, SurfaceMasker)):
        _check_mask_img_(estimator)
    else:
        assert estimator.mask_img_ is None


@ignore_warnings()
def check_masker_mask_img(estimator):
    """Check maskers mask_img_ post fit is valid.

    If a mask is passed at construction,
    then mask_img_ should be a valid mask after fit.

    Maskers should be fittable
    even when passing a non-binary image
    with multiple samples (4D for volume, 2D for surface) as mask.
    Resulting mask_img_ should be binary and have a single sample.
    """
    if accept_niimg_input(estimator):
        # Small image with shape=(7, 8, 9) would fail with MultiNiftiMasker
        # giving mask_img_that mask all the data : do not know why!!!
        mask_data = np.zeros(_shape_3d_large(), dtype="int8")
        mask_data[2:-2, 2:-2, 2:-2] = 1
        binary_mask_img = Nifti1Image(mask_data, _affine_eye())

        input_img = Nifti1Image(
            _rng().random(_shape_3d_large()), _affine_eye()
        )

        non_binary_mask_img = Nifti1Image(
            _rng().random((*_shape_3d_large(), 2)), _affine_eye()
        )

    else:
        binary_mask_img = _make_surface_mask()
        non_binary_mask_img = _make_surface_img()

        input_img = _make_surface_img(2)

    # happy path
    estimator = clone(estimator)
    estimator.mask_img = binary_mask_img
    assert not hasattr(estimator, "mask_img_")

    estimator.fit()

    _check_mask_img_(estimator)

    # use non binary multi-sample image as mask
    estimator = clone(estimator)
    estimator.mask_img = non_binary_mask_img
    assert not hasattr(estimator, "mask_img_")

    estimator.fit()

    _check_mask_img_(estimator)

    # use mask at init and imgs at fit
    # mask at init should prevail
    estimator = clone(estimator)
    estimator.mask_img = binary_mask_img

    estimator.fit()
    ref_mask_img_ = estimator.mask_img_

    estimator = clone(estimator)
    estimator.mask_img = binary_mask_img

    assert not hasattr(estimator, "mask_img_")

    if isinstance(estimator, (NiftiMasker, SurfaceMasker)):
        with pytest.warns(
            UserWarning,
            match=(
                "Generation of a mask has been requested .* "
                "while a mask was given at masker creation."
            ),
        ):
            estimator.fit(input_img)
    else:
        estimator.fit(input_img)

    _check_mask_img_(estimator)
    if accept_niimg_input(estimator):
        assert_array_equal(
            ref_mask_img_.get_fdata(), estimator.mask_img_.get_fdata()
        )
    else:
        assert_array_equal(
            get_surface_data(ref_mask_img_),
            get_surface_data(estimator.mask_img_),
        )


@ignore_warnings()
def check_masker_clean(estimator):
    """Check that cleaning does something on fit transform.

    Fit transform on same input should give different results
    if some cleaning parameters are passed.
    """
    if accept_niimg_input(estimator):
        input_img = _img_4d_rand_eye_medium()
    else:
        input_img = _make_surface_img(100)

    signal = estimator.fit_transform(input_img)

    estimator.t_r = 2.0
    estimator.high_pass = 1 / 128
    estimator.clean_args = {"filter": "cosine"}
    detrended_signal = estimator.fit_transform(input_img)

    assert_raises(AssertionError, assert_array_equal, detrended_signal, signal)


@ignore_warnings()
def check_masker_transformer(estimator):
    """Replace sklearn _check_transformer for maskers.

    - for maskers transform is in the base class and
      implemented via a transform_single_imgs
    - checks that "imgs" (and not X) is the parameter
      for input for fit / transform
    - fit_transform method should work on non fitted estimator
    - fit_transform should give same result as fit then transform
    """
    # transform_single_imgs should not be an abstract method anymore
    assert not getattr(
        estimator.transform_single_imgs, "__isabstractmethod__", False
    )

    for attr in ["fit", "transform", "fit_transform"]:
        tmp = dict(**inspect.signature(getattr(estimator, attr)).parameters)
        assert next(iter(tmp)) == "imgs"
        assert "X" not in tmp

    if accept_niimg_input(estimator):
        input_img = _img_4d_rand_eye_medium()
    else:
        input_img = _make_surface_img(100)

    signal_1 = estimator.fit_transform(input_img)

    estimator = clone(estimator)
    signal_2 = estimator.fit(input_img).transform(input_img)

    assert_array_equal(signal_1, signal_2)


@ignore_warnings()
def check_masker_transformer_high_variance_confounds(estimator):
    """Check high_variance_confounds use in maskers.

    Make sure that using high_variance_confounds returns different result.

    Ensure that high_variance_confounds can be used with regular confounds,
    and that results are different than when just using the confounds alone.
    """
    length = 10

    if accept_niimg_input(estimator):
        data = _rng().random((*_shape_3d_default(), length))
        input_img = Nifti1Image(data, _affine_eye())
    else:
        input_img = _make_surface_img(length)

    estimator.high_variance_confounds = False

    signal = estimator.fit_transform(input_img)

    estimator = clone(estimator)
    estimator.high_variance_confounds = True

    signal_hvc = estimator.fit_transform(input_img)

    assert_raises(AssertionError, assert_array_equal, signal, signal_hvc)

    with TemporaryDirectory() as tmp_dir:
        array = _rng().random((length, 3))

        dataframe = pd.DataFrame(array)

        tmp_dir = Path(tmp_dir)
        dataframe.to_csv(tmp_dir / "confounds.csv")

        for c in [array, dataframe, tmp_dir / "confounds.csv"]:
            confounds = [c] if is_multimasker(estimator) else c

            estimator = clone(estimator)
            estimator.high_variance_confounds = False
            signal_c = estimator.fit_transform(input_img, confounds=confounds)

            estimator = clone(estimator)
            estimator.high_variance_confounds = True
            signal_c_hvc = estimator.fit_transform(
                input_img, confounds=confounds
            )

            assert_raises(
                AssertionError, assert_array_equal, signal_c, signal_c_hvc
            )


@ignore_warnings()
def check_masker_transformer_sample_mask(estimator):
    """Check sample_mask use in maskers.

    Make sure that using sample_mask returns different result
    compare to when it's not used.

    Try different types of sample_mask
    that always keep the same samples (sample 1, 2 and 4)
    that should all return the same thing.
    """
    if accept_niimg_input(estimator):
        input_img = _img_4d_rand_eye()
    else:
        input_img = _make_surface_img(5)

    estimator.fit(input_img)
    signal_1 = estimator.transform(input_img, sample_mask=None)

    assert signal_1.ndim == 2

    # index sample to keep
    sample_mask = np.asarray([1, 2, 4])

    signal_2 = estimator.transform(input_img, sample_mask=sample_mask)

    assert signal_2.shape[0] == 3

    assert_raises(AssertionError, assert_array_equal, signal_1, signal_2)

    # logical indexing
    n_sample = signal_1.shape[0]
    sample_mask = np.full((n_sample,), True)
    np.put(sample_mask, [0, 3], [False, False])

    signal_3 = estimator.transform(input_img, sample_mask=sample_mask)

    assert_array_equal(signal_2, signal_3)

    # list of explicit index
    sample_mask = [[1, 2, 4]]

    signal_4 = estimator.transform(input_img, sample_mask=sample_mask)

    assert_array_equal(signal_2, signal_4)

    # list of logical index
    sample_mask = [[False, True, True, False, True]]

    signal_5 = estimator.transform(input_img, sample_mask=sample_mask)

    assert_array_equal(signal_2, signal_5)


@ignore_warnings()
def check_masker_with_confounds(estimator):
    """Test fit_transform with confounds.

    Check different types of confounds
    (array, dataframe, str or path to txt, csv, tsv)
    and ensure results is different
    than when not using confounds.

    Check proper errors are raised if file is not found
    or if confounds do not match signal length.

    For more tests see those of signal.clean.
    """
    length = 20
    if accept_niimg_input(estimator):
        input_img = Nifti1Image(
            _rng().random((4, 5, 6, length)), affine=_affine_eye()
        )
    else:
        input_img = _make_surface_img(length)

    signal_1 = estimator.fit_transform(input_img, confounds=None)

    array = _rng().random((length, 3))

    dataframe = pd.DataFrame(array)

    confounds_path = nilearn_dir() / "tests" / "data" / "spm_confounds.txt"

    for confounds in [array, dataframe, confounds_path, str(confounds_path)]:
        signal_2 = estimator.fit_transform(input_img, confounds=confounds)

        assert_raises(AssertionError, assert_array_equal, signal_1, signal_2)

    with TemporaryDirectory() as tmp_dir:
        tmp_dir = Path(tmp_dir)
        dataframe.to_csv(tmp_dir / "confounds.csv")
        signal_2 = estimator.fit_transform(
            input_img, confounds=tmp_dir / "confounds.csv"
        )

        assert_raises(AssertionError, assert_array_equal, signal_1, signal_2)

        dataframe.to_csv(tmp_dir / "confounds.tsv", sep="\t")
        signal_2 = estimator.fit_transform(
            input_img, confounds=tmp_dir / "confounds.tsv"
        )

        assert_raises(AssertionError, assert_array_equal, signal_1, signal_2)

    with pytest.raises(FileNotFoundError):
        estimator.fit_transform(input_img, confounds="not_a_file.txt")

    with pytest.raises(
        ValueError, match="Confound signal has an incorrect length"
    ):
        estimator.fit_transform(
            input_img, confounds=_rng().random((length * 2, 3))
        )


@ignore_warnings()
def check_masker_refit(estimator):
    """Check masker can be refitted and give different results."""
    if accept_niimg_input(estimator):
        # using larger images to be compatible
        # with regions extraction tests
        mask = np.zeros(_shape_3d_large(), dtype=np.int8)
        mask[1:-1, 1:-1, 1:-1] = 1
        mask_img_1 = Nifti1Image(mask, _affine_eye())

        mask = np.zeros(_shape_3d_large(), dtype=np.int8)
        mask[3:-3, 3:-3, 3:-3] = 1
        mask_img_2 = Nifti1Image(mask, _affine_eye())
    else:
        mask_img_1 = _make_surface_mask()
        data = {
            part: np.ones(mask_img_1.data.parts[part].shape)
            for part in mask_img_1.data.parts
        }
        mask_img_2 = SurfaceImage(mask_img_1.mesh, data)

    estimator.mask_img = mask_img_1
    estimator.fit()
    fitted_mask_1 = estimator.mask_img_

    estimator.mask_img = mask_img_2
    estimator.fit()
    fitted_mask_2 = estimator.mask_img_

    if accept_niimg_input(estimator):
        with pytest.raises(AssertionError):
            assert_array_equal(
                fitted_mask_1.get_fdata(), fitted_mask_2.get_fdata()
            )
    else:
        with pytest.raises(ValueError):
            assert_surface_image_equal(fitted_mask_1, fitted_mask_2)


@ignore_warnings()
def check_masker_empty_data_messages(estimator):
    """Check that empty images are caught properly.

    Replaces sklearn check_estimators_empty_data_messages.

    Not implemented for nifti maskers for performance reasons.
    See : https://github.com/nilearn/nilearn/pull/5293#issuecomment-2977170723
    """
    if accept_niimg_input(estimator):
        return None

    else:
        imgs = _make_surface_img()
        data = {
            part: np.empty(0).reshape((imgs.data.parts[part].shape[0], 0))
            for part in imgs.data.parts
        }
        imgs = SurfaceImage(imgs.mesh, data)

        mask_img = _make_surface_mask()

    with pytest.raises(ValueError, match="empty"):
        estimator.fit(imgs)

    estimator.mask_img = mask_img
    estimator.fit()
    with pytest.raises(ValueError, match="empty"):
        estimator.transform(imgs)


@ignore_warnings()
def check_masker_fit_with_empty_mask(estimator):
    """Check mask that excludes all voxels raise an error."""
    if accept_niimg_input(estimator):
        mask_img = _img_3d_zeros()
        imgs = [_img_3d_rand()]
    else:
        mask_img = _make_surface_mask()
        for k, v in mask_img.data.parts.items():
            mask_img.data.parts[k] = np.zeros(v.shape)
        imgs = _make_surface_img(1)

    estimator.mask_img = mask_img
    with pytest.raises(
        ValueError,
        match="The mask is invalid as it is empty: it masks all data",
    ):
        estimator.fit(imgs)


@ignore_warnings()
def check_masker_fit_with_non_finite_in_mask(estimator):
    """Check mask with non finite values can be used with maskers.

    - Warning is thrown.
    - Output of transform must contain only finite values.
    """
    if accept_niimg_input(estimator):
        # _shape_3d_large() is used,
        # this test would fail for RegionExtractor otherwise
        mask = np.ones(_shape_3d_large())
        mask[:, :, 7] = np.nan
        mask[:, :, 4] = np.inf
        mask_img = Nifti1Image(mask, affine=_affine_eye())

        imgs = _img_3d_rand()

    else:
        mask_img = _make_surface_mask()
        for k, v in mask_img.data.parts.items():
            mask_img.data.parts[k] = np.zeros(v.shape)
        mask_img.data.parts["left"][0:3, 0] = [np.nan, np.inf, 1]
        mask_img.data.parts["right"][0:3, 0] = [np.nan, np.inf, 1]

        imgs = _make_surface_img(1)

    estimator.mask_img = mask_img
    with pytest.warns(UserWarning, match="Non-finite values detected."):
        estimator.fit()

    signal = estimator.transform(imgs)
    assert np.all(np.isfinite(signal))


@ignore_warnings()
def check_masker_dtypes(estimator):
    """Check masker can fit/transform with inputs of varying dtypes.

    Replacement for sklearn check_estimators_dtypes.

    np.int64 not tested: see no_int64_nifti in nilearn/conftest.py
    """
    length = 20
    for dtype in [np.float32, np.float64, np.int32]:
        estimator = clone(estimator)

        if accept_niimg_input(estimator):
            data = np.zeros((*_shape_3d_large(), length))
            data[1:28, 1:28, 1:28, ...] = (
                _rng().random((27, 27, 27, length)) + 2.0
            )
            imgs = Nifti1Image(data.astype(dtype), affine=_affine_eye())

        else:
            imgs = _make_surface_img(length)
            for k, v in imgs.data.parts.items():
                imgs.data.parts[k] = v.astype(dtype)

        estimator.fit(imgs)
        estimator.transform(imgs)


@ignore_warnings()
def check_masker_smooth(estimator):
    """Check that masker can smooth data when extracting.

    Check that masker instance has smoothing_fwhm attribute.
    Check that output is different with and without smoothing.

    For Surface maskers:
    - Check smoothing on surface maskers raises NotImplemented warning.
    - Check that output is the same with and without smoothing.
    TODO: update once smoothing is implemented.
    """
    assert hasattr(estimator, "smoothing_fwhm")

    if accept_niimg_input(estimator):
        imgs = _img_3d_rand()
    else:
        n_sample = 1
        imgs = _make_surface_img(n_sample)

    signal = estimator.fit_transform(imgs)

    estimator.smoothing_fwhm = 3
    estimator.fit(imgs)

    if accept_niimg_input(estimator):
        smoothed_signal = estimator.transform(imgs)

        assert_raises(
            AssertionError, assert_array_equal, smoothed_signal, signal
        )

    else:
        with pytest.warns(UserWarning, match="not yet supported"):
            smoothed_signal = estimator.transform(imgs)

        assert_array_equal(smoothed_signal, signal)


@ignore_warnings()
def check_masker_inverse_transform(estimator) -> None:
    """Check output of inverse_transform.

    For signal with 1 or more samples.

    For nifti maskers:
        - 1D arrays -> 3D images
        - 2D arrays -> 4D images

    For surface maskers:
        - 1D arrays -> 1D images
        - 2D arrays -> 2D images

    Check that running transform() is not required to run inverse_transform().

    Check that running inverse_transform() before and after running transform()
    give same result.
    """
    if accept_niimg_input(estimator):
        # using different shape for imgs, mask
        # to force resampling
        input_shape = (28, 29, 30)
        imgs = Nifti1Image(_rng().random(input_shape), _affine_eye())

        mask_shape = (15, 16, 17)
        mask_img = Nifti1Image(np.ones(mask_shape), _affine_eye())

        if isinstance(estimator, NiftiSpheresMasker):
            tmp = mask_img.shape
        else:
            tmp = input_shape
        expected_shapes = [tmp, (*tmp, 1), (*tmp, 10)]

    else:
        imgs = _make_surface_img(1)

        mask_img = _make_surface_mask()

        expected_shapes = [
            (imgs.shape[0],),
            (imgs.shape[0], 1),
            (imgs.shape[0], 10),
        ]

    for i, expected_shape in enumerate(
        expected_shapes,
    ):
        estimator = clone(estimator)

        if isinstance(estimator, (NiftiSpheresMasker)):
            estimator.mask_img = mask_img

        estimator.fit(imgs)

        if i == 0:
            signals = _rng().random((estimator.n_elements_,))
        elif i == 1:
            signals = _rng().random((1, estimator.n_elements_))
        elif i == 2:
            signals = _rng().random((10, estimator.n_elements_))

        new_imgs = estimator.inverse_transform(signals)

        if accept_niimg_input(estimator):
            actual_shape = new_imgs.shape
            assert_array_almost_equal(imgs.affine, new_imgs.affine)
        else:
            actual_shape = new_imgs.data.shape
        assert actual_shape == expected_shape

        # same result before and after running transform()
        estimator.transform(imgs)

        new_imgs_2 = estimator.inverse_transform(signals)

        if accept_niimg_input(estimator):
            assert check_imgs_equal(new_imgs, new_imgs_2)
        else:
            assert_surface_image_equal(new_imgs, new_imgs_2)


def check_masker_transform_resampling(estimator) -> None:
    """Check transform / inverse_transform for maskers with resampling.

    Similar to check_masker_inverse_transform
    but for nifti masker that can do some resampling
    (labels and maps maskers).

    Check that output has the shape of the data or the labels/maps image
    depending on which resampling_target was requested at init.

    Check that using a mask does not affect shape of output.

    Check that running transform() is not required to run inverse_transform().

    Check that running inverse_transform() before and after running transform()
    give same result.

    Check that running transform on images with different fov
    than those used at fit is possible.
    """
    if not hasattr(estimator, "resampling_target"):
        return None

    # using different shape for imgs, mask
    # to force resampling
    n_sample = 10
    input_shape = (28, 29, 30, n_sample)
    imgs = Nifti1Image(_rng().random(input_shape), _affine_eye())

    imgs2 = Nifti1Image(_rng().random((20, 21, 22)), _affine_eye())

    mask_shape = (15, 16, 17)
    mask_img = Nifti1Image(np.ones(mask_shape), _affine_eye())

    for resampling_target in ["data", "labels"]:
        expected_shape = input_shape
        if resampling_target == "labels":
            if isinstance(estimator, NiftiMapsMasker):
                expected_shape = (*estimator.maps_img.shape[:3], n_sample)
                resampling_target = "maps"
            else:
                expected_shape = (*estimator.labels_img.shape, n_sample)

        for mask in [None, mask_img]:
            estimator = clone(estimator)
            estimator.resampling_target = resampling_target
            estimator.mask_img = mask

            # no resampling warning at fit time
            with warnings.catch_warnings(record=True) as warning_list:
                estimator.fit(imgs)
            assert all(
                "at transform time" not in str(x.message) for x in warning_list
            )

            signals = _rng().random((n_sample, estimator.n_elements_))

            new_imgs = estimator.inverse_transform(signals)

            assert_array_almost_equal(imgs.affine, new_imgs.affine)
            actual_shape = new_imgs.shape
            assert actual_shape == expected_shape

            # no resampling warning when using same imgs as for fit()
            with warnings.catch_warnings(record=True) as warning_list:
                estimator.transform(imgs)
            assert all(
                "at transform time" not in str(x.message) for x in warning_list
            )

            # same result before and after running transform()
            new_imgs_2 = estimator.inverse_transform(signals)

            assert check_imgs_equal(new_imgs, new_imgs_2)

            # no error transforming an image with different fov
            # than the one used at fit time,
            # but there should be a resampling warning
            # we are resampling to data
            with warnings.catch_warnings(record=True) as warning_list:
                estimator.transform(imgs2)
            if resampling_target == "data":
                assert any(
                    "at transform time" in str(x.message) for x in warning_list
                )
            else:
                assert all(
                    "at transform time" not in str(x.message)
                    for x in warning_list
                )


@ignore_warnings()
def check_masker_shelving(estimator):
    """Check behavior when shelving masker."""
    if os.name == "nt" and sys.version_info[1] == 9:
        # TODO
        # rare failure of this test on python 3.9 on windows
        # this works for python 3.13
        # skipping for now: let's check again if this keeps failing
        # when dropping 3.9 in favor of 3.10
        return

    img, _ = generate_data_to_fit(estimator)

    estimator.verbose = 0

    masker = clone(estimator)

    epi = masker.fit_transform(img)

    with TemporaryDirectory() as tmp_dir:
        masker_shelved = clone(estimator)

        masker_shelved.memory = Memory(location=tmp_dir, mmap_mode="r")
        masker_shelved._shelving = True

        epi_shelved = masker_shelved.fit_transform(img)

        epi_shelved = epi_shelved.get()

        assert_array_equal(epi_shelved, epi)


@ignore_warnings()
def check_masker_joblib_cache(estimator):
    """Check cached data."""
    img, _ = generate_data_to_fit(estimator)

    if accept_niimg_input(estimator):
        mask_img = new_img_like(img, np.ones(img.shape[:3]))
    else:
        mask_img = _make_surface_mask()

    estimator.mask_img = mask_img
    estimator.fit(img)

    mask_hash = hash(estimator.mask_img_)

    if accept_niimg_input(estimator):
        get_data(estimator.mask_img_)
    else:
        get_surface_data(estimator.mask_img_)

    assert mask_hash == hash(estimator.mask_img_)

    # Test a tricky issue with memmapped joblib.memory that makes
    # imgs return by inverse_transform impossible to save
    if accept_niimg_input(estimator):
        cachedir = Path(mkdtemp())
        estimator.memory = Memory(location=cachedir, mmap_mode="r")
        X = estimator.transform(img)

        # inverse_transform a first time, so that the result is cached
        out_img = estimator.inverse_transform(X)

        out_img = estimator.inverse_transform(X)

        out_img.to_filename(cachedir / "test.nii")


# ------------------ SURFACE MASKER CHECKS ------------------


@ignore_warnings()
def check_surface_masker_fit_with_mask(estimator):
    """Check fit / transform with mask provided at init.

    Check with 2D and 1D images.

    1D image -> 1D array
    2D image -> 2D array

    Also check 'shape' errors between images to fit and mask.
    """
    mask_img = _make_surface_mask()

    # 1D image
    mesh = _make_mesh()
    data = {}
    for k, v in mesh.parts.items():
        data_shape = (v.n_vertices,)
        data[k] = _rng().random(data_shape)
    imgs = SurfaceImage(mesh, data)
    assert imgs.shape == (9,)
    estimator.fit(imgs)

    signal = estimator.transform(imgs)

    assert isinstance(signal, np.ndarray)
    assert signal.shape == (estimator.n_elements_,)

    # 2D image with 1 sample
    imgs = _make_surface_img(1)
    estimator.mask_img = mask_img
    estimator.fit(imgs)

    signal = estimator.transform(imgs)

    assert isinstance(signal, np.ndarray)
    assert signal.shape == (1, estimator.n_elements_)

    # 2D image with several samples
    imgs = _make_surface_img(5)
    estimator = clone(estimator)
    estimator.mask_img = mask_img
    estimator.fit(imgs)

    signal = estimator.transform(imgs)

    assert isinstance(signal, np.ndarray)
    assert signal.shape == (5, estimator.n_elements_)

    # errors
    with pytest.raises(
        MeshDimensionError,
        match="Number of vertices do not match for between meshes.",
    ):
        estimator.fit(_flip_surf_img(imgs))
    with pytest.raises(
        MeshDimensionError,
        match="Number of vertices do not match for between meshes.",
    ):
        estimator.transform(_flip_surf_img(imgs))

    with pytest.raises(
        MeshDimensionError, match="PolyMeshes do not have the same keys."
    ):
        estimator.fit(_drop_surf_img_part(imgs))
    with pytest.raises(
        MeshDimensionError, match="PolyMeshes do not have the same keys."
    ):
        estimator.transform(_drop_surf_img_part(imgs))


@ignore_warnings()
def check_surface_masker_list_surf_images(estimator):
    """Test transform / inverse_transform on list of surface images.

    Check that 1D or 2D mask work.

    transform
    - list of 1D -> 2D array
    - list of 2D -> 2D array
    """
    n_sample = 5
    images_to_transform = [
        [_make_surface_img()] * 5,
        [_make_surface_img(2), _make_surface_img(3)],
    ]
    for imgs in images_to_transform:
        for mask_img in [None, _surf_mask_1d(), _make_surface_mask()]:
            estimator.mask_img = mask_img

            estimator = estimator.fit(imgs)

            signals = estimator.transform(imgs)

            assert signals.shape == (n_sample, estimator.n_elements_)

            img = estimator.inverse_transform(signals)

            assert img.shape == (_make_surface_img().mesh.n_vertices, n_sample)


# ------------------ NIFTI MASKER CHECKS ------------------


@ignore_warnings()
def check_nifti_masker_fit_transform(estimator):
    """Run several checks on maskers.

    - can fit 3D / 4D image
    - fitted maskers can transform:
      - 3D image
      - list of 3D images with same affine
    - array from transformed 3D images should have 1D
    - array from transformed 4D images should have 2D
    """
    estimator.fit(_img_3d_rand())

    # 3D images
    signal = estimator.transform(_img_3d_rand())

    assert isinstance(signal, np.ndarray)
    assert signal.shape == (estimator.n_elements_,)

    signal_2 = estimator.fit_transform(_img_3d_rand())

    assert_array_equal(signal, signal_2)

    # list of 3D images
    signal = estimator.transform([_img_3d_rand(), _img_3d_rand()])

    if is_multimasker(estimator):
        assert isinstance(signal, list)
        assert len(signal) == 2
        for x in signal:
            assert isinstance(x, np.ndarray)
            assert x.ndim == 1
            assert x.shape == (estimator.n_elements_,)
    else:
        assert isinstance(signal, np.ndarray)
        assert signal.ndim == 2
        assert signal.shape[1] == estimator.n_elements_

    # 4D images
    signal = estimator.transform(_img_4d_rand_eye())

    assert isinstance(signal, np.ndarray)
    assert signal.ndim == 2
    assert signal.shape == (_img_4d_rand_eye().shape[3], estimator.n_elements_)


def check_nifti_masker_fit_transform_5d(estimator):
    """Run checks on nifti maskers for transforming 5D images.

    - multi masker should be fine
      and return a list of 2D numpy arrays
    - non multimasker should fail
    """
    n_subject = 3

    estimator.fit(_img_3d_rand())

    input_5d_img = [_img_4d_rand_eye() for _ in range(n_subject)]

    if not is_multimasker(estimator):
        with pytest.raises(
            DimensionError,
            match="Input data has incompatible dimensionality: "
            "Expected dimension is 4D and you provided "
            "a list of 4D images \\(5D\\).",
        ):
            estimator.transform(input_5d_img)

        with pytest.raises(
            DimensionError,
            match="Input data has incompatible dimensionality: "
            "Expected dimension is 4D and you provided "
            "a list of 4D images \\(5D\\).",
        ):
            estimator.fit_transform(input_5d_img)

    else:
        signal = estimator.transform(input_5d_img)

        assert isinstance(signal, list)
        assert all(isinstance(x, np.ndarray) for x in signal)
        assert len(signal) == n_subject
        assert all(x.ndim == 2 for x in signal)

        signal = estimator.fit_transform(input_5d_img)

        assert isinstance(signal, list)
        assert all(isinstance(x, np.ndarray) for x in signal)
        assert len(signal) == n_subject
        assert all(x.ndim == 2 for x in signal)


@ignore_warnings()
def check_nifti_masker_clean_error(estimator):
    """Nifti maskers cannot be given cleaning parameters \
        via both clean_args and kwargs simultaneously.

    TODO remove after nilearn 0.13.0
    """
    input_img = _img_4d_rand_eye_medium()

    estimator.t_r = 2.0
    estimator.high_pass = 1 / 128
    estimator.clean_kwargs = {"clean__filter": "cosine"}
    estimator.clean_args = {"filter": "cosine"}

    error_msg = (
        "Passing arguments via 'kwargs' "
        "is mutually exclusive with using 'clean_args'"
    )
    with pytest.raises(ValueError, match=error_msg):
        estimator.fit(input_img)


def check_nifti_masker_clean_warning(estimator):
    """Nifti maskers raise warning if cleaning parameters \
        passed via kwargs.

        But this still affects the transformed signal.

    TODO remove after nilearn 0.13.0
    """
    input_img = _img_4d_rand_eye_medium()

    signal = estimator.fit_transform(input_img)

    estimator.t_r = 2.0
    estimator.high_pass = 1 / 128
    estimator.clean_kwargs = {"clean__filter": "cosine"}

    with pytest.warns(DeprecationWarning, match="You passed some kwargs"):
        estimator.fit(input_img)

    detrended_signal = estimator.transform(input_img)

    assert_raises(AssertionError, assert_array_equal, detrended_signal, signal)


@ignore_warnings()
def check_nifti_masker_fit_transform_files(estimator):
    """Check that nifti maskers can work directly on files."""
    with TemporaryDirectory() as tmp_dir:
        filename = write_imgs_to_path(
            _img_3d_rand(),
            file_path=Path(tmp_dir),
            create_files=True,
        )

        estimator.fit(filename)
        estimator.transform(filename)
        estimator.fit_transform(filename)


@ignore_warnings()
def check_nifti_masker_dtype(estimator):
    """Check dtype of output of maskers."""
    data_32 = _rng().random(_shape_3d_default(), dtype=np.float32)
    affine_32 = np.eye(4, dtype=np.float32)
    img_32 = Nifti1Image(data_32, affine_32)

    data_64 = _rng().random(_shape_3d_default(), dtype=np.float64)
    affine_64 = np.eye(4, dtype=np.float64)
    img_64 = Nifti1Image(data_64, affine_64)

    for img in [img_32, img_64]:
        estimator = clone(estimator)
        estimator.dtype = "auto"
        assert estimator.fit_transform(img).dtype == np.float32

    for img in [img_32, img_64]:
        estimator = clone(estimator)
        estimator.dtype = "float64"
        assert estimator.fit_transform(img).dtype == np.float64


@ignore_warnings()
def check_nifti_masker_fit_with_3d_mask(estimator):
    """Check 3D mask can be used with nifti maskers.

    Mask can have different shape than fitted image.
    """
    # _shape_3d_large() is used
    # this test would fail for RegionExtractor otherwise
    mask = np.ones(_shape_3d_large())
    mask_img = Nifti1Image(mask, affine=_affine_eye())

    estimator.mask_img = mask_img

    assert not hasattr(estimator, "mask_img_")

    estimator.fit([_img_3d_rand()])

    assert hasattr(estimator, "mask_img_")


# ------------------ MULTI NIFTI MASKER CHECKS ------------------


@ignore_warnings()
def check_multi_nifti_masker_shelving(estimator):
    """Check behavior when shelving masker."""
    if os.name == "nt" and sys.version_info[1] == 9:
        # TODO
        # rare failure of this test on python 3.9 on windows
        # this works for python 3.13
        # skipping for now: let's check again if this keeps failing
        # when dropping 3.9 in favor of 3.10
        return

    mask_img = Nifti1Image(
        np.ones((2, 2, 2), dtype=np.int8), affine=np.diag((2, 2, 2, 1))
    )
    epi_img1 = Nifti1Image(
        _rng().random((2, 3, 4, 5)), affine=np.diag((4, 4, 4, 1))
    )
    epi_img2 = Nifti1Image(
        _rng().random((2, 3, 4, 6)), affine=np.diag((4, 4, 4, 1))
    )

    estimator.verbose = 0

    masker = clone(estimator)
    masker.mask_img = mask_img

    epis = masker.fit_transform([epi_img1, epi_img2])

    with TemporaryDirectory() as tmp_dir:
        masker_shelved = clone(estimator)

        masker_shelved.mask_img = mask_img
        masker_shelved.memory = Memory(location=tmp_dir, mmap_mode="r")
        masker_shelved._shelving = True

        epis_shelved = masker_shelved.fit_transform([epi_img1, epi_img2])

        for e_shelved, e in zip(epis_shelved, epis):
            e_shelved = e_shelved.get()
            assert_array_equal(e_shelved, e)


@ignore_warnings()
def check_multi_masker_with_confounds(estimator):
    """Test multi maskers with a list of confounds.

    Ensure results is different than when not using confounds.

    Check that confounds are applied when passing a 4D image (not iterable)
    to transform.

    Check that error is raised if number of confounds
    does not match number of images.
    """
    length = _img_4d_rand_eye_medium().shape[3]

    array = _rng().random((length, 3))

    signals_list_1 = estimator.fit_transform(
        [_img_4d_rand_eye_medium(), _img_4d_rand_eye_medium()],
    )
    signals_list_2 = estimator.fit_transform(
        [_img_4d_rand_eye_medium(), _img_4d_rand_eye_medium()],
        confounds=[array, array],
    )

    for signal_1, signal_2 in zip(signals_list_1, signals_list_2):
        assert_raises(AssertionError, assert_array_equal, signal_1, signal_2)

    # should also work with a single 4D image (has no __iter__ )
    signals_list_1 = estimator.fit_transform(_img_4d_rand_eye_medium())
    signals_list_2 = estimator.fit_transform(
        _img_4d_rand_eye_medium(),
        confounds=[array],
    )
    for signal_1, signal_2 in zip(signals_list_1, signals_list_2):
        assert_raises(AssertionError, assert_array_equal, signal_1, signal_2)

    # Mismatch n imgs and n confounds
    with pytest.raises(
        ValueError, match="number of confounds .* unequal to number of images"
    ):
        estimator.fit_transform(
            [_img_4d_rand_eye_medium(), _img_4d_rand_eye_medium()],
            confounds=[array],
        )

    with pytest.raises(
        TypeError, match="'confounds' must be a None or a list."
    ):
        estimator.fit_transform(
            [_img_4d_rand_eye_medium(), _img_4d_rand_eye_medium()],
            confounds=1,
        )


@ignore_warnings()
def check_multi_masker_transformer_sample_mask(estimator):
    """Test multi maskers with a list of "sample_mask".

    "sample_mask" was directly sent as input to the parallel calls of
    "transform_single_imgs" instead of sending iterations.
    See https://github.com/nilearn/nilearn/issues/3967 for more details.
    """
    length = _img_4d_rand_eye_medium().shape[3]

    n_scrub1 = 3
    n_scrub2 = 2

    sample_mask1 = np.arange(length - n_scrub1)
    sample_mask2 = np.arange(length - n_scrub2)

    signals_list = estimator.fit_transform(
        [_img_4d_rand_eye_medium(), _img_4d_rand_eye_medium()],
        sample_mask=[sample_mask1, sample_mask2],
    )

    for ts, n_scrub in zip(signals_list, [n_scrub1, n_scrub2]):
        assert ts.shape[0] == length - n_scrub

    # should also work with a single 4D image (has no __iter__ )
    signals_list = estimator.fit_transform(
        _img_4d_rand_eye_medium(),
        sample_mask=[sample_mask1],
    )

    assert signals_list.shape[0] == length - n_scrub1

    with pytest.raises(
        ValueError,
        match="number of sample_mask .* unequal to number of images",
    ):
        estimator.fit_transform(
            [_img_4d_rand_eye_medium(), _img_4d_rand_eye_medium()],
            sample_mask=[sample_mask1],
        )

    with pytest.raises(
        TypeError, match="'sample_mask' must be a None or a list."
    ):
        estimator.fit_transform(
            [_img_4d_rand_eye_medium(), _img_4d_rand_eye_medium()],
            sample_mask=1,
        )


@ignore_warnings()
def check_multi_masker_transformer_high_variance_confounds(estimator):
    """Check high_variance_confounds use in multi maskers with 5D data.

    Make sure that using high_variance_confounds returns different result.

    Ensure that high_variance_confounds can be used with regular confounds,
    and that results are different than when just using the confounds alone.
    """
    length = 20

    data = _rng().random((*_shape_3d_default(), length))
    input_img = Nifti1Image(data, _affine_eye())

    estimator.high_variance_confounds = False

    signal = estimator.fit_transform([input_img, input_img])

    estimator = clone(estimator)
    estimator.high_variance_confounds = True

    signal_hvc = estimator.fit_transform([input_img, input_img])

    for s1, s2 in zip(signal, signal_hvc):
        assert_raises(AssertionError, assert_array_equal, s1, s2)

    with TemporaryDirectory() as tmp_dir:
        array = _rng().random((length, 3))

        dataframe = pd.DataFrame(array)

        tmp_dir = Path(tmp_dir)
        dataframe.to_csv(tmp_dir / "confounds.csv")

        for c in [array, dataframe, tmp_dir / "confounds.csv"]:
            confounds = [c, c]

            estimator = clone(estimator)
            estimator.high_variance_confounds = False
            signal_c = estimator.fit_transform(
                [input_img, input_img], confounds=confounds
            )

            estimator = clone(estimator)
            estimator.high_variance_confounds = True
            signal_c_hvc = estimator.fit_transform(
                [input_img, input_img], confounds=confounds
            )

            for s1, s2 in zip(signal_c, signal_c_hvc):
                assert_raises(AssertionError, assert_array_equal, s1, s2)


# ------------------ GLM CHECKS ------------------


@ignore_warnings()
def check_glm_empty_data_messages(estimator: BaseEstimator) -> None:
    """Check that empty images are caught properly.

    Replaces sklearn check_estimators_empty_data_messages.

    Not implemented for nifti data for performance reasons.
    See : https://github.com/nilearn/nilearn/pull/5293#issuecomment-2977170723
    """
    imgs, design_matrices = _make_surface_img_and_design()

    data = {
        part: np.empty(0).reshape((imgs.data.parts[part].shape[0], 0))
        for part in imgs.data.parts
    }
    imgs = SurfaceImage(imgs.mesh, data)

    with pytest.raises(ValueError, match="empty"):
        # FirstLevel
        if hasattr(estimator, "hrf_model"):
            estimator.fit(imgs, design_matrices=design_matrices)
        # SecondLevel
        else:
            estimator.fit(imgs, design_matrix=design_matrices)


@ignore_warnings()
def check_glm_dtypes(estimator):
    """Check glm can fit with inputs of varying dtypes.

    Replacement for sklearn check_estimators_dtypes.

    np.int64 not tested: see no_int64_nifti in nilearn/conftest.py
    """
    imgs, design_matrices = _make_surface_img_and_design()

    for dtype in [np.float32, np.float64, np.int32]:
        estimator = clone(estimator)

        for k, v in imgs.data.parts.items():
            imgs.data.parts[k] = v.astype(dtype)

        # FirstLevel
        if hasattr(estimator, "hrf_model"):
            estimator.fit(imgs, design_matrices=design_matrices)
        # SecondLevel
        else:
            estimator.fit(imgs, design_matrix=design_matrices)


# ------------------ REPORT GENERATION CHECKS ------------------


def _generate_report_with_no_warning(estimator):
    """Check that report generation throws no warning."""
    with warnings.catch_warnings(record=True) as warning_list:
        report = _generate_report(estimator)

        # TODO
        # RegionExtractor, SurfaceMapsMasker still throws too many warnings
        warnings_to_ignore = [
            # only thrown with older dependencies
            "No contour levels were found within the data range.",
        ]
        unknown_warnings = [
            str(x.message)
            for x in warning_list
            if str(x.message) not in warnings_to_ignore
        ]
        if not isinstance(estimator, (RegionExtractor, SurfaceMapsMasker)):
            assert not unknown_warnings, unknown_warnings

    _check_html(report)

    return report


def _generate_report(estimator):
    """Adapt the call to generate_report to limit warnings.

    For example by only passing the number of displayed maps
    that a map masker contains.
    """
    if isinstance(
        estimator,
        (NiftiMapsMasker, MultiNiftiMapsMasker, SurfaceMapsMasker),
    ) and hasattr(estimator, "n_elements_"):
        return estimator.generate_report(displayed_maps=estimator.n_elements_)
    else:
        return estimator.generate_report()


def check_masker_generate_report(estimator):
    """Check that maskers can generate report.

    - check that we get a warning:
      - when matplotlib is not installed
      - when generating reports before fit
    - check content of report before fit and after fit

    """
    if not is_matplotlib_installed():
        with warnings.catch_warnings(record=True) as warning_list:
            report = _generate_report(estimator)

        assert len(warning_list) == 1
        assert issubclass(warning_list[0].category, ImportWarning)
        assert report == [None]

        return

    with warnings.catch_warnings(record=True) as warning_list:
        report = _generate_report(estimator)
        assert len(warning_list) == 1

    _check_html(report, is_fit=False)
    assert "Make sure to run `fit`" in str(report)

    if accept_niimg_input(estimator):
        input_img = _img_3d_rand()
    else:
        input_img = _make_surface_img(2)

    estimator.fit(input_img)

    assert estimator._report_content["warning_message"] is None

    # TODO
    # SurfaceMapsMasker, RegionExtractor still throws a warning
    report = _generate_report_with_no_warning(estimator)
    report = _generate_report(estimator)
    _check_html(report)

    with TemporaryDirectory() as tmp_dir:
        report.save_as_html(Path(tmp_dir) / "report.html")
        assert (Path(tmp_dir) / "report.html").is_file()


@ignore_warnings()
def check_nifti_masker_generate_report_after_fit_with_only_mask(estimator):
    """Check 3D mask is enough to run with fit and generate report."""
    mask = np.ones(_shape_3d_large())
    mask_img = Nifti1Image(mask, affine=_affine_eye())

    estimator.mask_img = mask_img

    assert not hasattr(estimator, "mask_img_")

    estimator.fit()

    assert estimator._report_content["warning_message"] is None

    if not is_matplotlib_installed():
        return

    with pytest.warns(UserWarning, match="No image provided to fit."):
        report = _generate_report(estimator)
    _check_html(report)

    input_img = _img_4d_rand_eye_medium()

    estimator.fit(input_img)

    # TODO
    # NiftiSpheresMasker still throws a warning
    if isinstance(estimator, NiftiSpheresMasker):
        return
    report = _generate_report_with_no_warning(estimator)
    _check_html(report)


@ignore_warnings()
def check_masker_generate_report_false(estimator):
    """Test with reports set to False."""
    if not is_matplotlib_installed():
        return

    estimator.reports = False

    if accept_niimg_input(estimator):
        input_img = _img_4d_rand_eye_medium()
    else:
        input_img = _make_surface_img(2)

    estimator.fit(input_img)

    assert estimator._reporting_data is None
    assert estimator._reporting() == [None]
    with pytest.warns(
        UserWarning,
        match=("No visual outputs created."),
    ):
        report = _generate_report(estimator)

    _check_html(report, reports_requested=False)

    assert "Empty Report" in str(report)


@ignore_warnings()
def check_multi_nifti_masker_generate_report_4d_fit(estimator):
    """Test calling generate report on multiple subjects raises warning."""
    if not is_matplotlib_installed():
        return

    estimator.maps_img = _img_3d_ones()
    estimator.fit([_img_4d_rand_eye_medium(), _img_4d_rand_eye_medium()])
    with pytest.warns(
        UserWarning, match="A list of 4D subject images were provided to fit. "
    ):
        _generate_report(estimator)<|MERGE_RESOLUTION|>--- conflicted
+++ resolved
@@ -279,13 +279,9 @@
         "check_fit_score_takes_y": (
             "replaced by check_img_estimator_fit_score_takes_y"
         ),
-<<<<<<< HEAD
-        "check_estimators_pickle": "replaced by check_img_estimator_pickle",
         "check_methods_sample_order_invariance": (
             "replaced by check_nilearn_methods_sample_order_invariance"
         ),
-=======
->>>>>>> 9e9e2025
         "check_n_features_in": "replaced by check_img_estimator_n_elements",
         "check_n_features_in_after_fitting": (
             "replaced by check_img_estimator_n_elements"
@@ -453,13 +449,10 @@
         "check_fit_check_is_fitted": (
             "replaced by check_img_estimator_fit_check_is_fitted"
         ),
-<<<<<<< HEAD
         "check_methods_sample_order_invariance": (
             "replaced by check_nilearn_methods_sample_order_invariance"
-=======
         "check_fit_score_takes_y": (
             "replaced by check_img_estimator_fit_score_takes_y"
->>>>>>> 9e9e2025
         ),
         "check_pipeline_consistency": (
             "replaced by check_img_estimator_pipeline_consistency"
@@ -484,11 +477,6 @@
         "check_estimators_nan_inf": "TODO",
         "check_estimators_overwrite_params": "TODO",
         "check_fit_idempotent": "TODO",
-<<<<<<< HEAD
-        "check_fit_score_takes_y": "TODO",
-=======
-        "check_methods_sample_order_invariance": "TODO",
->>>>>>> 9e9e2025
         "check_methods_subset_invariance": "TODO",
         "check_positive_only_tag_during_fit": "TODO",
         "check_readonly_memmap_input": "TODO",
