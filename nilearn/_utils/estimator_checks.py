"""Checks for nilearn estimators.

Most of those estimators have pytest dependencies
and importing them will fail if pytest is not installed.
"""

import inspect
import pickle
import sys
import warnings
from copy import deepcopy
from pathlib import Path
from tempfile import TemporaryDirectory

import joblib
import numpy as np
import pandas as pd
import pytest
from nibabel import Nifti1Image
from numpy.testing import (
    assert_array_almost_equal,
    assert_array_equal,
    assert_raises,
)
from packaging.version import parse
from sklearn import __version__ as sklearn_version
from sklearn import clone
from sklearn.base import BaseEstimator, is_classifier, is_regressor
from sklearn.datasets import make_classification, make_regression
from sklearn.preprocessing import StandardScaler
from sklearn.utils._testing import (
    assert_allclose_dense_sparse,
    set_random_state,
)
from sklearn.utils.estimator_checks import (
    _is_public_parameter,
    check_is_fitted,
    ignore_warnings,
)
from sklearn.utils.estimator_checks import (
    check_estimator as sklearn_check_estimator,
)

from nilearn._utils.cache_mixin import CacheMixin
from nilearn._utils.exceptions import DimensionError, MeshDimensionError
from nilearn._utils.helpers import is_matplotlib_installed
from nilearn._utils.niimg_conversions import check_imgs_equal
from nilearn._utils.numpy_conversions import get_target_dtype
from nilearn._utils.tags import SKLEARN_LT_1_6
from nilearn._utils.testing import write_imgs_to_path
from nilearn.conftest import (
    _affine_eye,
    _affine_mni,
    _drop_surf_img_part,
    _flip_surf_img,
    _img_3d_mni,
    _img_3d_ones,
    _img_3d_rand,
    _img_3d_zeros,
    _img_4d_rand_eye,
    _img_4d_rand_eye_medium,
    _img_mask_mni,
    _make_mesh,
    _make_surface_img,
    _make_surface_img_and_design,
    _make_surface_mask,
    _rng,
    _shape_3d_default,
    _shape_3d_large,
    _surf_mask_1d,
)
from nilearn.connectome import GroupSparseCovariance, GroupSparseCovarianceCV
from nilearn.connectome.connectivity_matrices import ConnectivityMeasure
from nilearn.decoding.decoder import _BaseDecoder
from nilearn.decoding.searchlight import SearchLight
from nilearn.decoding.tests.test_same_api import to_niimgs
from nilearn.decomposition._base import _BaseDecomposition
from nilearn.decomposition.tests.conftest import (
    _decomposition_img,
    _decomposition_mesh,
)
from nilearn.glm.second_level import SecondLevelModel
from nilearn.image import get_data, new_img_like
from nilearn.maskers import (
    MultiNiftiMapsMasker,
    MultiNiftiMasker,
    NiftiLabelsMasker,
    NiftiMapsMasker,
    NiftiMasker,
    NiftiSpheresMasker,
    SurfaceMapsMasker,
    SurfaceMasker,
)
from nilearn.masking import load_mask_img
from nilearn.regions import RegionExtractor
from nilearn.regions.hierarchical_kmeans_clustering import HierarchicalKMeans
from nilearn.regions.rena_clustering import ReNA
from nilearn.reporting.tests.test_html_report import _check_html
from nilearn.surface import SurfaceImage
from nilearn.surface.surface import get_data as get_surface_data
from nilearn.surface.utils import (
    assert_surface_image_equal,
)

SKLEARN_MINOR = parse(sklearn_version).release[1]


def nilearn_dir() -> Path:
    return Path(__file__).parents[1]


def check_estimator(estimators: list[BaseEstimator], valid: bool = True):
    """Yield a valid or invalid scikit-learn estimators check.

    ONLY USED FOR sklearn<1.6

    As some of Nilearn estimators do not comply
    with sklearn recommendations
    (cannot fit Numpy arrays, do input validation in the constructor...)
    we cannot directly use
    sklearn.utils.estimator_checks.check_estimator.

    So this is a home made generator that yields an estimator instance
    along with a
    - valid check from sklearn: those should stay valid
    - or an invalid check that is known to fail.

    See this section rolling-your-own-estimator in
    the scikit-learn doc for more info:
    https://scikit-learn.org/stable/developers/develop.html

    Parameters
    ----------
    estimators : list of estimator object
        Estimator instance to check.
    dtype
    valid : bool, default=True
        Whether to return only the valid checks or not.
    """
    # TODO remove this function when dropping sklearn 1.5
    if not SKLEARN_LT_1_6:  # pragma: no cover
        raise RuntimeError(
            "Use dedicated sklearn utilities to test estimators."
        )

    if not isinstance(estimators, list):  # pragma: no cover
        raise TypeError(
            "'estimators' should be a list. "
            f"Got {estimators.__class__.__name__}."
        )

    for est in estimators:
        expected_failed_checks = return_expected_failed_checks(est)

        for e, check in sklearn_check_estimator(
            estimator=est, generate_only=True
        ):
            if not valid and check.func.__name__ in expected_failed_checks:
                yield e, check, check.func.__name__
            if valid and check.func.__name__ not in expected_failed_checks:
                yield e, check, check.func.__name__


# some checks would fail on sklearn 1.6.1 on older python
# see https://github.com/scikit-learn-contrib/imbalanced-learn/issues/1131
IS_SKLEARN_1_6_1_on_py_3_9 = (
    SKLEARN_MINOR == 6
    and parse(sklearn_version).release[2] == 1
    and sys.version_info[1] < 10
)


def return_expected_failed_checks(
    estimator: BaseEstimator,
) -> dict[str, str]:
    """Return the expected failures for a given estimator.

    This is where all the "expected_failed_checks" for all Nilearn estimators
    are centralized.

    "expected_failed_checks" is first created to make sure that all checks
    with the oldest supported sklearn versions pass.

    After the function may tweak the "expected_failed_checks" depending
    on the estimator and sklearn version.

    Returns
    -------
    expected_failed_checks : dict[str, str]
        A dictionary of the form::

            {
                "check_name": "this check is expected to fail because ...",
            }

        Where `"check_name"` is the name of the check, and `"my reason"` is why
        the check fails.
    """
    expected_failed_checks: dict[str, str] = {}

    if isinstance(estimator, ConnectivityMeasure):
        expected_failed_checks = {
            "check_estimator_sparse_data": "remove when dropping sklearn 1.4",
            "check_fit2d_predict1d": "not applicable",
            "check_estimator_sparse_array": "TODO",
            "check_estimator_sparse_matrix": "TODO",
            "check_methods_sample_order_invariance": "TODO",
            "check_methods_subset_invariance": "TODO",
            "check_readonly_memmap_input": "TODO",
            "check_transformer_data_not_an_array": "TODO",
            "check_transformer_general": "TODO",
        }
        if SKLEARN_MINOR > 4:
            expected_failed_checks.pop("check_estimator_sparse_data")
            expected_failed_checks |= {
                "check_transformer_preserve_dtypes": "TODO",
            }

        return expected_failed_checks

    elif isinstance(estimator, (HierarchicalKMeans, ReNA)):
        return expected_failed_checks_clustering()

    elif isinstance(
        estimator, (GroupSparseCovariance, GroupSparseCovarianceCV)
    ):
        expected_failed_checks = {
            "check_estimator_sparse_array": "TODO",
            "check_estimator_sparse_data": "removed when dropping sklearn 1.4",
            "check_estimator_sparse_matrix": "TODO",
            "check_estimator_sparse_tag": "TODO",
        }
        if SKLEARN_MINOR > 4:
            expected_failed_checks.pop("check_estimator_sparse_data")
        if isinstance(estimator, GroupSparseCovariance):
            expected_failed_checks |= {
                "check_dont_overwrite_parameters": "TODO",
                "check_estimators_overwrite_params": "TODO",
            }
        if isinstance(estimator, GroupSparseCovarianceCV):
            expected_failed_checks |= {
                "check_estimators_dtypes": "TODO",
                "check_dtype_object": "TODO",
            }
        return expected_failed_checks

    # below this point we should only deal with estimators
    # that accept images as input
    assert accept_niimg_input(estimator) or accept_surf_img_input(estimator)

    if isinstance(estimator, (_BaseDecoder, SearchLight)):
        return expected_failed_checks_decoders(estimator)

    # keeping track of some of those in
    # https://github.com/nilearn/nilearn/issues/4538
    expected_failed_checks = {
        # the following are skipped
        # because there is nilearn specific replacement
        "check_dict_unchanged": (
            "replaced by check_img_estimator_dict_unchanged"
        ),
        "check_dont_overwrite_parameters": (
            "replaced by check_img_estimator_dont_overwrite_parameters"
        ),
        "check_estimators_dtypes": "replaced by check_img_estimator_dtypes",
        "check_estimators_empty_data_messages": (
            "replaced by check_masker_empty_data_messages "
            "for surface maskers and not implemented for nifti maskers "
            "for performance reasons."
        ),
        "check_estimators_fit_returns_self": (
            "replaced by check_fit_returns_self"
        ),
        "check_fit_check_is_fitted": (
            "replaced by check_img_estimator_fit_check_is_fitted"
        ),
        "check_fit_score_takes_y": (
            "replaced by check_masker_fit_score_takes_y"
        ),
        "check_estimators_pickle": "replaced by check_img_estimator_pickle",
        # Those are skipped for now they fail
        # for unknown reasons
        # most often because sklearn inputs expect a numpy array
        # that errors with maskers,
        # or because a suitable nilearn replacement
        # has not yet been created.
        "check_estimators_nan_inf": "TODO",
        "check_estimators_overwrite_params": "TODO",
        "check_fit_idempotent": "TODO",
        "check_methods_sample_order_invariance": "TODO",
        "check_methods_subset_invariance": "TODO",
        "check_positive_only_tag_during_fit": "TODO",
        "check_pipeline_consistency": "TODO",
        "check_readonly_memmap_input": "TODO",
    }

    expected_failed_checks |= unapplicable_checks()

    if hasattr(estimator, "transform"):
        expected_failed_checks |= {
            "check_transformer_data_not_an_array": (
                "replaced by check_masker_transformer"
            ),
            "check_transformer_general": (
                "replaced by check_masker_transformer"
            ),
            "check_transformer_preserve_dtypes": (
                "replaced by check_img_estimator_dtypes"
            ),
        }

    # Adapt some checks for some estimators

    # not entirely sure why some of them pass
    # e.g check_estimator_sparse_data passes for SurfaceLabelsMasker
    # but not SurfaceMasker ????

    if is_glm(estimator):
        expected_failed_checks.pop("check_estimator_sparse_data")
        if SKLEARN_MINOR >= 5:
            expected_failed_checks.pop("check_estimator_sparse_matrix")
            expected_failed_checks.pop("check_estimator_sparse_array")
        if SKLEARN_MINOR >= 6:
            expected_failed_checks.pop("check_estimator_sparse_tag")

        expected_failed_checks |= {
            # have nilearn replacements
<<<<<<< HEAD
            "check_estimators_dtypes": (
                "replaced by check_img_estimator_dtypes"
            ),
=======
            "check_dict_unchanged": "does not apply - no transform method",
            "check_estimators_dtypes": ("replaced by check_glm_dtypes"),
>>>>>>> 347557ec
            "check_estimators_empty_data_messages": (
                "not implemented for nifti data for performance reasons"
            ),
            "check_estimators_fit_returns_self": (
                "replaced by check_glm_fit_returns_self"
            ),
            "check_fit_check_is_fitted": (
                "replaced by check_img_estimator_fit_check_is_fitted"
            ),
            # nilearn replacements required
            "check_fit_score_takes_y": "TODO",
        }

    if isinstance(estimator, (_BaseDecomposition,)):
        expected_failed_checks |= {
            "check_transformer_data_not_an_array": "TODO",
            "check_transformer_general": "TODO",
            "check_transformer_preserve_dtypes": "TODO",
        }
        if SKLEARN_MINOR >= 6:
            expected_failed_checks.pop("check_estimator_sparse_tag")
        if not IS_SKLEARN_1_6_1_on_py_3_9 and SKLEARN_MINOR >= 5:
            expected_failed_checks.pop("check_estimator_sparse_array")

    if isinstance(estimator, (MultiNiftiMasker)) and SKLEARN_MINOR >= 6:
        expected_failed_checks.pop("check_estimator_sparse_tag")

    if is_masker(estimator):
        if accept_niimg_input(estimator):
            # TODO remove when bumping to nilearn 0.13.0
            expected_failed_checks |= {
                "check_do_not_raise_errors_in_init_or_set_params": (
                    "Deprecation cycle started to fix."
                ),
                "check_no_attributes_set_in_init": (
                    "Deprecation cycle started to fix."
                ),
            }

        if isinstance(estimator, (RegionExtractor)) and SKLEARN_MINOR >= 6:
            expected_failed_checks.pop(
                "check_do_not_raise_errors_in_init_or_set_params"
            )

    return expected_failed_checks


def unapplicable_checks() -> dict[str, str]:
    """Return sklearn checks that do not apply for nilearn estimators \
       when they take images as input.
    """
    return dict.fromkeys(
        [
            "check_complex_data",
            "check_dtype_object",
            "check_estimator_sparse_array",
            "check_estimator_sparse_data",
            "check_estimator_sparse_matrix",
            "check_estimator_sparse_tag",
            "check_f_contiguous_array_estimator",
            "check_fit1d",
            "check_fit2d_1feature",
            "check_fit2d_1sample",
            "check_fit2d_predict1d",
            "check_n_features_in",
            "check_n_features_in_after_fitting",
        ],
        "not applicable for image input",
    )


def expected_failed_checks_clustering() -> dict[str, str]:
    expected_failed_checks = {
        "check_estimator_sparse_array": "remove when dropping sklearn 1.4",
        "check_estimator_sparse_matrix": "remove when dropping sklearn 1.4",
        "check_clustering": "TODO",
    }

    if SKLEARN_MINOR >= 5:
        expected_failed_checks.pop("check_estimator_sparse_matrix")
        expected_failed_checks.pop("check_estimator_sparse_array")

    return expected_failed_checks


def expected_failed_checks_decoders(estimator) -> dict[str, str]:
    """Return expected failed sklearn checks for nilearn decoders."""
    expected_failed_checks = {
        # the following are have nilearn replacement for masker and/or glm
        # but not for decoders
        "check_estimators_empty_data_messages": (
            "not implemented for nifti data performance reasons"
        ),
        "check_dont_overwrite_parameters": (
            "replaced by check_img_estimator_dont_overwrite_parameters"
        ),
        "check_estimators_fit_returns_self": (
            "replaced by check_fit_returns_self"
        ),
        "check_fit_check_is_fitted": (
            "replaced by check_img_estimator_fit_check_is_fitted"
        ),
        "check_requires_y_none": (
            "replaced by check_img_estimator_requires_y_none"
        ),
        "check_supervised_y_no_nan": (
            "replaced by check_supervised_img_estimator_y_no_nan"
        ),
        # Those are skipped for now they fail
        # for unknown reasons
        # most often because sklearn inputs expect a numpy array
        # that errors with maskers,
        # or because a suitable nilearn replacement
        # has not yet been created.
<<<<<<< HEAD
        "check_dict_unchanged": "TODO",
        "check_estimators_dtypes": "replaced by check_img_estimator_dtypes",
=======
        "check_dict_unchanged": (
            "replaced by check_img_estimator_dict_unchanged"
        ),
        "check_estimators_dtypes": "TODO",
>>>>>>> 347557ec
        "check_estimators_pickle": "TODO",
        "check_estimators_nan_inf": "TODO",
        "check_estimators_overwrite_params": "TODO",
        "check_fit_idempotent": "TODO",
        "check_fit_score_takes_y": "TODO",
        "check_methods_sample_order_invariance": "TODO",
        "check_methods_subset_invariance": "TODO",
        "check_positive_only_tag_during_fit": "TODO",
        "check_pipeline_consistency": "TODO",
        "check_readonly_memmap_input": "TODO",
        "check_supervised_y_2d": "TODO",
    }

    if is_classifier(estimator):
        expected_failed_checks |= {
            "check_classifier_data_not_an_array": (
                "not applicable for image input"
            ),
            "check_classifiers_classes": "TODO",
            "check_classifiers_one_label": "TODO",
            "check_classifiers_regression_target": "TODO",
            "check_classifiers_train": "TODO",
        }

    if is_regressor(estimator):
        expected_failed_checks |= {
            "check_regressor_data_not_an_array": (
                "not applicable for image input"
            ),
            "check_regressor_multioutput": "TODO",
            "check_regressors_int": "TODO",
            "check_regressors_train": "TODO",
            "check_regressors_no_decision_function": "TODO",
        }

    if hasattr(estimator, "transform"):
        expected_failed_checks |= {
            "check_transformer_data_not_an_array": "TODO",
            "check_transformer_general": "TODO",
            "check_transformer_preserve_dtypes": (
                "replaced by check_img_estimator_dtypes"
            ),
        }

    expected_failed_checks |= unapplicable_checks()

    return expected_failed_checks


def nilearn_check_estimator(estimators: list[BaseEstimator]):
    if not isinstance(estimators, list):  # pragma: no cover
        raise TypeError(
            "'estimators' should be a list. "
            f"Got {estimators.__class__.__name__}."
        )
    for est in estimators:
        for e, check in nilearn_check_generator(estimator=est):
            yield e, check, check.__name__


def nilearn_check_generator(estimator: BaseEstimator):
    """Yield (estimator, check) tuples.

    Each nilearn check can be run on an initialized estimator.
    """
    if SKLEARN_LT_1_6:  # pragma: no cover
        tags = estimator._more_tags()
    else:
        tags = estimator.__sklearn_tags__()

    # TODO remove first if when dropping sklearn 1.5
    #  for sklearn >= 1.6 tags are always a dataclass
    if isinstance(tags, dict) and "X_types" in tags:
        requires_y = isinstance(estimator, _BaseDecoder)
    else:
        requires_y = getattr(tags.target_tags, "required", False)

    yield (clone(estimator), check_transformer_set_output)

    if isinstance(estimator, CacheMixin):
        yield (clone(estimator), check_img_estimator_cache_warning)

    if accept_niimg_input(estimator) or accept_surf_img_input(estimator):
        yield (clone(estimator), check_img_estimator_pickle)
        yield (clone(estimator), check_fit_returns_self)
        yield (clone(estimator), check_img_estimator_dtypes)
        yield (clone(estimator), check_img_estimator_fit_check_is_fitted)

<<<<<<< HEAD
        if hasattr(estimator, "inverse_transform"):
            yield (
                clone(estimator),
                check_img_estimator_dtypes_inverse_transform,
            )
=======
        if hasattr(estimator, "transform"):
            yield (clone(estimator), check_img_estimator_dict_unchanged)
>>>>>>> 347557ec

        if requires_y:
            yield (clone(estimator), check_img_estimator_requires_y_none)

        if is_classifier(estimator) or is_regressor(estimator):
            yield (clone(estimator), check_supervised_img_estimator_y_no_nan)
            yield (clone(estimator), check_decoder_empty_data_messages)

        if (
            is_classifier(estimator)
            or is_regressor(estimator)
            or is_masker(estimator)
            or is_glm(estimator)
        ):
            yield (
                clone(estimator),
                check_img_estimator_dont_overwrite_parameters,
            )
            yield (clone(estimator), check_img_estimator_overwrite_params)

    if is_masker(estimator):
        yield (clone(estimator), check_masker_clean_kwargs)
        yield (clone(estimator), check_masker_compatibility_mask_image)
<<<<<<< HEAD
        yield (clone(estimator), check_masker_dict_unchanged)
=======
        yield (clone(estimator), check_masker_dtypes)
>>>>>>> 347557ec
        yield (clone(estimator), check_masker_empty_data_messages)
        yield (clone(estimator), check_masker_fit_score_takes_y)
        yield (clone(estimator), check_masker_fit_with_empty_mask)
        yield (
            clone(estimator),
            check_masker_fit_with_non_finite_in_mask,
        )
        yield (clone(estimator), check_masker_generate_report)
        yield (clone(estimator), check_masker_generate_report_false)
        yield (clone(estimator), check_masker_inverse_transform)
        yield (clone(estimator), check_masker_transform_resampling)
        yield (clone(estimator), check_masker_mask_img)
        yield (clone(estimator), check_masker_mask_img_from_imgs)
        yield (clone(estimator), check_masker_no_mask_no_img)
        yield (clone(estimator), check_masker_refit)
        yield (clone(estimator), check_masker_smooth)
        yield (clone(estimator), check_masker_transformer)
        yield (
            clone(estimator),
            check_masker_transformer_high_variance_confounds,
        )

        if not is_multimasker(estimator):
            yield (clone(estimator), check_masker_clean)
            yield (clone(estimator), check_masker_detrending)
            yield (clone(estimator), check_masker_transformer_sample_mask)
            yield (clone(estimator), check_masker_with_confounds)

        if accept_niimg_input(estimator):
            yield (clone(estimator), check_nifti_masker_clean_error)
            yield (clone(estimator), check_nifti_masker_clean_warning)
            yield (clone(estimator), check_nifti_masker_dtype)
            yield (clone(estimator), check_nifti_masker_fit_transform)
            yield (clone(estimator), check_nifti_masker_fit_transform_5d)
            yield (clone(estimator), check_nifti_masker_fit_transform_files)
            yield (clone(estimator), check_nifti_masker_fit_with_3d_mask)
            yield (
                clone(estimator),
                check_nifti_masker_generate_report_after_fit_with_only_mask,
            )

            if is_multimasker(estimator):
                yield (
                    clone(estimator),
                    check_multi_nifti_masker_generate_report_4d_fit,
                )
                yield (
                    clone(estimator),
                    check_multi_masker_transformer_high_variance_confounds,
                )
                yield (
                    clone(estimator),
                    check_multi_masker_transformer_sample_mask,
                )
                yield (clone(estimator), check_multi_masker_with_confounds)

        if accept_surf_img_input(estimator):
            yield (clone(estimator), check_surface_masker_fit_with_mask)
            yield (clone(estimator), check_surface_masker_list_surf_images)

    if is_glm(estimator):
        yield (clone(estimator), check_glm_empty_data_messages)


def get_tag(estimator: BaseEstimator, tag: str) -> bool:
    tags = estimator.__sklearn_tags__()
    # TODO remove first if when dropping sklearn 1.5
    #  for sklearn >= 1.6 tags are always a dataclass
    if isinstance(tags, dict) and "X_types" in tags:
        return tag in tags["X_types"]
    else:
        return getattr(tags.input_tags, tag, False)


def is_masker(estimator: BaseEstimator) -> bool:
    return get_tag(estimator, "masker")


def is_multimasker(estimator: BaseEstimator) -> bool:
    return get_tag(estimator, "multi_masker")


def is_glm(estimator: BaseEstimator) -> bool:
    return get_tag(estimator, "glm")


def accept_niimg_input(estimator: BaseEstimator) -> bool:
    return get_tag(estimator, "niimg_like")


def accept_surf_img_input(estimator: BaseEstimator) -> bool:
    return get_tag(estimator, "surf_img")


def _not_fitted_error_message(estimator):
    return (
        f"This {type(estimator).__name__} instance is not fitted yet. "
        "Call 'fit' with appropriate arguments before using this estimator."
    )


def generate_data_to_fit(estimator: BaseEstimator):
    if is_glm(estimator):
        data, design_matrices = _make_surface_img_and_design()
        return data, design_matrices

    elif isinstance(estimator, SearchLight):
        n_samples = 30
        data = _rng().random((5, 5, 5, n_samples))
        # Create a condition array, with balanced classes
        y = np.arange(n_samples, dtype=int) >= (n_samples // 2)

        data[2, 2, 2, :] = 0
        data[2, 2, 2, y] = 2
        X = Nifti1Image(data, np.eye(4))

        return X, y

    elif is_classifier(estimator):
        dim = 5
        X, y = make_classification(
            n_samples=30,
            n_features=dim**3,
            scale=3.0,
            n_informative=5,
            n_classes=2,
            random_state=42,
        )
        X, _ = to_niimgs(X, [dim, dim, dim])
        return X, y

    elif is_regressor(estimator):
        dim = 5
        X, y = make_regression(
            n_samples=30,
            n_features=dim**3,
            n_informative=dim,
            noise=1.5,
            bias=1.0,
            random_state=42,
        )
        X = StandardScaler().fit_transform(X)
        X, _ = to_niimgs(X, [dim, dim, dim])
        return X, y

    elif is_masker(estimator):
        if accept_niimg_input(estimator):
            imgs = Nifti1Image(_rng().random(_shape_3d_large()), _affine_eye())
        else:
            imgs = _make_surface_img(10)
        return imgs, None

    elif isinstance(estimator, _BaseDecomposition):
        decomp_input = _decomposition_img(
            data_type="surface",
            rng=_rng(),
            mesh=_decomposition_mesh(),
        )
        return decomp_input, None

    elif not (
        accept_niimg_input(estimator) or accept_surf_img_input(estimator)
    ):
        return _rng().random((5, 5)), None

    else:
        data = _rng().random(_shape_3d_large()) + 1
        imgs = Nifti1Image(data, _affine_eye())
        return imgs, None


def fit_estimator(estimator: BaseEstimator, X=None, y=None) -> BaseEstimator:
    """Fit on a nilearn estimator with appropriate input and return it."""
    if X is None and y is None:
        X, y = generate_data_to_fit(estimator)

    if is_glm(estimator):
        # FirstLevel
        if hasattr(estimator, "hrf_model"):
            return estimator.fit(X, design_matrices=y)
        # SecondLevel
        else:
            return estimator.fit(X, design_matrix=y)

    elif (
        isinstance(estimator, SearchLight)
        or is_classifier(estimator)
        or is_regressor(estimator)
    ):
        return estimator.fit(X, y)

    else:
        return estimator.fit(X)


# ------------------ GENERIC CHECKS ------------------


def _check_mask_img_(estimator):
    if accept_niimg_input(estimator):
        assert isinstance(estimator.mask_img_, Nifti1Image)
    else:
        assert isinstance(estimator.mask_img_, SurfaceImage)
    load_mask_img(estimator.mask_img_)


@ignore_warnings()
def check_img_estimator_fit_check_is_fitted(estimator):
    """Check appropriate response to check_fitted from sklearn before fitting.

    Should act as a replacement in the case of the maskers
    for sklearn's check_fit_check_is_fitted

    check that before fitting
    - transform() and inverse_transform() \
      throw same error
    - estimator has a __sklearn_is_fitted__ method and does not return True
    - running sklearn check_is_fitted on estimator throws an error

    check that after fitting
    - __sklearn_is_fitted__ returns True
    - running sklearn check_is_fitted throws no error
    """
    if not hasattr(estimator, "__sklearn_is_fitted__"):
        raise TypeError(
            "All nilearn estimators must have __sklearn_is_fitted__ method."
        )

    if estimator.__sklearn_is_fitted__() is True:
        raise ValueError(
            "Estimator __sklearn_is_fitted__ must return False before fit."
        )

    with pytest.raises(ValueError, match=_not_fitted_error_message(estimator)):
        check_is_fitted(estimator)

    # Failure should happen before the input type is determined
    # so we can pass nifti image (or array) to surface maskers.
    signals = np.ones((10, 11))
    methods_to_check = [
        "transform",
        "transform_single_imgs",
        "transform_imgs",
        "inverse_transform",
    ]
    method_input = [_img_3d_rand(), _img_3d_rand(), [_img_3d_rand()], signals]
    for meth, input in zip(methods_to_check, method_input):
        method = getattr(estimator, meth, None)
        if method is None:
            continue
        with pytest.raises(
            ValueError, match=_not_fitted_error_message(estimator)
        ):
            method(input)

    estimator = fit_estimator(estimator)

    assert estimator.__sklearn_is_fitted__()

    check_is_fitted(estimator)


@ignore_warnings()
def check_transformer_set_output(estimator):
    """Check that set_ouput throws a not implemented error."""
    if hasattr(estimator, "transform"):
        with pytest.raises(NotImplementedError):
            estimator.set_output(transform="default")


@ignore_warnings()
def check_fit_returns_self(estimator) -> None:
    """Check nilearn estimator return itself after fit.

    Replace sklearn check_estimators_fit_returns_self
    """
    fitted_estimator = fit_estimator(estimator)

    assert fitted_estimator is estimator


@ignore_warnings()
def check_img_estimator_dont_overwrite_parameters(estimator) -> None:
    """Check that fit method only changes or sets private attributes.

    Only for estimator that work with images.

    Replaces check_dont_overwrite_parameters from sklearn.
    """
    estimator = clone(estimator)

    set_random_state(estimator, 1)

    dict_before_fit = estimator.__dict__.copy()

    fitted_estimator = fit_estimator(estimator)

    dict_after_fit = fitted_estimator.__dict__

    public_keys_after_fit = [
        key for key in dict_after_fit if _is_public_parameter(key)
    ]

    attrs_added_by_fit = [
        key for key in public_keys_after_fit if key not in dict_before_fit
    ]

    # check that fit doesn't add any public attribute
    assert not attrs_added_by_fit, (
        f"Estimator {estimator.__class__.__name__} "
        "adds public attribute(s) during"
        " the fit method."
        " Estimators are only allowed to add private attributes"
        " either started with _ or ended"
        f" with _ but [{', '.join(attrs_added_by_fit)}] added"
    )

    # check that fit doesn't change any public attribute

    # nifti_maps_masker, nifti_maps_masker, nifti_spheres_masker
    # change memory parameters on fit if it's None
    keys_to_ignore = ["memory"]

    attrs_changed_by_fit = [
        key
        for key in public_keys_after_fit
        if (dict_before_fit[key] is not dict_after_fit[key])
        and key not in keys_to_ignore
    ]

    assert not attrs_changed_by_fit, (
        f"Estimator {estimator.__class__.__name__} "
        "changes public attribute(s) during"
        " the fit method. Estimators are only allowed"
        " to change attributes started"
        " or ended with _, but"
        f" [{', '.join(attrs_changed_by_fit)}] changed"
    )


def check_img_estimator_cache_warning(estimator) -> None:
    """Check estimator behavior with caching.

    Make sure some warnings are thrown at the appropriate time.
    """
    assert hasattr(estimator, "memory")
    assert hasattr(estimator, "memory_level")

    if hasattr(estimator, "smoothing_fwhm"):
        # to avoid not supported warnings
        estimator.smoothing_fwhm = None

    X, _ = generate_data_to_fit(estimator)
    if isinstance(estimator, NiftiSpheresMasker):
        # NiftiSpheresMasker needs mask_img to do some caching during fit
        mask_img = new_img_like(X, np.ones(X.shape[:3]))
        estimator.mask_img = mask_img

    # ensure warnings are NOT thrown
    for memory, memory_level in zip([None, "tmp"], [0, 1]):
        estimator = clone(estimator)
        estimator.memory = memory
        estimator.memory_level = memory_level

        with warnings.catch_warnings(record=True) as warning_list:
            fit_estimator(estimator)
            if is_masker(estimator):
                # some maskers only cache during transform
                estimator.transform(X)
            elif isinstance(estimator, SecondLevelModel):
                # second level only cache during contrast computation
                estimator.compute_contrast(np.asarray([1]))
        assert all(
            "memory_level is currently set to 0 but a Memory object"
            not in str(x.message)
            for x in warning_list
        )

    # ensure warning are thrown
    estimator = clone(estimator)
    with TemporaryDirectory() as tmp_dir:
        estimator.memory = tmp_dir
        estimator.memory_level = 0

        with pytest.warns(
            UserWarning,
            match="memory_level is currently set to 0 but a Memory object",
        ):
            fit_estimator(estimator)
            if is_masker(estimator):
                # some maskers also cache during transform
                estimator.transform(X)
            elif isinstance(estimator, SecondLevelModel):
                # second level only cache during contrast computation
                estimator.compute_contrast(np.asarray([1]))


@ignore_warnings()
def check_img_estimator_overwrite_params(estimator) -> None:
    """Check that we do not change or mutate the internal state of input.

    Replaces sklearn check_estimators_overwrite_params
    """
    estimator = clone(estimator)

    # Make a physical copy of the original estimator parameters before fitting.
    params = estimator.get_params()
    original_params = deepcopy(params)

    # Fit the model
    fitted_estimator = fit_estimator(estimator)

    # Compare the state of the model parameters with the original parameters
    new_params = fitted_estimator.get_params()

    # nifti_maps_masker, nifti_maps_masker, nifti_spheres_masker
    # change memory parameters on fit if it's None
    param_to_ignore = ["memory"]

    for param_name, original_value in original_params.items():
        if param_name in param_to_ignore:
            continue

        new_value = new_params[param_name]

        # We should never change or mutate the internal state of input
        # parameters by default. To check this we use the joblib.hash function
        # that introspects recursively any subobjects to compute a checksum.
        # The only exception to this rule of immutable constructor parameters
        # is possible RandomState instance but in this check we explicitly
        # fixed the random_state params recursively to be integer seeds.
        assert joblib.hash(new_value) == joblib.hash(original_value), (
            f"Estimator {estimator.__class__.__name__} "
            "should not change or mutate "
            f"the parameter {param_name} from {original_value} "
            f"to {new_value} during fit."
        )


@ignore_warnings()
def check_img_estimator_dict_unchanged(estimator):
    """Replace check_dict_unchanged from sklearn.

    transform() should not change the dict of the object.
    """
    estimator = fit_estimator(estimator)

    dict_before = estimator.__dict__.copy()

    input_img, _ = generate_data_to_fit(estimator)

    if isinstance(estimator, _BaseDecomposition):
        estimator.transform([input_img])
    else:
        estimator.transform(input_img)

    dict_after = estimator.__dict__

    # TODO NiftiLabelsMasker is modified at transform time
    # see issue https://github.com/nilearn/nilearn/issues/2720
    if isinstance(estimator, (NiftiLabelsMasker)):
        with pytest.raises(AssertionError):
            assert dict_after == dict_before
    else:
        # The following try / except is mostly
        # to give more informative error messages when this check fails.
        try:
            assert dict_after == dict_before
        except AssertionError as e:
            unmatched_keys = set(dict_after.keys()) ^ set(dict_before.keys())
            if len(unmatched_keys) > 0:
                raise ValueError(
                    "Estimator changes '__dict__' keys during transform.\n"
                    f"{unmatched_keys} \n"
                )

            difference = {}
            for x in dict_before:
                if type(dict_before[x]) is not type(dict_after[x]):
                    difference[x] = {
                        "before": dict_before[x],
                        "after": dict_after[x],
                    }
                    continue
                if (
                    isinstance(dict_before[x], np.ndarray)
                    and not np.array_equal(dict_before[x], dict_after[x])
                    and not check_imgs_equal(dict_before[x], dict_after[x])
                ) or (
                    not isinstance(dict_before[x], (np.ndarray, Nifti1Image))
                    and dict_before[x] != dict_after[x]
                ):
                    difference[x] = {
                        "before": dict_before[x],
                        "after": dict_after[x],
                    }
                    continue
            if difference:
                raise ValueError(
                    "Estimator changes the following '__dict__' keys \n"
                    "during transform.\n"
                    f"{difference}"
                )
            else:
                raise e
        except Exception as e:
            raise e


@ignore_warnings()
def check_img_estimator_pickle(estimator_orig):
    """Test that we can pickle all estimators.

    Adapted from sklearn's check_estimators_pickle
    """
    estimator = clone(estimator_orig)

    X, _ = generate_data_to_fit(estimator)

    if isinstance(estimator, NiftiSpheresMasker):
        # NiftiSpheresMasker needs mask_img to run inverse_transform
        mask_img = new_img_like(X, np.ones(X.shape[:3]))
        estimator.mask_img = mask_img

    set_random_state(estimator)

    fitted_estimator = fit_estimator(estimator)

    pickled_estimator = pickle.dumps(fitted_estimator)
    unpickled_estimator = pickle.loads(pickled_estimator)

    result = {}

    check_methods = ["transform"]
    input_data = [X] if isinstance(estimator, SearchLight) else [[X]]
    if hasattr(estimator, "inverse_transform"):
        check_methods.append("inverse_transform")

        signal = _rng().random((1, fitted_estimator.n_elements_))
        if isinstance(estimator, _BaseDecomposition):
            signal = [signal]
        input_data.append(signal)

    for method, input in zip(check_methods, input_data):
        if hasattr(estimator, method):
            result[method] = getattr(estimator, method)(input)
            result["input"] = input

    for method, input in zip(check_methods, input_data):
        if method not in result:
            continue
        unpickled_result = getattr(unpickled_estimator, method)(input)
        if isinstance(unpickled_result, np.ndarray):
            if isinstance(estimator, SearchLight):
                # TODO check why Searchlight has lower absolute tolerance
                assert_allclose_dense_sparse(
                    result[method], unpickled_result, atol=1e-4
                )
            else:
                assert_allclose_dense_sparse(result[method], unpickled_result)
        elif isinstance(unpickled_result, SurfaceImage):
            assert_surface_image_equal(result[method], unpickled_result)
        elif isinstance(unpickled_result, Nifti1Image):
            check_imgs_equal(result[method], unpickled_result)


@ignore_warnings()
def check_img_estimator_dtypes(estimator):
    """Check estimator can fit/transform/inverse_transform \
       with inputs of varying dtypes.

    Replacement for sklearn check_estimators_dtypes.

    For some estimators that only extract data (like niftimasker)
    and do not aggregate it (like maps masker)
    we check that transform,
    return signals with the same type.

    Similarly, inverse transform should generate images
    and conserve dtype.

    np.int64 not tested: see no_int64_nifti in nilearn/conftest.py
    """
    # TODO np.int32, "i4"
    # for multi/nifti_labels_masker, multi/nifti_masker, nifti_spheres_masker
    for input_dtype in [np.float32, "float64"]:
        for dtype in [np.float32, "float64", "auto", None]:
            estimator = clone(estimator)

            if hasattr(estimator, "dtype"):
                estimator.dtype = dtype

            X, y = generate_data_to_fit(estimator)

            input_dtype = np.dtype(input_dtype)

            if isinstance(X, Nifti1Image):
                data = get_data(X)
                X = Nifti1Image(
                    data.astype(input_dtype),
                    affine=_affine_eye(),
                    dtype=input_dtype,
                )
            else:
                for k, v in X.data.parts.items():
                    X.data.parts[k] = v.astype(input_dtype)

            estimator = fit_estimator(estimator, X, y)

            if hasattr(estimator, "transform"):
                signal = estimator.transform(X)

                if not isinstance(estimator, (SearchLight)):
                    if not isinstance(signal, list):
                        signal = [signal]

                    target_dtype = get_target_dtype(input_dtype, dtype)
                    if target_dtype is None:
                        target_dtype = input_dtype

                    for s in signal:
                        output_dtype = s.dtype
                        try:
                            assert output_dtype == target_dtype
                        except AssertionError:
                            raise TypeError(
                                "'transform' should have returned "
                                f"an array of type '{target_dtype}'. "
                                f"Got '{output_dtype}' instead."
                            )


@ignore_warnings()
def check_img_estimator_dtypes_inverse_transform(estimator):
    """Check estimator can inverse_transform with inputs of varying dtypes.

    inverse transform should generate images and conserve dtype.

    np.int64 not tested: see no_int64_nifti in nilearn/conftest.py
    """
    for input_dtype in [np.float32, "float64", np.int32, "i4"]:
        for dtype in [
            np.float32,
            "float64",
            np.int32,
            "i4",
            "auto",
            None,
        ]:
            estimator = clone(estimator)

            if hasattr(estimator, "dtype"):
                estimator.dtype = dtype

            if isinstance(estimator, NiftiSpheresMasker):
                # NiftiSpheresMasker needs mask_img to run inverse_transform
                X, _ = generate_data_to_fit(estimator)
                mask_img = new_img_like(X, np.ones(X.shape[:3]))
                estimator.mask_img = mask_img

            estimator = fit_estimator(estimator)

            input_dtype = np.dtype(input_dtype)

            signal = (
                _rng().random((10, estimator.n_elements_)).astype(input_dtype)
            )
            if isinstance(estimator, _BaseDecomposition):
                signal = [signal]

            output_img = estimator.inverse_transform(signal)
            if isinstance(estimator, _BaseDecomposition):
                output_img = output_img[0]

            target_dtype = get_target_dtype(input_dtype, dtype)
            if target_dtype is None:
                target_dtype = input_dtype
            try:
                if isinstance(output_img, Nifti1Image):
                    # TODO: would fail with the following
                    # output_dtype = img_data_dtype(output_img)
                    # or
                    # output_dtype = output_img.get_fdata().dtype
                    # or
                    # output_dtype = get_data(output_img).dtype

                    output_dtype = output_img.get_data_dtype()
                    assert output_dtype == target_dtype
                else:
                    for v in output_img.data.parts.values():
                        output_dtype = v.dtype
                        assert output_dtype == target_dtype
            except AssertionError:
                raise TypeError(
                    "'inverse_transform' should have returned "
                    f"an image of type '{target_dtype}'. "
                    f"Got '{output_dtype}' instead."
                )


@ignore_warnings()
def check_img_estimator_requires_y_none(estimator) -> None:
    """Check estimator with requires_y=True fails gracefully for y=None.

    Replaces sklearn check_requires_y_none
    """
    expected_err_msgs = "requires y to be passed, but the target y is None"
    shape = (5, 5, 5) if isinstance(estimator, SearchLight) else (30, 31, 32)
    input_img = Nifti1Image(_rng().random(shape), _affine_eye())
    try:
        estimator.fit(input_img, None)
    except ValueError as ve:
        if all(msg not in str(ve) for msg in expected_err_msgs):
            raise ve


# ------------------ DECODERS CHECKS ------------------


@ignore_warnings()
def check_supervised_img_estimator_y_no_nan(estimator) -> None:
    """Check estimator fails if y contains nan or inf.

    Replaces sklearn check_supervised_y_no_nan
    """
    dim = 5
    if isinstance(estimator, SearchLight):
        n_samples = 30
        # Create a condition array, with balanced classes
        y = np.arange(n_samples, dtype=int) >= (n_samples // 2)

        data = _rng().random((dim, dim, dim, n_samples))
        data[2, 2, 2, :] = 0
        data[2, 2, 2, y] = 2
        X = Nifti1Image(data, np.eye(4))

    else:
        # we can use classification data even for regressors
        # because fit should fail early
        X, y = make_classification(
            n_samples=20,
            n_features=dim**3,
            scale=3.0,
            n_informative=5,
            n_classes=2,
            random_state=42,
        )
        X, _ = to_niimgs(X, [dim, dim, dim])

    y = _rng().random(y.shape)

    for value in [np.inf, np.nan]:
        y[5,] = value
        with pytest.raises(ValueError, match="Input .*contains"):
            estimator.fit(X, y)


@ignore_warnings()
def check_decoder_empty_data_messages(estimator):
    """Check that empty images are caught properly.

    Replaces sklearn check_estimators_empty_data_messages.

    Not implemented for nifti data for performance reasons.
    See : https://github.com/nilearn/nilearn/pull/5293#issuecomment-2977170723
    """
    n_samples = 30
    if isinstance(estimator, SearchLight):
        # SearchLight do not support surface data directly
        return None

    else:
        # we can use classification data even for regressors
        # because fit should fail early
        dim = 5
        _, y = make_classification(
            n_samples=20,
            n_features=dim**3,
            scale=3.0,
            n_informative=5,
            n_classes=2,
            random_state=42,
        )

    imgs = _make_surface_img(n_samples)
    data = {
        part: np.empty(0).reshape((imgs.data.parts[part].shape[0], 0))
        for part in imgs.data.parts
    }
    X = SurfaceImage(imgs.mesh, data)

    y = _rng().random(y.shape)

    with pytest.raises(ValueError, match="empty"):
        estimator.fit(X, y)


# ------------------ MASKER CHECKS ------------------


@ignore_warnings()
def check_masker_n_elements(estimator):
    """Check appropriate response of maskers to check_is_fitted from sklearn.

    check that after fitting
    - masker have a n_elements_ attribute that is positive int
    """
    if accept_niimg_input(estimator):
        estimator.fit(_img_3d_rand())
    else:
        estimator.fit(_make_surface_img(10))

    assert isinstance(estimator.n_elements_, int) and estimator.n_elements_ > 0


@ignore_warnings()
def check_masker_clean_kwargs(estimator):
    """Check attributes for cleaning.

    Maskers accept a clean_args dict
    and store in clean_args and contains parameters to pass to clean.
    """
    assert estimator.clean_args is None


@ignore_warnings()
def check_masker_detrending(estimator):
    """Check detrending does something.

    Fit transform on same input should give different results
    if detrend is true or false.
    """
    if accept_niimg_input(estimator):
        input_img = _img_4d_rand_eye_medium()
    else:
        input_img = _make_surface_img(100)

    signal = estimator.fit_transform(input_img)

    estimator.detrend = True
    detrended_signal = estimator.fit_transform(input_img)

    assert_raises(AssertionError, assert_array_equal, detrended_signal, signal)


@ignore_warnings()
def check_masker_compatibility_mask_image(estimator):
    """Check compatibility of the mask_img and images to masker.

    Compatibility should be check at fit and transform time.

    For nifti maskers this is handled by one the check_nifti functions.
    For surface maskers, check_compatibility_mask_and_images does it.
    But this means we do not have exactly the same error messages.
    """
    if accept_niimg_input(estimator):
        mask_img = _img_mask_mni()
        input_img = _make_surface_img()
    else:
        mask_img = _make_surface_mask()
        input_img = _img_3d_mni()

    estimator.mask_img = mask_img
    with pytest.raises(TypeError):
        estimator.fit(input_img)

    if accept_niimg_input(estimator):
        # using larger images to be compatible
        # with regions extraction tests
        mask = np.zeros(_shape_3d_large(), dtype=np.int8)
        mask[1:-1, 1:-1, 1:-1] = 1
        mask_img = Nifti1Image(mask, _affine_eye())
        image_to_transform = _make_surface_img()
    else:
        mask_img = _make_surface_mask()
        image_to_transform = _img_3d_mni()

    estimator = clone(estimator)
    estimator.mask_img = mask_img
    estimator.fit()
    with pytest.raises(TypeError):
        estimator.transform(image_to_transform)

    _check_mask_img_(estimator)


@ignore_warnings()
def check_masker_no_mask_no_img(estimator):
    """Check maskers mask_img_ when no mask passed at init or imgs at fit.

    For (Multi)NiftiMasker and SurfaceMasker fit should raise ValueError.
    For all other maskers mask_img_ should be None after fit.
    """
    assert not hasattr(estimator, "mask_img_")

    if isinstance(estimator, (NiftiMasker, SurfaceMasker)):
        with pytest.raises(
            ValueError, match="Parameter 'imgs' must be provided to "
        ):
            estimator.fit()
    else:
        estimator.fit()
        assert estimator.mask_img_ is None


@ignore_warnings()
def check_masker_mask_img_from_imgs(estimator):
    """Check maskers mask_img_ inferred from imgs when no mask is provided.

    For (Multi)NiftiMasker and SurfaceMasker:
    they must have a valid mask_img_ after fit.
    For all other maskers mask_img_ should be None after fit.
    """
    if accept_niimg_input(estimator):
        # Small image with shape=(7, 8, 9) would fail with MultiNiftiMasker
        # giving mask_img_that mask all the data : do not know why!!!
        input_img = Nifti1Image(
            _rng().random(_shape_3d_large()), _affine_mni()
        )

    else:
        input_img = _make_surface_img(2)

    # Except for (Multi)NiftiMasker and SurfaceMasker,
    # maskers have mask_img_ = None after fitting some input image
    # when no mask was passed at construction
    estimator = clone(estimator)
    assert not hasattr(estimator, "mask_img_")

    estimator.fit(input_img)

    if isinstance(estimator, (NiftiMasker, SurfaceMasker)):
        _check_mask_img_(estimator)
    else:
        assert estimator.mask_img_ is None


@ignore_warnings()
def check_masker_mask_img(estimator):
    """Check maskers mask_img_ post fit is valid.

    If a mask is passed at construction,
    then mask_img_ should be a valid mask after fit.

    Maskers should be fittable
    even when passing a non-binary image
    with multiple samples (4D for volume, 2D for surface) as mask.
    Resulting mask_img_ should be binary and have a single sample.
    """
    if accept_niimg_input(estimator):
        # Small image with shape=(7, 8, 9) would fail with MultiNiftiMasker
        # giving mask_img_that mask all the data : do not know why!!!
        mask_data = np.zeros(_shape_3d_large(), dtype="int8")
        mask_data[2:-2, 2:-2, 2:-2] = 1
        binary_mask_img = Nifti1Image(mask_data, _affine_eye())

        input_img = Nifti1Image(
            _rng().random(_shape_3d_large()), _affine_eye()
        )

        non_binary_mask_img = Nifti1Image(
            _rng().random((*_shape_3d_large(), 2)), _affine_eye()
        )

    else:
        binary_mask_img = _make_surface_mask()
        non_binary_mask_img = _make_surface_img()

        input_img = _make_surface_img(2)

    # happy path
    estimator = clone(estimator)
    estimator.mask_img = binary_mask_img
    assert not hasattr(estimator, "mask_img_")

    estimator.fit()

    _check_mask_img_(estimator)

    # use non binary multi-sample image as mask
    estimator = clone(estimator)
    estimator.mask_img = non_binary_mask_img
    assert not hasattr(estimator, "mask_img_")

    estimator.fit()

    _check_mask_img_(estimator)

    # use mask at init and imgs at fit
    # mask at init should prevail
    estimator = clone(estimator)
    estimator.mask_img = binary_mask_img

    estimator.fit()
    ref_mask_img_ = estimator.mask_img_

    estimator = clone(estimator)
    estimator.mask_img = binary_mask_img

    assert not hasattr(estimator, "mask_img_")

    if isinstance(estimator, (NiftiMasker, SurfaceMasker)):
        with pytest.warns(
            UserWarning,
            match=(
                "Generation of a mask has been requested .* "
                "while a mask was given at masker creation."
            ),
        ):
            estimator.fit(input_img)
    else:
        estimator.fit(input_img)

    _check_mask_img_(estimator)
    if accept_niimg_input(estimator):
        assert_array_equal(
            ref_mask_img_.get_fdata(), estimator.mask_img_.get_fdata()
        )
    else:
        assert_array_equal(
            get_surface_data(ref_mask_img_),
            get_surface_data(estimator.mask_img_),
        )


@ignore_warnings()
def check_masker_clean(estimator):
    """Check that cleaning does something on fit transform.

    Fit transform on same input should give different results
    if some cleaning parameters are passed.
    """
    if accept_niimg_input(estimator):
        input_img = _img_4d_rand_eye_medium()
    else:
        input_img = _make_surface_img(100)

    signal = estimator.fit_transform(input_img)

    estimator.t_r = 2.0
    estimator.high_pass = 1 / 128
    estimator.clean_args = {"filter": "cosine"}
    detrended_signal = estimator.fit_transform(input_img)

    assert_raises(AssertionError, assert_array_equal, detrended_signal, signal)


@ignore_warnings()
def check_masker_transformer(estimator):
    """Replace sklearn _check_transformer for maskers.

    - for maskers transform is in the base class and
      implemented via a transform_single_imgs
    - checks that "imgs" (and not X) is the parameter
      for input for fit / transform
    - fit_transform method should work on non fitted estimator
    - fit_transform should give same result as fit then transform
    """
    # transform_single_imgs should not be an abstract method anymore
    assert not getattr(
        estimator.transform_single_imgs, "__isabstractmethod__", False
    )

    for attr in ["fit", "transform", "fit_transform"]:
        tmp = dict(**inspect.signature(getattr(estimator, attr)).parameters)
        assert next(iter(tmp)) == "imgs"
        assert "X" not in tmp

    if accept_niimg_input(estimator):
        input_img = _img_4d_rand_eye_medium()
    else:
        input_img = _make_surface_img(100)

    signal_1 = estimator.fit_transform(input_img)

    estimator = clone(estimator)
    signal_2 = estimator.fit(input_img).transform(input_img)

    assert_array_equal(signal_1, signal_2)


@ignore_warnings()
def check_masker_transformer_high_variance_confounds(estimator):
    """Check high_variance_confounds use in maskers.

    Make sure that using high_variance_confounds returns different result.

    Ensure that high_variance_confounds can be used with regular confounds,
    and that results are different than when just using the confounds alone.
    """
    length = 10

    if accept_niimg_input(estimator):
        data = _rng().random((*_shape_3d_default(), length))
        input_img = Nifti1Image(data, _affine_eye())
    else:
        input_img = _make_surface_img(length)

    estimator.high_variance_confounds = False

    signal = estimator.fit_transform(input_img)

    estimator = clone(estimator)
    estimator.high_variance_confounds = True

    signal_hvc = estimator.fit_transform(input_img)

    assert_raises(AssertionError, assert_array_equal, signal, signal_hvc)

    with TemporaryDirectory() as tmp_dir:
        array = _rng().random((length, 3))

        dataframe = pd.DataFrame(array)

        tmp_dir = Path(tmp_dir)
        dataframe.to_csv(tmp_dir / "confounds.csv")

        for c in [array, dataframe, tmp_dir / "confounds.csv"]:
            confounds = [c] if is_multimasker(estimator) else c

            estimator = clone(estimator)
            estimator.high_variance_confounds = False
            signal_c = estimator.fit_transform(input_img, confounds=confounds)

            estimator = clone(estimator)
            estimator.high_variance_confounds = True
            signal_c_hvc = estimator.fit_transform(
                input_img, confounds=confounds
            )

            assert_raises(
                AssertionError, assert_array_equal, signal_c, signal_c_hvc
            )


@ignore_warnings()
def check_masker_transformer_sample_mask(estimator):
    """Check sample_mask use in maskers.

    Make sure that using sample_mask returns different result
    compare to when it's not used.

    Try different types of sample_mask
    that always keep the same samples (sample 1, 2 and 4)
    that should all return the same thing.
    """
    if accept_niimg_input(estimator):
        input_img = _img_4d_rand_eye()
    else:
        input_img = _make_surface_img(5)

    estimator.fit(input_img)
    signal_1 = estimator.transform(input_img, sample_mask=None)

    assert signal_1.ndim == 2

    # index sample to keep
    sample_mask = np.asarray([1, 2, 4])

    signal_2 = estimator.transform(input_img, sample_mask=sample_mask)

    assert signal_2.shape[0] == 3

    assert_raises(AssertionError, assert_array_equal, signal_1, signal_2)

    # logical indexing
    n_sample = signal_1.shape[0]
    sample_mask = np.full((n_sample,), True)
    np.put(sample_mask, [0, 3], [False, False])

    signal_3 = estimator.transform(input_img, sample_mask=sample_mask)

    assert_array_equal(signal_2, signal_3)

    # list of explicit index
    sample_mask = [[1, 2, 4]]

    signal_4 = estimator.transform(input_img, sample_mask=sample_mask)

    assert_array_equal(signal_2, signal_4)

    # list of logical index
    sample_mask = [[False, True, True, False, True]]

    signal_5 = estimator.transform(input_img, sample_mask=sample_mask)

    assert_array_equal(signal_2, signal_5)


@ignore_warnings()
def check_masker_with_confounds(estimator):
    """Test fit_transform with confounds.

    Check different types of confounds
    (array, dataframe, str or path to txt, csv, tsv)
    and ensure results is different
    than when not using confounds.

    Check proper errors are raised if file is not found
    or if confounds do not match signal length.

    For more tests see those of signal.clean.
    """
    length = 20
    if accept_niimg_input(estimator):
        input_img = Nifti1Image(
            _rng().random((4, 5, 6, length)), affine=_affine_eye()
        )
    else:
        input_img = _make_surface_img(length)

    signal_1 = estimator.fit_transform(input_img, confounds=None)

    array = _rng().random((length, 3))

    dataframe = pd.DataFrame(array)

    confounds_path = nilearn_dir() / "tests" / "data" / "spm_confounds.txt"

    for confounds in [array, dataframe, confounds_path, str(confounds_path)]:
        signal_2 = estimator.fit_transform(input_img, confounds=confounds)

        assert_raises(AssertionError, assert_array_equal, signal_1, signal_2)

    with TemporaryDirectory() as tmp_dir:
        tmp_dir = Path(tmp_dir)
        dataframe.to_csv(tmp_dir / "confounds.csv")
        signal_2 = estimator.fit_transform(
            input_img, confounds=tmp_dir / "confounds.csv"
        )

        assert_raises(AssertionError, assert_array_equal, signal_1, signal_2)

        dataframe.to_csv(tmp_dir / "confounds.tsv", sep="\t")
        signal_2 = estimator.fit_transform(
            input_img, confounds=tmp_dir / "confounds.tsv"
        )

        assert_raises(AssertionError, assert_array_equal, signal_1, signal_2)

    with pytest.raises(FileNotFoundError):
        estimator.fit_transform(input_img, confounds="not_a_file.txt")

    with pytest.raises(
        ValueError, match="Confound signal has an incorrect length"
    ):
        estimator.fit_transform(
            input_img, confounds=_rng().random((length * 2, 3))
        )


@ignore_warnings()
def check_masker_refit(estimator):
    """Check masker can be refitted and give different results."""
    if accept_niimg_input(estimator):
        # using larger images to be compatible
        # with regions extraction tests
        mask = np.zeros(_shape_3d_large(), dtype=np.int8)
        mask[1:-1, 1:-1, 1:-1] = 1
        mask_img_1 = Nifti1Image(mask, _affine_eye())

        mask = np.zeros(_shape_3d_large(), dtype=np.int8)
        mask[3:-3, 3:-3, 3:-3] = 1
        mask_img_2 = Nifti1Image(mask, _affine_eye())
    else:
        mask_img_1 = _make_surface_mask()
        data = {
            part: np.ones(mask_img_1.data.parts[part].shape)
            for part in mask_img_1.data.parts
        }
        mask_img_2 = SurfaceImage(mask_img_1.mesh, data)

    estimator.mask_img = mask_img_1
    estimator.fit()
    fitted_mask_1 = estimator.mask_img_

    estimator.mask_img = mask_img_2
    estimator.fit()
    fitted_mask_2 = estimator.mask_img_

    if accept_niimg_input(estimator):
        with pytest.raises(AssertionError):
            assert_array_equal(
                fitted_mask_1.get_fdata(), fitted_mask_2.get_fdata()
            )
    else:
        with pytest.raises(ValueError):
            assert_surface_image_equal(fitted_mask_1, fitted_mask_2)


@ignore_warnings()
def check_masker_empty_data_messages(estimator):
    """Check that empty images are caught properly.

    Replaces sklearn check_estimators_empty_data_messages.

    Not implemented for nifti maskers for performance reasons.
    See : https://github.com/nilearn/nilearn/pull/5293#issuecomment-2977170723
    """
    if accept_niimg_input(estimator):
        return None

    else:
        imgs = _make_surface_img()
        data = {
            part: np.empty(0).reshape((imgs.data.parts[part].shape[0], 0))
            for part in imgs.data.parts
        }
        imgs = SurfaceImage(imgs.mesh, data)

        mask_img = _make_surface_mask()

    with pytest.raises(ValueError, match="empty"):
        estimator.fit(imgs)

    estimator.mask_img = mask_img
    estimator.fit()
    with pytest.raises(ValueError, match="empty"):
        estimator.transform(imgs)


@ignore_warnings()
def check_masker_fit_with_empty_mask(estimator):
    """Check mask that excludes all voxels raise an error."""
    if accept_niimg_input(estimator):
        mask_img = _img_3d_zeros()
        imgs = [_img_3d_rand()]
    else:
        mask_img = _make_surface_mask()
        for k, v in mask_img.data.parts.items():
            mask_img.data.parts[k] = np.zeros(v.shape)
        imgs = _make_surface_img(1)

    estimator.mask_img = mask_img
    with pytest.raises(
        ValueError,
        match="The mask is invalid as it is empty: it masks all data",
    ):
        estimator.fit(imgs)


@ignore_warnings()
def check_masker_fit_with_non_finite_in_mask(estimator):
    """Check mask with non finite values can be used with maskers.

    - Warning is thrown.
    - Output of transform must contain only finite values.
    """
    if accept_niimg_input(estimator):
        # _shape_3d_large() is used,
        # this test would fail for RegionExtractor otherwise
        mask = np.ones(_shape_3d_large())
        mask[:, :, 7] = np.nan
        mask[:, :, 4] = np.inf
        mask_img = Nifti1Image(mask, affine=_affine_eye())

        imgs = _img_3d_rand()

    else:
        mask_img = _make_surface_mask()
        for k, v in mask_img.data.parts.items():
            mask_img.data.parts[k] = np.zeros(v.shape)
        mask_img.data.parts["left"][0:3, 0] = [np.nan, np.inf, 1]
        mask_img.data.parts["right"][0:3, 0] = [np.nan, np.inf, 1]

        imgs = _make_surface_img(1)

    estimator.mask_img = mask_img
    with pytest.warns(UserWarning, match="Non-finite values detected."):
        estimator.fit()

    signal = estimator.transform(imgs)
    assert np.all(np.isfinite(signal))


@ignore_warnings()
def check_masker_smooth(estimator):
    """Check that masker can smooth data when extracting.

    Check that masker instance has smoothing_fwhm attribute.
    Check that output is different with and without smoothing.

    For Surface maskers:
    - Check smoothing on surface maskers raises NotImplemented warning.
    - Check that output is the same with and without smoothing.
    TODO: update once smoothing is implemented.
    """
    assert hasattr(estimator, "smoothing_fwhm")

    if accept_niimg_input(estimator):
        imgs = _img_3d_rand()
    else:
        n_sample = 1
        imgs = _make_surface_img(n_sample)

    signal = estimator.fit_transform(imgs)

    estimator.smoothing_fwhm = 3
    estimator.fit(imgs)

    if accept_niimg_input(estimator):
        smoothed_signal = estimator.transform(imgs)

        assert_raises(
            AssertionError, assert_array_equal, smoothed_signal, signal
        )

    else:
        with pytest.warns(UserWarning, match="not yet supported"):
            smoothed_signal = estimator.transform(imgs)

        assert_array_equal(smoothed_signal, signal)


@ignore_warnings()
def check_masker_inverse_transform(estimator) -> None:
    """Check output of inverse_transform.

    For signal with 1 or more samples.

    For nifti maskers:
        - 1D arrays -> 3D images
        - 2D arrays -> 4D images

    For surface maskers:
        - 1D arrays -> 1D images
        - 2D arrays -> 2D images

    Check that running transform() is not required to run inverse_transform().

    Check that running inverse_transform() before and after running transform()
    give same result.

    Check that the proper error is thrown, if signal has the wrong shape.
    """
    if accept_niimg_input(estimator):
        # using different shape for imgs, mask
        # to force resampling
        input_shape = (28, 29, 30)
        imgs = Nifti1Image(_rng().random(input_shape), _affine_eye())

        mask_shape = (15, 16, 17)
        mask_img = Nifti1Image(np.ones(mask_shape), _affine_eye())

        if isinstance(estimator, NiftiSpheresMasker):
            tmp = mask_img.shape
        else:
            tmp = input_shape
        expected_shapes = [tmp, (*tmp, 1), (*tmp, 10)]

    else:
        imgs = _make_surface_img(1)

        mask_img = _make_surface_mask()

        expected_shapes = [
            (imgs.shape[0],),
            (imgs.shape[0], 1),
            (imgs.shape[0], 10),
        ]

    for i, expected_shape in enumerate(
        expected_shapes,
    ):
        estimator = clone(estimator)

        if isinstance(estimator, (NiftiSpheresMasker)):
            estimator.mask_img = mask_img

        estimator.fit(imgs)

        if i == 0:
            signals = _rng().random((estimator.n_elements_,))
        elif i == 1:
            signals = _rng().random((1, estimator.n_elements_))
        elif i == 2:
            signals = _rng().random((10, estimator.n_elements_))

        new_imgs = estimator.inverse_transform(signals)

        if accept_niimg_input(estimator):
            actual_shape = new_imgs.shape
            assert_array_almost_equal(imgs.affine, new_imgs.affine)
        else:
            actual_shape = new_imgs.data.shape
        assert actual_shape == expected_shape

        # same result before and after running transform()
        estimator.transform(imgs)

        new_imgs_2 = estimator.inverse_transform(signals)

        if accept_niimg_input(estimator):
            assert check_imgs_equal(new_imgs, new_imgs_2)
        else:
            assert_surface_image_equal(new_imgs, new_imgs_2)

    signals = _rng().random((1, estimator.n_elements_ + 1))
    with pytest.raises(
        ValueError, match="Input to 'inverse_transform' has wrong shape."
    ):
        estimator.inverse_transform(signals)


def check_masker_transform_resampling(estimator) -> None:
    """Check transform / inverse_transform for maskers with resampling.

    Similar to check_masker_inverse_transform
    but for nifti masker that can do some resampling
    (labels and maps maskers).

    Check that output has the shape of the data or the labels/maps image
    depending on which resampling_target was requested at init.

    Check that using a mask does not affect shape of output.

    Check that running transform() is not required to run inverse_transform().

    Check that running inverse_transform() before and after running transform()
    give same result.

    Check that running transform on images with different fov
    than those used at fit is possible.
    """
    if not hasattr(estimator, "resampling_target"):
        return None

    # using different shape for imgs, mask
    # to force resampling
    n_sample = 10
    input_shape = (28, 29, 30, n_sample)
    imgs = Nifti1Image(_rng().random(input_shape), _affine_eye())

    imgs2 = Nifti1Image(_rng().random((20, 21, 22)), _affine_eye())

    mask_shape = (15, 16, 17)
    mask_img = Nifti1Image(np.ones(mask_shape), _affine_eye())

    for resampling_target in ["data", "labels"]:
        expected_shape = input_shape
        if resampling_target == "labels":
            if isinstance(estimator, NiftiMapsMasker):
                expected_shape = (*estimator.maps_img.shape[:3], n_sample)
                resampling_target = "maps"
            else:
                expected_shape = (*estimator.labels_img.shape, n_sample)

        for mask in [None, mask_img]:
            estimator = clone(estimator)
            estimator.resampling_target = resampling_target
            estimator.mask_img = mask

            # no resampling warning at fit time
            with warnings.catch_warnings(record=True) as warning_list:
                estimator.fit(imgs)
            assert all(
                "at transform time" not in str(x.message) for x in warning_list
            )

            signals = _rng().random((n_sample, estimator.n_elements_))

            new_imgs = estimator.inverse_transform(signals)

            assert_array_almost_equal(imgs.affine, new_imgs.affine)
            actual_shape = new_imgs.shape
            assert actual_shape == expected_shape

            # no resampling warning when using same imgs as for fit()
            with warnings.catch_warnings(record=True) as warning_list:
                estimator.transform(imgs)
            assert all(
                "at transform time" not in str(x.message) for x in warning_list
            )

            # same result before and after running transform()
            new_imgs_2 = estimator.inverse_transform(signals)

            assert check_imgs_equal(new_imgs, new_imgs_2)

            # no error transforming an image with different fov
            # than the one used at fit time,
            # but there should be a resampling warning
            # we are resampling to data
            with warnings.catch_warnings(record=True) as warning_list:
                estimator.transform(imgs2)
            if resampling_target == "data":
                assert any(
                    "at transform time" in str(x.message) for x in warning_list
                )
            else:
                assert all(
                    "at transform time" not in str(x.message)
                    for x in warning_list
                )


@ignore_warnings()
def check_masker_fit_score_takes_y(estimator):
    """Replace sklearn check_fit_score_takes_y for maskers.

    Check that all estimators accept an optional y
    in fit and score so they can be used in pipelines.
    """
    for attr in ["fit", "fit_transform"]:
        tmp = {
            k: v.default
            for k, v in inspect.signature(
                getattr(estimator, attr)
            ).parameters.items()
            if v.default is not inspect.Parameter.empty
        }
        if "y" not in tmp:
            raise ValueError(
                f"{estimator.__class__.__name__} "
                f"is missing 'y=None' for the method '{attr}'."
            )
        assert tmp["y"] is None


# ------------------ SURFACE MASKER CHECKS ------------------


@ignore_warnings()
def check_surface_masker_fit_with_mask(estimator):
    """Check fit / transform with mask provided at init.

    Check with 2D and 1D images.

    1D image -> 1D array
    2D image -> 2D array

    Also check 'shape' errors between images to fit and mask.
    """
    mask_img = _make_surface_mask()

    # 1D image
    mesh = _make_mesh()
    data = {}
    for k, v in mesh.parts.items():
        data_shape = (v.n_vertices,)
        data[k] = _rng().random(data_shape)
    imgs = SurfaceImage(mesh, data)
    assert imgs.shape == (9,)
    estimator.fit(imgs)

    signal = estimator.transform(imgs)

    assert isinstance(signal, np.ndarray)
    assert signal.shape == (estimator.n_elements_,)

    # 2D image with 1 sample
    imgs = _make_surface_img(1)
    estimator.mask_img = mask_img
    estimator.fit(imgs)

    signal = estimator.transform(imgs)

    assert isinstance(signal, np.ndarray)
    assert signal.shape == (1, estimator.n_elements_)

    # 2D image with several samples
    imgs = _make_surface_img(5)
    estimator = clone(estimator)
    estimator.mask_img = mask_img
    estimator.fit(imgs)

    signal = estimator.transform(imgs)

    assert isinstance(signal, np.ndarray)
    assert signal.shape == (5, estimator.n_elements_)

    # errors
    with pytest.raises(
        MeshDimensionError,
        match="Number of vertices do not match for between meshes.",
    ):
        estimator.fit(_flip_surf_img(imgs))
    with pytest.raises(
        MeshDimensionError,
        match="Number of vertices do not match for between meshes.",
    ):
        estimator.transform(_flip_surf_img(imgs))

    with pytest.raises(
        MeshDimensionError, match="PolyMeshes do not have the same keys."
    ):
        estimator.fit(_drop_surf_img_part(imgs))
    with pytest.raises(
        MeshDimensionError, match="PolyMeshes do not have the same keys."
    ):
        estimator.transform(_drop_surf_img_part(imgs))


@ignore_warnings()
def check_surface_masker_list_surf_images(estimator):
    """Test transform / inverse_transform on list of surface images.

    Check that 1D or 2D mask work.

    transform
    - list of 1D -> 2D array
    - list of 2D -> 2D array
    """
    n_sample = 5
    images_to_transform = [
        [_make_surface_img()] * 5,
        [_make_surface_img(2), _make_surface_img(3)],
    ]
    for imgs in images_to_transform:
        for mask_img in [None, _surf_mask_1d(), _make_surface_mask()]:
            estimator.mask_img = mask_img

            estimator = estimator.fit(imgs)

            signals = estimator.transform(imgs)

            assert signals.shape == (n_sample, estimator.n_elements_)

            img = estimator.inverse_transform(signals)

            assert img.shape == (_make_surface_img().mesh.n_vertices, n_sample)


# ------------------ NIFTI MASKER CHECKS ------------------


@ignore_warnings()
def check_nifti_masker_fit_transform(estimator):
    """Run several checks on maskers.

    - can fit 3D / 4D image
    - fitted maskers can transform:
      - 3D image
      - list of 3D images with same affine
    - array from transformed 3D images should have 1D
    - array from transformed 4D images should have 2D
    """
    estimator.fit(_img_3d_rand())

    # 3D images
    signal = estimator.transform(_img_3d_rand())

    assert isinstance(signal, np.ndarray)
    assert signal.shape == (estimator.n_elements_,)

    signal_2 = estimator.fit_transform(_img_3d_rand())

    assert_array_equal(signal, signal_2)

    # list of 3D images
    signal = estimator.transform([_img_3d_rand(), _img_3d_rand()])

    if is_multimasker(estimator):
        assert isinstance(signal, list)
        assert len(signal) == 2
        for x in signal:
            assert isinstance(x, np.ndarray)
            assert x.ndim == 1
            assert x.shape == (estimator.n_elements_,)
    else:
        assert isinstance(signal, np.ndarray)
        assert signal.ndim == 2
        assert signal.shape[1] == estimator.n_elements_

    # 4D images
    signal = estimator.transform(_img_4d_rand_eye())

    assert isinstance(signal, np.ndarray)
    assert signal.ndim == 2
    assert signal.shape == (_img_4d_rand_eye().shape[3], estimator.n_elements_)


def check_nifti_masker_fit_transform_5d(estimator):
    """Run checks on nifti maskers for transforming 5D images.

    - multi masker should be fine
      and return a list of 2D numpy arrays
    - non multimasker should fail
    """
    n_subject = 3

    estimator.fit(_img_3d_rand())

    input_5d_img = [_img_4d_rand_eye() for _ in range(n_subject)]

    if not is_multimasker(estimator):
        with pytest.raises(
            DimensionError,
            match="Input data has incompatible dimensionality: "
            "Expected dimension is 4D and you provided "
            "a list of 4D images \\(5D\\).",
        ):
            estimator.transform(input_5d_img)

        with pytest.raises(
            DimensionError,
            match="Input data has incompatible dimensionality: "
            "Expected dimension is 4D and you provided "
            "a list of 4D images \\(5D\\).",
        ):
            estimator.fit_transform(input_5d_img)

    else:
        signal = estimator.transform(input_5d_img)

        assert isinstance(signal, list)
        assert all(isinstance(x, np.ndarray) for x in signal)
        assert len(signal) == n_subject
        assert all(x.ndim == 2 for x in signal)

        signal = estimator.fit_transform(input_5d_img)

        assert isinstance(signal, list)
        assert all(isinstance(x, np.ndarray) for x in signal)
        assert len(signal) == n_subject
        assert all(x.ndim == 2 for x in signal)


@ignore_warnings()
def check_nifti_masker_clean_error(estimator):
    """Nifti maskers cannot be given cleaning parameters \
        via both clean_args and kwargs simultaneously.

    TODO remove after nilearn 0.13.0
    """
    input_img = _img_4d_rand_eye_medium()

    estimator.t_r = 2.0
    estimator.high_pass = 1 / 128
    estimator.clean_kwargs = {"clean__filter": "cosine"}
    estimator.clean_args = {"filter": "cosine"}

    error_msg = (
        "Passing arguments via 'kwargs' "
        "is mutually exclusive with using 'clean_args'"
    )
    with pytest.raises(ValueError, match=error_msg):
        estimator.fit(input_img)


def check_nifti_masker_clean_warning(estimator):
    """Nifti maskers raise warning if cleaning parameters \
        passed via kwargs.

        But this still affects the transformed signal.

    TODO remove after nilearn 0.13.0
    """
    input_img = _img_4d_rand_eye_medium()

    signal = estimator.fit_transform(input_img)

    estimator.t_r = 2.0
    estimator.high_pass = 1 / 128
    estimator.clean_kwargs = {"clean__filter": "cosine"}

    with pytest.warns(DeprecationWarning, match="You passed some kwargs"):
        estimator.fit(input_img)

    detrended_signal = estimator.transform(input_img)

    assert_raises(AssertionError, assert_array_equal, detrended_signal, signal)


@ignore_warnings()
def check_nifti_masker_fit_transform_files(estimator):
    """Check that nifti maskers can work directly on files."""
    with TemporaryDirectory() as tmp_dir:
        filename = write_imgs_to_path(
            _img_3d_rand(),
            file_path=Path(tmp_dir),
            create_files=True,
        )

        estimator.fit(filename)
        estimator.transform(filename)
        estimator.fit_transform(filename)


@ignore_warnings()
def check_nifti_masker_dtype(estimator):
    """Check dtype of output of maskers."""
    data_32 = _rng().random(_shape_3d_default(), dtype=np.float32)
    affine_32 = np.eye(4, dtype=np.float32)
    img_32 = Nifti1Image(data_32, affine_32)

    data_64 = _rng().random(_shape_3d_default(), dtype=np.float64)
    affine_64 = np.eye(4, dtype=np.float64)
    img_64 = Nifti1Image(data_64, affine_64)

    for img in [img_32, img_64]:
        estimator = clone(estimator)
        estimator.dtype = "auto"
        assert estimator.fit_transform(img).dtype == np.float32

    for img in [img_32, img_64]:
        estimator = clone(estimator)
        estimator.dtype = "float64"
        assert estimator.fit_transform(img).dtype == np.float64


@ignore_warnings()
def check_nifti_masker_fit_with_3d_mask(estimator):
    """Check 3D mask can be used with nifti maskers.

    Mask can have different shape than fitted image.
    """
    # _shape_3d_large() is used
    # this test would fail for RegionExtractor otherwise
    mask = np.ones(_shape_3d_large())
    mask_img = Nifti1Image(mask, affine=_affine_eye())

    estimator.mask_img = mask_img

    assert not hasattr(estimator, "mask_img_")

    estimator.fit([_img_3d_rand()])

    assert hasattr(estimator, "mask_img_")


# ------------------ MULTI NIFTI MASKER CHECKS ------------------


@ignore_warnings()
def check_multi_masker_with_confounds(estimator):
    """Test multi maskers with a list of confounds.

    Ensure results is different than when not using confounds.

    Check that confounds are applied when passing a 4D image (not iterable)
    to transform.

    Check that error is raised if number of confounds
    does not match number of images.
    """
    length = _img_4d_rand_eye_medium().shape[3]

    array = _rng().random((length, 3))

    signals_list_1 = estimator.fit_transform(
        [_img_4d_rand_eye_medium(), _img_4d_rand_eye_medium()],
    )
    signals_list_2 = estimator.fit_transform(
        [_img_4d_rand_eye_medium(), _img_4d_rand_eye_medium()],
        confounds=[array, array],
    )

    for signal_1, signal_2 in zip(signals_list_1, signals_list_2):
        assert_raises(AssertionError, assert_array_equal, signal_1, signal_2)

    # should also work with a single 4D image (has no __iter__ )
    signals_list_1 = estimator.fit_transform(_img_4d_rand_eye_medium())
    signals_list_2 = estimator.fit_transform(
        _img_4d_rand_eye_medium(),
        confounds=[array],
    )
    for signal_1, signal_2 in zip(signals_list_1, signals_list_2):
        assert_raises(AssertionError, assert_array_equal, signal_1, signal_2)

    # Mismatch n imgs and n confounds
    with pytest.raises(
        ValueError, match="number of confounds .* unequal to number of images"
    ):
        estimator.fit_transform(
            [_img_4d_rand_eye_medium(), _img_4d_rand_eye_medium()],
            confounds=[array],
        )

    with pytest.raises(
        TypeError, match="'confounds' must be a None or a list."
    ):
        estimator.fit_transform(
            [_img_4d_rand_eye_medium(), _img_4d_rand_eye_medium()],
            confounds=1,
        )


@ignore_warnings()
def check_multi_masker_transformer_sample_mask(estimator):
    """Test multi maskers with a list of "sample_mask".

    "sample_mask" was directly sent as input to the parallel calls of
    "transform_single_imgs" instead of sending iterations.
    See https://github.com/nilearn/nilearn/issues/3967 for more details.
    """
    length = _img_4d_rand_eye_medium().shape[3]

    n_scrub1 = 3
    n_scrub2 = 2

    sample_mask1 = np.arange(length - n_scrub1)
    sample_mask2 = np.arange(length - n_scrub2)

    signals_list = estimator.fit_transform(
        [_img_4d_rand_eye_medium(), _img_4d_rand_eye_medium()],
        sample_mask=[sample_mask1, sample_mask2],
    )

    for ts, n_scrub in zip(signals_list, [n_scrub1, n_scrub2]):
        assert ts.shape[0] == length - n_scrub

    # should also work with a single 4D image (has no __iter__ )
    signals_list = estimator.fit_transform(
        _img_4d_rand_eye_medium(),
        sample_mask=[sample_mask1],
    )

    assert signals_list.shape[0] == length - n_scrub1

    with pytest.raises(
        ValueError,
        match="number of sample_mask .* unequal to number of images",
    ):
        estimator.fit_transform(
            [_img_4d_rand_eye_medium(), _img_4d_rand_eye_medium()],
            sample_mask=[sample_mask1],
        )

    with pytest.raises(
        TypeError, match="'sample_mask' must be a None or a list."
    ):
        estimator.fit_transform(
            [_img_4d_rand_eye_medium(), _img_4d_rand_eye_medium()],
            sample_mask=1,
        )


@ignore_warnings()
def check_multi_masker_transformer_high_variance_confounds(estimator):
    """Check high_variance_confounds use in multi maskers with 5D data.

    Make sure that using high_variance_confounds returns different result.

    Ensure that high_variance_confounds can be used with regular confounds,
    and that results are different than when just using the confounds alone.
    """
    length = 20

    data = _rng().random((*_shape_3d_default(), length))
    input_img = Nifti1Image(data, _affine_eye())

    estimator.high_variance_confounds = False

    signal = estimator.fit_transform([input_img, input_img])

    estimator = clone(estimator)
    estimator.high_variance_confounds = True

    signal_hvc = estimator.fit_transform([input_img, input_img])

    for s1, s2 in zip(signal, signal_hvc):
        assert_raises(AssertionError, assert_array_equal, s1, s2)

    with TemporaryDirectory() as tmp_dir:
        array = _rng().random((length, 3))

        dataframe = pd.DataFrame(array)

        tmp_dir = Path(tmp_dir)
        dataframe.to_csv(tmp_dir / "confounds.csv")

        for c in [array, dataframe, tmp_dir / "confounds.csv"]:
            confounds = [c, c]

            estimator = clone(estimator)
            estimator.high_variance_confounds = False
            signal_c = estimator.fit_transform(
                [input_img, input_img], confounds=confounds
            )

            estimator = clone(estimator)
            estimator.high_variance_confounds = True
            signal_c_hvc = estimator.fit_transform(
                [input_img, input_img], confounds=confounds
            )

            for s1, s2 in zip(signal_c, signal_c_hvc):
                assert_raises(AssertionError, assert_array_equal, s1, s2)


# ------------------ GLM CHECKS ------------------


@ignore_warnings()
def check_glm_empty_data_messages(estimator: BaseEstimator) -> None:
    """Check that empty images are caught properly.

    Replaces sklearn check_estimators_empty_data_messages.

    Not implemented for nifti data for performance reasons.
    See : https://github.com/nilearn/nilearn/pull/5293#issuecomment-2977170723
    """
    imgs, design_matrices = _make_surface_img_and_design()

    data = {
        part: np.empty(0).reshape((imgs.data.parts[part].shape[0], 0))
        for part in imgs.data.parts
    }
    imgs = SurfaceImage(imgs.mesh, data)

    with pytest.raises(ValueError, match="empty"):
        # FirstLevel
        if hasattr(estimator, "hrf_model"):
            estimator.fit(imgs, design_matrices=design_matrices)
        # SecondLevel
        else:
            estimator.fit(imgs, design_matrix=design_matrices)


# ------------------ REPORT GENERATION CHECKS ------------------


def _generate_report_with_no_warning(estimator):
    """Check that report generation throws no warning."""
    with warnings.catch_warnings(record=True) as warning_list:
        report = _generate_report(estimator)

        # TODO
        # RegionExtractor, SurfaceMapsMasker still throws too many warnings
        warnings_to_ignore = [
            # only thrown with older dependencies
            "No contour levels were found within the data range.",
        ]
        unknown_warnings = [
            str(x.message)
            for x in warning_list
            if str(x.message) not in warnings_to_ignore
        ]
        if not isinstance(estimator, (RegionExtractor, SurfaceMapsMasker)):
            assert not unknown_warnings, unknown_warnings

    _check_html(report)

    return report


def _generate_report(estimator):
    """Adapt the call to generate_report to limit warnings.

    For example by only passing the number of displayed maps
    that a map masker contains.
    """
    if isinstance(
        estimator,
        (NiftiMapsMasker, MultiNiftiMapsMasker, SurfaceMapsMasker),
    ) and hasattr(estimator, "n_elements_"):
        return estimator.generate_report(displayed_maps=estimator.n_elements_)
    else:
        return estimator.generate_report()


def check_masker_generate_report(estimator):
    """Check that maskers can generate report.

    - check that we get a warning:
      - when matplotlib is not installed
      - when generating reports before fit
    - check content of report before fit and after fit

    """
    if not is_matplotlib_installed():
        with warnings.catch_warnings(record=True) as warning_list:
            report = _generate_report(estimator)

        assert len(warning_list) == 1
        assert issubclass(warning_list[0].category, ImportWarning)
        assert report == [None]

        return

    with warnings.catch_warnings(record=True) as warning_list:
        report = _generate_report(estimator)
        assert len(warning_list) == 1

    _check_html(report, is_fit=False)
    assert "Make sure to run `fit`" in str(report)

    if accept_niimg_input(estimator):
        input_img = _img_3d_rand()
    else:
        input_img = _make_surface_img(2)

    estimator.fit(input_img)

    assert estimator._report_content["warning_message"] is None

    # TODO
    # SurfaceMapsMasker, RegionExtractor still throws a warning
    report = _generate_report_with_no_warning(estimator)
    report = _generate_report(estimator)
    _check_html(report)

    with TemporaryDirectory() as tmp_dir:
        report.save_as_html(Path(tmp_dir) / "report.html")
        assert (Path(tmp_dir) / "report.html").is_file()


@ignore_warnings()
def check_nifti_masker_generate_report_after_fit_with_only_mask(estimator):
    """Check 3D mask is enough to run with fit and generate report."""
    mask = np.ones(_shape_3d_large())
    mask_img = Nifti1Image(mask, affine=_affine_eye())

    estimator.mask_img = mask_img

    assert not hasattr(estimator, "mask_img_")

    estimator.fit()

    assert estimator._report_content["warning_message"] is None

    if not is_matplotlib_installed():
        return

    with pytest.warns(UserWarning, match="No image provided to fit."):
        report = _generate_report(estimator)
    _check_html(report)

    input_img = _img_4d_rand_eye_medium()

    estimator.fit(input_img)

    # TODO
    # NiftiSpheresMasker still throws a warning
    if isinstance(estimator, NiftiSpheresMasker):
        return
    report = _generate_report_with_no_warning(estimator)
    _check_html(report)


@ignore_warnings()
def check_masker_generate_report_false(estimator):
    """Test with reports set to False."""
    if not is_matplotlib_installed():
        return

    estimator.reports = False

    if accept_niimg_input(estimator):
        input_img = _img_4d_rand_eye_medium()
    else:
        input_img = _make_surface_img(2)

    estimator.fit(input_img)

    assert estimator._reporting_data is None
    assert estimator._reporting() == [None]
    with pytest.warns(
        UserWarning,
        match=("No visual outputs created."),
    ):
        report = _generate_report(estimator)

    _check_html(report, reports_requested=False)

    assert "Empty Report" in str(report)


@ignore_warnings()
def check_multi_nifti_masker_generate_report_4d_fit(estimator):
    """Test calling generate report on multiple subjects raises warning."""
    if not is_matplotlib_installed():
        return

    estimator.maps_img = _img_3d_ones()
    estimator.fit([_img_4d_rand_eye_medium(), _img_4d_rand_eye_medium()])
    with pytest.warns(
        UserWarning, match="A list of 4D subject images were provided to fit. "
    ):
        _generate_report(estimator)<|MERGE_RESOLUTION|>--- conflicted
+++ resolved
@@ -325,14 +325,10 @@
 
         expected_failed_checks |= {
             # have nilearn replacements
-<<<<<<< HEAD
             "check_estimators_dtypes": (
                 "replaced by check_img_estimator_dtypes"
             ),
-=======
             "check_dict_unchanged": "does not apply - no transform method",
-            "check_estimators_dtypes": ("replaced by check_glm_dtypes"),
->>>>>>> 347557ec
             "check_estimators_empty_data_messages": (
                 "not implemented for nifti data for performance reasons"
             ),
@@ -447,15 +443,10 @@
         # that errors with maskers,
         # or because a suitable nilearn replacement
         # has not yet been created.
-<<<<<<< HEAD
-        "check_dict_unchanged": "TODO",
-        "check_estimators_dtypes": "replaced by check_img_estimator_dtypes",
-=======
         "check_dict_unchanged": (
             "replaced by check_img_estimator_dict_unchanged"
         ),
-        "check_estimators_dtypes": "TODO",
->>>>>>> 347557ec
+        "check_estimators_dtypes": "replaced by check_img_estimator_dtypes",
         "check_estimators_pickle": "TODO",
         "check_estimators_nan_inf": "TODO",
         "check_estimators_overwrite_params": "TODO",
@@ -544,16 +535,14 @@
         yield (clone(estimator), check_img_estimator_dtypes)
         yield (clone(estimator), check_img_estimator_fit_check_is_fitted)
 
-<<<<<<< HEAD
+        if hasattr(estimator, "transform"):
+            yield (clone(estimator), check_img_estimator_dict_unchanged)
+
         if hasattr(estimator, "inverse_transform"):
             yield (
                 clone(estimator),
                 check_img_estimator_dtypes_inverse_transform,
             )
-=======
-        if hasattr(estimator, "transform"):
-            yield (clone(estimator), check_img_estimator_dict_unchanged)
->>>>>>> 347557ec
 
         if requires_y:
             yield (clone(estimator), check_img_estimator_requires_y_none)
@@ -577,11 +566,6 @@
     if is_masker(estimator):
         yield (clone(estimator), check_masker_clean_kwargs)
         yield (clone(estimator), check_masker_compatibility_mask_image)
-<<<<<<< HEAD
-        yield (clone(estimator), check_masker_dict_unchanged)
-=======
-        yield (clone(estimator), check_masker_dtypes)
->>>>>>> 347557ec
         yield (clone(estimator), check_masker_empty_data_messages)
         yield (clone(estimator), check_masker_fit_score_takes_y)
         yield (clone(estimator), check_masker_fit_with_empty_mask)
