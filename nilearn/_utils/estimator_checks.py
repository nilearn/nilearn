"""Checks for nilearn estimators.

Most of those estimators have pytest dependencies
and importing them will fail if pytest is not installed.
"""

import inspect
import os
import pickle
import sys
import warnings
from copy import deepcopy
from pathlib import Path
from tempfile import TemporaryDirectory, mkdtemp

import numpy as np
import pandas as pd
import pytest
from joblib import Memory, hash
from nibabel import Nifti1Image
from numpy.testing import (
    assert_array_almost_equal,
    assert_array_equal,
    assert_raises,
)
from numpydoc.docscrape import NumpyDocString
from packaging.version import parse
from scipy import __version__ as scipy_version
from sklearn import __version__ as sklearn_version
from sklearn import clone
from sklearn.base import BaseEstimator, is_classifier, is_regressor
from sklearn.datasets import make_classification, make_regression
from sklearn.pipeline import make_pipeline
from sklearn.preprocessing import StandardScaler
from sklearn.utils import _safe_indexing
from sklearn.utils._testing import (
    assert_allclose_dense_sparse,
    set_random_state,
)
from sklearn.utils.estimator_checks import (
    _is_public_parameter,
    check_is_fitted,
    ignore_warnings,
)
from sklearn.utils.estimator_checks import (
    check_estimator as sklearn_check_estimator,
)

from nilearn._utils.cache_mixin import CacheMixin
from nilearn._utils.exceptions import DimensionError, MeshDimensionError
from nilearn._utils.helpers import is_matplotlib_installed
from nilearn._utils.logger import find_stack_level
from nilearn._utils.niimg_conversions import check_imgs_equal
from nilearn._utils.tags import SKLEARN_LT_1_6
from nilearn._utils.testing import write_imgs_to_path
from nilearn.conftest import (
    _affine_eye,
    _affine_mni,
    _drop_surf_img_part,
    _flip_surf_img,
    _img_3d_mni,
    _img_3d_ones,
    _img_3d_rand,
    _img_3d_zeros,
    _img_4d_rand_eye,
    _img_4d_rand_eye_medium,
    _img_mask_mni,
    _make_mesh,
    _make_surface_img,
    _make_surface_img_and_design,
    _make_surface_mask,
    _rng,
    _shape_3d_default,
    _shape_3d_large,
    _surf_mask_1d,
)
from nilearn.connectome import GroupSparseCovariance, GroupSparseCovarianceCV
from nilearn.connectome.connectivity_matrices import ConnectivityMeasure
from nilearn.decoding.decoder import Decoder, FREMClassifier, _BaseDecoder
from nilearn.decoding.searchlight import SearchLight
from nilearn.decoding.space_net import BaseSpaceNet
from nilearn.decoding.tests.test_same_api import to_niimgs
from nilearn.decomposition._base import _BaseDecomposition
from nilearn.decomposition.tests.conftest import (
    _decomposition_img,
    _decomposition_mesh,
)
from nilearn.glm.second_level import SecondLevelModel
from nilearn.image import get_data, index_img, new_img_like
from nilearn.maskers import (
    MultiNiftiMapsMasker,
    MultiNiftiMasker,
    NiftiLabelsMasker,
    NiftiMapsMasker,
    NiftiMasker,
    NiftiSpheresMasker,
    SurfaceMapsMasker,
    SurfaceMasker,
)
from nilearn.masking import load_mask_img
from nilearn.regions import RegionExtractor
from nilearn.regions.hierarchical_kmeans_clustering import HierarchicalKMeans
from nilearn.regions.rena_clustering import ReNA
from nilearn.reporting.tests.test_html_report import _check_html
from nilearn.surface import SurfaceImage
from nilearn.surface.surface import get_data as get_surface_data
from nilearn.surface.utils import (
    assert_surface_image_equal,
)

SKLEARN_MINOR = parse(sklearn_version).release[1]


def nilearn_dir() -> Path:
    return Path(__file__).parents[1]


def check_estimator(estimators: list[BaseEstimator], valid: bool = True):
    """Yield a valid or invalid scikit-learn estimators check.

    ONLY USED FOR sklearn<1.6

    As some of Nilearn estimators do not comply
    with sklearn recommendations
    (cannot fit Numpy arrays, do input validation in the constructor...)
    we cannot directly use
    sklearn.utils.estimator_checks.check_estimator.

    So this is a home made generator that yields an estimator instance
    along with a
    - valid check from sklearn: those should stay valid
    - or an invalid check that is known to fail.

    See this section rolling-your-own-estimator in
    the scikit-learn doc for more info:
    https://scikit-learn.org/stable/developers/develop.html

    Parameters
    ----------
    estimators : list of estimator object
        Estimator instance to check.

    valid : bool, default=True
        Whether to return only the valid checks or not.
    """
    # TODO (sklearn >= 1.6.0) remove this function
    if not SKLEARN_LT_1_6:  # pragma: no cover
        raise RuntimeError(
            "Use dedicated sklearn utilities to test estimators."
        )

    if not isinstance(estimators, list):  # pragma: no cover
        raise TypeError(
            "'estimators' should be a list. "
            f"Got {estimators.__class__.__name__}."
        )

    for est in estimators:
        expected_failed_checks = return_expected_failed_checks(est)

        for e, check in sklearn_check_estimator(
            estimator=est, generate_only=True
        ):
            if not valid and check.func.__name__ in expected_failed_checks:
                yield e, check, check.func.__name__
            if valid and check.func.__name__ not in expected_failed_checks:
                yield e, check, check.func.__name__


<<<<<<< HEAD
=======
# some checks would fail on sklearn 1.6.1 on older python
# see https://github.com/scikit-learn-contrib/imbalanced-learn/issues/1131
IS_SKLEARN_1_6_1_on_py_lt_3_13 = (
    SKLEARN_MINOR == 6
    and parse(sklearn_version).release[2] == 1
    and sys.version_info[1] < 13
)


>>>>>>> 14a89340
def return_expected_failed_checks(
    estimator: BaseEstimator,
) -> dict[str, str]:
    """Return the expected failures for a given estimator.

    This is where all the "expected_failed_checks" for all Nilearn estimators
    are centralized.

    "expected_failed_checks" is first created to make sure that all checks
    with the oldest supported sklearn versions pass.

    After the function may tweak the "expected_failed_checks" depending
    on the estimator and sklearn version.

    Returns
    -------
    expected_failed_checks : dict[str, str]
        A dictionary of the form::

            {
                "check_name": "this check is expected to fail because ...",
            }

        Where `"check_name"` is the name of the check, and `"my reason"` is why
        the check fails.
    """
    expected_failed_checks: dict[str, str] = {}

    if isinstance(estimator, ConnectivityMeasure):
        expected_failed_checks = {
            "check_estimator_sparse_data": "remove when dropping sklearn 1.4",
            "check_fit2d_predict1d": "not applicable",
            "check_estimator_sparse_array": "TODO",
            "check_estimator_sparse_matrix": "TODO",
            "check_methods_sample_order_invariance": "TODO",
            "check_methods_subset_invariance": "TODO",
            "check_readonly_memmap_input": "TODO",
            "check_transformer_data_not_an_array": "TODO",
            "check_transformer_general": "TODO",
        }
        if SKLEARN_MINOR > 4:
            expected_failed_checks.pop("check_estimator_sparse_data")
            expected_failed_checks |= {
                "check_transformer_preserve_dtypes": "TODO",
            }

        return expected_failed_checks

    elif isinstance(estimator, (HierarchicalKMeans, ReNA)):
        return expected_failed_checks_clustering()

    elif isinstance(
        estimator, (GroupSparseCovariance, GroupSparseCovarianceCV)
    ):
        expected_failed_checks = {
            "check_estimator_sparse_array": "TODO",
            "check_estimator_sparse_data": "removed when dropping sklearn 1.4",
            "check_estimator_sparse_matrix": "TODO",
            "check_estimator_sparse_tag": "TODO",
        }
        if SKLEARN_MINOR > 4:
            expected_failed_checks.pop("check_estimator_sparse_data")
        if isinstance(estimator, GroupSparseCovarianceCV):
            expected_failed_checks |= {
                "check_estimators_dtypes": "TODO",
                "check_dtype_object": "TODO",
            }
        return expected_failed_checks

    # below this point we should only deal with estimators
    # that accept images as input
    assert accept_niimg_input(estimator) or accept_surf_img_input(estimator)

    if isinstance(estimator, (_BaseDecoder, SearchLight, BaseSpaceNet)):
        return expected_failed_checks_decoders(estimator)

    # keeping track of some of those in
    # https://github.com/nilearn/nilearn/issues/4538
    expected_failed_checks = {
        # the following are skipped
        # because there is nilearn specific replacement
        "check_dict_unchanged": (
            "replaced by check_img_estimator_dict_unchanged"
        ),
        "check_dont_overwrite_parameters": (
            "replaced by check_img_estimator_dont_overwrite_parameters"
        ),
        "check_estimators_dtypes": ("replaced by check_masker_dtypes"),
        "check_estimators_empty_data_messages": (
            "replaced by check_masker_empty_data_messages "
            "for surface maskers and not implemented for nifti maskers "
            "for performance reasons."
        ),
        "check_estimators_fit_returns_self": (
            "replaced by check_fit_returns_self"
        ),
        "check_estimators_pickle": "replaced by check_img_estimator_pickle",
        "check_fit_check_is_fitted": (
            "replaced by check_img_estimator_fit_check_is_fitted"
        ),
        "check_fit_idempotent": (
            "replaced by check_img_estimator_fit_idempotent"
        ),
        "check_fit_score_takes_y": (
            "replaced by check_img_estimator_fit_score_takes_y"
        ),
        "check_methods_sample_order_invariance": (
            "replaced by check_nilearn_methods_sample_order_invariance"
        ),
        "check_n_features_in": "replaced by check_img_estimator_n_elements",
        "check_n_features_in_after_fitting": (
            "replaced by check_img_estimator_n_elements"
        ),
        "check_pipeline_consistency": (
            "replaced by check_img_estimator_pipeline_consistency"
        ),
        # Those are skipped for now they fail
        # for unknown reasons
        # most often because sklearn inputs expect a numpy array
        # that errors with maskers,
        # or because a suitable nilearn replacement
        # has not yet been created.
        "check_estimators_nan_inf": "TODO",
        "check_estimators_overwrite_params": "TODO",
        "check_methods_subset_invariance": "TODO",
        "check_positive_only_tag_during_fit": "TODO",
        "check_readonly_memmap_input": "TODO",
    }

    expected_failed_checks |= unapplicable_checks()

    if hasattr(estimator, "transform"):
        expected_failed_checks |= {
            "check_transformer_data_not_an_array": (
                "replaced by check_masker_transformer"
            ),
            "check_transformer_general": (
                "replaced by check_masker_transformer"
            ),
            "check_transformer_preserve_dtypes": (
                "replaced by check_masker_transformer"
            ),
        }

    # Adapt some checks for some estimators

    # not entirely sure why some of them pass
    # e.g check_estimator_sparse_data passes for SurfaceLabelsMasker
    # but not SurfaceMasker ????

    if is_glm(estimator):
        expected_failed_checks.pop("check_estimator_sparse_data")
        if SKLEARN_MINOR >= 5:
            expected_failed_checks.pop("check_estimator_sparse_matrix")
            expected_failed_checks.pop("check_estimator_sparse_array")
        if SKLEARN_MINOR >= 6:
            expected_failed_checks.pop("check_estimator_sparse_tag")

        expected_failed_checks |= {
            # have nilearn replacements
            "check_dict_unchanged": "does not apply - no transform method",
            "check_methods_sample_order_invariance": (
                "does not apply - no relevant method"
            ),
            "check_estimators_dtypes": ("replaced by check_glm_dtypes"),
            "check_estimators_empty_data_messages": (
                "not implemented for nifti data for performance reasons"
            ),
            "check_estimators_fit_returns_self": (
                "replaced by check_glm_fit_returns_self"
            ),
            "check_fit_check_is_fitted": (
                "replaced by check_img_estimator_fit_check_is_fitted"
            ),
        }

    if isinstance(estimator, (_BaseDecomposition,)):
        expected_failed_checks |= {
            "check_transformer_data_not_an_array": "TODO",
            "check_transformer_general": "TODO",
            "check_transformer_preserve_dtypes": "TODO",
        }
        if SKLEARN_MINOR >= 6:
            expected_failed_checks.pop("check_estimator_sparse_tag")
<<<<<<< HEAD
=======
        if (
            not IS_SKLEARN_1_6_1_on_py_lt_3_13
            and SKLEARN_MINOR >= 5
            and scipy_version != "1.8.0"
        ):
            expected_failed_checks.pop("check_estimator_sparse_array")
>>>>>>> 14a89340

    if isinstance(estimator, (MultiNiftiMasker)) and SKLEARN_MINOR >= 6:
        expected_failed_checks.pop("check_estimator_sparse_tag")

    if is_masker(estimator):
        expected_failed_checks |= {
            "check_n_features_in": (
                "replaced by check_img_estimator_n_elements"
            ),
            "check_n_features_in_after_fitting": (
                "replaced by check_img_estimator_n_elements"
            ),
        }
        if accept_niimg_input(estimator):
            # TODO (nilearn >= 0.13.0) remove
            expected_failed_checks |= {
                "check_do_not_raise_errors_in_init_or_set_params": (
                    "Deprecation cycle started to fix."
                ),
                "check_no_attributes_set_in_init": (
                    "Deprecation cycle started to fix."
                ),
            }

        if isinstance(estimator, (RegionExtractor)) and SKLEARN_MINOR >= 6:
            expected_failed_checks.pop(
                "check_do_not_raise_errors_in_init_or_set_params"
            )

    return expected_failed_checks


def unapplicable_checks() -> dict[str, str]:
    """Return sklearn checks that do not apply for nilearn estimators \
       when they take images as input.
    """
    return dict.fromkeys(
        [
            "check_complex_data",
            "check_dtype_object",
            "check_estimator_sparse_array",
            "check_estimator_sparse_data",
            "check_estimator_sparse_matrix",
            "check_estimator_sparse_tag",
            "check_f_contiguous_array_estimator",
            "check_fit1d",
            "check_fit2d_1feature",
            "check_fit2d_1sample",
            "check_fit2d_predict1d",
        ],
        "not applicable for image input",
    )


def expected_failed_checks_clustering() -> dict[str, str]:
    expected_failed_checks = {
        "check_estimator_sparse_array": "remove when dropping sklearn 1.4",
        "check_estimator_sparse_matrix": "remove when dropping sklearn 1.4",
        "check_clustering": "TODO",
    }

    if SKLEARN_MINOR >= 5:
        expected_failed_checks.pop("check_estimator_sparse_matrix")
        expected_failed_checks.pop("check_estimator_sparse_array")

    return expected_failed_checks


def expected_failed_checks_decoders(estimator) -> dict[str, str]:
    """Return expected failed sklearn checks for nilearn decoders."""
    expected_failed_checks = {
        # the following are have nilearn replacement for masker and/or glm
        # but not for decoders
        "check_dict_unchanged": (
            "replaced by check_img_estimator_dict_unchanged"
        ),
        "check_dont_overwrite_parameters": (
            "replaced by check_img_estimator_dont_overwrite_parameters"
        ),
        "check_estimators_empty_data_messages": (
            "not implemented for nifti data performance reasons"
        ),
        "check_estimators_fit_returns_self": (
            "replaced by check_fit_returns_self"
        ),
        "check_estimators_overwrite_params": (
            "replaced by check_img_estimator_overwrite_params"
        ),
        "check_estimators_pickle": "replaced by check_img_estimator_pickle",
        "check_fit_check_is_fitted": (
            "replaced by check_img_estimator_fit_check_is_fitted"
        ),
        "check_fit_idempotent": (
            "replaced by check_img_estimator_fit_idempotent"
        ),
        "check_fit_score_takes_y": (
            "replaced by check_img_estimator_fit_score_takes_y"
        ),
        "check_methods_sample_order_invariance": (
            "replaced by check_nilearn_methods_sample_order_invariance"
        ),
        "check_n_features_in": "replaced by check_img_estimator_n_elements",
        "check_n_features_in_after_fitting": (
            "replaced by check_img_estimator_n_elements"
        ),
        "check_pipeline_consistency": (
            "replaced by check_img_estimator_pipeline_consistency"
        ),
        "check_requires_y_none": (
            "replaced by check_img_estimator_requires_y_none"
        ),
        "check_supervised_y_no_nan": (
            "replaced by check_supervised_img_estimator_y_no_nan"
        ),
        # Those are skipped for now they fail
        # for unknown reasons
        # most often because sklearn inputs expect a numpy array
        # that errors with maskers,
        # or because a suitable nilearn replacement
        # has not yet been created.
        "check_estimators_dtypes": "TODO",
        "check_estimators_nan_inf": "TODO",
        "check_methods_subset_invariance": "TODO",
        "check_positive_only_tag_during_fit": "TODO",
        "check_readonly_memmap_input": "TODO",
        "check_supervised_y_2d": "TODO",
    }

    if isinstance(estimator, BaseSpaceNet):
        expected_failed_checks |= {
            "check_non_transformer_estimators_n_iter": ("TODO")
        }

    if is_classifier(estimator):
        expected_failed_checks |= {
            "check_classifier_data_not_an_array": (
                "not applicable for image input"
            ),
            "check_classifiers_classes": "TODO",
            "check_classifiers_one_label": "TODO",
            "check_classifiers_regression_target": "TODO",
            "check_classifiers_train": "TODO",
        }
        if isinstance(estimator, BaseSpaceNet):
            expected_failed_checks |= {
                "check_classifier_multioutput": ("TODO")
            }

    if is_regressor(estimator):
        expected_failed_checks |= {
            "check_regressors_no_decision_function": (
                "replaced by check_img_regressor_no_decision_function"
            ),
            "check_regressor_data_not_an_array": (
                "not applicable for image input"
            ),
            "check_regressor_multioutput": "TODO",
            "check_regressors_int": "TODO",
            "check_regressors_train": "TODO",
        }

    if hasattr(estimator, "transform"):
        expected_failed_checks |= {
            "check_transformer_data_not_an_array": "TODO",
            "check_transformer_general": "TODO",
            "check_transformer_preserve_dtypes": "TODO",
        }

    expected_failed_checks |= unapplicable_checks()

    return expected_failed_checks


def nilearn_check_estimator(estimators: list[BaseEstimator]):
    if not isinstance(estimators, list):  # pragma: no cover
        raise TypeError(
            "'estimators' should be a list. "
            f"Got {estimators.__class__.__name__}."
        )
    for est in estimators:
        for e, check in nilearn_check_generator(estimator=est):
            yield e, check, check.__name__


def nilearn_check_generator(estimator: BaseEstimator):
    """Yield (estimator, check) tuples.

    Each nilearn check can be run on an initialized estimator.
    """
    if SKLEARN_LT_1_6:  # pragma: no cover
        tags = estimator._more_tags()
    else:
        tags = estimator.__sklearn_tags__()

    # TODO (sklearn >= 1.6.0) simplify
    #  for sklearn >= 1.6 tags are always a dataclass
    if isinstance(tags, dict) and "X_types" in tags:
        requires_y = isinstance(estimator, _BaseDecoder)
    else:
        requires_y = getattr(tags.target_tags, "required", False)

    yield (clone(estimator), check_tags)
    yield (clone(estimator), check_transformer_set_output)

    if isinstance(estimator, CacheMixin):
        yield (clone(estimator), check_img_estimator_cache_warning)

    yield (clone(estimator), check_img_estimator_doc_attributes)

    if accept_niimg_input(estimator) or accept_surf_img_input(estimator):
        yield (clone(estimator), check_fit_returns_self)
        yield (clone(estimator), check_img_estimator_dict_unchanged)
        yield (clone(estimator), check_img_estimator_dont_overwrite_parameters)
        yield (clone(estimator), check_img_estimator_fit_check_is_fitted)
        yield (clone(estimator), check_img_estimator_fit_idempotent)
        yield (clone(estimator), check_img_estimator_overwrite_params)
        yield (clone(estimator), check_img_estimator_pickle)
        yield (clone(estimator), check_img_estimator_fit_score_takes_y)
        yield (clone(estimator), check_img_estimator_n_elements)
        yield (clone(estimator), check_img_estimator_pipeline_consistency)
        yield (clone(estimator), check_nilearn_methods_sample_order_invariance)

        if requires_y:
            yield (clone(estimator), check_img_estimator_requires_y_none)

        if is_classifier(estimator) or is_regressor(estimator):
            yield (clone(estimator), check_supervised_img_estimator_y_no_nan)
            yield (clone(estimator), check_decoder_empty_data_messages)
            yield (clone(estimator), check_decoder_compatibility_mask_image)
            yield (clone(estimator), check_decoder_with_surface_data)
            yield (clone(estimator), check_decoder_with_arrays)
            if is_regressor(estimator):
                yield (
                    clone(estimator),
                    check_img_regressor_no_decision_function,
                )

    if is_masker(estimator):
        yield (clone(estimator), check_masker_clean_kwargs)
        yield (clone(estimator), check_masker_compatibility_mask_image)
        yield (clone(estimator), check_masker_dtypes)
        yield (clone(estimator), check_masker_empty_data_messages)
        yield (clone(estimator), check_masker_fit_with_empty_mask)
        yield (
            clone(estimator),
            check_masker_fit_with_non_finite_in_mask,
        )
        yield (clone(estimator), check_masker_generate_report)
        yield (clone(estimator), check_masker_generate_report_false)
        yield (clone(estimator), check_masker_inverse_transform)
        yield (clone(estimator), check_masker_joblib_cache)
        yield (clone(estimator), check_masker_mask_img)
        yield (clone(estimator), check_masker_mask_img_from_imgs)
        yield (clone(estimator), check_masker_no_mask_no_img)
        yield (clone(estimator), check_masker_refit)
        yield (clone(estimator), check_masker_smooth)
        yield (clone(estimator), check_masker_transform_resampling)
        yield (clone(estimator), check_masker_transformer)
        yield (
            clone(estimator),
            check_masker_transformer_high_variance_confounds,
        )

        if isinstance(estimator, NiftiMasker):
            # TODO enforce for other maskers
            yield (clone(estimator), check_masker_shelving)

        if not is_multimasker(estimator):
            yield (clone(estimator), check_masker_clean)
            yield (clone(estimator), check_masker_detrending)
            yield (clone(estimator), check_masker_transformer_sample_mask)
            yield (clone(estimator), check_masker_with_confounds)

        if accept_niimg_input(estimator):
            yield (clone(estimator), check_nifti_masker_clean_error)
            yield (clone(estimator), check_nifti_masker_clean_warning)
            yield (clone(estimator), check_nifti_masker_dtype)
            yield (clone(estimator), check_nifti_masker_fit_transform)
            yield (clone(estimator), check_nifti_masker_fit_transform_5d)
            yield (clone(estimator), check_nifti_masker_fit_transform_files)
            yield (clone(estimator), check_nifti_masker_fit_with_3d_mask)
            yield (
                clone(estimator),
                check_nifti_masker_generate_report_after_fit_with_only_mask,
            )

            if is_multimasker(estimator):
                yield (
                    clone(estimator),
                    check_multi_nifti_masker_generate_report_4d_fit,
                )
                yield (
                    clone(estimator),
                    check_multi_masker_transformer_high_variance_confounds,
                )
                yield (
                    clone(estimator),
                    check_multi_masker_transformer_sample_mask,
                )
                yield (clone(estimator), check_multi_masker_with_confounds)

                if isinstance(estimator, NiftiMasker):
                    # TODO enforce for other maskers
                    yield (clone(estimator), check_multi_nifti_masker_shelving)

        if accept_surf_img_input(estimator):
            yield (clone(estimator), check_surface_masker_fit_with_mask)
            yield (clone(estimator), check_surface_masker_list_surf_images)

    if is_glm(estimator):
        yield (clone(estimator), check_glm_dtypes)
        yield (clone(estimator), check_glm_empty_data_messages)


def get_tag(estimator: BaseEstimator, tag: str) -> bool:
    tags = estimator.__sklearn_tags__()
    # TODO (sklearn >= 1.6.0) simplify
    #  for sklearn >= 1.6 tags are always a dataclass
    if isinstance(tags, dict) and "X_types" in tags:
        return tag in tags["X_types"]
    else:
        return getattr(tags.input_tags, tag, False)


def is_masker(estimator: BaseEstimator) -> bool:
    return get_tag(estimator, "masker")


def is_multimasker(estimator: BaseEstimator) -> bool:
    return get_tag(estimator, "multi_masker")


def is_glm(estimator: BaseEstimator) -> bool:
    return get_tag(estimator, "glm")


def accept_niimg_input(estimator: BaseEstimator) -> bool:
    return get_tag(estimator, "niimg_like")


def accept_surf_img_input(estimator: BaseEstimator) -> bool:
    return get_tag(estimator, "surf_img")


def _not_fitted_error_message(estimator):
    return (
        f"This {type(estimator).__name__} instance is not fitted yet. "
        "Call 'fit' with appropriate arguments before using this estimator."
    )


def generate_data_to_fit(estimator: BaseEstimator):
    if is_glm(estimator):
        data, design_matrices = _make_surface_img_and_design()
        return data, design_matrices

    elif isinstance(estimator, SearchLight):
        n_samples = 30
        data = _rng().random((5, 5, 5, n_samples))
        # Create a condition array, with balanced classes
        y = np.arange(n_samples, dtype=int) >= (n_samples // 2)

        data[2, 2, 2, :] = 0
        data[2, 2, 2, y] = 2
        X = Nifti1Image(data, np.eye(4))

        return X, y

    elif is_classifier(estimator):
        dim = 5
        X, y = make_classification(
            n_samples=30,
            n_features=dim**3,
            scale=3.0,
            n_informative=5,
            n_classes=2,
            random_state=42,
        )
        X, _ = to_niimgs(X, [dim, dim, dim])
        return X, y

    elif is_regressor(estimator):
        dim = 5
        X, y = make_regression(
            n_samples=30,
            n_features=dim**3,
            n_informative=dim,
            noise=1.5,
            bias=1.0,
            random_state=42,
        )
        X = StandardScaler().fit_transform(X)
        X, _ = to_niimgs(X, [dim, dim, dim])
        return X, y

    elif is_masker(estimator):
        if accept_niimg_input(estimator):
            imgs = Nifti1Image(_rng().random(_shape_3d_large()), _affine_eye())
        else:
            imgs = _make_surface_img(10)
        return imgs, None

    elif isinstance(estimator, _BaseDecomposition):
        decomp_input = _decomposition_img(
            data_type="surface",
            rng=_rng(),
            mesh=_decomposition_mesh(),
        )
        return decomp_input, None

    elif not (
        accept_niimg_input(estimator) or accept_surf_img_input(estimator)
    ):
        return _rng().random((5, 5)), None

    else:
        imgs = Nifti1Image(_rng().random(_shape_3d_large()), _affine_eye())
        return imgs, None


def fit_estimator(estimator: BaseEstimator) -> BaseEstimator:
    """Fit on a nilearn estimator with appropriate input and return it."""
    X, y = generate_data_to_fit(estimator)

    if is_glm(estimator):
        # FirstLevel
        if hasattr(estimator, "hrf_model"):
            return estimator.fit(X, design_matrices=y)
        # SecondLevel
        else:
            return estimator.fit(X, design_matrix=y)

    elif (
        isinstance(estimator, SearchLight)
        or is_classifier(estimator)
        or is_regressor(estimator)
    ):
        return estimator.fit(X, y)

    else:
        return estimator.fit(X)


# ------------------ GENERIC CHECKS ------------------


def check_tags(estimator):
    """Check tags are the same with old and new methods.

    TODO (sklearn >= 1.6) remove this check when bumping sklearn above 1.5
    """
    assert estimator._more_tags() == estimator.__sklearn_tags__()


def _check_mask_img_(estimator):
    if accept_niimg_input(estimator):
        assert isinstance(estimator.mask_img_, Nifti1Image)
    else:
        assert isinstance(estimator.mask_img_, SurfaceImage)
    load_mask_img(estimator.mask_img_)


@ignore_warnings()
def check_img_estimator_fit_check_is_fitted(estimator):
    """Check appropriate response to check_fitted from sklearn before fitting.

    Should act as a replacement in the case of the maskers
    for sklearn's check_fit_check_is_fitted

    check that before fitting
    - transform() and inverse_transform() \
      throw same error
    - estimator has a __sklearn_is_fitted__ method and does not return True
    - running sklearn check_is_fitted on estimator throws an error

    check that after fitting
    - __sklearn_is_fitted__ returns True
    - running sklearn check_is_fitted throws no error
    """
    if not hasattr(estimator, "__sklearn_is_fitted__"):
        raise TypeError(
            "All nilearn estimators must have __sklearn_is_fitted__ method."
        )

    if estimator.__sklearn_is_fitted__() is True:
        raise ValueError(
            "Estimator __sklearn_is_fitted__ must return False before fit."
        )

    with pytest.raises(ValueError, match=_not_fitted_error_message(estimator)):
        check_is_fitted(estimator)

    # Failure should happen before the input type is determined
    # so we can pass nifti image (or array) to surface maskers.
    signals = np.ones((10, 11))
    methods_to_check = [
        "transform",
        "transform_single_imgs",
        "transform_imgs",
        "inverse_transform",
        "decision_function",
        "score",
        "predict",
    ]
    method_input = [_img_3d_rand(), _img_3d_rand(), [_img_3d_rand()], signals]
    for meth, input in zip(methods_to_check, method_input, strict=False):
        method = getattr(estimator, meth, None)
        if method is None:
            continue
        with pytest.raises(
            ValueError, match=_not_fitted_error_message(estimator)
        ):
            method(input)

    estimator = fit_estimator(estimator)

    assert estimator.__sklearn_is_fitted__()

    check_is_fitted(estimator)


def check_nilearn_methods_sample_order_invariance(estimator_orig):
    """Check method gives invariant results \
        if applied on a subset with different sample order.

    Replace sklearn check_methods_sample_order_invariance.
    """
    estimator = clone(estimator_orig)

    set_random_state(estimator)

    estimator = fit_estimator(estimator)

    X, _ = generate_data_to_fit(estimator)

    n_samples = 30
    idx = _rng().permutation(n_samples)

    if isinstance(X, SurfaceImage):
        data = {
            x: _rng().random((v.shape[0], n_samples))
            for x, v in X.data.parts.items()
        }
        new_X = new_img_like(X, data=data)

    elif isinstance(X, Nifti1Image):
        data = _rng().random((*X.shape[:3], n_samples))

        new_X = new_img_like(X, data=data)

    for method in [
        "predict",
        "transform",
        "decision_function",
        "score_samples",
        "predict_proba",
    ]:
        if (
            isinstance(estimator, (SearchLight, _BaseDecomposition))
            and method == "transform"
        ):
            # TODO
            continue

        msg = (
            f"'{method}' of {estimator.__class__.__name__} "
            "is not invariant when applied to a dataset "
            "with different sample order."
        )

        if hasattr(estimator, method):
            assert_allclose_dense_sparse(
                getattr(estimator, method)(index_img(new_X, idx)),
                _safe_indexing(getattr(estimator, method)(new_X), idx),
                atol=1e-9,
                err_msg=msg,
            )


@ignore_warnings()
def check_transformer_set_output(estimator):
    """Check that set_ouput throws a not implemented error."""
    if hasattr(estimator, "transform"):
        with pytest.raises(NotImplementedError):
            estimator.set_output(transform="default")


@ignore_warnings()
def check_fit_returns_self(estimator) -> None:
    """Check maskers return itself after fit.

    Replace sklearn check_estimators_fit_returns_self
    """
    fitted_estimator = fit_estimator(estimator)

    assert fitted_estimator is estimator


def check_img_estimator_doc_attributes(estimator) -> None:
    """Check that parameters and attributes are documented.

    - Public parameters should be documented.
    - Attributes should be in same order as in __init__()
    - All documented parameters should exist after init.
    - Fitted attributes (ending with a "_") should be documented.
    - All documented fitted attributes should exist after fit.
    """
    doc = NumpyDocString(estimator.__doc__)
    for section in ["Parameters", "Attributes"]:
        if section not in doc:
            raise ValueError(
                f"Estimator {estimator.__class__.__name__} "
                f"has no '{section} section."
            )

    # check public attributes before fit
    parameters = [x for x in estimator.__dict__ if not x.startswith("_")]
    documented_parameters = {
        param.name: param.type for param in doc["Parameters"]
    }
    # TODO (nilearn >= 0.13.0)
    # remove the 'and param != "clean_kwargs"'
    undocumented_parameters = [
        param
        for param in parameters
        if param not in documented_parameters and param != "clean_kwargs"
    ]
    if undocumented_parameters:
        raise ValueError(
            "Missing docstring for "
            f"[{', '.join(undocumented_parameters)}] "
            f"in estimator {estimator.__class__.__name__}."
        )
    extra_parameters = [
        attr
        for attr in documented_parameters
        if attr not in parameters and attr != "kwargs"
    ]
    if extra_parameters:
        raise ValueError(
            "Extra docstring for "
            f"[{', '.join(extra_parameters)}] "
            f"in estimator {estimator.__class__.__name__}."
        )

    # avoid duplicates
    assert len(documented_parameters) == len(set(documented_parameters))

    # Attributes should be in same order as in __init__()
    tmp = dict(**inspect.signature(estimator.__init__).parameters)

    assert [str(x) for x in documented_parameters] == [str(x) for x in tmp], (
        f"Parameters of {estimator.__class__.__name__} "
        f"should be in order {list(tmp)}. "
        f"Got {list(documented_parameters)}"
    )

    if isinstance(estimator, (ReNA, GroupSparseCovarianceCV)):
        # TODO
        # adapt fit_estimator to handle ReNA and GroupSparseCovarianceCV
        return

    # check fitted attributes after fit
    fitted_estimator = fit_estimator(estimator)

    fitted_attributes = [
        x
        for x in fitted_estimator.__dict__
        if x.endswith("_") and not x.startswith("_")
    ]

    documented_attributes: dict[str, str] = {
        attr.name: attr.type for attr in doc["Attributes"]
    }
    undocumented_attributes: list[str] = [
        attr for attr in fitted_attributes if attr not in documented_attributes
    ]
    if undocumented_attributes:
        raise ValueError(
            "Missing docstring for "
            f"[{', '.join(undocumented_attributes)}] "
            f"in estimator {estimator.__class__.__name__}."
        )

    extra_attributes = [
        attr for attr in documented_attributes if attr not in fitted_attributes
    ]
    if extra_attributes:
        raise ValueError(
            "Extra docstring for "
            f"[{', '.join(extra_attributes)}] "
            f"in estimator {estimator.__class__.__name__}."
        )

    # avoid duplicates
    assert len(documented_attributes) == len(set(documented_attributes))

    # nice to have
    # if possible attributes should be in alphabetical order
    # not always possible as sometimes doc string are composed from
    # nilearn._utils.docs
    if list(documented_attributes) != sorted(documented_attributes):
        warnings.warn(
            (
                f"Attributes of {estimator.__class__.__name__} "
                f"should be in order {sorted(documented_attributes)}. "
                f"Got {list(documented_attributes)}"
            ),
            stacklevel=find_stack_level(),
        )


@ignore_warnings()
def check_img_estimator_dont_overwrite_parameters(estimator) -> None:
    """Check that fit method only changes or sets private attributes.

    Only for estimator that work with images.

    Replaces check_dont_overwrite_parameters from sklearn.
    """
    estimator = clone(estimator)

    set_random_state(estimator, 1)

    dict_before_fit = estimator.__dict__.copy()

    fitted_estimator = fit_estimator(estimator)

    dict_after_fit = fitted_estimator.__dict__

    public_keys_after_fit = [
        key for key in dict_after_fit if _is_public_parameter(key)
    ]

    attrs_added_by_fit = [
        key for key in public_keys_after_fit if key not in dict_before_fit
    ]

    # check that fit doesn't add any public attribute
    assert not attrs_added_by_fit, (
        f"Estimator {estimator.__class__.__name__} "
        "adds public attribute(s) during"
        " the fit method."
        " Estimators are only allowed to add private attributes"
        " either started with _ or ended"
        f" with _ but [{', '.join(attrs_added_by_fit)}] added"
    )

    # check that fit doesn't change any public attribute
    attrs_changed_by_fit = [
        key
        for key in public_keys_after_fit
        if (dict_before_fit[key] is not dict_after_fit[key])
    ]

    assert not attrs_changed_by_fit, (
        f"Estimator {estimator.__class__.__name__} "
        "changes public attribute(s) during"
        " the fit method. Estimators are only allowed"
        " to change attributes started"
        " or ended with _, but"
        f" [{', '.join(attrs_changed_by_fit)}] changed"
    )


def check_img_estimator_cache_warning(estimator) -> None:
    """Check estimator behavior with caching.

    Make sure some warnings are thrown at the appropriate time.
    """
    assert hasattr(estimator, "memory")
    assert hasattr(estimator, "memory_level")

    if hasattr(estimator, "smoothing_fwhm"):
        # to avoid not supported warnings
        estimator.smoothing_fwhm = None

    X, _ = generate_data_to_fit(estimator)
    if isinstance(estimator, NiftiSpheresMasker):
        # NiftiSpheresMasker needs mask_img to do some caching during fit
        mask_img = new_img_like(X, np.ones(X.shape[:3]))
        estimator.mask_img = mask_img

    # ensure warnings are NOT thrown
    for memory, memory_level in zip([None, "tmp"], [0, 1], strict=False):
        estimator = clone(estimator)
        estimator.memory = memory
        estimator.memory_level = memory_level

        with warnings.catch_warnings(record=True) as warning_list:
            fit_estimator(estimator)
            if is_masker(estimator):
                # some maskers only cache during transform
                estimator.transform(X)
            elif isinstance(estimator, SecondLevelModel):
                # second level only cache during contrast computation
                estimator.compute_contrast(np.asarray([1]))
        assert all(
            "memory_level is currently set to 0 but a Memory object"
            not in str(x.message)
            for x in warning_list
        )

    # ensure warning are thrown
    estimator = clone(estimator)
    with TemporaryDirectory() as tmp_dir:
        estimator.memory = tmp_dir
        estimator.memory_level = 0

        with pytest.warns(
            UserWarning,
            match="memory_level is currently set to 0 but a Memory object",
        ):
            fit_estimator(estimator)
            if is_masker(estimator):
                # some maskers also cache during transform
                estimator.transform(X)
            elif isinstance(estimator, SecondLevelModel):
                # second level only cache during contrast computation
                estimator.compute_contrast(np.asarray([1]))


def check_img_estimator_fit_idempotent(estimator_orig):
    """Check that est.fit(X) is the same as est.fit(X).fit(X).

    So we check that
    predict(), decision_function() and transform() return
    the same results.

    replaces sklearn check_fit_idempotent
    """
    check_methods = ["predict", "transform", "decision_function"]

    estimator = clone(estimator_orig)

    # Fit for the first time
    set_random_state(estimator)
    estimator = fit_estimator(estimator)

    X, _ = generate_data_to_fit(estimator)

    result = {
        method: getattr(estimator, method)(X)
        for method in check_methods
        if hasattr(estimator, method)
    }

    # Fit again
    set_random_state(estimator)
    estimator = fit_estimator(estimator)

    for method in check_methods:
        if hasattr(estimator, method):
            new_result = getattr(estimator, method)(X)
            if hasattr(new_result, "dtype") and np.issubdtype(
                new_result.dtype, np.floating
            ):
                tol = 2 * np.finfo(new_result.dtype).eps
            else:
                tol = 2 * np.finfo(np.float64).eps

            if (
                isinstance(estimator, FREMClassifier)
                and method == "decision_function"
            ):
                # TODO
                # Fails for FREMClassifier
                # mostly on Mac and sometimes linux
                continue

            # TODO
            # some estimator can return some pretty different results
            # investigate why
            if isinstance(estimator, Decoder):
                tol = 1e-5
            elif isinstance(estimator, SearchLight):
                tol = 1e-4
            elif isinstance(estimator, FREMClassifier):
                tol = 0.1

            assert_allclose_dense_sparse(
                result[method],
                new_result,
                atol=max(tol, 1e-9),
                rtol=max(tol, 1e-7),
                err_msg=f"Idempotency check failed for method {method}",
            )


@ignore_warnings()
def check_img_estimator_overwrite_params(estimator) -> None:
    """Check that we do not change or mutate the internal state of input.

    Replaces sklearn check_estimators_overwrite_params
    """
    estimator = clone(estimator)

    # Make a physical copy of the original estimator parameters before fitting.
    params = estimator.get_params()
    original_params = deepcopy(params)

    # Fit the model
    fitted_estimator = fit_estimator(estimator)

    # Compare the state of the model parameters with the original parameters
    new_params = fitted_estimator.get_params()

    for param_name, original_value in original_params.items():
        new_value = new_params[param_name]

        # We should never change or mutate the internal state of input
        # parameters by default. To check this we use the joblib.hash function
        # that introspects recursively any subobjects to compute a checksum.
        # The only exception to this rule of immutable constructor parameters
        # is possible RandomState instance but in this check we explicitly
        # fixed the random_state params recursively to be integer seeds.
        assert hash(new_value) == hash(original_value), (
            f"Estimator {estimator.__class__.__name__} "
            "should not change or mutate "
            f"the parameter {param_name} from {original_value} "
            f"to {new_value} during fit."
        )


@ignore_warnings()
def check_img_estimator_dict_unchanged(estimator):
    """Replace check_dict_unchanged from sklearn.

    Several methods should not change the dict of the object.
    """
    estimator = fit_estimator(estimator)

    dict_before = estimator.__dict__.copy()

    input_img, y = generate_data_to_fit(estimator)

    for method in ["predict", "transform", "decision_function", "score"]:
        if not hasattr(estimator, method):
            continue

        if method == "transform" and isinstance(estimator, _BaseDecomposition):
            getattr(estimator, method)([input_img])
        elif method == "score":
            getattr(estimator, method)(input_img, y)
        else:
            getattr(estimator, method)(input_img)

        dict_after = estimator.__dict__

        # TODO NiftiLabelsMasker is modified at transform time
        # see issue https://github.com/nilearn/nilearn/issues/2720
        if isinstance(estimator, (NiftiLabelsMasker)):
            with pytest.raises(AssertionError):
                assert dict_after == dict_before
        else:
            # The following try / except is mostly
            # to give more informative error messages when this check fails.
            try:
                assert dict_after == dict_before
            except AssertionError as e:
                unmatched_keys = set(dict_after.keys()) ^ set(
                    dict_before.keys()
                )
                if len(unmatched_keys) > 0:
                    raise ValueError(
                        "Estimator changes '__dict__' keys during transform.\n"
                        f"{unmatched_keys} \n"
                    )

                difference = {}
                for x in dict_before:
                    if type(dict_before[x]) is not type(dict_after[x]):
                        difference[x] = {
                            "before": dict_before[x],
                            "after": dict_after[x],
                        }
                        continue
                    if (
                        isinstance(dict_before[x], np.ndarray)
                        and not np.array_equal(dict_before[x], dict_after[x])
                        and not check_imgs_equal(dict_before[x], dict_after[x])
                    ) or (
                        not isinstance(
                            dict_before[x], (np.ndarray, Nifti1Image)
                        )
                        and dict_before[x] != dict_after[x]
                    ):
                        difference[x] = {
                            "before": dict_before[x],
                            "after": dict_after[x],
                        }
                        continue
                if difference:
                    raise ValueError(
                        "Estimator changes the following '__dict__' keys \n"
                        "during transform.\n"
                        f"{difference}"
                    )
                else:
                    raise e
            except Exception as e:
                raise e


@ignore_warnings()
def check_img_estimator_pickle(estimator_orig):
    """Test that we can pickle all estimators.

    Adapted from sklearn's check_estimators_pickle
    """
    estimator = clone(estimator_orig)

    X, y = generate_data_to_fit(estimator)

    if isinstance(estimator, NiftiSpheresMasker):
        # NiftiSpheresMasker needs mask_img to run inverse_transform
        mask_img = new_img_like(X, np.ones(X.shape[:3]))
        estimator.mask_img = mask_img

    set_random_state(estimator)

    fitted_estimator = fit_estimator(estimator)

    pickled_estimator = pickle.dumps(fitted_estimator)
    unpickled_estimator = pickle.loads(pickled_estimator)

    result = {}

    check_methods = ["transform"]
    input_data = [X] if isinstance(estimator, SearchLight) else [[X]]

    for method in ["predict", "decision_function"]:
        check_methods.append(method)
        input_data.append(X)

    check_methods.append("score")
    input_data.append((X, y))

    if hasattr(estimator, "inverse_transform"):
        check_methods.append("inverse_transform")
        signal = _rng().random((1, fitted_estimator.n_elements_))
        if isinstance(estimator, _BaseDecomposition):
            signal = [signal]
        input_data.append(signal)

    for method, input in zip(check_methods, input_data, strict=False):
        if hasattr(estimator, method):
            result["input"] = input
            if method == "score":
                result[method] = getattr(estimator, method)(*input)
            else:
                result[method] = getattr(estimator, method)(input)

    for method, input in zip(check_methods, input_data, strict=False):
        if method not in result:
            continue

        if method == "score":
            unpickled_result = getattr(unpickled_estimator, method)(*input)
        else:
            unpickled_result = getattr(unpickled_estimator, method)(input)

        if isinstance(unpickled_result, np.ndarray):
            if isinstance(estimator, SearchLight):
                # TODO check why Searchlight has lower absolute tolerance
                assert_allclose_dense_sparse(
                    result[method], unpickled_result, atol=1e-4
                )
            else:
                assert_allclose_dense_sparse(result[method], unpickled_result)
        elif isinstance(unpickled_result, SurfaceImage):
            assert_surface_image_equal(result[method], unpickled_result)
        elif isinstance(unpickled_result, Nifti1Image):
            check_imgs_equal(result[method], unpickled_result)


@ignore_warnings
def check_img_estimator_pipeline_consistency(estimator_orig):
    """Check pipeline consistency for nilearn estimators.

    Substitute for sklearn check_pipeline_consistency.
    """
    estimator = clone(estimator_orig)

    X, y = generate_data_to_fit(estimator)

    if isinstance(estimator, NiftiSpheresMasker):
        # NiftiSpheresMasker needs mask_img to run inverse_transform
        mask_img = new_img_like(X, np.ones(X.shape[:3]))
        estimator.mask_img = mask_img

    set_random_state(estimator)

    pipeline = make_pipeline(estimator)

    if is_glm(estimator):
        # FirstLevel
        if hasattr(estimator, "hrf_model"):
            pipeline.fit(X, firstlevelmodel__design_matrices=y)
        # SecondLevel
        else:
            pipeline.fit(X, secondlevelmodel__design_matrix=y)

    elif (
        isinstance(estimator, SearchLight)
        or is_classifier(estimator)
        or is_regressor(estimator)
    ):
        pipeline.fit(X, y)

    else:
        pipeline.fit(X)

    funcs = ["score", "transform"]

    for func_name in funcs:
        func = getattr(estimator, func_name, None)
        if func is not None:
            func_pipeline = getattr(pipeline, func_name)
            if func_name == "transform":
                result = func(X)
                result_pipe = func_pipeline(X)
            else:
                result = func(X, y)
                result_pipe = func_pipeline(X, y)
            if isinstance(estimator, SearchLight) and func_name == "transform":
                # TODO
                # SearchLight transform seem to return
                # slightly different results
                assert_allclose_dense_sparse(result, result_pipe, atol=1e-04)
            else:
                assert_allclose_dense_sparse(result, result_pipe)


@ignore_warnings()
def check_img_estimator_requires_y_none(estimator) -> None:
    """Check estimator with requires_y=True fails gracefully for y=None.

    Replaces sklearn check_requires_y_none
    """
    expected_err_msgs = "requires y to be passed, but the target y is None"
    shape = (5, 5, 5) if isinstance(estimator, SearchLight) else (30, 31, 32)
    input_img = Nifti1Image(_rng().random(shape), _affine_eye())
    try:
        estimator.fit(input_img, None)
    except ValueError as ve:
        if all(msg not in str(ve) for msg in expected_err_msgs):
            raise ve


@ignore_warnings()
def check_img_estimator_fit_score_takes_y(estimator):
    """Replace sklearn check_fit_score_takes_y for maskers.

    Check that all estimators accept an (optional) y
    in fit / fit_transform and score so they can be used in pipelines.

    For decoders, y is not optional
    """
    if is_glm(estimator):
        # GLM estimators take no "y" at all.
        return

    for attr in ["fit", "fit_transform", "score"]:
        if not hasattr(estimator, attr):
            continue

        if is_classifier(estimator) or is_regressor(estimator):
            tmp = {
                k: v.default
                for k, v in inspect.signature(
                    getattr(estimator, attr)
                ).parameters.items()
                if v.default is inspect.Parameter.empty
            }
            if "y" not in tmp:
                raise ValueError(
                    f"{estimator.__class__.__name__} "
                    f"is missing parameter 'y' for the method '{attr}'."
                )

        else:
            tmp = {
                k: v.default
                for k, v in inspect.signature(
                    getattr(estimator, attr)
                ).parameters.items()
                if v.default is not inspect.Parameter.empty
            }
            if "y" not in tmp:
                raise ValueError(
                    f"{estimator.__class__.__name__} "
                    f"is missing 'y=None' for the method '{attr}'."
                )
            assert tmp["y"] is None


@ignore_warnings()
def check_img_estimator_n_elements(estimator):
    """Check n_elements is set during fitting and used after that.

    check that after fitting
    - n_elements_ does not exist before fit
    - masker have a n_elements_ attribute that is positive int

    replaces sklearn "check_n_features_in" and
    "check_n_features_in_after_fitting"
    """
    assert not hasattr(estimator, "n_features_in_")

    estimator = fit_estimator(estimator)

    assert hasattr(estimator, "n_elements_")
    assert (
        isinstance(estimator.n_elements_, (int, np.integer))
        and estimator.n_elements_ > 0
    ), f"Got {estimator.n_elements_=}"

    for method in [
        "decision_function",
        "inverse_transform",
        "predict",
        "score",  # TODO
        "transform",  # TODO
    ]:
        if not hasattr(estimator, method):
            continue

        X = _rng().random((1, estimator.n_elements_ + 1))
        if method == "inverse_transform":
            if isinstance(estimator, _BaseDecomposition):
                X = [X]
            with pytest.raises(
                ValueError,
                match="Input to 'inverse_transform' has wrong shape.",
            ):
                getattr(estimator, method)(X)
        elif method in ["predict", "decision_function"]:
            with pytest.raises(
                ValueError,
                match="X has .* features per sample; expecting .*",
            ):
                getattr(estimator, method)(X)


# ------------------ DECODERS CHECKS ------------------


@ignore_warnings()
def check_supervised_img_estimator_y_no_nan(estimator) -> None:
    """Check estimator fails if y contains nan or inf.

    Replaces sklearn check_supervised_y_no_nan
    """
    dim = 5
    if isinstance(estimator, SearchLight):
        n_samples = 30
        # Create a condition array, with balanced classes
        y = np.arange(n_samples, dtype=int) >= (n_samples // 2)

        data = _rng().random((dim, dim, dim, n_samples))
        data[2, 2, 2, :] = 0
        data[2, 2, 2, y] = 2
        X = Nifti1Image(data, np.eye(4))

    else:
        # we can use classification data even for regressors
        # because fit should fail early
        X, y = make_classification(
            n_samples=20,
            n_features=dim**3,
            scale=3.0,
            n_informative=5,
            n_classes=2,
            random_state=42,
        )
        X, _ = to_niimgs(X, [dim, dim, dim])

    y = _rng().random(y.shape)

    for value in [np.inf, np.nan]:
        y[5,] = value
        with pytest.raises(ValueError, match="Input .*contains"):
            estimator.fit(X, y)


@ignore_warnings()
def check_decoder_empty_data_messages(estimator):
    """Check that empty images are caught properly.

    Replaces sklearn check_estimators_empty_data_messages.

    Not implemented for nifti data for performance reasons.
    See : https://github.com/nilearn/nilearn/pull/5293#issuecomment-2977170723
    """
    n_samples = 30
    if isinstance(estimator, (SearchLight, BaseSpaceNet)):
        # SearchLight, BaseSpaceNet do not support surface data directly
        return None

    else:
        # we can use classification data even for regressors
        # because fit should fail early
        dim = 5
        _, y = make_classification(
            n_samples=20,
            n_features=dim**3,
            scale=3.0,
            n_informative=5,
            n_classes=2,
            random_state=42,
        )

    imgs = _make_surface_img(n_samples)
    data = {
        part: np.empty(0).reshape((imgs.data.parts[part].shape[0], 0))
        for part in imgs.data.parts
    }
    X = SurfaceImage(imgs.mesh, data)

    y = _rng().random(y.shape)

    with pytest.raises(ValueError, match="empty"):
        estimator.fit(X, y)


@ignore_warnings()
def check_decoder_compatibility_mask_image(estimator_orig):
    """Check compatibility of the mask_img and images for decoders.

    Compatibility should be check for fit, score, predict, decision function.
    """
    if isinstance(estimator_orig, SearchLight):
        # note searchlight does not fit Surface data
        return

    estimator = clone(estimator_orig)

    # fitting volume data when the mask is a surface should fail
    estimator.mask = _make_surface_mask()

    if isinstance(estimator, BaseSpaceNet):
        # TODO: remove when BaseSpaceNet support surface data
        with pytest.raises(
            TypeError, match=("input should be a NiftiLike object")
        ):
            fit_estimator(estimator)
        return

    with pytest.raises(
        TypeError, match=("Mask and input images must be of compatible types")
    ):
        fit_estimator(estimator)

    estimator = clone(estimator_orig)

    X, y = generate_data_to_fit(estimator)
    estimator.fit(X, y)

    # decoders were fitted with nifti images
    # so running the following method with surface image should fail
    for method in ["score", "predict", "decision_function"]:
        if not hasattr(estimator, method):
            continue

        input = (_make_surface_img(3),)
        if method == "score":
            input = (_make_surface_img(3), y)

        with pytest.raises(
            TypeError,
            match=("Mask and input images must be of compatible types"),
        ):
            getattr(estimator, method)(*input)


@ignore_warnings()
def check_decoder_with_surface_data(estimator_orig):
    """Test fit and other methods with surface image."""
    if isinstance(estimator_orig, SearchLight):
        # note searchlight does not fit Surface data
        return

    n_samples = 50
    y = _rng().choice([0, 1], size=n_samples)
    X = _make_surface_img(n_samples)

    estimator = clone(estimator_orig)

    for mask in [None, SurfaceMasker(), _surf_mask_1d(), _make_surface_mask()]:
        estimator.mask = mask
        if hasattr(estimator, "clustering_percentile"):
            # for FREM decoders include all elements
            # to avoid getting 0 clusters to work with
            estimator.clustering_percentile = 100

        if isinstance(estimator, BaseSpaceNet):
            # TODO: remove when BaseSpaceNet support surface data
            with pytest.raises(NotImplementedError):
                estimator.fit(X, y)
            continue

        estimator.fit(X, y)

        assert estimator.coef_ is not None

        for method in ["score", "predict", "decision_function"]:
            if not hasattr(estimator, method):
                continue
            if method == "score":
                getattr(estimator, method)(X, y)
            else:
                getattr(estimator, method)(X)


@ignore_warnings
def check_img_regressor_no_decision_function(regressor_orig):
    """Check that regressors don't have some method, attributes.

    replaces sklearn check_regressors_no_decision_function
    """
    regressor = clone(regressor_orig)

    X, y = generate_data_to_fit(regressor)

    regressor.fit(X, y)
    attrs = ["decision_function", "classes_", "n_classes_"]
    for attr in attrs:
        assert not hasattr(regressor, attr), (
            f"'{regressor.__class__.__name__}' should not have '{attr}'"
        )


@ignore_warnings
def check_decoder_with_arrays(estimator_orig):
    """Check that several methods of decoders work with ndarray and images.

    Test for backward compatibility.
    """
    estimator = clone(estimator_orig)
    estimator = fit_estimator(estimator)

    for method in [
        "decision_function",
        "predict",
        "score",
    ]:
        if not hasattr(estimator, method):
            continue

        X, y = generate_data_to_fit(estimator)
        X_as_array = estimator.masker_.transform(X)
        if method == "score":
            result_1 = getattr(estimator, method)(X, y)
            result_2 = getattr(estimator, method)(X_as_array, y)
        else:
            result_1 = getattr(estimator, method)(X)
            result_2 = getattr(estimator, method)(X_as_array)

        assert_array_equal(result_1, result_2)


# ------------------ MASKER CHECKS ------------------


@ignore_warnings()
def check_masker_clean_kwargs(estimator):
    """Check attributes for cleaning.

    Maskers accept a clean_args dict
    and store in clean_args and contains parameters to pass to clean.
    """
    assert estimator.clean_args is None


@ignore_warnings()
def check_masker_detrending(estimator):
    """Check detrending does something.

    Fit transform on same input should give different results
    if detrend is true or false.
    """
    if accept_niimg_input(estimator):
        input_img = _img_4d_rand_eye_medium()
    else:
        input_img = _make_surface_img(100)

    signal = estimator.fit_transform(input_img)

    estimator.detrend = True
    detrended_signal = estimator.fit_transform(input_img)

    assert_raises(AssertionError, assert_array_equal, detrended_signal, signal)


@ignore_warnings()
def check_masker_compatibility_mask_image(estimator):
    """Check compatibility of the mask_img and images to masker.

    Compatibility should be check at fit and transform time.

    For nifti maskers this is handled by one the check_nifti functions.
    For surface maskers, check_compatibility_mask_and_images does it.
    But this means we do not have exactly the same error messages.
    """
    if accept_niimg_input(estimator):
        mask_img = _img_mask_mni()
        input_img = _make_surface_img()
    else:
        mask_img = _make_surface_mask()
        input_img = _img_3d_mni()

    estimator.mask_img = mask_img
    with pytest.raises(TypeError):
        estimator.fit(input_img)

    if accept_niimg_input(estimator):
        # using larger images to be compatible
        # with regions extraction tests
        mask = np.zeros(_shape_3d_large(), dtype=np.int8)
        mask[1:-1, 1:-1, 1:-1] = 1
        mask_img = Nifti1Image(mask, _affine_eye())
        image_to_transform = _make_surface_img()
    else:
        mask_img = _make_surface_mask()
        image_to_transform = _img_3d_mni()

    estimator = clone(estimator)
    estimator.mask_img = mask_img
    estimator.fit()
    with pytest.raises(TypeError):
        estimator.transform(image_to_transform)

    _check_mask_img_(estimator)


@ignore_warnings()
def check_masker_no_mask_no_img(estimator):
    """Check maskers mask_img_ when no mask passed at init or imgs at fit.

    For (Multi)NiftiMasker and SurfaceMasker fit should raise ValueError.
    For all other maskers mask_img_ should be None after fit.
    """
    assert not hasattr(estimator, "mask_img_")

    if isinstance(estimator, (NiftiMasker, SurfaceMasker)):
        with pytest.raises(
            ValueError, match="Parameter 'imgs' must be provided to "
        ):
            estimator.fit()
    else:
        estimator.fit()
        assert estimator.mask_img_ is None


@ignore_warnings()
def check_masker_mask_img_from_imgs(estimator):
    """Check maskers mask_img_ inferred from imgs when no mask is provided.

    For (Multi)NiftiMasker and SurfaceMasker:
    they must have a valid mask_img_ after fit.
    For all other maskers mask_img_ should be None after fit.
    """
    if accept_niimg_input(estimator):
        # Small image with shape=(7, 8, 9) would fail with MultiNiftiMasker
        # giving mask_img_that mask all the data : do not know why!!!
        input_img = Nifti1Image(
            _rng().random(_shape_3d_large()), _affine_mni()
        )

    else:
        input_img = _make_surface_img(2)

    # Except for (Multi)NiftiMasker and SurfaceMasker,
    # maskers have mask_img_ = None after fitting some input image
    # when no mask was passed at construction
    estimator = clone(estimator)
    assert not hasattr(estimator, "mask_img_")

    estimator.fit(input_img)

    if isinstance(estimator, (NiftiMasker, SurfaceMasker)):
        _check_mask_img_(estimator)
    else:
        assert estimator.mask_img_ is None


@ignore_warnings()
def check_masker_mask_img(estimator):
    """Check maskers mask_img_ post fit is valid.

    If a mask is passed at construction,
    then mask_img_ should be a valid mask after fit.

    Maskers should be fittable
    even when passing a non-binary image
    with multiple samples (4D for volume, 2D for surface) as mask.
    Resulting mask_img_ should be binary and have a single sample.
    """
    if accept_niimg_input(estimator):
        # Small image with shape=(7, 8, 9) would fail with MultiNiftiMasker
        # giving mask_img_that mask all the data : do not know why!!!
        mask_data = np.zeros(_shape_3d_large(), dtype="int8")
        mask_data[2:-2, 2:-2, 2:-2] = 1
        binary_mask_img = Nifti1Image(mask_data, _affine_eye())

        input_img = Nifti1Image(
            _rng().random(_shape_3d_large()), _affine_eye()
        )

        non_binary_mask_img = Nifti1Image(
            _rng().random((*_shape_3d_large(), 2)), _affine_eye()
        )

    else:
        binary_mask_img = _make_surface_mask()
        non_binary_mask_img = _make_surface_img()

        input_img = _make_surface_img(2)

    # happy path
    estimator = clone(estimator)
    estimator.mask_img = binary_mask_img
    assert not hasattr(estimator, "mask_img_")

    estimator.fit()

    _check_mask_img_(estimator)

    # use non binary multi-sample image as mask
    estimator = clone(estimator)
    estimator.mask_img = non_binary_mask_img
    assert not hasattr(estimator, "mask_img_")

    estimator.fit()

    _check_mask_img_(estimator)

    # use mask at init and imgs at fit
    # mask at init should prevail
    estimator = clone(estimator)
    estimator.mask_img = binary_mask_img

    estimator.fit()
    ref_mask_img_ = estimator.mask_img_

    estimator = clone(estimator)
    estimator.mask_img = binary_mask_img

    assert not hasattr(estimator, "mask_img_")

    if isinstance(estimator, (NiftiMasker, SurfaceMasker)):
        with pytest.warns(
            UserWarning,
            match=(
                "Generation of a mask has been requested .* "
                "while a mask was given at masker creation."
            ),
        ):
            estimator.fit(input_img)
    else:
        estimator.fit(input_img)

    _check_mask_img_(estimator)
    if accept_niimg_input(estimator):
        assert_array_equal(
            ref_mask_img_.get_fdata(), estimator.mask_img_.get_fdata()
        )
    else:
        assert_array_equal(
            get_surface_data(ref_mask_img_),
            get_surface_data(estimator.mask_img_),
        )


@ignore_warnings()
def check_masker_clean(estimator):
    """Check that cleaning does something on fit transform.

    Fit transform on same input should give different results
    if some cleaning parameters are passed.
    """
    if accept_niimg_input(estimator):
        input_img = _img_4d_rand_eye_medium()
    else:
        input_img = _make_surface_img(100)

    signal = estimator.fit_transform(input_img)

    estimator.t_r = 2.0
    estimator.high_pass = 1 / 128
    estimator.clean_args = {"filter": "cosine"}
    detrended_signal = estimator.fit_transform(input_img)

    assert_raises(AssertionError, assert_array_equal, detrended_signal, signal)


@ignore_warnings()
def check_masker_transformer(estimator):
    """Replace sklearn _check_transformer for maskers.

    - for maskers transform is in the base class and
      implemented via a transform_single_imgs
    - checks that "imgs" (and not X) is the parameter
      for input for fit / transform
    - fit_transform method should work on non fitted estimator
    - fit_transform should give same result as fit then transform
    """
    # transform_single_imgs should not be an abstract method anymore
    assert not getattr(
        estimator.transform_single_imgs, "__isabstractmethod__", False
    )

    for attr in ["fit", "transform", "fit_transform"]:
        tmp = dict(**inspect.signature(getattr(estimator, attr)).parameters)
        assert next(iter(tmp)) == "imgs"
        assert "X" not in tmp

    if accept_niimg_input(estimator):
        input_img = _img_4d_rand_eye_medium()
    else:
        input_img = _make_surface_img(100)

    signal_1 = estimator.fit_transform(input_img)

    estimator = clone(estimator)
    signal_2 = estimator.fit(input_img).transform(input_img)

    assert_array_equal(signal_1, signal_2)


@ignore_warnings()
def check_masker_transformer_high_variance_confounds(estimator):
    """Check high_variance_confounds use in maskers.

    Make sure that using high_variance_confounds returns different result.

    Ensure that high_variance_confounds can be used with regular confounds,
    and that results are different than when just using the confounds alone.
    """
    length = 10

    if accept_niimg_input(estimator):
        data = _rng().random((*_shape_3d_default(), length))
        input_img = Nifti1Image(data, _affine_eye())
    else:
        input_img = _make_surface_img(length)

    estimator.high_variance_confounds = False

    signal = estimator.fit_transform(input_img)

    estimator = clone(estimator)
    estimator.high_variance_confounds = True

    signal_hvc = estimator.fit_transform(input_img)

    assert_raises(AssertionError, assert_array_equal, signal, signal_hvc)

    with TemporaryDirectory() as tmp_dir:
        array = _rng().random((length, 3))

        dataframe = pd.DataFrame(array)

        tmp_dir = Path(tmp_dir)
        dataframe.to_csv(tmp_dir / "confounds.csv")

        for c in [array, dataframe, tmp_dir / "confounds.csv"]:
            confounds = [c] if is_multimasker(estimator) else c

            estimator = clone(estimator)
            estimator.high_variance_confounds = False
            signal_c = estimator.fit_transform(input_img, confounds=confounds)

            estimator = clone(estimator)
            estimator.high_variance_confounds = True
            signal_c_hvc = estimator.fit_transform(
                input_img, confounds=confounds
            )

            assert_raises(
                AssertionError, assert_array_equal, signal_c, signal_c_hvc
            )


@ignore_warnings()
def check_masker_transformer_sample_mask(estimator):
    """Check sample_mask use in maskers.

    Make sure that using sample_mask returns different result
    compare to when it's not used.

    Try different types of sample_mask
    that always keep the same samples (sample 1, 2 and 4)
    that should all return the same thing.
    """
    if accept_niimg_input(estimator):
        input_img = _img_4d_rand_eye()
    else:
        input_img = _make_surface_img(5)

    estimator.fit(input_img)
    signal_1 = estimator.transform(input_img, sample_mask=None)

    assert signal_1.ndim == 2

    # index sample to keep
    sample_mask = np.asarray([1, 2, 4])

    signal_2 = estimator.transform(input_img, sample_mask=sample_mask)

    assert signal_2.shape[0] == 3

    assert_raises(AssertionError, assert_array_equal, signal_1, signal_2)

    # logical indexing
    n_sample = signal_1.shape[0]
    sample_mask = np.full((n_sample,), True)
    np.put(sample_mask, [0, 3], [False, False])

    signal_3 = estimator.transform(input_img, sample_mask=sample_mask)

    assert_array_equal(signal_2, signal_3)

    # list of explicit index
    sample_mask = [[1, 2, 4]]

    signal_4 = estimator.transform(input_img, sample_mask=sample_mask)

    assert_array_equal(signal_2, signal_4)

    # list of logical index
    sample_mask = [[False, True, True, False, True]]

    signal_5 = estimator.transform(input_img, sample_mask=sample_mask)

    assert_array_equal(signal_2, signal_5)


@ignore_warnings()
def check_masker_with_confounds(estimator):
    """Test fit_transform with confounds.

    Check different types of confounds
    (array, dataframe, str or path to txt, csv, tsv)
    and ensure results is different
    than when not using confounds.

    Check proper errors are raised if file is not found
    or if confounds do not match signal length.

    For more tests see those of signal.clean.
    """
    length = 20
    if accept_niimg_input(estimator):
        input_img = Nifti1Image(
            _rng().random((4, 5, 6, length)), affine=_affine_eye()
        )
    else:
        input_img = _make_surface_img(length)

    signal_1 = estimator.fit_transform(input_img, confounds=None)

    array = _rng().random((length, 3))

    dataframe = pd.DataFrame(array)

    confounds_path = nilearn_dir() / "tests" / "data" / "spm_confounds.txt"

    for confounds in [array, dataframe, confounds_path, str(confounds_path)]:
        signal_2 = estimator.fit_transform(input_img, confounds=confounds)

        assert_raises(AssertionError, assert_array_equal, signal_1, signal_2)

    with TemporaryDirectory() as tmp_dir:
        tmp_dir = Path(tmp_dir)
        dataframe.to_csv(tmp_dir / "confounds.csv")
        signal_2 = estimator.fit_transform(
            input_img, confounds=tmp_dir / "confounds.csv"
        )

        assert_raises(AssertionError, assert_array_equal, signal_1, signal_2)

        dataframe.to_csv(tmp_dir / "confounds.tsv", sep="\t")
        signal_2 = estimator.fit_transform(
            input_img, confounds=tmp_dir / "confounds.tsv"
        )

        assert_raises(AssertionError, assert_array_equal, signal_1, signal_2)

    with pytest.raises(FileNotFoundError):
        estimator.fit_transform(input_img, confounds="not_a_file.txt")

    with pytest.raises(
        ValueError, match="Confound signal has an incorrect length"
    ):
        estimator.fit_transform(
            input_img, confounds=_rng().random((length * 2, 3))
        )


@ignore_warnings()
def check_masker_refit(estimator):
    """Check masker can be refitted and give different results."""
    if accept_niimg_input(estimator):
        # using larger images to be compatible
        # with regions extraction tests
        mask = np.zeros(_shape_3d_large(), dtype=np.int8)
        mask[1:-1, 1:-1, 1:-1] = 1
        mask_img_1 = Nifti1Image(mask, _affine_eye())

        mask = np.zeros(_shape_3d_large(), dtype=np.int8)
        mask[3:-3, 3:-3, 3:-3] = 1
        mask_img_2 = Nifti1Image(mask, _affine_eye())
    else:
        mask_img_1 = _make_surface_mask()
        data = {
            part: np.ones(mask_img_1.data.parts[part].shape)
            for part in mask_img_1.data.parts
        }
        mask_img_2 = SurfaceImage(mask_img_1.mesh, data)

    estimator.mask_img = mask_img_1
    estimator.fit()
    fitted_mask_1 = estimator.mask_img_

    estimator.mask_img = mask_img_2
    estimator.fit()
    fitted_mask_2 = estimator.mask_img_

    if accept_niimg_input(estimator):
        with pytest.raises(AssertionError):
            assert_array_equal(
                fitted_mask_1.get_fdata(), fitted_mask_2.get_fdata()
            )
    else:
        with pytest.raises(ValueError):
            assert_surface_image_equal(fitted_mask_1, fitted_mask_2)


@ignore_warnings()
def check_masker_empty_data_messages(estimator):
    """Check that empty images are caught properly.

    Replaces sklearn check_estimators_empty_data_messages.

    Not implemented for nifti maskers for performance reasons.
    See : https://github.com/nilearn/nilearn/pull/5293#issuecomment-2977170723
    """
    if accept_niimg_input(estimator):
        return None

    else:
        imgs = _make_surface_img()
        data = {
            part: np.empty(0).reshape((imgs.data.parts[part].shape[0], 0))
            for part in imgs.data.parts
        }
        imgs = SurfaceImage(imgs.mesh, data)

        mask_img = _make_surface_mask()

    with pytest.raises(ValueError, match="empty"):
        estimator.fit(imgs)

    estimator.mask_img = mask_img
    estimator.fit()
    with pytest.raises(ValueError, match="empty"):
        estimator.transform(imgs)


@ignore_warnings()
def check_masker_fit_with_empty_mask(estimator):
    """Check mask that excludes all voxels raise an error."""
    if accept_niimg_input(estimator):
        mask_img = _img_3d_zeros()
        imgs = [_img_3d_rand()]
    else:
        mask_img = _make_surface_mask()
        for k, v in mask_img.data.parts.items():
            mask_img.data.parts[k] = np.zeros(v.shape)
        imgs = _make_surface_img(1)

    estimator.mask_img = mask_img
    with pytest.raises(
        ValueError,
        match="The mask is invalid as it is empty: it masks all data",
    ):
        estimator.fit(imgs)


@ignore_warnings()
def check_masker_fit_with_non_finite_in_mask(estimator):
    """Check mask with non finite values can be used with maskers.

    - Warning is thrown.
    - Output of transform must contain only finite values.
    """
    if accept_niimg_input(estimator):
        # _shape_3d_large() is used,
        # this test would fail for RegionExtractor otherwise
        mask = np.ones(_shape_3d_large())
        mask[:, :, 7] = np.nan
        mask[:, :, 4] = np.inf
        mask_img = Nifti1Image(mask, affine=_affine_eye())

        imgs = _img_3d_rand()

    else:
        mask_img = _make_surface_mask()
        for k, v in mask_img.data.parts.items():
            mask_img.data.parts[k] = np.zeros(v.shape)
        mask_img.data.parts["left"][0:3, 0] = [np.nan, np.inf, 1]
        mask_img.data.parts["right"][0:3, 0] = [np.nan, np.inf, 1]

        imgs = _make_surface_img(1)

    estimator.mask_img = mask_img
    with pytest.warns(UserWarning, match="Non-finite values detected."):
        estimator.fit()

    signal = estimator.transform(imgs)
    assert np.all(np.isfinite(signal))


@ignore_warnings()
def check_masker_dtypes(estimator):
    """Check masker can fit/transform with inputs of varying dtypes.

    Replacement for sklearn check_estimators_dtypes.

    np.int64 not tested: see no_int64_nifti in nilearn/conftest.py
    """
    length = 20
    for dtype in [np.float32, np.float64, np.int32]:
        estimator = clone(estimator)

        if accept_niimg_input(estimator):
            data = np.zeros((*_shape_3d_large(), length))
            data[1:28, 1:28, 1:28, ...] = (
                _rng().random((27, 27, 27, length)) + 2.0
            )
            imgs = Nifti1Image(data.astype(dtype), affine=_affine_eye())

        else:
            imgs = _make_surface_img(length)
            for k, v in imgs.data.parts.items():
                imgs.data.parts[k] = v.astype(dtype)

        estimator.fit(imgs)
        estimator.transform(imgs)


@ignore_warnings()
def check_masker_smooth(estimator):
    """Check that masker can smooth data when extracting.

    Check that masker instance has smoothing_fwhm attribute.
    Check that output is different with and without smoothing.

    For Surface maskers:
    - Check smoothing on surface maskers raises NotImplemented warning.
    - Check that output is the same with and without smoothing.
    TODO: update once smoothing is implemented.
    """
    assert hasattr(estimator, "smoothing_fwhm")

    if accept_niimg_input(estimator):
        imgs = _img_3d_rand()
    else:
        n_sample = 1
        imgs = _make_surface_img(n_sample)

    signal = estimator.fit_transform(imgs)

    estimator.smoothing_fwhm = 3
    estimator.fit(imgs)

    if accept_niimg_input(estimator):
        smoothed_signal = estimator.transform(imgs)

        assert_raises(
            AssertionError, assert_array_equal, smoothed_signal, signal
        )

    else:
        with pytest.warns(UserWarning, match="not yet supported"):
            smoothed_signal = estimator.transform(imgs)

        assert_array_equal(smoothed_signal, signal)


@ignore_warnings()
def check_masker_inverse_transform(estimator) -> None:
    """Check output of inverse_transform.

    For signal with 1 or more samples.

    For nifti maskers:
        - 1D arrays -> 3D images
        - 2D arrays -> 4D images

    For surface maskers:
        - 1D arrays -> 1D images
        - 2D arrays -> 2D images

    Check that running transform() is not required to run inverse_transform().

    Check that running inverse_transform() before and after running transform()
    give same result.
    """
    if accept_niimg_input(estimator):
        # using different shape for imgs, mask
        # to force resampling
        input_shape = (28, 29, 30)
        imgs = Nifti1Image(_rng().random(input_shape), _affine_eye())

        mask_shape = (15, 16, 17)
        mask_img = Nifti1Image(np.ones(mask_shape), _affine_eye())

        if isinstance(estimator, NiftiSpheresMasker):
            tmp = mask_img.shape
        else:
            tmp = input_shape
        expected_shapes = [tmp, (*tmp, 1), (*tmp, 10)]

    else:
        imgs = _make_surface_img(1)

        mask_img = _make_surface_mask()

        expected_shapes = [
            (imgs.shape[0],),
            (imgs.shape[0], 1),
            (imgs.shape[0], 10),
        ]

    for i, expected_shape in enumerate(
        expected_shapes,
    ):
        estimator = clone(estimator)

        if isinstance(estimator, (NiftiSpheresMasker)):
            estimator.mask_img = mask_img

        estimator.fit(imgs)

        if i == 0:
            signals = _rng().random((estimator.n_elements_,))
        elif i == 1:
            signals = _rng().random((1, estimator.n_elements_))
        elif i == 2:
            signals = _rng().random((10, estimator.n_elements_))

        new_imgs = estimator.inverse_transform(signals)

        if accept_niimg_input(estimator):
            actual_shape = new_imgs.shape
            assert_array_almost_equal(imgs.affine, new_imgs.affine)
        else:
            actual_shape = new_imgs.data.shape
        assert actual_shape == expected_shape

        # same result before and after running transform()
        estimator.transform(imgs)

        new_imgs_2 = estimator.inverse_transform(signals)

        if accept_niimg_input(estimator):
            assert check_imgs_equal(new_imgs, new_imgs_2)
        else:
            assert_surface_image_equal(new_imgs, new_imgs_2)


def check_masker_transform_resampling(estimator) -> None:
    """Check transform / inverse_transform for maskers with resampling.

    Similar to check_masker_inverse_transform
    but for nifti masker that can do some resampling
    (labels and maps maskers).

    Check that output has the shape of the data or the labels/maps image
    depending on which resampling_target was requested at init.

    Check that using a mask does not affect shape of output.

    Check that running transform() is not required to run inverse_transform().

    Check that running inverse_transform() before and after running transform()
    give same result.

    Check that running transform on images with different fov
    than those used at fit is possible.
    """
    if not hasattr(estimator, "resampling_target"):
        return None

    # using different shape for imgs, mask
    # to force resampling
    n_sample = 10
    input_shape = (28, 29, 30, n_sample)
    imgs = Nifti1Image(_rng().random(input_shape), _affine_eye())

    imgs2 = Nifti1Image(_rng().random((20, 21, 22)), _affine_eye())

    mask_shape = (15, 16, 17)
    mask_img = Nifti1Image(np.ones(mask_shape), _affine_eye())

    for resampling_target in ["data", "labels"]:
        expected_shape = input_shape
        if resampling_target == "labels":
            if isinstance(estimator, NiftiMapsMasker):
                expected_shape = (*estimator.maps_img.shape[:3], n_sample)
                resampling_target = "maps"
            else:
                expected_shape = (*estimator.labels_img.shape, n_sample)

        for mask in [None, mask_img]:
            estimator = clone(estimator)
            estimator.resampling_target = resampling_target
            estimator.mask_img = mask

            # no resampling warning at fit time
            with warnings.catch_warnings(record=True) as warning_list:
                estimator.fit(imgs)
            assert all(
                "at transform time" not in str(x.message) for x in warning_list
            )

            signals = _rng().random((n_sample, estimator.n_elements_))

            new_imgs = estimator.inverse_transform(signals)

            assert_array_almost_equal(imgs.affine, new_imgs.affine)
            actual_shape = new_imgs.shape
            assert actual_shape == expected_shape

            # no resampling warning when using same imgs as for fit()
            with warnings.catch_warnings(record=True) as warning_list:
                estimator.transform(imgs)
            assert all(
                "at transform time" not in str(x.message) for x in warning_list
            )

            # same result before and after running transform()
            new_imgs_2 = estimator.inverse_transform(signals)

            assert check_imgs_equal(new_imgs, new_imgs_2)

            # no error transforming an image with different fov
            # than the one used at fit time,
            # but there should be a resampling warning
            # we are resampling to data
            with warnings.catch_warnings(record=True) as warning_list:
                estimator.transform(imgs2)
            if resampling_target == "data":
                assert any(
                    "at transform time" in str(x.message) for x in warning_list
                )
            else:
                assert all(
                    "at transform time" not in str(x.message)
                    for x in warning_list
                )


@ignore_warnings()
def check_masker_shelving(estimator):
    """Check behavior when shelving masker."""
    if os.name == "nt" and sys.version_info[1] < 13:
        # TODO (python >= 3.11)
        # rare failure of this test on python 3.10 on windows
        # this works for python 3.13
        # skipping for now: let's check again if this keeps failing
        # when dropping 3.10 in favor of 3.11
        return

    img, _ = generate_data_to_fit(estimator)

    estimator.verbose = 0

    masker = clone(estimator)

    epi = masker.fit_transform(img)

    with TemporaryDirectory() as tmp_dir:
        masker_shelved = clone(estimator)

        masker_shelved.memory = Memory(location=tmp_dir, mmap_mode="r")
        masker_shelved._shelving = True

        epi_shelved = masker_shelved.fit_transform(img)

        epi_shelved = epi_shelved.get()

        assert_array_equal(epi_shelved, epi)


@ignore_warnings()
def check_masker_joblib_cache(estimator):
    """Check cached data."""
    img, _ = generate_data_to_fit(estimator)

    if accept_niimg_input(estimator):
        mask_img = new_img_like(img, np.ones(img.shape[:3]))
    else:
        mask_img = _make_surface_mask()

    estimator.mask_img = mask_img
    estimator.fit(img)

    mask_hash = hash(estimator.mask_img_)

    if accept_niimg_input(estimator):
        get_data(estimator.mask_img_)
    else:
        get_surface_data(estimator.mask_img_)

    assert mask_hash == hash(estimator.mask_img_)

    # Test a tricky issue with memmapped joblib.memory that makes
    # imgs return by inverse_transform impossible to save
    if accept_niimg_input(estimator):
        cachedir = Path(mkdtemp())
        estimator.memory = Memory(location=cachedir, mmap_mode="r")
        X = estimator.transform(img)

        # inverse_transform a first time, so that the result is cached
        out_img = estimator.inverse_transform(X)

        out_img = estimator.inverse_transform(X)

        out_img.to_filename(cachedir / "test.nii")


# ------------------ SURFACE MASKER CHECKS ------------------


@ignore_warnings()
def check_surface_masker_fit_with_mask(estimator):
    """Check fit / transform with mask provided at init.

    Check with 2D and 1D images.

    1D image -> 1D array
    2D image -> 2D array

    Also check 'shape' errors between images to fit and mask.
    """
    mask_img = _make_surface_mask()

    # 1D image
    mesh = _make_mesh()
    data = {}
    for k, v in mesh.parts.items():
        data_shape = (v.n_vertices,)
        data[k] = _rng().random(data_shape)
    imgs = SurfaceImage(mesh, data)
    assert imgs.shape == (9,)
    estimator.fit(imgs)

    signal = estimator.transform(imgs)

    assert isinstance(signal, np.ndarray)
    assert signal.shape == (estimator.n_elements_,)

    # 2D image with 1 sample
    imgs = _make_surface_img(1)
    estimator.mask_img = mask_img
    estimator.fit(imgs)

    signal = estimator.transform(imgs)

    assert isinstance(signal, np.ndarray)
    assert signal.shape == (1, estimator.n_elements_)

    # 2D image with several samples
    imgs = _make_surface_img(5)
    estimator = clone(estimator)
    estimator.mask_img = mask_img
    estimator.fit(imgs)

    signal = estimator.transform(imgs)

    assert isinstance(signal, np.ndarray)
    assert signal.shape == (5, estimator.n_elements_)

    # errors
    with pytest.raises(
        MeshDimensionError,
        match="Number of vertices do not match for between meshes.",
    ):
        estimator.fit(_flip_surf_img(imgs))
    with pytest.raises(
        MeshDimensionError,
        match="Number of vertices do not match for between meshes.",
    ):
        estimator.transform(_flip_surf_img(imgs))

    with pytest.raises(
        MeshDimensionError, match="PolyMeshes do not have the same keys."
    ):
        estimator.fit(_drop_surf_img_part(imgs))
    with pytest.raises(
        MeshDimensionError, match="PolyMeshes do not have the same keys."
    ):
        estimator.transform(_drop_surf_img_part(imgs))


@ignore_warnings()
def check_surface_masker_list_surf_images(estimator):
    """Test transform / inverse_transform on list of surface images.

    Check that 1D or 2D mask work.

    transform
    - list of 1D -> 2D array
    - list of 2D -> 2D array
    """
    n_sample = 5
    images_to_transform = [
        [_make_surface_img()] * 5,
        [_make_surface_img(2), _make_surface_img(3)],
    ]
    for imgs in images_to_transform:
        for mask_img in [None, _surf_mask_1d(), _make_surface_mask()]:
            estimator.mask_img = mask_img

            estimator = estimator.fit(imgs)

            signals = estimator.transform(imgs)

            assert signals.shape == (n_sample, estimator.n_elements_)

            img = estimator.inverse_transform(signals)

            assert img.shape == (_make_surface_img().mesh.n_vertices, n_sample)


# ------------------ NIFTI MASKER CHECKS ------------------


@ignore_warnings()
def check_nifti_masker_fit_transform(estimator):
    """Run several checks on maskers.

    - can fit 3D / 4D image
    - fitted maskers can transform:
      - 3D image
      - list of 3D images with same affine
    - array from transformed 3D images should have 1D
    - array from transformed 4D images should have 2D
    """
    estimator.fit(_img_3d_rand())

    # 3D images
    signal = estimator.transform(_img_3d_rand())

    assert isinstance(signal, np.ndarray)
    assert signal.shape == (estimator.n_elements_,)

    signal_2 = estimator.fit_transform(_img_3d_rand())

    assert_array_equal(signal, signal_2)

    # list of 3D images
    signal = estimator.transform([_img_3d_rand(), _img_3d_rand()])

    if is_multimasker(estimator):
        assert isinstance(signal, list)
        assert len(signal) == 2
        for x in signal:
            assert isinstance(x, np.ndarray)
            assert x.ndim == 1
            assert x.shape == (estimator.n_elements_,)
    else:
        assert isinstance(signal, np.ndarray)
        assert signal.ndim == 2
        assert signal.shape[1] == estimator.n_elements_

    # 4D images
    signal = estimator.transform(_img_4d_rand_eye())

    assert isinstance(signal, np.ndarray)
    assert signal.ndim == 2
    assert signal.shape == (_img_4d_rand_eye().shape[3], estimator.n_elements_)


def check_nifti_masker_fit_transform_5d(estimator):
    """Run checks on nifti maskers for transforming 5D images.

    - multi masker should be fine
      and return a list of 2D numpy arrays
    - non multimasker should fail
    """
    n_subject = 3

    estimator.fit(_img_3d_rand())

    input_5d_img = [_img_4d_rand_eye() for _ in range(n_subject)]

    if not is_multimasker(estimator):
        with pytest.raises(
            DimensionError,
            match="Input data has incompatible dimensionality: "
            "Expected dimension is 4D and you provided "
            "a list of 4D images \\(5D\\).",
        ):
            estimator.transform(input_5d_img)

        with pytest.raises(
            DimensionError,
            match="Input data has incompatible dimensionality: "
            "Expected dimension is 4D and you provided "
            "a list of 4D images \\(5D\\).",
        ):
            estimator.fit_transform(input_5d_img)

    else:
        signal = estimator.transform(input_5d_img)

        assert isinstance(signal, list)
        assert all(isinstance(x, np.ndarray) for x in signal)
        assert len(signal) == n_subject
        assert all(x.ndim == 2 for x in signal)

        signal = estimator.fit_transform(input_5d_img)

        assert isinstance(signal, list)
        assert all(isinstance(x, np.ndarray) for x in signal)
        assert len(signal) == n_subject
        assert all(x.ndim == 2 for x in signal)


@ignore_warnings()
def check_nifti_masker_clean_error(estimator):
    """Nifti maskers cannot be given cleaning parameters \
        via both clean_args and kwargs simultaneously.

    TODO (nilearn >= 0.13.0) remove
    """
    input_img = _img_4d_rand_eye_medium()

    estimator.t_r = 2.0
    estimator.high_pass = 1 / 128
    estimator.clean_kwargs = {"clean__filter": "cosine"}
    estimator.clean_args = {"filter": "cosine"}

    error_msg = (
        "Passing arguments via 'kwargs' "
        "is mutually exclusive with using 'clean_args'"
    )
    with pytest.raises(ValueError, match=error_msg):
        estimator.fit(input_img)


def check_nifti_masker_clean_warning(estimator):
    """Nifti maskers raise warning if cleaning parameters \
        passed via kwargs.

        But this still affects the transformed signal.

    TODO (nilearn >= 0.13.0) remove
    """
    input_img = _img_4d_rand_eye_medium()

    signal = estimator.fit_transform(input_img)

    estimator.t_r = 2.0
    estimator.high_pass = 1 / 128
    estimator.clean_kwargs = {"clean__filter": "cosine"}

    with pytest.warns(DeprecationWarning, match="You passed some kwargs"):
        estimator.fit(input_img)

    detrended_signal = estimator.transform(input_img)

    assert_raises(AssertionError, assert_array_equal, detrended_signal, signal)


@ignore_warnings()
def check_nifti_masker_fit_transform_files(estimator):
    """Check that nifti maskers can work directly on files."""
    with TemporaryDirectory() as tmp_dir:
        filename = write_imgs_to_path(
            _img_3d_rand(),
            file_path=Path(tmp_dir),
            create_files=True,
        )

        estimator.fit(filename)
        estimator.transform(filename)
        estimator.fit_transform(filename)


@ignore_warnings()
def check_nifti_masker_dtype(estimator):
    """Check dtype of output of maskers."""
    data_32 = _rng().random(_shape_3d_default(), dtype=np.float32)
    affine_32 = np.eye(4, dtype=np.float32)
    img_32 = Nifti1Image(data_32, affine_32)

    data_64 = _rng().random(_shape_3d_default(), dtype=np.float64)
    affine_64 = np.eye(4, dtype=np.float64)
    img_64 = Nifti1Image(data_64, affine_64)

    for img in [img_32, img_64]:
        estimator = clone(estimator)
        estimator.dtype = "auto"
        assert estimator.fit_transform(img).dtype == np.float32

    for img in [img_32, img_64]:
        estimator = clone(estimator)
        estimator.dtype = "float64"
        assert estimator.fit_transform(img).dtype == np.float64


@ignore_warnings()
def check_nifti_masker_fit_with_3d_mask(estimator):
    """Check 3D mask can be used with nifti maskers.

    Mask can have different shape than fitted image.
    """
    # _shape_3d_large() is used
    # this test would fail for RegionExtractor otherwise
    mask = np.ones(_shape_3d_large())
    mask_img = Nifti1Image(mask, affine=_affine_eye())

    estimator.mask_img = mask_img

    assert not hasattr(estimator, "mask_img_")

    estimator.fit([_img_3d_rand()])

    assert hasattr(estimator, "mask_img_")


# ------------------ MULTI NIFTI MASKER CHECKS ------------------


@ignore_warnings()
def check_multi_nifti_masker_shelving(estimator):
    """Check behavior when shelving masker."""
    if os.name == "nt" and sys.version_info[1] < 13:
        # TODO (python >= 3.11)
        # rare failure of this test on python 3.10 on windows
        # this works for python 3.13
        # skipping for now: let's check again if this keeps failing
        # when dropping 3.10 in favor of 3.11
        return

    mask_img = Nifti1Image(
        np.ones((2, 2, 2), dtype=np.int8), affine=np.diag((2, 2, 2, 1))
    )
    epi_img1 = Nifti1Image(
        _rng().random((2, 3, 4, 5)), affine=np.diag((4, 4, 4, 1))
    )
    epi_img2 = Nifti1Image(
        _rng().random((2, 3, 4, 6)), affine=np.diag((4, 4, 4, 1))
    )

    estimator.verbose = 0

    masker = clone(estimator)
    masker.mask_img = mask_img

    epis = masker.fit_transform([epi_img1, epi_img2])

    with TemporaryDirectory() as tmp_dir:
        masker_shelved = clone(estimator)

        masker_shelved.mask_img = mask_img
        masker_shelved.memory = Memory(location=tmp_dir, mmap_mode="r")
        masker_shelved._shelving = True

        epis_shelved = masker_shelved.fit_transform([epi_img1, epi_img2])

        for e_shelved, e in zip(epis_shelved, epis, strict=False):
            e_shelved = e_shelved.get()
            assert_array_equal(e_shelved, e)


@ignore_warnings()
def check_multi_masker_with_confounds(estimator):
    """Test multi maskers with a list of confounds.

    Ensure results is different than when not using confounds.

    Check that confounds are applied when passing a 4D image (not iterable)
    to transform.

    Check that error is raised if number of confounds
    does not match number of images.
    """
    length = _img_4d_rand_eye_medium().shape[3]

    array = _rng().random((length, 3))

    signals_list_1 = estimator.fit_transform(
        [_img_4d_rand_eye_medium(), _img_4d_rand_eye_medium()],
    )
    signals_list_2 = estimator.fit_transform(
        [_img_4d_rand_eye_medium(), _img_4d_rand_eye_medium()],
        confounds=[array, array],
    )

    for signal_1, signal_2 in zip(
        signals_list_1, signals_list_2, strict=False
    ):
        assert_raises(AssertionError, assert_array_equal, signal_1, signal_2)

    # should also work with a single 4D image (has no __iter__ )
    signals_list_1 = estimator.fit_transform(_img_4d_rand_eye_medium())
    signals_list_2 = estimator.fit_transform(
        _img_4d_rand_eye_medium(),
        confounds=[array],
    )
    for signal_1, signal_2 in zip(
        signals_list_1, signals_list_2, strict=False
    ):
        assert_raises(AssertionError, assert_array_equal, signal_1, signal_2)

    # Mismatch n imgs and n confounds
    with pytest.raises(
        ValueError, match="number of confounds .* unequal to number of images"
    ):
        estimator.fit_transform(
            [_img_4d_rand_eye_medium(), _img_4d_rand_eye_medium()],
            confounds=[array],
        )

    with pytest.raises(
        TypeError, match="'confounds' must be a None or a list."
    ):
        estimator.fit_transform(
            [_img_4d_rand_eye_medium(), _img_4d_rand_eye_medium()],
            confounds=1,
        )


@ignore_warnings()
def check_multi_masker_transformer_sample_mask(estimator):
    """Test multi maskers with a list of "sample_mask".

    "sample_mask" was directly sent as input to the parallel calls of
    "transform_single_imgs" instead of sending iterations.
    See https://github.com/nilearn/nilearn/issues/3967 for more details.
    """
    length = _img_4d_rand_eye_medium().shape[3]

    n_scrub1 = 3
    n_scrub2 = 2

    sample_mask1 = np.arange(length - n_scrub1)
    sample_mask2 = np.arange(length - n_scrub2)

    signals_list = estimator.fit_transform(
        [_img_4d_rand_eye_medium(), _img_4d_rand_eye_medium()],
        sample_mask=[sample_mask1, sample_mask2],
    )

    for ts, n_scrub in zip(signals_list, [n_scrub1, n_scrub2], strict=False):
        assert ts.shape[0] == length - n_scrub

    # should also work with a single 4D image (has no __iter__ )
    signals_list = estimator.fit_transform(
        _img_4d_rand_eye_medium(),
        sample_mask=[sample_mask1],
    )

    assert signals_list.shape[0] == length - n_scrub1

    with pytest.raises(
        ValueError,
        match="number of sample_mask .* unequal to number of images",
    ):
        estimator.fit_transform(
            [_img_4d_rand_eye_medium(), _img_4d_rand_eye_medium()],
            sample_mask=[sample_mask1],
        )

    with pytest.raises(
        TypeError, match="'sample_mask' must be a None or a list."
    ):
        estimator.fit_transform(
            [_img_4d_rand_eye_medium(), _img_4d_rand_eye_medium()],
            sample_mask=1,
        )


@ignore_warnings()
def check_multi_masker_transformer_high_variance_confounds(estimator):
    """Check high_variance_confounds use in multi maskers with 5D data.

    Make sure that using high_variance_confounds returns different result.

    Ensure that high_variance_confounds can be used with regular confounds,
    and that results are different than when just using the confounds alone.
    """
    length = 20

    data = _rng().random((*_shape_3d_default(), length))
    input_img = Nifti1Image(data, _affine_eye())

    estimator.high_variance_confounds = False

    signal = estimator.fit_transform([input_img, input_img])

    estimator = clone(estimator)
    estimator.high_variance_confounds = True

    signal_hvc = estimator.fit_transform([input_img, input_img])

    for s1, s2 in zip(signal, signal_hvc, strict=False):
        assert_raises(AssertionError, assert_array_equal, s1, s2)

    with TemporaryDirectory() as tmp_dir:
        array = _rng().random((length, 3))

        dataframe = pd.DataFrame(array)

        tmp_dir = Path(tmp_dir)
        dataframe.to_csv(tmp_dir / "confounds.csv")

        for c in [array, dataframe, tmp_dir / "confounds.csv"]:
            confounds = [c, c]

            estimator = clone(estimator)
            estimator.high_variance_confounds = False
            signal_c = estimator.fit_transform(
                [input_img, input_img], confounds=confounds
            )

            estimator = clone(estimator)
            estimator.high_variance_confounds = True
            signal_c_hvc = estimator.fit_transform(
                [input_img, input_img], confounds=confounds
            )

            for s1, s2 in zip(signal_c, signal_c_hvc, strict=False):
                assert_raises(AssertionError, assert_array_equal, s1, s2)


# ------------------ GLM CHECKS ------------------


@ignore_warnings()
def check_glm_empty_data_messages(estimator: BaseEstimator) -> None:
    """Check that empty images are caught properly.

    Replaces sklearn check_estimators_empty_data_messages.

    Not implemented for nifti data for performance reasons.
    See : https://github.com/nilearn/nilearn/pull/5293#issuecomment-2977170723
    """
    imgs, design_matrices = _make_surface_img_and_design()

    data = {
        part: np.empty(0).reshape((imgs.data.parts[part].shape[0], 0))
        for part in imgs.data.parts
    }
    imgs = SurfaceImage(imgs.mesh, data)

    with pytest.raises(ValueError, match="empty"):
        # FirstLevel
        if hasattr(estimator, "hrf_model"):
            estimator.fit(imgs, design_matrices=design_matrices)
        # SecondLevel
        else:
            estimator.fit(imgs, design_matrix=design_matrices)


@ignore_warnings()
def check_glm_dtypes(estimator):
    """Check glm can fit with inputs of varying dtypes.

    Replacement for sklearn check_estimators_dtypes.

    np.int64 not tested: see no_int64_nifti in nilearn/conftest.py
    """
    imgs, design_matrices = _make_surface_img_and_design()

    for dtype in [np.float32, np.float64, np.int32]:
        estimator = clone(estimator)

        for k, v in imgs.data.parts.items():
            imgs.data.parts[k] = v.astype(dtype)

        # FirstLevel
        if hasattr(estimator, "hrf_model"):
            estimator.fit(imgs, design_matrices=design_matrices)
        # SecondLevel
        else:
            estimator.fit(imgs, design_matrix=design_matrices)


# ------------------ REPORT GENERATION CHECKS ------------------


def _generate_report_with_no_warning(estimator):
    """Check that report generation throws no warning."""
    with warnings.catch_warnings(record=True) as warning_list:
        report = _generate_report(estimator)

        # TODO
        # RegionExtractor, SurfaceMapsMasker still throws too many warnings
        warnings_to_ignore = [
            # only thrown with older dependencies
            "No contour levels were found within the data range.",
        ]
        unknown_warnings = [
            str(x.message)
            for x in warning_list
            if str(x.message) not in warnings_to_ignore
        ]
        if not isinstance(estimator, (RegionExtractor, SurfaceMapsMasker)):
            assert not unknown_warnings, unknown_warnings

    _check_html(report)

    return report


def _generate_report(estimator):
    """Adapt the call to generate_report to limit warnings.

    For example by only passing the number of displayed maps
    that a map masker contains.
    """
    if isinstance(
        estimator,
        (NiftiMapsMasker, MultiNiftiMapsMasker, SurfaceMapsMasker),
    ) and hasattr(estimator, "n_elements_"):
        return estimator.generate_report(displayed_maps=estimator.n_elements_)
    else:
        return estimator.generate_report()


def check_masker_generate_report(estimator):
    """Check that maskers can generate report.

    - check that we get a warning:
      - when matplotlib is not installed
      - when generating reports before fit
    - check content of report before fit and after fit

    """
    if not is_matplotlib_installed():
        with warnings.catch_warnings(record=True) as warning_list:
            report = _generate_report(estimator)

        assert len(warning_list) == 1
        assert issubclass(warning_list[0].category, ImportWarning)
        assert report == [None]

        return

    with warnings.catch_warnings(record=True) as warning_list:
        report = _generate_report(estimator)
        assert len(warning_list) == 1

    _check_html(report, is_fit=False)
    assert "Make sure to run `fit`" in str(report)

    if accept_niimg_input(estimator):
        input_img = _img_3d_rand()
    else:
        input_img = _make_surface_img(2)

    estimator.fit(input_img)

    assert estimator._report_content["warning_message"] is None

    # TODO
    # SurfaceMapsMasker, RegionExtractor still throws a warning
    report = _generate_report_with_no_warning(estimator)
    report = _generate_report(estimator)
    _check_html(report)

    with TemporaryDirectory() as tmp_dir:
        report.save_as_html(Path(tmp_dir) / "report.html")
        assert (Path(tmp_dir) / "report.html").is_file()


@ignore_warnings()
def check_nifti_masker_generate_report_after_fit_with_only_mask(estimator):
    """Check 3D mask is enough to run with fit and generate report."""
    mask = np.ones(_shape_3d_large())
    mask_img = Nifti1Image(mask, affine=_affine_eye())

    estimator.mask_img = mask_img

    assert not hasattr(estimator, "mask_img_")

    estimator.fit()

    assert estimator._report_content["warning_message"] is None

    if not is_matplotlib_installed():
        return

    with pytest.warns(UserWarning, match="No image provided to fit."):
        report = _generate_report(estimator)
    _check_html(report)

    input_img = _img_4d_rand_eye_medium()

    estimator.fit(input_img)

    # TODO
    # NiftiSpheresMasker still throws a warning
    if isinstance(estimator, NiftiSpheresMasker):
        return
    report = _generate_report_with_no_warning(estimator)
    _check_html(report)


@ignore_warnings()
def check_masker_generate_report_false(estimator):
    """Test with reports set to False."""
    if not is_matplotlib_installed():
        return

    estimator.reports = False

    if accept_niimg_input(estimator):
        input_img = _img_4d_rand_eye_medium()
    else:
        input_img = _make_surface_img(2)

    estimator.fit(input_img)

    assert estimator._reporting_data is None
    assert estimator._reporting() == [None]
    with pytest.warns(
        UserWarning,
        match=("No visual outputs created."),
    ):
        report = _generate_report(estimator)

    _check_html(report, reports_requested=False)

    assert "Empty Report" in str(report)


@ignore_warnings()
def check_multi_nifti_masker_generate_report_4d_fit(estimator):
    """Test calling generate report on multiple subjects raises warning."""
    if not is_matplotlib_installed():
        return

    estimator.maps_img = _img_3d_ones()
    estimator.fit([_img_4d_rand_eye_medium(), _img_4d_rand_eye_medium()])
    with pytest.warns(
        UserWarning, match="A list of 4D subject images were provided to fit. "
    ):
        _generate_report(estimator)<|MERGE_RESOLUTION|>--- conflicted
+++ resolved
@@ -167,8 +167,6 @@
                 yield e, check, check.func.__name__
 
 
-<<<<<<< HEAD
-=======
 # some checks would fail on sklearn 1.6.1 on older python
 # see https://github.com/scikit-learn-contrib/imbalanced-learn/issues/1131
 IS_SKLEARN_1_6_1_on_py_lt_3_13 = (
@@ -178,7 +176,6 @@
 )
 
 
->>>>>>> 14a89340
 def return_expected_failed_checks(
     estimator: BaseEstimator,
 ) -> dict[str, str]:
@@ -363,15 +360,12 @@
         }
         if SKLEARN_MINOR >= 6:
             expected_failed_checks.pop("check_estimator_sparse_tag")
-<<<<<<< HEAD
-=======
         if (
             not IS_SKLEARN_1_6_1_on_py_lt_3_13
             and SKLEARN_MINOR >= 5
             and scipy_version != "1.8.0"
         ):
             expected_failed_checks.pop("check_estimator_sparse_array")
->>>>>>> 14a89340
 
     if isinstance(estimator, (MultiNiftiMasker)) and SKLEARN_MINOR >= 6:
         expected_failed_checks.pop("check_estimator_sparse_tag")
