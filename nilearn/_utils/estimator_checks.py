"""Checks for nilearn estimators.

Most of those estimators have pytest dependencies
and importing them will fail if pytest is not installed.
"""

import inspect
import sys
import warnings
from copy import deepcopy
from pathlib import Path
from tempfile import TemporaryDirectory

import joblib
import numpy as np
import pandas as pd
import pytest
from nibabel import Nifti1Image
from numpy.testing import (
    assert_array_almost_equal,
    assert_array_equal,
    assert_raises,
)
from packaging.version import parse
from sklearn import __version__ as sklearn_version
from sklearn import clone
from sklearn.base import BaseEstimator, is_classifier, is_regressor
from sklearn.datasets import make_classification, make_regression
from sklearn.preprocessing import StandardScaler
from sklearn.utils._testing import (
    set_random_state,
)
from sklearn.utils.estimator_checks import (
    _is_public_parameter,
    check_is_fitted,
    ignore_warnings,
)
from sklearn.utils.estimator_checks import (
    check_estimator as sklearn_check_estimator,
)

from nilearn._utils.exceptions import DimensionError, MeshDimensionError
from nilearn._utils.helpers import is_matplotlib_installed
from nilearn._utils.niimg_conversions import check_imgs_equal
from nilearn._utils.tags import SKLEARN_LT_1_6
from nilearn._utils.testing import write_imgs_to_path
from nilearn.conftest import (
    _affine_eye,
    _affine_mni,
    _drop_surf_img_part,
    _flip_surf_img,
    _img_3d_mni,
    _img_3d_ones,
    _img_3d_rand,
    _img_3d_zeros,
    _img_4d_rand_eye,
    _img_4d_rand_eye_medium,
    _img_mask_mni,
    _make_mesh,
    _make_surface_img,
    _make_surface_img_and_design,
    _make_surface_mask,
    _rng,
    _shape_3d_default,
    _shape_3d_large,
    _surf_mask_1d,
)
from nilearn.connectome import GroupSparseCovariance, GroupSparseCovarianceCV
from nilearn.connectome.connectivity_matrices import ConnectivityMeasure
from nilearn.decoding.decoder import _BaseDecoder
from nilearn.decoding.searchlight import SearchLight
from nilearn.decoding.tests.test_same_api import to_niimgs
from nilearn.decomposition._base import _BaseDecomposition
from nilearn.decomposition.tests.conftest import (
    _decomposition_img,
    _decomposition_mesh,
)
from nilearn.maskers import (
    MultiNiftiMapsMasker,
    NiftiLabelsMasker,
    NiftiMapsMasker,
    NiftiMasker,
    NiftiSpheresMasker,
    SurfaceMapsMasker,
    SurfaceMasker,
)
from nilearn.masking import load_mask_img
from nilearn.regions import RegionExtractor
from nilearn.regions.hierarchical_kmeans_clustering import HierarchicalKMeans
from nilearn.regions.rena_clustering import ReNA
from nilearn.reporting.tests.test_html_report import _check_html
from nilearn.surface import SurfaceImage
from nilearn.surface.surface import get_data as get_surface_data
from nilearn.surface.utils import (
    assert_surface_image_equal,
)

SKLEARN_MINOR = parse(sklearn_version).release[1]


def nilearn_dir() -> Path:
    return Path(__file__).parents[1]


def check_estimator(estimators: list[BaseEstimator], valid: bool = True):
    """Yield a valid or invalid scikit-learn estimators check.

    ONLY USED FOR sklearn<1.6

    As some of Nilearn estimators do not comply
    with sklearn recommendations
    (cannot fit Numpy arrays, do input validation in the constructor...)
    we cannot directly use
    sklearn.utils.estimator_checks.check_estimator.

    So this is a home made generator that yields an estimator instance
    along with a
    - valid check from sklearn: those should stay valid
    - or an invalid check that is known to fail.

    See this section rolling-your-own-estimator in
    the scikit-learn doc for more info:
    https://scikit-learn.org/stable/developers/develop.html

    Parameters
    ----------
    estimators : list of estimator object
        Estimator instance to check.

    valid : bool, default=True
        Whether to return only the valid checks or not.
    """
    # TODO remove this function when dropping sklearn 1.5
    if not SKLEARN_LT_1_6:  # pragma: no cover
        raise RuntimeError(
            "Use dedicated sklearn utilities to test estimators."
        )

    if not isinstance(estimators, list):  # pragma: no cover
        raise TypeError(
            "'estimators' should be a list. "
            f"Got {estimators.__class__.__name__}."
        )

    for est in estimators:
        expected_failed_checks = return_expected_failed_checks(est)

        for e, check in sklearn_check_estimator(
            estimator=est, generate_only=True
        ):
            if not valid and check.func.__name__ in expected_failed_checks:
                yield e, check, check.func.__name__
            if valid and check.func.__name__ not in expected_failed_checks:
                yield e, check, check.func.__name__


# some checks would fail on sklearn 1.6.1 on older python
# see https://github.com/scikit-learn-contrib/imbalanced-learn/issues/1131
IS_SKLEARN_1_6_1_on_py_3_9 = (
    SKLEARN_MINOR == 6
    and parse(sklearn_version).release[2] == 1
    and sys.version_info[1] < 10
)


def return_expected_failed_checks(
    estimator: BaseEstimator,
) -> dict[str, str]:
    """Return the expected failures for a given estimator.

    This is where all the "expected_failed_checks" for all Nilearn estimators
    are centralized.

    "expected_failed_checks" is first created to make sure that all checks
    with the oldest supported sklearn versions pass.

    After the function may tweak the "expected_failed_checks" depending
    on the estimator and sklearn version.

    Returns
    -------
    expected_failed_checks : dict[str, str]
        A dictionary of the form::

            {
                "check_name": "this check is expected to fail because ...",
            }

        Where `"check_name"` is the name of the check, and `"my reason"` is why
        the check fails.
    """
    expected_failed_checks: dict[str, str] = {}

    if isinstance(estimator, ConnectivityMeasure):
        expected_failed_checks = {
            "check_estimator_sparse_data": "remove when dropping sklearn 1.4",
            "check_fit2d_predict1d": "not applicable",
            "check_estimator_sparse_array": "TODO",
            "check_estimator_sparse_matrix": "TODO",
            "check_methods_sample_order_invariance": "TODO",
            "check_methods_subset_invariance": "TODO",
            "check_readonly_memmap_input": "TODO",
            "check_transformer_data_not_an_array": "TODO",
            "check_transformer_general": "TODO",
        }
        if SKLEARN_MINOR > 4:
            expected_failed_checks.pop("check_estimator_sparse_data")
            expected_failed_checks |= {
                "check_transformer_preserve_dtypes": "TODO",
            }

        return expected_failed_checks

    elif isinstance(estimator, (HierarchicalKMeans, ReNA)):
        return expected_failed_checks_clustering()

    elif isinstance(
        estimator, (GroupSparseCovariance, GroupSparseCovarianceCV)
    ):
        expected_failed_checks = {
            "check_estimator_sparse_array": "TODO",
            "check_estimator_sparse_data": "removed when dropping sklearn 1.4",
            "check_estimator_sparse_matrix": "TODO",
            "check_estimator_sparse_tag": "TODO",
        }
        if SKLEARN_MINOR > 4:
            expected_failed_checks.pop("check_estimator_sparse_data")
        if isinstance(estimator, GroupSparseCovariance):
            expected_failed_checks |= {
                "check_dont_overwrite_parameters": "TODO",
                "check_estimators_overwrite_params": "TODO",
            }
        if isinstance(estimator, GroupSparseCovarianceCV):
            expected_failed_checks |= {
                "check_estimators_dtypes": "TODO",
                "check_dtype_object": "TODO",
            }
        return expected_failed_checks

    # below this point we should only deal with estimators
    # that accept images as input
    assert accept_niimg_input(estimator) or accept_surf_img_input(estimator)

    if isinstance(estimator, (_BaseDecoder, SearchLight)):
        return expected_failed_checks_decoders(estimator)

    # keeping track of some of those in
    # https://github.com/nilearn/nilearn/issues/4538
    expected_failed_checks = {
        # the following are skipped
        # because there is nilearn specific replacement
        "check_dict_unchanged": "replaced by check_masker_dict_unchanged",
        "check_dont_overwrite_parameters": (
            "replaced by check_img_estimator_dont_overwrite_parameters"
        ),
        "check_estimators_dtypes": ("replaced by check_masker_dtypes"),
        "check_estimators_empty_data_messages": (
            "replaced by check_masker_empty_data_messages "
            "for surface maskers and not implemented for nifti maskers "
            "for performance reasons."
        ),
        "check_estimators_fit_returns_self": (
            "replaced by check_fit_returns_self"
        ),
        "check_fit_check_is_fitted": ("replaced by check_fit_check_is_fitted"),
        "check_fit_score_takes_y": (
            "replaced by check_masker_fit_score_takes_y"
        ),
        # Those are skipped for now they fail
        # for unknown reasons
        # most often because sklearn inputs expect a numpy array
        # that errors with maskers,
        # or because a suitable nilearn replacement
        # has not yet been created.
        "check_estimators_pickle": "TODO",
        "check_estimators_nan_inf": "TODO",
        "check_estimators_overwrite_params": "TODO",
        "check_fit_idempotent": "TODO",
        "check_methods_sample_order_invariance": "TODO",
        "check_methods_subset_invariance": "TODO",
        "check_positive_only_tag_during_fit": "TODO",
        "check_pipeline_consistency": "TODO",
        "check_readonly_memmap_input": "TODO",
    }

    expected_failed_checks |= unapplicable_checks()

    if hasattr(estimator, "transform"):
        expected_failed_checks |= {
            "check_transformer_data_not_an_array": (
                "replaced by check_masker_transformer"
            ),
            "check_transformer_general": (
                "replaced by check_masker_transformer"
            ),
            "check_transformer_preserve_dtypes": (
                "replaced by check_masker_transformer"
            ),
        }

    # Adapt some checks for some estimators

    # not entirely sure why some of them pass
    # e.g check_estimator_sparse_data passes for SurfaceLabelsMasker
    # but not SurfaceMasker ????

    if is_glm(estimator):
        expected_failed_checks.pop("check_estimator_sparse_data")
        if SKLEARN_MINOR >= 5:
            expected_failed_checks.pop("check_estimator_sparse_matrix")
            expected_failed_checks.pop("check_estimator_sparse_array")
        if SKLEARN_MINOR >= 6:
            expected_failed_checks.pop("check_estimator_sparse_tag")

        expected_failed_checks |= {
            # have nilearn replacements
            "check_estimators_dtypes": ("replaced by check_glm_dtypes"),
            "check_estimators_empty_data_messages": (
                "not implemented for nifti data for performance reasons"
            ),
            "check_estimators_fit_returns_self": (
                "replaced by check_glm_fit_returns_self"
            ),
            "check_fit_check_is_fitted": (
                "replaced by check_fit_check_is_fitted"
            ),
            "check_transformer_data_not_an_array": (
                "replaced by check_masker_transformer"
            ),
            "check_transformer_general": (
                "replaced by check_masker_transformer"
            ),
            "check_transformer_preserve_dtypes": (
                "replaced by check_masker_transformer"
            ),
            # nilearn replacements required
            "check_dict_unchanged": "TODO",
            "check_fit_score_takes_y": "TODO",
        }

    if isinstance(estimator, (_BaseDecomposition,)):
        if SKLEARN_MINOR >= 6:
            expected_failed_checks.pop("check_estimator_sparse_tag")
        if not IS_SKLEARN_1_6_1_on_py_3_9 and SKLEARN_MINOR >= 5:
            expected_failed_checks.pop("check_estimator_sparse_array")

    if is_masker(estimator):
        if accept_niimg_input(estimator):
            # TODO remove when bumping to nilearn 0.13.0
            expected_failed_checks |= {
                "check_do_not_raise_errors_in_init_or_set_params": (
                    "Deprecation cycle started to fix."
                ),
                "check_no_attributes_set_in_init": (
                    "Deprecation cycle started to fix."
                ),
            }

        if isinstance(estimator, (NiftiMasker)) and SKLEARN_MINOR >= 5:
            if not IS_SKLEARN_1_6_1_on_py_3_9:
                expected_failed_checks.pop("check_estimator_sparse_array")

            expected_failed_checks.pop("check_estimator_sparse_tag")

        if isinstance(estimator, (RegionExtractor)) and SKLEARN_MINOR >= 6:
            expected_failed_checks.pop(
                "check_do_not_raise_errors_in_init_or_set_params"
            )

    return expected_failed_checks


def unapplicable_checks() -> dict[str, str]:
    """Return sklearn checks that do not apply for nilearn estimators \
       when they take images as input.
    """
    return dict.fromkeys(
        [
            "check_complex_data",
            "check_dtype_object",
            "check_estimator_sparse_array",
            "check_estimator_sparse_data",
            "check_estimator_sparse_matrix",
            "check_estimator_sparse_tag",
            "check_f_contiguous_array_estimator",
            "check_fit1d",
            "check_fit2d_1feature",
            "check_fit2d_1sample",
            "check_fit2d_predict1d",
            "check_n_features_in",
            "check_n_features_in_after_fitting",
        ],
        "not applicable for image input",
    )


def expected_failed_checks_clustering() -> dict[str, str]:
    expected_failed_checks = {
        "check_estimator_sparse_array": "remove when dropping sklearn 1.4",
        "check_estimator_sparse_matrix": "remove when dropping sklearn 1.4",
        "check_clustering": "TODO",
    }

    if SKLEARN_MINOR >= 5:
        expected_failed_checks.pop("check_estimator_sparse_matrix")
        expected_failed_checks.pop("check_estimator_sparse_array")

    return expected_failed_checks


def expected_failed_checks_decoders(estimator) -> dict[str, str]:
    """Return expected failed sklearn checks for nilearn decoders."""
    expected_failed_checks = {
        # the following are have nilearn replacement for masker and/or glm
        # but not for decoders
        "check_estimators_empty_data_messages": (
            "not implemented for nifti data performance reasons"
        ),
        "check_dont_overwrite_parameters": (
            "replaced by check_img_estimator_dont_overwrite_parameters"
        ),
        "check_estimators_fit_returns_self": (
            "replaced by check_fit_returns_self"
        ),
        "check_fit_check_is_fitted": "replaced by check_fit_check_is_fitted",
        "check_requires_y_none": (
            "replaced by check_image_estimator_requires_y_none"
        ),
        "check_supervised_y_no_nan": (
            "replaced by check_image_supervised_estimator_y_no_nan"
        ),
        # Those are skipped for now they fail
        # for unknown reasons
        # most often because sklearn inputs expect a numpy array
        # that errors with maskers,
        # or because a suitable nilearn replacement
        # has not yet been created.
        "check_dict_unchanged": "TODO",
        "check_estimators_dtypes": "TODO",
        "check_estimators_pickle": "TODO",
        "check_estimators_nan_inf": "TODO",
        "check_estimators_overwrite_params": "TODO",
        "check_fit_idempotent": "TODO",
        "check_fit_score_takes_y": "TODO",
        "check_methods_sample_order_invariance": "TODO",
        "check_methods_subset_invariance": "TODO",
        "check_positive_only_tag_during_fit": "TODO",
        "check_pipeline_consistency": "TODO",
        "check_readonly_memmap_input": "TODO",
        "check_supervised_y_2d": "TODO",
    }

    if is_classifier(estimator):
        expected_failed_checks |= {
            "check_classifier_data_not_an_array": (
                "not applicable for image input"
            ),
            "check_classifiers_classes": "TODO",
            "check_classifiers_one_label": "TODO",
            "check_classifiers_regression_target": "TODO",
            "check_classifiers_train": "TODO",
        }

    if is_regressor(estimator):
        expected_failed_checks |= {
            "check_regressor_data_not_an_array": (
                "not applicable for image input"
            ),
            "check_regressor_multioutput": "TODO",
            "check_regressors_int": "TODO",
            "check_regressors_train": "TODO",
            "check_regressors_no_decision_function": "TODO",
        }

    if hasattr(estimator, "transform"):
        expected_failed_checks |= {
            "check_transformer_data_not_an_array": (
                "replaced by check_masker_transformer"
            ),
            "check_transformer_general": (
                "replaced by check_masker_transformer"
            ),
            "check_transformer_preserve_dtypes": (
                "replaced by check_masker_transformer"
            ),
        }

    expected_failed_checks |= unapplicable_checks()

    if isinstance(estimator, SearchLight):
        return expected_failed_checks

    if not IS_SKLEARN_1_6_1_on_py_3_9:
        expected_failed_checks.pop("check_estimator_sparse_tag")

    return expected_failed_checks


def nilearn_check_estimator(estimators: list[BaseEstimator]):
    if not isinstance(estimators, list):  # pragma: no cover
        raise TypeError(
            "'estimators' should be a list. "
            f"Got {estimators.__class__.__name__}."
        )
    for est in estimators:
        for e, check in nilearn_check_generator(estimator=est):
            yield e, check, check.__name__


def nilearn_check_generator(estimator: BaseEstimator):
    """Yield (estimator, check) tuples.

    Each nilearn check can be run on an initialized estimator.
    """
    if SKLEARN_LT_1_6:  # pragma: no cover
        tags = estimator._more_tags()
    else:
        tags = estimator.__sklearn_tags__()

    # TODO remove first if when dropping sklearn 1.5
    #  for sklearn >= 1.6 tags are always a dataclass
    if isinstance(tags, dict) and "X_types" in tags:
        requires_y = isinstance(estimator, _BaseDecoder)
    else:
        requires_y = getattr(tags.target_tags, "required", False)

    yield (clone(estimator), check_transformer_set_output)

    if accept_niimg_input(estimator) or accept_surf_img_input(estimator):
        yield (clone(estimator), check_fit_returns_self)
        yield (clone(estimator), check_fit_check_is_fitted)

        if requires_y:
            yield (clone(estimator), check_image_estimator_requires_y_none)

        if is_classifier(estimator) or is_regressor(estimator):
            yield (clone(estimator), check_image_supervised_estimator_y_no_nan)
            yield (clone(estimator), check_decoder_empty_data_messages)

        if (
            is_classifier(estimator)
            or is_regressor(estimator)
            or is_masker(estimator)
            or is_glm(estimator)
        ):
            yield (
                clone(estimator),
                check_img_estimator_dont_overwrite_parameters,
            )
            yield (clone(estimator), check_img_estimators_overwrite_params)

    if is_masker(estimator):
        yield (clone(estimator), check_masker_clean_kwargs)
        yield (clone(estimator), check_masker_compatibility_mask_image)
        yield (clone(estimator), check_masker_dict_unchanged)
        yield (clone(estimator), check_masker_dtypes)
        yield (clone(estimator), check_masker_empty_data_messages)
        yield (clone(estimator), check_masker_fit_score_takes_y)
        yield (clone(estimator), check_masker_fit_with_empty_mask)
        yield (
            clone(estimator),
            check_masker_fit_with_non_finite_in_mask,
        )
        yield (clone(estimator), check_masker_generate_report)
        yield (clone(estimator), check_masker_generate_report_false)
        yield (clone(estimator), check_masker_inverse_transform)
        yield (clone(estimator), check_masker_transform_resampling)
        yield (clone(estimator), check_masker_mask_img)
        yield (clone(estimator), check_masker_mask_img_from_imgs)
        yield (clone(estimator), check_masker_no_mask_no_img)
        yield (clone(estimator), check_masker_refit)
        yield (clone(estimator), check_masker_smooth)
        yield (clone(estimator), check_masker_transformer)
        yield (
            clone(estimator),
            check_masker_transformer_high_variance_confounds,
        )

        if not is_multimasker(estimator):
            yield (clone(estimator), check_masker_clean)
            yield (clone(estimator), check_masker_detrending)
            yield (clone(estimator), check_masker_transformer_sample_mask)
            yield (clone(estimator), check_masker_with_confounds)

        if accept_niimg_input(estimator):
            yield (clone(estimator), check_nifti_masker_clean_error)
            yield (clone(estimator), check_nifti_masker_clean_warning)
            yield (clone(estimator), check_nifti_masker_dtype)
            yield (clone(estimator), check_nifti_masker_fit_transform)
            yield (clone(estimator), check_nifti_masker_fit_transform_5d)
            yield (clone(estimator), check_nifti_masker_fit_transform_files)
            yield (clone(estimator), check_nifti_masker_fit_with_3d_mask)
            yield (
                clone(estimator),
                check_nifti_masker_generate_report_after_fit_with_only_mask,
            )

            if is_multimasker(estimator):
                yield (
                    clone(estimator),
                    check_multi_nifti_masker_generate_report_4d_fit,
                )
                yield (
                    clone(estimator),
                    check_multi_masker_transformer_high_variance_confounds,
                )
                yield (
                    clone(estimator),
                    check_multi_masker_transformer_sample_mask,
                )
                yield (clone(estimator), check_multi_masker_with_confounds)

        if accept_surf_img_input(estimator):
            yield (clone(estimator), check_surface_masker_fit_with_mask)
            yield (clone(estimator), check_surface_masker_list_surf_images)

    if is_glm(estimator):
        yield (clone(estimator), check_glm_dtypes)
        yield (clone(estimator), check_glm_empty_data_messages)


def get_tag(estimator: BaseEstimator, tag: str) -> bool:
    tags = estimator.__sklearn_tags__()
    # TODO remove first if when dropping sklearn 1.5
    #  for sklearn >= 1.6 tags are always a dataclass
    if isinstance(tags, dict) and "X_types" in tags:
        return tag in tags["X_types"]
    else:
        return getattr(tags.input_tags, tag, False)


def is_masker(estimator: BaseEstimator) -> bool:
    return get_tag(estimator, "masker")


def is_multimasker(estimator: BaseEstimator) -> bool:
    return get_tag(estimator, "multi_masker")


def is_glm(estimator: BaseEstimator) -> bool:
    return get_tag(estimator, "glm")


def accept_niimg_input(estimator: BaseEstimator) -> bool:
    return get_tag(estimator, "niimg_like")


def accept_surf_img_input(estimator: BaseEstimator) -> bool:
    return get_tag(estimator, "surf_img")


def _not_fitted_error_message(estimator):
    return (
        f"This {type(estimator).__name__} instance is not fitted yet. "
        "Call 'fit' with appropriate arguments before using this estimator."
    )


def fit_estimator(estimator: BaseEstimator) -> BaseEstimator:
    """Fit on a nilearn estimator with appropriate input and return it."""
    assert accept_niimg_input(estimator) or accept_surf_img_input(estimator)

    if is_glm(estimator):
        data, design_matrices = _make_surface_img_and_design()
        # FirstLevel
        if hasattr(estimator, "hrf_model"):
            return estimator.fit(data, design_matrices=design_matrices)
        # SecondLevel
        else:
            return estimator.fit(data, design_matrix=design_matrices)

    elif isinstance(estimator, SearchLight):
        n_samples = 30
        data = _rng().random((5, 5, 5, n_samples))
        # Create a condition array, with balanced classes
        y = np.arange(n_samples, dtype=int) >= (n_samples // 2)

        data[2, 2, 2, :] = 0
        data[2, 2, 2, y] = 2
        X = Nifti1Image(data, np.eye(4))

        return estimator.fit(X, y)

    elif is_classifier(estimator):
        dim = 5
        X, y = make_classification(
            n_samples=30,
            n_features=dim**3,
            scale=3.0,
            n_informative=5,
            n_classes=2,
            random_state=42,
        )
        X, _ = to_niimgs(X, [dim, dim, dim])
        return estimator.fit(X, y)

    elif is_regressor(estimator):
        dim = 5
        X, y = make_regression(
            n_samples=30,
            n_features=dim**3,
            n_informative=dim,
            noise=1.5,
            bias=1.0,
            random_state=42,
        )
        X = StandardScaler().fit_transform(X)
        X, _ = to_niimgs(X, [dim, dim, dim])
        return estimator.fit(X, y)

    elif is_masker(estimator):
        if accept_niimg_input(estimator):
            imgs = Nifti1Image(_rng().random(_shape_3d_large()), _affine_eye())
        else:
            imgs = _make_surface_img(10)
        return estimator.fit(imgs)

    elif isinstance(estimator, _BaseDecomposition):
        decomp_input = _decomposition_img(
            data_type="surface",
            rng=_rng(),
            mesh=_decomposition_mesh(),
        )
        # only to silence warnings
        estimator.smoothing_fwhm = None
        return estimator.fit(decomp_input)

    else:
        imgs = Nifti1Image(_rng().random(_shape_3d_large()), _affine_eye())
        return estimator.fit(imgs)


# ------------------ GENERIC CHECKS ------------------


def _check_mask_img_(estimator):
    if accept_niimg_input(estimator):
        assert isinstance(estimator.mask_img_, Nifti1Image)
    else:
        assert isinstance(estimator.mask_img_, SurfaceImage)
    load_mask_img(estimator.mask_img_)


<<<<<<< HEAD
def check_fit_check_is_fitted(estimator):
=======
@ignore_warnings()
def check_estimator_has_sklearn_is_fitted(estimator):
>>>>>>> d2a9c131
    """Check appropriate response to check_fitted from sklearn before fitting.

    Should act as a replacement in the case of the maskers
    for sklearn's check_fit_check_is_fitted

    check that before fitting
    - transform() and inverse_transform() \
      throw same error
    - estimator has a __sklearn_is_fitted__ method
    - running sklearn check_is_fitted on estimator throws an error

    check that after fitting
    - __sklearn_is_fitted__ returns true
    - running sklearn check_fitted throws no error
    """
    if not hasattr(estimator, "__sklearn_is_fitted__"):
        raise TypeError(
            "All nilearn estimators must have __sklearn_is_fitted__ method."
        )

    if estimator.__sklearn_is_fitted__() is True:
        raise ValueError(
            "Estimator __sklearn_is_fitted__ must return False before fit."
        )

    with pytest.raises(ValueError, match=_not_fitted_error_message(estimator)):
        check_is_fitted(estimator)

    # Failure should happen before the input type is determined
    # so we can pass nifti image (or array) to surface maskers.
    signals = np.ones((10, 11))
    methods_to_check = [
        "transform",
        "transform_single_imgs",
        "transform_imgs",
        "inverse_transform",
    ]
    method_input = [_img_3d_rand(), _img_3d_rand(), [_img_3d_rand()], signals]
    for meth, input in zip(methods_to_check, method_input):
        method = getattr(estimator, meth, None)
        if method is None:
            continue
        with pytest.raises(
            ValueError, match=_not_fitted_error_message(estimator)
        ):
            method(input)

    estimator = fit_estimator(estimator)

    assert estimator.__sklearn_is_fitted__()

    check_is_fitted(estimator)


@ignore_warnings()
def check_transformer_set_output(estimator):
    """Check that set_ouput throws a not implemented error."""
    if hasattr(estimator, "transform"):
        with pytest.raises(NotImplementedError):
            estimator.set_output(transform="default")


@ignore_warnings()
def check_fit_returns_self(estimator) -> None:
    """Check maskers return itself after fit.

    Replace sklearn check_estimators_fit_returns_self
    """
    fitted_estimator = fit_estimator(estimator)

    assert fitted_estimator is estimator


@ignore_warnings()
def check_img_estimator_dont_overwrite_parameters(estimator) -> None:
    """Check that fit method only changes or sets private attributes.

    Only for estimator that work with images.

    Replaces check_dont_overwrite_parameters from sklearn.
    """
    estimator = clone(estimator)

    set_random_state(estimator, 1)

    dict_before_fit = estimator.__dict__.copy()

    fitted_estimator = fit_estimator(estimator)

    dict_after_fit = fitted_estimator.__dict__

    public_keys_after_fit = [
        key for key in dict_after_fit if _is_public_parameter(key)
    ]

    attrs_added_by_fit = [
        key for key in public_keys_after_fit if key not in dict_before_fit
    ]

    # check that fit doesn't add any public attribute
    assert not attrs_added_by_fit, (
        f"Estimator {estimator.__class__.__name__} "
        "adds public attribute(s) during"
        " the fit method."
        " Estimators are only allowed to add private attributes"
        " either started with _ or ended"
        f" with _ but [{', '.join(attrs_added_by_fit)}] added"
    )

    # check that fit doesn't change any public attribute

    # nifti_maps_masker, nifti_maps_masker, nifti_spheres_masker
    # change memory parameters on fit if it's None
    keys_to_ignore = ["memory"]

    attrs_changed_by_fit = [
        key
        for key in public_keys_after_fit
        if (dict_before_fit[key] is not dict_after_fit[key])
        and key not in keys_to_ignore
    ]

    assert not attrs_changed_by_fit, (
        f"Estimator {estimator.__class__.__name__} "
        "changes public attribute(s) during"
        " the fit method. Estimators are only allowed"
        " to change attributes started"
        " or ended with _, but"
        f" [{', '.join(attrs_changed_by_fit)}] changed"
    )


@ignore_warnings()
def check_img_estimators_overwrite_params(estimator) -> None:
    """Check that we do not change or mutate the internal state of input.

    Replaces sklearn check_estimators_overwrite_params
    """
    estimator = clone(estimator)

    # Make a physical copy of the original estimator parameters before fitting.
    params = estimator.get_params()
    original_params = deepcopy(params)

    # Fit the model
    fitted_estimator = fit_estimator(estimator)

    # Compare the state of the model parameters with the original parameters
    new_params = fitted_estimator.get_params()

    # nifti_maps_masker, nifti_maps_masker, nifti_spheres_masker
    # change memory parameters on fit if it's None
    param_to_ignore = ["memory"]

    for param_name, original_value in original_params.items():
        if param_name in param_to_ignore:
            continue

        new_value = new_params[param_name]

        # We should never change or mutate the internal state of input
        # parameters by default. To check this we use the joblib.hash function
        # that introspects recursively any subobjects to compute a checksum.
        # The only exception to this rule of immutable constructor parameters
        # is possible RandomState instance but in this check we explicitly
        # fixed the random_state params recursively to be integer seeds.
        assert joblib.hash(new_value) == joblib.hash(original_value), (
            f"Estimator {estimator.__class__.__name__} "
            "should not change or mutate "
            f"the parameter {param_name} from {original_value} "
            f"to {new_value} during fit."
        )


# ------------------ DECODERS CHECKS ------------------


@ignore_warnings()
def check_image_estimator_requires_y_none(estimator) -> None:
    """Check estimator with requires_y=True fails gracefully for y=None.

    Replaces sklearn check_requires_y_none
    """
    expected_err_msgs = "requires y to be passed, but the target y is None"
    shape = (5, 5, 5) if isinstance(estimator, SearchLight) else (30, 31, 32)
    input_img = Nifti1Image(_rng().random(shape), _affine_eye())
    try:
        estimator.fit(input_img, None)
    except ValueError as ve:
        if all(msg not in str(ve) for msg in expected_err_msgs):
            raise ve


@ignore_warnings()
def check_image_supervised_estimator_y_no_nan(estimator) -> None:
    """Check estimator fails if y contains nan or inf.

    Replaces sklearn check_supervised_y_no_nan
    """
    dim = 5
    if isinstance(estimator, SearchLight):
        n_samples = 30
        # Create a condition array, with balanced classes
        y = np.arange(n_samples, dtype=int) >= (n_samples // 2)

        data = _rng().random((dim, dim, dim, n_samples))
        data[2, 2, 2, :] = 0
        data[2, 2, 2, y] = 2
        X = Nifti1Image(data, np.eye(4))

    else:
        # we can use classification data even for regressors
        # because fit should fail early
        X, y = make_classification(
            n_samples=20,
            n_features=dim**3,
            scale=3.0,
            n_informative=5,
            n_classes=2,
            random_state=42,
        )
        X, _ = to_niimgs(X, [dim, dim, dim])

    y = _rng().random(y.shape)

    for value in [np.inf, np.nan]:
        y[5,] = value
        with pytest.raises(ValueError, match="Input .*contains"):
            estimator.fit(X, y)


@ignore_warnings()
def check_decoder_empty_data_messages(estimator):
    """Check that empty images are caught properly.

    Replaces sklearn check_estimators_empty_data_messages.

    Not implemented for nifti data for performance reasons.
    See : https://github.com/nilearn/nilearn/pull/5293#issuecomment-2977170723
    """
    n_samples = 30
    if isinstance(estimator, SearchLight):
        # SearchLight do not support surface data directly
        return None

    else:
        # we can use classification data even for regressors
        # because fit should fail early
        dim = 5
        _, y = make_classification(
            n_samples=20,
            n_features=dim**3,
            scale=3.0,
            n_informative=5,
            n_classes=2,
            random_state=42,
        )

    imgs = _make_surface_img(n_samples)
    data = {
        part: np.empty(0).reshape((imgs.data.parts[part].shape[0], 0))
        for part in imgs.data.parts
    }
    X = SurfaceImage(imgs.mesh, data)

    y = _rng().random(y.shape)

    with pytest.raises(ValueError, match="empty"):
        estimator.fit(X, y)


# ------------------ MASKER CHECKS ------------------


@ignore_warnings()
def check_masker_dict_unchanged(estimator):
    """Replace check_dict_unchanged from sklearn.

    transform() should not changed the dict of the object.
    """
    if accept_niimg_input(estimator):
        # We use a different shape here to force some maskers
        # to perform a resampling.
        shape = (30, 31, 32)
        input_img = Nifti1Image(_rng().random(shape), _affine_eye())
    else:
        input_img = _make_surface_img(10)

    estimator = estimator.fit(input_img)

    dict_before = estimator.__dict__.copy()

    estimator.transform(input_img)

    dict_after = estimator.__dict__

    # TODO NiftiLabelsMasker is modified at transform time
    # see issue https://github.com/nilearn/nilearn/issues/2720
    if isinstance(estimator, (NiftiLabelsMasker)):
        with pytest.raises(AssertionError):
            assert dict_after == dict_before
    else:
        # The following try / except is mostly
        # to give more informative error messages when this check fails.
        try:
            assert dict_after == dict_before
        except AssertionError as e:
            unmatched_keys = set(dict_after.keys()) ^ set(dict_before.keys())
            if len(unmatched_keys) > 0:
                raise ValueError(
                    "Estimator changes '__dict__' keys during transform.\n"
                    f"{unmatched_keys} \n"
                )

            difference = {}
            for x in dict_before:
                if type(dict_before[x]) is not type(dict_after[x]):
                    difference[x] = {
                        "before": dict_before[x],
                        "after": dict_after[x],
                    }
                    continue
                if (
                    isinstance(dict_before[x], np.ndarray)
                    and not np.array_equal(dict_before[x], dict_after[x])
                    and not check_imgs_equal(dict_before[x], dict_after[x])
                ) or (
                    not isinstance(dict_before[x], (np.ndarray, Nifti1Image))
                    and dict_before[x] != dict_after[x]
                ):
                    difference[x] = {
                        "before": dict_before[x],
                        "after": dict_after[x],
                    }
                    continue
            if difference:
                raise ValueError(
                    "Estimator changes the following '__dict__' keys \n"
                    "during transform.\n"
                    f"{difference}"
                )
            else:
                raise e
        except Exception as e:
            raise e


<<<<<<< HEAD
def check_masker_n_elements(estimator):
=======
@ignore_warnings()
def check_masker_fitted(estimator):
>>>>>>> d2a9c131
    """Check appropriate response of maskers to check_fitted from sklearn.

    check that after fitting
    - masker have a n_elements_ attribute that is positive int
    """
    if accept_niimg_input(estimator):
        estimator.fit(_img_3d_rand())
    else:
        estimator.fit(_make_surface_img(10))

    assert isinstance(estimator.n_elements_, int) and estimator.n_elements_ > 0


@ignore_warnings()
def check_masker_clean_kwargs(estimator):
    """Check attributes for cleaning.

    Maskers accept a clean_args dict
    and store in clean_args and contains parameters to pass to clean.
    """
    assert estimator.clean_args is None


@ignore_warnings()
def check_masker_detrending(estimator):
    """Check detrending does something.

    Fit transform on same input should give different results
    if detrend is true or false.
    """
    if accept_niimg_input(estimator):
        input_img = _img_4d_rand_eye_medium()
    else:
        input_img = _make_surface_img(100)

    signal = estimator.fit_transform(input_img)

    estimator.detrend = True
    detrended_signal = estimator.fit_transform(input_img)

    assert_raises(AssertionError, assert_array_equal, detrended_signal, signal)


@ignore_warnings()
def check_masker_compatibility_mask_image(estimator):
    """Check compatibility of the mask_img and images to masker.

    Compatibility should be check at fit and transform time.

    For nifti maskers this is handled by one the check_nifti functions.
    For surface maskers, check_compatibility_mask_and_images does it.
    But this means we do not have exactly the same error messages.
    """
    if accept_niimg_input(estimator):
        mask_img = _img_mask_mni()
        input_img = _make_surface_img()
    else:
        mask_img = _make_surface_mask()
        input_img = _img_3d_mni()

    estimator.mask_img = mask_img
    with pytest.raises(TypeError):
        estimator.fit(input_img)

    if accept_niimg_input(estimator):
        # using larger images to be compatible
        # with regions extraction tests
        mask = np.zeros(_shape_3d_large(), dtype=np.int8)
        mask[1:-1, 1:-1, 1:-1] = 1
        mask_img = Nifti1Image(mask, _affine_eye())
        image_to_transform = _make_surface_img()
    else:
        mask_img = _make_surface_mask()
        image_to_transform = _img_3d_mni()

    estimator = clone(estimator)
    estimator.mask_img = mask_img
    estimator.fit()
    with pytest.raises(TypeError):
        estimator.transform(image_to_transform)

    _check_mask_img_(estimator)


@ignore_warnings()
def check_masker_no_mask_no_img(estimator):
    """Check maskers mask_img_ when no mask passed at init or imgs at fit.

    For (Multi)NiftiMasker and SurfaceMasker fit should raise ValueError.
    For all other maskers mask_img_ should be None after fit.
    """
    assert not hasattr(estimator, "mask_img_")

    if isinstance(estimator, (NiftiMasker, SurfaceMasker)):
        with pytest.raises(
            ValueError, match="Parameter 'imgs' must be provided to "
        ):
            estimator.fit()
    else:
        estimator.fit()
        assert estimator.mask_img_ is None


@ignore_warnings()
def check_masker_mask_img_from_imgs(estimator):
    """Check maskers mask_img_ inferred from imgs when no mask is provided.

    For (Multi)NiftiMasker and SurfaceMasker:
    they must have a valid mask_img_ after fit.
    For all other maskers mask_img_ should be None after fit.
    """
    if accept_niimg_input(estimator):
        # Small image with shape=(7, 8, 9) would fail with MultiNiftiMasker
        # giving mask_img_that mask all the data : do not know why!!!
        input_img = Nifti1Image(
            _rng().random(_shape_3d_large()), _affine_mni()
        )

    else:
        input_img = _make_surface_img(2)

    # Except for (Multi)NiftiMasker and SurfaceMasker,
    # maskers have mask_img_ = None after fitting some input image
    # when no mask was passed at construction
    estimator = clone(estimator)
    assert not hasattr(estimator, "mask_img_")

    estimator.fit(input_img)

    if isinstance(estimator, (NiftiMasker, SurfaceMasker)):
        _check_mask_img_(estimator)
    else:
        assert estimator.mask_img_ is None


@ignore_warnings()
def check_masker_mask_img(estimator):
    """Check maskers mask_img_ post fit is valid.

    If a mask is passed at construction,
    then mask_img_ should be a valid mask after fit.

    Maskers should be fittable
    even when passing a non-binary image
    with multiple samples (4D for volume, 2D for surface) as mask.
    Resulting mask_img_ should be binary and have a single sample.
    """
    if accept_niimg_input(estimator):
        # Small image with shape=(7, 8, 9) would fail with MultiNiftiMasker
        # giving mask_img_that mask all the data : do not know why!!!
        mask_data = np.zeros(_shape_3d_large(), dtype="int8")
        mask_data[2:-2, 2:-2, 2:-2] = 1
        binary_mask_img = Nifti1Image(mask_data, _affine_eye())

        input_img = Nifti1Image(
            _rng().random(_shape_3d_large()), _affine_eye()
        )

        non_binary_mask_img = Nifti1Image(
            _rng().random((*_shape_3d_large(), 2)), _affine_eye()
        )

    else:
        binary_mask_img = _make_surface_mask()
        non_binary_mask_img = _make_surface_img()

        input_img = _make_surface_img(2)

    # happy path
    estimator = clone(estimator)
    estimator.mask_img = binary_mask_img
    assert not hasattr(estimator, "mask_img_")

    estimator.fit()

    _check_mask_img_(estimator)

    # use non binary multi-sample image as mask
    estimator = clone(estimator)
    estimator.mask_img = non_binary_mask_img
    assert not hasattr(estimator, "mask_img_")

    estimator.fit()

    _check_mask_img_(estimator)

    # use mask at init and imgs at fit
    # mask at init should prevail
    estimator = clone(estimator)
    estimator.mask_img = binary_mask_img

    estimator.fit()
    ref_mask_img_ = estimator.mask_img_

    estimator = clone(estimator)
    estimator.mask_img = binary_mask_img

    assert not hasattr(estimator, "mask_img_")

    if isinstance(estimator, (NiftiMasker, SurfaceMasker)):
        with pytest.warns(
            UserWarning,
            match=(
                "Generation of a mask has been requested .* "
                "while a mask was given at masker creation."
            ),
        ):
            estimator.fit(input_img)
    else:
        estimator.fit(input_img)

    _check_mask_img_(estimator)
    if accept_niimg_input(estimator):
        assert_array_equal(
            ref_mask_img_.get_fdata(), estimator.mask_img_.get_fdata()
        )
    else:
        assert_array_equal(
            get_surface_data(ref_mask_img_),
            get_surface_data(estimator.mask_img_),
        )


@ignore_warnings()
def check_masker_clean(estimator):
    """Check that cleaning does something on fit transform.

    Fit transform on same input should give different results
    if some cleaning parameters are passed.
    """
    if accept_niimg_input(estimator):
        input_img = _img_4d_rand_eye_medium()
    else:
        input_img = _make_surface_img(100)

    signal = estimator.fit_transform(input_img)

    estimator.t_r = 2.0
    estimator.high_pass = 1 / 128
    estimator.clean_args = {"filter": "cosine"}
    detrended_signal = estimator.fit_transform(input_img)

    assert_raises(AssertionError, assert_array_equal, detrended_signal, signal)


@ignore_warnings()
def check_masker_transformer(estimator):
    """Replace sklearn _check_transformer for maskers.

    - for maskers transform is in the base class and
      implemented via a transform_single_imgs
    - checks that "imgs" (and not X) is the parameter
      for input for fit / transform
    - fit_transform method should work on non fitted estimator
    - fit_transform should give same result as fit then transform
    """
    # transform_single_imgs should not be an abstract method anymore
    assert not getattr(
        estimator.transform_single_imgs, "__isabstractmethod__", False
    )

    for attr in ["fit", "transform", "fit_transform"]:
        tmp = dict(**inspect.signature(getattr(estimator, attr)).parameters)
        assert next(iter(tmp)) == "imgs"
        assert "X" not in tmp

    if accept_niimg_input(estimator):
        input_img = _img_4d_rand_eye_medium()
    else:
        input_img = _make_surface_img(100)

    signal_1 = estimator.fit_transform(input_img)

    estimator = clone(estimator)
    signal_2 = estimator.fit(input_img).transform(input_img)

    assert_array_equal(signal_1, signal_2)


@ignore_warnings()
def check_masker_transformer_high_variance_confounds(estimator):
    """Check high_variance_confounds use in maskers.

    Make sure that using high_variance_confounds returns different result.

    Ensure that high_variance_confounds can be used with regular confounds,
    and that results are different than when just using the confounds alone.
    """
    length = 10

    if accept_niimg_input(estimator):
        data = _rng().random((*_shape_3d_default(), length))
        input_img = Nifti1Image(data, _affine_eye())
    else:
        input_img = _make_surface_img(length)

    estimator.high_variance_confounds = False

    signal = estimator.fit_transform(input_img)

    estimator = clone(estimator)
    estimator.high_variance_confounds = True

    signal_hvc = estimator.fit_transform(input_img)

    assert_raises(AssertionError, assert_array_equal, signal, signal_hvc)

    with TemporaryDirectory() as tmp_dir:
        array = _rng().random((length, 3))

        dataframe = pd.DataFrame(array)

        tmp_dir = Path(tmp_dir)
        dataframe.to_csv(tmp_dir / "confounds.csv")

        for c in [array, dataframe, tmp_dir / "confounds.csv"]:
            confounds = [c] if is_multimasker(estimator) else c

            estimator = clone(estimator)
            estimator.high_variance_confounds = False
            signal_c = estimator.fit_transform(input_img, confounds=confounds)

            estimator = clone(estimator)
            estimator.high_variance_confounds = True
            signal_c_hvc = estimator.fit_transform(
                input_img, confounds=confounds
            )

            assert_raises(
                AssertionError, assert_array_equal, signal_c, signal_c_hvc
            )


@ignore_warnings()
def check_masker_transformer_sample_mask(estimator):
    """Check sample_mask use in maskers.

    Make sure that using sample_mask returns different result
    compare to when it's not used.

    Try different types of sample_mask
    that always keep the same samples (sample 1, 2 and 4)
    that should all return the same thing.
    """
    if accept_niimg_input(estimator):
        input_img = _img_4d_rand_eye()
    else:
        input_img = _make_surface_img(5)

    estimator.fit(input_img)
    signal_1 = estimator.transform(input_img, sample_mask=None)

    assert signal_1.ndim == 2

    # index sample to keep
    sample_mask = np.asarray([1, 2, 4])

    signal_2 = estimator.transform(input_img, sample_mask=sample_mask)

    assert signal_2.shape[0] == 3

    assert_raises(AssertionError, assert_array_equal, signal_1, signal_2)

    # logical indexing
    n_sample = signal_1.shape[0]
    sample_mask = np.full((n_sample,), True)
    np.put(sample_mask, [0, 3], [False, False])

    signal_3 = estimator.transform(input_img, sample_mask=sample_mask)

    assert_array_equal(signal_2, signal_3)

    # list of explicit index
    sample_mask = [[1, 2, 4]]

    signal_4 = estimator.transform(input_img, sample_mask=sample_mask)

    assert_array_equal(signal_2, signal_4)

    # list of logical index
    sample_mask = [[False, True, True, False, True]]

    signal_5 = estimator.transform(input_img, sample_mask=sample_mask)

    assert_array_equal(signal_2, signal_5)


@ignore_warnings()
def check_masker_with_confounds(estimator):
    """Test fit_transform with confounds.

    Check different types of confounds
    (array, dataframe, str or path to txt, csv, tsv)
    and ensure results is different
    than when not using confounds.

    Check proper errors are raised if file is not found
    or if confounds do not match signal length.

    For more tests see those of signal.clean.
    """
    length = 20
    if accept_niimg_input(estimator):
        input_img = Nifti1Image(
            _rng().random((4, 5, 6, length)), affine=_affine_eye()
        )
    else:
        input_img = _make_surface_img(length)

    signal_1 = estimator.fit_transform(input_img, confounds=None)

    array = _rng().random((length, 3))

    dataframe = pd.DataFrame(array)

    confounds_path = nilearn_dir() / "tests" / "data" / "spm_confounds.txt"

    for confounds in [array, dataframe, confounds_path, str(confounds_path)]:
        signal_2 = estimator.fit_transform(input_img, confounds=confounds)

        assert_raises(AssertionError, assert_array_equal, signal_1, signal_2)

    with TemporaryDirectory() as tmp_dir:
        tmp_dir = Path(tmp_dir)
        dataframe.to_csv(tmp_dir / "confounds.csv")
        signal_2 = estimator.fit_transform(
            input_img, confounds=tmp_dir / "confounds.csv"
        )

        assert_raises(AssertionError, assert_array_equal, signal_1, signal_2)

        dataframe.to_csv(tmp_dir / "confounds.tsv", sep="\t")
        signal_2 = estimator.fit_transform(
            input_img, confounds=tmp_dir / "confounds.tsv"
        )

        assert_raises(AssertionError, assert_array_equal, signal_1, signal_2)

    with pytest.raises(FileNotFoundError):
        estimator.fit_transform(input_img, confounds="not_a_file.txt")

    with pytest.raises(
        ValueError, match="Confound signal has an incorrect length"
    ):
        estimator.fit_transform(
            input_img, confounds=_rng().random((length * 2, 3))
        )


@ignore_warnings()
def check_masker_refit(estimator):
    """Check masker can be refitted and give different results."""
    if accept_niimg_input(estimator):
        # using larger images to be compatible
        # with regions extraction tests
        mask = np.zeros(_shape_3d_large(), dtype=np.int8)
        mask[1:-1, 1:-1, 1:-1] = 1
        mask_img_1 = Nifti1Image(mask, _affine_eye())

        mask = np.zeros(_shape_3d_large(), dtype=np.int8)
        mask[3:-3, 3:-3, 3:-3] = 1
        mask_img_2 = Nifti1Image(mask, _affine_eye())
    else:
        mask_img_1 = _make_surface_mask()
        data = {
            part: np.ones(mask_img_1.data.parts[part].shape)
            for part in mask_img_1.data.parts
        }
        mask_img_2 = SurfaceImage(mask_img_1.mesh, data)

    estimator.mask_img = mask_img_1
    estimator.fit()
    fitted_mask_1 = estimator.mask_img_

    estimator.mask_img = mask_img_2
    estimator.fit()
    fitted_mask_2 = estimator.mask_img_

    if accept_niimg_input(estimator):
        with pytest.raises(AssertionError):
            assert_array_equal(
                fitted_mask_1.get_fdata(), fitted_mask_2.get_fdata()
            )
    else:
        with pytest.raises(ValueError):
            assert_surface_image_equal(fitted_mask_1, fitted_mask_2)


@ignore_warnings()
def check_masker_empty_data_messages(estimator):
    """Check that empty images are caught properly.

    Replaces sklearn check_estimators_empty_data_messages.

    Not implemented for nifti maskers for performance reasons.
    See : https://github.com/nilearn/nilearn/pull/5293#issuecomment-2977170723
    """
    if accept_niimg_input(estimator):
        return None

    else:
        imgs = _make_surface_img()
        data = {
            part: np.empty(0).reshape((imgs.data.parts[part].shape[0], 0))
            for part in imgs.data.parts
        }
        imgs = SurfaceImage(imgs.mesh, data)

        mask_img = _make_surface_mask()

    with pytest.raises(ValueError, match="empty"):
        estimator.fit(imgs)

    estimator.mask_img = mask_img
    estimator.fit()
    with pytest.raises(ValueError, match="empty"):
        estimator.transform(imgs)


# ------------------ SURFACE MASKER CHECKS ------------------


@ignore_warnings()
def check_masker_fit_with_empty_mask(estimator):
    """Check mask that excludes all voxels raise an error."""
    if accept_niimg_input(estimator):
        mask_img = _img_3d_zeros()
        imgs = [_img_3d_rand()]
    else:
        mask_img = _make_surface_mask()
        for k, v in mask_img.data.parts.items():
            mask_img.data.parts[k] = np.zeros(v.shape)
        imgs = _make_surface_img(1)

    estimator.mask_img = mask_img
    with pytest.raises(
        ValueError,
        match="The mask is invalid as it is empty: it masks all data",
    ):
        estimator.fit(imgs)


@ignore_warnings()
def check_masker_fit_with_non_finite_in_mask(estimator):
    """Check mask with non finite values can be used with maskers.

    - Warning is thrown.
    - Output of transform must contain only finite values.
    """
    if accept_niimg_input(estimator):
        # _shape_3d_large() is used,
        # this test would fail for RegionExtractor otherwise
        mask = np.ones(_shape_3d_large())
        mask[:, :, 7] = np.nan
        mask[:, :, 4] = np.inf
        mask_img = Nifti1Image(mask, affine=_affine_eye())

        imgs = _img_3d_rand()

    else:
        mask_img = _make_surface_mask()
        for k, v in mask_img.data.parts.items():
            mask_img.data.parts[k] = np.zeros(v.shape)
        mask_img.data.parts["left"][0:3, 0] = [np.nan, np.inf, 1]
        mask_img.data.parts["right"][0:3, 0] = [np.nan, np.inf, 1]

        imgs = _make_surface_img(1)

    estimator.mask_img = mask_img
    with pytest.warns(UserWarning, match="Non-finite values detected."):
        estimator.fit()

    signal = estimator.transform(imgs)
    assert np.all(np.isfinite(signal))


@ignore_warnings()
def check_masker_dtypes(estimator):
    """Check masker can fit/transform with inputs of varying dtypes.

    Replacement for sklearn check_estimators_dtypes.

    np.int64 not tested: see no_int64_nifti in nilearn/conftest.py
    """
    length = 20
    for dtype in [np.float32, np.float64, np.int32]:
        estimator = clone(estimator)

        if accept_niimg_input(estimator):
            data = np.zeros((*_shape_3d_large(), length))
            data[1:28, 1:28, 1:28, ...] = (
                _rng().random((27, 27, 27, length)) + 2.0
            )
            imgs = Nifti1Image(data.astype(dtype), affine=_affine_eye())

        else:
            imgs = _make_surface_img(length)
            for k, v in imgs.data.parts.items():
                imgs.data.parts[k] = v.astype(dtype)

        estimator.fit(imgs)
        estimator.transform(imgs)


@ignore_warnings()
def check_masker_smooth(estimator):
    """Check that masker can smooth data when extracting.

    Check that masker instance has smoothing_fwhm attribute.
    Check that output is different with and without smoothing.

    For Surface maskers:
    - Check smoothing on surface maskers raises NotImplemented warning.
    - Check that output is the same with and without smoothing.
    TODO: update once smoothing is implemented.
    """
    assert hasattr(estimator, "smoothing_fwhm")

    if accept_niimg_input(estimator):
        imgs = _img_3d_rand()
    else:
        n_sample = 1
        imgs = _make_surface_img(n_sample)

    signal = estimator.fit_transform(imgs)

    estimator.smoothing_fwhm = 3
    estimator.fit(imgs)

    if accept_niimg_input(estimator):
        smoothed_signal = estimator.transform(imgs)

        assert_raises(
            AssertionError, assert_array_equal, smoothed_signal, signal
        )

    else:
        with pytest.warns(UserWarning, match="not yet supported"):
            smoothed_signal = estimator.transform(imgs)

        assert_array_equal(smoothed_signal, signal)


@ignore_warnings()
def check_masker_inverse_transform(estimator) -> None:
    """Check output of inverse_transform.

    For signal with 1 or more samples.

    For nifti maskers:
        - 1D arrays -> 3D images
        - 2D arrays -> 4D images

    For surface maskers:
        - 1D arrays -> 1D images
        - 2D arrays -> 2D images

    Check that running transform() is not required to run inverse_transform().

    Check that running inverse_transform() before and after running transform()
    give same result.

    Check that the proper error is thrown, if signal has the wrong shape.
    """
    if accept_niimg_input(estimator):
        # using different shape for imgs, mask
        # to force resampling
        input_shape = (28, 29, 30)
        imgs = Nifti1Image(_rng().random(input_shape), _affine_eye())

        mask_shape = (15, 16, 17)
        mask_img = Nifti1Image(np.ones(mask_shape), _affine_eye())

        if isinstance(estimator, NiftiSpheresMasker):
            tmp = mask_img.shape
        else:
            tmp = input_shape
        expected_shapes = [tmp, (*tmp, 1), (*tmp, 10)]

    else:
        imgs = _make_surface_img(1)

        mask_img = _make_surface_mask()

        expected_shapes = [
            (imgs.shape[0],),
            (imgs.shape[0], 1),
            (imgs.shape[0], 10),
        ]

    for i, expected_shape in enumerate(
        expected_shapes,
    ):
        estimator = clone(estimator)

        if isinstance(estimator, (NiftiSpheresMasker)):
            estimator.mask_img = mask_img

        estimator.fit(imgs)

        if i == 0:
            signals = _rng().random((estimator.n_elements_,))
        elif i == 1:
            signals = _rng().random((1, estimator.n_elements_))
        elif i == 2:
            signals = _rng().random((10, estimator.n_elements_))

        new_imgs = estimator.inverse_transform(signals)

        if accept_niimg_input(estimator):
            actual_shape = new_imgs.shape
            assert_array_almost_equal(imgs.affine, new_imgs.affine)
        else:
            actual_shape = new_imgs.data.shape
        assert actual_shape == expected_shape

        # same result before and after running transform()
        estimator.transform(imgs)

        new_imgs_2 = estimator.inverse_transform(signals)

        if accept_niimg_input(estimator):
            assert check_imgs_equal(new_imgs, new_imgs_2)
        else:
            assert_surface_image_equal(new_imgs, new_imgs_2)

    signals = _rng().random((1, estimator.n_elements_ + 1))
    with pytest.raises(
        ValueError, match="Input to 'inverse_transform' has wrong shape."
    ):
        estimator.inverse_transform(signals)


def check_masker_transform_resampling(estimator) -> None:
    """Check transform / inverse_transform for maskers with resampling.

    Similar to check_masker_inverse_transform
    but for nifti masker that can do some resampling
    (labels and maps maskers).

    Check that output has the shape of the data or the labels/maps image
    depending on which resampling_target was requested at init.

    Check that using a mask does not affect shape of output.

    Check that running transform() is not required to run inverse_transform().

    Check that running inverse_transform() before and after running transform()
    give same result.

    Check that running transform on images with different fov
    than those used at fit is possible.
    """
    if not hasattr(estimator, "resampling_target"):
        return None

    # using different shape for imgs, mask
    # to force resampling
    n_sample = 10
    input_shape = (28, 29, 30, n_sample)
    imgs = Nifti1Image(_rng().random(input_shape), _affine_eye())

    imgs2 = Nifti1Image(_rng().random((20, 21, 22)), _affine_eye())

    mask_shape = (15, 16, 17)
    mask_img = Nifti1Image(np.ones(mask_shape), _affine_eye())

    for resampling_target in ["data", "labels"]:
        expected_shape = input_shape
        if resampling_target == "labels":
            if isinstance(estimator, NiftiMapsMasker):
                expected_shape = (*estimator.maps_img.shape[:3], n_sample)
                resampling_target = "maps"
            else:
                expected_shape = (*estimator.labels_img.shape, n_sample)

        for mask in [None, mask_img]:
            estimator = clone(estimator)
            estimator.resampling_target = resampling_target
            estimator.mask_img = mask

            # no resampling warning at fit time
            with warnings.catch_warnings(record=True) as warning_list:
                estimator.fit(imgs)
            assert all(
                "at transform time" not in str(x.message) for x in warning_list
            )

            signals = _rng().random((n_sample, estimator.n_elements_))

            new_imgs = estimator.inverse_transform(signals)

            assert_array_almost_equal(imgs.affine, new_imgs.affine)
            actual_shape = new_imgs.shape
            assert actual_shape == expected_shape

            # no resampling warning when using same imgs as for fit()
            with warnings.catch_warnings(record=True) as warning_list:
                estimator.transform(imgs)
            assert all(
                "at transform time" not in str(x.message) for x in warning_list
            )

            # same result before and after running transform()
            new_imgs_2 = estimator.inverse_transform(signals)

            assert check_imgs_equal(new_imgs, new_imgs_2)

            # no error transforming an image with different fov
            # than the one used at fit time,
            # but there should be a resampling warning
            # we are resampling to data
            with warnings.catch_warnings(record=True) as warning_list:
                estimator.transform(imgs2)
            if resampling_target == "data":
                assert any(
                    "at transform time" in str(x.message) for x in warning_list
                )
            else:
                assert all(
                    "at transform time" not in str(x.message)
                    for x in warning_list
                )


@ignore_warnings()
def check_masker_fit_score_takes_y(estimator):
    """Replace sklearn check_fit_score_takes_y for maskers.

    Check that all estimators accept an optional y
    in fit and score so they can be used in pipelines.
    """
    for attr in ["fit", "fit_transform"]:
        tmp = {
            k: v.default
            for k, v in inspect.signature(
                getattr(estimator, attr)
            ).parameters.items()
            if v.default is not inspect.Parameter.empty
        }
        if "y" not in tmp:
            raise ValueError(
                f"{estimator.__class__.__name__} "
                f"is missing 'y=None' for the method '{attr}'."
            )
        assert tmp["y"] is None


# ------------------ SURFACE MASKER CHECKS ------------------


@ignore_warnings()
def check_surface_masker_fit_with_mask(estimator):
    """Check fit / transform with mask provided at init.

    Check with 2D and 1D images.

    1D image -> 1D array
    2D image -> 2D array

    Also check 'shape' errors between images to fit and mask.
    """
    mask_img = _make_surface_mask()

    # 1D image
    mesh = _make_mesh()
    data = {}
    for k, v in mesh.parts.items():
        data_shape = (v.n_vertices,)
        data[k] = _rng().random(data_shape)
    imgs = SurfaceImage(mesh, data)
    assert imgs.shape == (9,)
    estimator.fit(imgs)

    signal = estimator.transform(imgs)

    assert isinstance(signal, np.ndarray)
    assert signal.shape == (estimator.n_elements_,)

    # 2D image with 1 sample
    imgs = _make_surface_img(1)
    estimator.mask_img = mask_img
    estimator.fit(imgs)

    signal = estimator.transform(imgs)

    assert isinstance(signal, np.ndarray)
    assert signal.shape == (1, estimator.n_elements_)

    # 2D image with several samples
    imgs = _make_surface_img(5)
    estimator = clone(estimator)
    estimator.mask_img = mask_img
    estimator.fit(imgs)

    signal = estimator.transform(imgs)

    assert isinstance(signal, np.ndarray)
    assert signal.shape == (5, estimator.n_elements_)

    # errors
    with pytest.raises(
        MeshDimensionError,
        match="Number of vertices do not match for between meshes.",
    ):
        estimator.fit(_flip_surf_img(imgs))
    with pytest.raises(
        MeshDimensionError,
        match="Number of vertices do not match for between meshes.",
    ):
        estimator.transform(_flip_surf_img(imgs))

    with pytest.raises(
        MeshDimensionError, match="PolyMeshes do not have the same keys."
    ):
        estimator.fit(_drop_surf_img_part(imgs))
    with pytest.raises(
        MeshDimensionError, match="PolyMeshes do not have the same keys."
    ):
        estimator.transform(_drop_surf_img_part(imgs))


@ignore_warnings()
def check_surface_masker_list_surf_images(estimator):
    """Test transform / inverse_transform on list of surface images.

    Check that 1D or 2D mask work.

    transform
    - list of 1D -> 2D array
    - list of 2D -> 2D array
    """
    n_sample = 5
    images_to_transform = [
        [_make_surface_img()] * 5,
        [_make_surface_img(2), _make_surface_img(3)],
    ]
    for imgs in images_to_transform:
        for mask_img in [None, _surf_mask_1d(), _make_surface_mask()]:
            estimator.mask_img = mask_img

            estimator = estimator.fit(imgs)

            signals = estimator.transform(imgs)

            assert signals.shape == (n_sample, estimator.n_elements_)

            img = estimator.inverse_transform(signals)

            assert img.shape == (_make_surface_img().mesh.n_vertices, n_sample)


# ------------------ NIFTI MASKER CHECKS ------------------


@ignore_warnings()
def check_nifti_masker_fit_transform(estimator):
    """Run several checks on maskers.

    - can fit 3D / 4D image
    - fitted maskers can transform:
      - 3D image
      - list of 3D images with same affine
    - array from transformed 3D images should have 1D
    - array from transformed 4D images should have 2D
    """
    estimator.fit(_img_3d_rand())

    # 3D images
    signal = estimator.transform(_img_3d_rand())

    assert isinstance(signal, np.ndarray)
    assert signal.shape == (estimator.n_elements_,)

    signal_2 = estimator.fit_transform(_img_3d_rand())

    assert_array_equal(signal, signal_2)

    # list of 3D images
    signal = estimator.transform([_img_3d_rand(), _img_3d_rand()])

    if is_multimasker(estimator):
        assert isinstance(signal, list)
        assert len(signal) == 2
        for x in signal:
            assert isinstance(x, np.ndarray)
            assert x.ndim == 1
            assert x.shape == (estimator.n_elements_,)
    else:
        assert isinstance(signal, np.ndarray)
        assert signal.ndim == 2
        assert signal.shape[1] == estimator.n_elements_

    # 4D images
    signal = estimator.transform(_img_4d_rand_eye())

    assert isinstance(signal, np.ndarray)
    assert signal.ndim == 2
    assert signal.shape == (_img_4d_rand_eye().shape[3], estimator.n_elements_)


def check_nifti_masker_fit_transform_5d(estimator):
    """Run checks on nifti maskers for transforming 5D images.

    - multi masker should be fine
      and return a list of 2D numpy arrays
    - non multimasker should fail
    """
    n_subject = 3

    estimator.fit(_img_3d_rand())

    input_5d_img = [_img_4d_rand_eye() for _ in range(n_subject)]

    if not is_multimasker(estimator):
        with pytest.raises(
            DimensionError,
            match="Input data has incompatible dimensionality: "
            "Expected dimension is 4D and you provided "
            "a list of 4D images \\(5D\\).",
        ):
            estimator.transform(input_5d_img)

        with pytest.raises(
            DimensionError,
            match="Input data has incompatible dimensionality: "
            "Expected dimension is 4D and you provided "
            "a list of 4D images \\(5D\\).",
        ):
            estimator.fit_transform(input_5d_img)

    else:
        signal = estimator.transform(input_5d_img)

        assert isinstance(signal, list)
        assert all(isinstance(x, np.ndarray) for x in signal)
        assert len(signal) == n_subject
        assert all(x.ndim == 2 for x in signal)

        signal = estimator.fit_transform(input_5d_img)

        assert isinstance(signal, list)
        assert all(isinstance(x, np.ndarray) for x in signal)
        assert len(signal) == n_subject
        assert all(x.ndim == 2 for x in signal)


@ignore_warnings()
def check_nifti_masker_clean_error(estimator):
    """Nifti maskers cannot be given cleaning parameters \
        via both clean_args and kwargs simultaneously.

    TODO remove after nilearn 0.13.0
    """
    input_img = _img_4d_rand_eye_medium()

    estimator.t_r = 2.0
    estimator.high_pass = 1 / 128
    estimator.clean_kwargs = {"clean__filter": "cosine"}
    estimator.clean_args = {"filter": "cosine"}

    error_msg = (
        "Passing arguments via 'kwargs' "
        "is mutually exclusive with using 'clean_args'"
    )
    with pytest.raises(ValueError, match=error_msg):
        estimator.fit(input_img)


def check_nifti_masker_clean_warning(estimator):
    """Nifti maskers raise warning if cleaning parameters \
        passed via kwargs.

        But this still affects the transformed signal.

    TODO remove after nilearn 0.13.0
    """
    input_img = _img_4d_rand_eye_medium()

    signal = estimator.fit_transform(input_img)

    estimator.t_r = 2.0
    estimator.high_pass = 1 / 128
    estimator.clean_kwargs = {"clean__filter": "cosine"}

    with pytest.warns(DeprecationWarning, match="You passed some kwargs"):
        estimator.fit(input_img)

    detrended_signal = estimator.transform(input_img)

    assert_raises(AssertionError, assert_array_equal, detrended_signal, signal)


@ignore_warnings()
def check_nifti_masker_fit_transform_files(estimator):
    """Check that nifti maskers can work directly on files."""
    with TemporaryDirectory() as tmp_dir:
        filename = write_imgs_to_path(
            _img_3d_rand(),
            file_path=Path(tmp_dir),
            create_files=True,
        )

        estimator.fit(filename)
        estimator.transform(filename)
        estimator.fit_transform(filename)


@ignore_warnings()
def check_nifti_masker_dtype(estimator):
    """Check dtype of output of maskers."""
    data_32 = _rng().random(_shape_3d_default(), dtype=np.float32)
    affine_32 = np.eye(4, dtype=np.float32)
    img_32 = Nifti1Image(data_32, affine_32)

    data_64 = _rng().random(_shape_3d_default(), dtype=np.float64)
    affine_64 = np.eye(4, dtype=np.float64)
    img_64 = Nifti1Image(data_64, affine_64)

    for img in [img_32, img_64]:
        estimator = clone(estimator)
        estimator.dtype = "auto"
        assert estimator.fit_transform(img).dtype == np.float32

    for img in [img_32, img_64]:
        estimator = clone(estimator)
        estimator.dtype = "float64"
        assert estimator.fit_transform(img).dtype == np.float64


@ignore_warnings()
def check_nifti_masker_fit_with_3d_mask(estimator):
    """Check 3D mask can be used with nifti maskers.

    Mask can have different shape than fitted image.
    """
    # _shape_3d_large() is used
    # this test would fail for RegionExtractor otherwise
    mask = np.ones(_shape_3d_large())
    mask_img = Nifti1Image(mask, affine=_affine_eye())

    estimator.mask_img = mask_img

    assert not hasattr(estimator, "mask_img_")

    estimator.fit([_img_3d_rand()])

    assert hasattr(estimator, "mask_img_")


# ------------------ MULTI NIFTI MASKER CHECKS ------------------


@ignore_warnings()
def check_multi_masker_with_confounds(estimator):
    """Test multi maskers with a list of confounds.

    Ensure results is different than when not using confounds.

    Check that confounds are applied when passing a 4D image (not iterable)
    to transform.

    Check that error is raised if number of confounds
    does not match number of images.
    """
    length = _img_4d_rand_eye_medium().shape[3]

    array = _rng().random((length, 3))

    signals_list_1 = estimator.fit_transform(
        [_img_4d_rand_eye_medium(), _img_4d_rand_eye_medium()],
    )
    signals_list_2 = estimator.fit_transform(
        [_img_4d_rand_eye_medium(), _img_4d_rand_eye_medium()],
        confounds=[array, array],
    )

    for signal_1, signal_2 in zip(signals_list_1, signals_list_2):
        assert_raises(AssertionError, assert_array_equal, signal_1, signal_2)

    # should also work with a single 4D image (has no __iter__ )
    signals_list_1 = estimator.fit_transform(_img_4d_rand_eye_medium())
    signals_list_2 = estimator.fit_transform(
        _img_4d_rand_eye_medium(),
        confounds=[array],
    )
    for signal_1, signal_2 in zip(signals_list_1, signals_list_2):
        assert_raises(AssertionError, assert_array_equal, signal_1, signal_2)

    # Mismatch n imgs and n confounds
    with pytest.raises(
        ValueError, match="number of confounds .* unequal to number of images"
    ):
        estimator.fit_transform(
            [_img_4d_rand_eye_medium(), _img_4d_rand_eye_medium()],
            confounds=[array],
        )

    with pytest.raises(
        TypeError, match="'confounds' must be a None or a list."
    ):
        estimator.fit_transform(
            [_img_4d_rand_eye_medium(), _img_4d_rand_eye_medium()],
            confounds=1,
        )


@ignore_warnings()
def check_multi_masker_transformer_sample_mask(estimator):
    """Test multi maskers with a list of "sample_mask".

    "sample_mask" was directly sent as input to the parallel calls of
    "transform_single_imgs" instead of sending iterations.
    See https://github.com/nilearn/nilearn/issues/3967 for more details.
    """
    length = _img_4d_rand_eye_medium().shape[3]

    n_scrub1 = 3
    n_scrub2 = 2

    sample_mask1 = np.arange(length - n_scrub1)
    sample_mask2 = np.arange(length - n_scrub2)

    signals_list = estimator.fit_transform(
        [_img_4d_rand_eye_medium(), _img_4d_rand_eye_medium()],
        sample_mask=[sample_mask1, sample_mask2],
    )

    for ts, n_scrub in zip(signals_list, [n_scrub1, n_scrub2]):
        assert ts.shape[0] == length - n_scrub

    # should also work with a single 4D image (has no __iter__ )
    signals_list = estimator.fit_transform(
        _img_4d_rand_eye_medium(),
        sample_mask=[sample_mask1],
    )

    assert signals_list.shape[0] == length - n_scrub1

    with pytest.raises(
        ValueError,
        match="number of sample_mask .* unequal to number of images",
    ):
        estimator.fit_transform(
            [_img_4d_rand_eye_medium(), _img_4d_rand_eye_medium()],
            sample_mask=[sample_mask1],
        )

    with pytest.raises(
        TypeError, match="'sample_mask' must be a None or a list."
    ):
        estimator.fit_transform(
            [_img_4d_rand_eye_medium(), _img_4d_rand_eye_medium()],
            sample_mask=1,
        )


@ignore_warnings()
def check_multi_masker_transformer_high_variance_confounds(estimator):
    """Check high_variance_confounds use in multi maskers with 5D data.

    Make sure that using high_variance_confounds returns different result.

    Ensure that high_variance_confounds can be used with regular confounds,
    and that results are different than when just using the confounds alone.
    """
    length = 20

    data = _rng().random((*_shape_3d_default(), length))
    input_img = Nifti1Image(data, _affine_eye())

    estimator.high_variance_confounds = False

    signal = estimator.fit_transform([input_img, input_img])

    estimator = clone(estimator)
    estimator.high_variance_confounds = True

    signal_hvc = estimator.fit_transform([input_img, input_img])

    for s1, s2 in zip(signal, signal_hvc):
        assert_raises(AssertionError, assert_array_equal, s1, s2)

    with TemporaryDirectory() as tmp_dir:
        array = _rng().random((length, 3))

        dataframe = pd.DataFrame(array)

        tmp_dir = Path(tmp_dir)
        dataframe.to_csv(tmp_dir / "confounds.csv")

        for c in [array, dataframe, tmp_dir / "confounds.csv"]:
            confounds = [c, c]

            estimator = clone(estimator)
            estimator.high_variance_confounds = False
            signal_c = estimator.fit_transform(
                [input_img, input_img], confounds=confounds
            )

            estimator = clone(estimator)
            estimator.high_variance_confounds = True
            signal_c_hvc = estimator.fit_transform(
                [input_img, input_img], confounds=confounds
            )

            for s1, s2 in zip(signal_c, signal_c_hvc):
                assert_raises(AssertionError, assert_array_equal, s1, s2)


# ------------------ GLM CHECKS ------------------


@ignore_warnings()
def check_glm_empty_data_messages(estimator: BaseEstimator) -> None:
    """Check that empty images are caught properly.

    Replaces sklearn check_estimators_empty_data_messages.

    Not implemented for nifti data for performance reasons.
    See : https://github.com/nilearn/nilearn/pull/5293#issuecomment-2977170723
    """
    imgs, design_matrices = _make_surface_img_and_design()

    data = {
        part: np.empty(0).reshape((imgs.data.parts[part].shape[0], 0))
        for part in imgs.data.parts
    }
    imgs = SurfaceImage(imgs.mesh, data)

    with pytest.raises(ValueError, match="empty"):
        # FirstLevel
        if hasattr(estimator, "hrf_model"):
            estimator.fit(imgs, design_matrices=design_matrices)
        # SecondLevel
        else:
            estimator.fit(imgs, design_matrix=design_matrices)


<<<<<<< HEAD
=======
@ignore_warnings()
def check_glm_is_fitted(estimator):
    """Check glm throws proper error when not fitted."""
    with pytest.raises(ValueError, match=_not_fitted_error_message(estimator)):
        estimator.compute_contrast([])

    data, design_matrices = _make_surface_img_and_design()
    # FirstLevel
    if hasattr(estimator, "hrf_model"):
        estimator.fit(data, design_matrices=design_matrices)
    # SecondLevel
    else:
        estimator.fit(data, design_matrix=design_matrices)

    assert estimator.__sklearn_is_fitted__()

    check_is_fitted(estimator)


@ignore_warnings()
>>>>>>> d2a9c131
def check_glm_dtypes(estimator):
    """Check glm can fit with inputs of varying dtypes.

    Replacement for sklearn check_estimators_dtypes.

    np.int64 not tested: see no_int64_nifti in nilearn/conftest.py
    """
    imgs, design_matrices = _make_surface_img_and_design()

    for dtype in [np.float32, np.float64, np.int32]:
        estimator = clone(estimator)

        for k, v in imgs.data.parts.items():
            imgs.data.parts[k] = v.astype(dtype)

        # FirstLevel
        if hasattr(estimator, "hrf_model"):
            estimator.fit(imgs, design_matrices=design_matrices)
        # SecondLevel
        else:
            estimator.fit(imgs, design_matrix=design_matrices)


# ------------------ REPORT GENERATION CHECKS ------------------


def _generate_report_with_no_warning(estimator):
    """Check that report generation throws no warning."""
    with warnings.catch_warnings(record=True) as warning_list:
        report = _generate_report(estimator)

        # TODO
        # RegionExtractor, SurfaceMapsMasker still throws too many warnings
        warnings_to_ignore = [
            # only thrown with older dependencies
            "No contour levels were found within the data range.",
        ]
        unknown_warnings = [
            str(x.message)
            for x in warning_list
            if str(x.message) not in warnings_to_ignore
        ]
        if not isinstance(estimator, (RegionExtractor, SurfaceMapsMasker)):
            assert not unknown_warnings, unknown_warnings

    _check_html(report)

    return report


def _generate_report(estimator):
    """Adapt the call to generate_report to limit warnings.

    For example by only passing the number of displayed maps
    that a map masker contains.
    """
    if isinstance(
        estimator,
        (NiftiMapsMasker, MultiNiftiMapsMasker, SurfaceMapsMasker),
    ) and hasattr(estimator, "n_elements_"):
        return estimator.generate_report(displayed_maps=estimator.n_elements_)
    else:
        return estimator.generate_report()


def check_masker_generate_report(estimator):
    """Check that maskers can generate report.

    - check that we get a warning:
      - when matplotlib is not installed
      - when generating reports before fit
    - check content of report before fit and after fit

    """
    if not is_matplotlib_installed():
        with warnings.catch_warnings(record=True) as warning_list:
            report = _generate_report(estimator)

        assert len(warning_list) == 1
        assert issubclass(warning_list[0].category, ImportWarning)
        assert report == [None]

        return

    with warnings.catch_warnings(record=True) as warning_list:
        report = _generate_report(estimator)
        assert len(warning_list) == 1

    _check_html(report, is_fit=False)
    assert "Make sure to run `fit`" in str(report)

    if accept_niimg_input(estimator):
        input_img = _img_3d_rand()
    else:
        input_img = _make_surface_img(2)

    estimator.fit(input_img)

    assert estimator._report_content["warning_message"] is None

    # TODO
    # SurfaceMapsMasker, RegionExtractor still throws a warning
    report = _generate_report_with_no_warning(estimator)
    report = _generate_report(estimator)
    _check_html(report)

    with TemporaryDirectory() as tmp_dir:
        report.save_as_html(Path(tmp_dir) / "report.html")
        assert (Path(tmp_dir) / "report.html").is_file()


@ignore_warnings()
def check_nifti_masker_generate_report_after_fit_with_only_mask(estimator):
    """Check 3D mask is enough to run with fit and generate report."""
    mask = np.ones(_shape_3d_large())
    mask_img = Nifti1Image(mask, affine=_affine_eye())

    estimator.mask_img = mask_img

    assert not hasattr(estimator, "mask_img_")

    estimator.fit()

    assert estimator._report_content["warning_message"] is None

    if not is_matplotlib_installed():
        return

    with pytest.warns(UserWarning, match="No image provided to fit."):
        report = _generate_report(estimator)
    _check_html(report)

    input_img = _img_4d_rand_eye_medium()

    estimator.fit(input_img)

    # TODO
    # NiftiSpheresMasker still throws a warning
    if isinstance(estimator, NiftiSpheresMasker):
        return
    report = _generate_report_with_no_warning(estimator)
    _check_html(report)


@ignore_warnings()
def check_masker_generate_report_false(estimator):
    """Test with reports set to False."""
    if not is_matplotlib_installed():
        return

    estimator.reports = False

    if accept_niimg_input(estimator):
        input_img = _img_4d_rand_eye_medium()
    else:
        input_img = _make_surface_img(2)

    estimator.fit(input_img)

    assert estimator._reporting_data is None
    assert estimator._reporting() == [None]
    with pytest.warns(
        UserWarning,
        match=("No visual outputs created."),
    ):
        report = _generate_report(estimator)

    _check_html(report, reports_requested=False)

    assert "Empty Report" in str(report)


@ignore_warnings()
def check_multi_nifti_masker_generate_report_4d_fit(estimator):
    """Test calling generate report on multiple subjects raises warning."""
    if not is_matplotlib_installed():
        return

    estimator.maps_img = _img_3d_ones()
    estimator.fit([_img_4d_rand_eye_medium(), _img_4d_rand_eye_medium()])
    with pytest.warns(
        UserWarning, match="A list of 4D subject images were provided to fit. "
    ):
        _generate_report(estimator)<|MERGE_RESOLUTION|>--- conflicted
+++ resolved
@@ -741,12 +741,8 @@
     load_mask_img(estimator.mask_img_)
 
 
-<<<<<<< HEAD
+@ignore_warnings()
 def check_fit_check_is_fitted(estimator):
-=======
-@ignore_warnings()
-def check_estimator_has_sklearn_is_fitted(estimator):
->>>>>>> d2a9c131
     """Check appropriate response to check_fitted from sklearn before fitting.
 
     Should act as a replacement in the case of the maskers
@@ -1094,12 +1090,9 @@
             raise e
 
 
-<<<<<<< HEAD
+
+@ignore_warnings()
 def check_masker_n_elements(estimator):
-=======
-@ignore_warnings()
-def check_masker_fitted(estimator):
->>>>>>> d2a9c131
     """Check appropriate response of maskers to check_fitted from sklearn.
 
     check that after fitting
@@ -2439,29 +2432,7 @@
             estimator.fit(imgs, design_matrix=design_matrices)
 
 
-<<<<<<< HEAD
-=======
-@ignore_warnings()
-def check_glm_is_fitted(estimator):
-    """Check glm throws proper error when not fitted."""
-    with pytest.raises(ValueError, match=_not_fitted_error_message(estimator)):
-        estimator.compute_contrast([])
-
-    data, design_matrices = _make_surface_img_and_design()
-    # FirstLevel
-    if hasattr(estimator, "hrf_model"):
-        estimator.fit(data, design_matrices=design_matrices)
-    # SecondLevel
-    else:
-        estimator.fit(data, design_matrix=design_matrices)
-
-    assert estimator.__sklearn_is_fitted__()
-
-    check_is_fitted(estimator)
-
-
-@ignore_warnings()
->>>>>>> d2a9c131
+@ignore_warnings()
 def check_glm_dtypes(estimator):
     """Check glm can fit with inputs of varying dtypes.
 
