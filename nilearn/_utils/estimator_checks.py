--- conflicted
+++ resolved
@@ -1442,17 +1442,15 @@
     """
     estimator.fit(_img_3d_rand())
 
-<<<<<<< HEAD
     # 3D images
     signal = estimator.transform(_img_3d_rand())
 
     assert isinstance(signal, np.ndarray)
     assert signal.shape == (estimator.n_elements_,)
 
-    signal = estimator.fit_transform(_img_3d_rand())
-
-    assert isinstance(signal, np.ndarray)
-    assert signal.shape == (estimator.n_elements_,)
+    signal_2 = estimator.fit_transform(_img_3d_rand())
+
+    assert_array_equal(signal, signal_2)
 
     # list of 3D images
     signal = estimator.transform([_img_3d_rand(), _img_3d_rand()])
@@ -1471,22 +1469,6 @@
 
     # 4D images
     signal = estimator.transform(_img_4d_rand_eye())
-=======
-    for imgs in [
-        _img_3d_rand(),
-        [_img_3d_rand(), _img_3d_rand()],
-        _img_4d_rand_eye(),
-    ]:
-        signal = estimator.transform(imgs)
-
-        if is_multimasker(estimator) and isinstance(imgs, list):
-            signal = signal[0]
-
-        assert isinstance(signal, np.ndarray)
-        assert signal.shape[1] == estimator.n_elements_
-
-    signal = estimator.fit_transform(_img_3d_rand())
->>>>>>> 320fbf46
 
     assert isinstance(signal, np.ndarray)
     assert signal.ndim == 2
