"""Checks for nilearn estimators.

Most of those estimators have pytest dependencies
and importing them will fail if pytest is not installed.
"""

import inspect
import warnings
from pathlib import Path
from tempfile import TemporaryDirectory

import numpy as np
import pandas as pd
import pytest
from nibabel import Nifti1Image
from numpy.testing import assert_array_equal, assert_raises
from sklearn import __version__ as sklearn_version
from sklearn import clone
from sklearn.utils.estimator_checks import check_is_fitted

from nilearn._utils import compare_version
from nilearn._utils.exceptions import DimensionError, MeshDimensionError
from nilearn._utils.helpers import is_matplotlib_installed
from nilearn._utils.niimg_conversions import check_imgs_equal
from nilearn._utils.testing import write_imgs_to_path
from nilearn.conftest import (
    _affine_eye,
    _affine_mni,
    _drop_surf_img_part,
    _flip_surf_img,
    _img_3d_mni,
    _img_3d_ones,
    _img_3d_rand,
    _img_3d_zeros,
    _img_4d_rand_eye,
    _img_4d_rand_eye_medium,
    _img_mask_mni,
    _make_surface_img,
    _make_surface_img_and_design,
    _make_surface_mask,
    _rng,
    _shape_3d_default,
)
from nilearn.maskers import (
    NiftiMasker,
    NiftiSpheresMasker,
    SurfaceMasker,
)
from nilearn.masking import load_mask_img
from nilearn.regions import RegionExtractor
from nilearn.reporting.tests.test_html_report import _check_html
from nilearn.surface import SurfaceImage
from nilearn.surface.surface import get_data as get_surface_data
from nilearn.surface.utils import (
    assert_surface_image_equal,
)

# TODO simplify when dropping sklearn 1.5,
if compare_version(sklearn_version, ">", "1.5.2"):
    from sklearn.utils.estimator_checks import _check_name
    from sklearn.utils.estimator_checks import (
        estimator_checks_generator as sklearn_check_generator,
    )
else:
    from sklearn.utils.estimator_checks import (
        check_estimator as sklearn_check_estimator,
    )

# List of sklearn estimators checks that are 'valid'
# for all nilearn estimators.
# Some may be explicitly skipped : see CHECKS_TO_SKIP_IF_IMG_INPUT below
VALID_CHECKS = [
    "check_complex_data",
    "check_decision_proba_consistency",
    "check_dict_unchangedcheck_clusterer_compute_labels_predict",
    "check_do_not_raise_errors_in_init_or_set_params",
    "check_dont_overwrite_parameters",
    "check_dtype_object",
    "check_estimator_cloneable",
    "check_estimator_repr",
    "check_estimator_sparse_array",
    "check_estimator_sparse_data",
    "check_estimator_sparse_matrix",
    "check_estimator_sparse_tag",
    "check_estimator_tags_renamed",
    "check_estimators_empty_data_messages",
    "check_estimators_overwrite_params",
    "check_estimators_partial_fit_n_features",
    "check_estimators_unfitted",
    "check_f_contiguous_array_estimator",
    "check_fit1d",
    "check_fit2d_1feature",
    "check_fit2d_1sample",
    "check_fit2d_predict1d",
    "check_fit_check_is_fitted",
    "check_fit_score_takes_y",
    "check_get_params_invariance",
    "check_methods_sample_order_invariance",
    "check_methods_subset_invariance",
    "check_mixin_order",
    "check_no_attributes_set_in_init",
    "check_non_transformer_estimators_n_iter",
    "check_parameters_default_constructible",
    "check_positive_only_tag_during_fit",
    "check_readonly_memmap_input",
    "check_set_params",
    "check_transformer_data_not_an_array",
    "check_transformer_general",
    "check_transformer_n_iter",
    "check_transformer_preserve_dtypes",
    "check_transformers_unfitted",
]

if compare_version(sklearn_version, ">", "1.5.2"):
    VALID_CHECKS.append("check_valid_tag_types")
else:
    VALID_CHECKS.append("check_estimator_get_tags_default_keys")

# keeping track of some of those in
# https://github.com/nilearn/nilearn/issues/4538


CHECKS_TO_SKIP_IF_IMG_INPUT = {
    # The following do not apply for nilearn maskers
    # as they do not take numpy arrays as input.
    "check_complex_data": "not applicable for image input",
    "check_estimator_sparse_array": "not applicable for image input",
    "check_estimator_sparse_data": "not applicable for image input",
    "check_estimator_sparse_matrix": "not applicable for image input",
    "check_estimator_sparse_tag": "not applicable for image input",
    "check_f_contiguous_array_estimator": "not applicable for image input",
    "check_fit1d": "not applicable for image input",
    "check_fit2d_1feature": "not applicable for image input",
    "check_fit2d_1sample": "not applicable for image input",
    "check_fit2d_predict1d": "not applicable for image input",
    # the following are skipped because there is nilearn specific replacement
    "check_estimators_fit_returns_self": (
        "replaced by check_nifti_masker_fit_returns_self "
        "or check_surface_masker_fit_returns_self or "
        "check_glm_fit_returns_self"
    ),
    "check_fit_check_is_fitted": (
        "replaced by check_masker_fitted or check_glm_is_fitted"
    ),
    "check_transformer_data_not_an_array": (
        "replaced by check_masker_transformer"
    ),
    "check_transformer_general": ("replaced by check_masker_transformer"),
    "check_transformer_preserve_dtypes": (
        "replaced by check_masker_transformer"
    ),
<<<<<<< HEAD
    "check_dict_unchanged": "check_masker_dict_unchanged",
=======
    "check_fit_score_takes_y": {"replaced by check_masker_fit_score_takes_y"},
>>>>>>> 1479961e
    # Those are skipped for now they fail
    # for unknown reasons
    #  most often because sklearn inputs expect a numpy array
    #  that errors with maskers,
    # or because a suitable nilearn replacement has not yet been created.
    "check_dtype_object": "TODO",
    "check_dont_overwrite_parameters": "TODO",
    "check_estimators_empty_data_messages": "TODO",
    "check_estimators_dtypes": "TODO",
    "check_estimators_nan_inf": "TODO",
    "check_estimators_overwrite_params": "TODO",
    "check_estimators_pickle": "TODO",
    "check_fit_idempotent": "TODO",
    "check_methods_sample_order_invariance": "TODO",
    "check_methods_subset_invariance": "TODO",
    "check_n_features_in": "TODO",
    "check_n_features_in_after_fitting": "TODO",
    "check_positive_only_tag_during_fit": "TODO",
    "check_pipeline_consistency": "TODO",
    "check_readonly_memmap_input": "TODO",
}

# TODO
# remove when bumping to sklearn >= 1.3
try:
    from sklearn.utils.estimator_checks import (
        check_classifiers_one_label_sample_weights,
    )

    VALID_CHECKS.append(check_classifiers_one_label_sample_weights.__name__)
except ImportError:
    ...


def check_estimator(
    estimator=None,
    valid: bool = True,
    expected_failed_checks=None,
):
    """Yield a valid or invalid scikit-learn estimators check.

    As some of Nilearn estimators do not comply
    with sklearn recommendations
    (cannot fit Numpy arrays, do input validation in the constructor...)
    we cannot directly use
    sklearn.utils.estimator_checks.check_estimator.

    So this is a home made generator that yields an estimator instance
    along with a
    - valid check from sklearn: those should stay valid
    - or an invalid check that is known to fail.

    If estimator have some nilearn specific tags
    then some checks will skip rather than yield.

    See this section rolling-your-own-estimator in
    the scikit-learn doc for more info:
    https://scikit-learn.org/stable/developers/develop.html

    Parameters
    ----------
    estimator : estimator object or list of estimator object
        Estimator instance to check.

    valid : bool, default=True
        Whether to return only the valid checks or not.

    expected_failed_checks: dict or None, default=None
        A dictionary of the form::

            {
                "check_name": "this check is expected to fail because ...",
            }

        Where `"check_name"` is the name of the check, and `"my reason"` is why
        the check fails.
    """
    valid_checks = VALID_CHECKS

    if not isinstance(estimator, list):
        estimator = [estimator]

    for est in estimator:
        # TODO simplify when dropping sklearn 1.5
        if compare_version(sklearn_version, ">", "1.5.2"):
            tags = est.__sklearn_tags__()

            niimg_input = getattr(tags.input_tags, "niimg_like", False)
            surf_img = getattr(tags.input_tags, "surf_img", False)

            if niimg_input or surf_img:
                if expected_failed_checks is None:
                    expected_failed_checks = CHECKS_TO_SKIP_IF_IMG_INPUT
                else:
                    expected_failed_checks |= CHECKS_TO_SKIP_IF_IMG_INPUT

            for e, check in sklearn_check_generator(
                estimator=est,
                expected_failed_checks=expected_failed_checks,
                # TODO use  mark="xfail"
                # once using only expected_failed_checks and no valid_checks
                mark="skip",
            ):
                # DANGER
                # must rely on sklearn private function _check_name
                # to get name of the check:
                # things may break with no deprecation warning
                name = _check_name(check)

                if valid and name in valid_checks:
                    yield e, check, name
                if not valid and name not in valid_checks:
                    yield e, check, name

        else:
            for e, check in sklearn_check_estimator(
                estimator=est, generate_only=True
            ):
                tags = est._more_tags()

                niimg_input = "niimg_like" in tags["X_types"]
                surf_img = "surf_img" in tags["X_types"]

                if niimg_input or surf_img:
                    if expected_failed_checks is None:
                        expected_failed_checks = CHECKS_TO_SKIP_IF_IMG_INPUT
                    else:
                        expected_failed_checks |= CHECKS_TO_SKIP_IF_IMG_INPUT

                if (
                    isinstance(expected_failed_checks, dict)
                    and check.func.__name__ in expected_failed_checks
                ):
                    continue

                if valid and check.func.__name__ in valid_checks:
                    yield e, check, check.func.__name__
                if not valid and check.func.__name__ not in valid_checks:
                    yield e, check, check.func.__name__

    if valid:
        for est in estimator:
            for e, check in nilearn_check_estimator(estimator=est):
                yield e, check, check.__name__


def nilearn_check_estimator(estimator):
    tags = estimator._more_tags()

    is_masker = False
    is_glm = False
    surf_img_input = False
    # TODO remove first if when dropping sklearn 1.5
    #  for sklearn >= 1.6 tags are always a dataclass
    if isinstance(tags, dict) and "X_types" in tags:
        is_masker = "masker" in tags["X_types"]
        is_glm = "glm" in tags["X_types"]
        surf_img_input = "surf_img" in tags["X_types"]
    else:
        is_masker = getattr(tags.input_tags, "masker", False)
        is_glm = getattr(tags.input_tags, "glm", False)
        surf_img_input = getattr(tags.input_tags, "surf_img", False)

    yield (clone(estimator), check_estimator_has_sklearn_is_fitted)

    if is_masker:
        yield (clone(estimator), check_masker_fitted)
        yield (clone(estimator), check_masker_clean_kwargs)
        yield (clone(estimator), check_masker_generate_report)
        yield (clone(estimator), check_masker_generate_report_false)
        yield (clone(estimator), check_masker_refit)

        yield (clone(estimator), check_masker_fit_score_takes_y)

        yield (clone(estimator), check_masker_transformer)
        yield (clone(estimator), check_masker_inverse_transform)

        yield (clone(estimator), check_masker_compatibility_mask_image)
<<<<<<< HEAD
        yield (clone(estimator), check_masker_dict_unchanged)
        yield (clone(estimator), check_masker_fit_with_mask_too_many_samples)
=======
>>>>>>> 1479961e
        yield (clone(estimator), check_masker_fit_with_empty_mask)

        yield (clone(estimator), check_masker_fit_returns_self)

        yield (
            clone(estimator),
            check_masker_fit_with_non_finite_in_mask,
        )
        yield (clone(estimator), check_masker_mask_img)
        yield (clone(estimator), check_masker_no_mask_no_img)
        yield (clone(estimator), check_masker_mask_img_from_imgs)

        yield (clone(estimator), check_masker_smooth)

        if not is_multimasker(estimator):
            yield (clone(estimator), check_masker_detrending)
            yield (clone(estimator), check_masker_clean)
            yield (clone(estimator), check_masker_transformer_sample_mask)
            yield (clone(estimator), check_masker_with_confounds)

            # TODO this should pass for multimasker
            yield (
                clone(estimator),
                check_masker_transformer_high_variance_confounds,
            )

        if accept_niimg_input(estimator):
            yield (clone(estimator), check_nifti_masker_fit_transform)
            yield (clone(estimator), check_nifti_masker_fit_transform_files)
            yield (clone(estimator), check_nifti_masker_fit_with_3d_mask)
            yield (
                clone(estimator),
                check_nifti_masker_generate_report_after_fit_with_only_mask,
            )
            yield (clone(estimator), check_nifti_masker_clean_error)
            yield (clone(estimator), check_nifti_masker_clean_warning)
            yield (clone(estimator), check_nifti_masker_dtype)
            yield (clone(estimator), check_nifti_masker_fit_transform_5d)

            if is_multimasker(estimator):
                yield (clone(estimator), check_multi_masker_with_confounds)
                yield (
                    clone(estimator),
                    check_multi_masker_transformer_sample_mask,
                )
                yield (
                    clone(estimator),
                    check_multi_nifti_masker_generate_report_4d_fit,
                )

        if surf_img_input:
            yield (clone(estimator), check_surface_masker_fit_with_mask)

    if is_glm:
        yield (clone(estimator), check_glm_fit_returns_self)
        yield (clone(estimator), check_glm_is_fitted)


def is_multimasker(estimator):
    tags = estimator._more_tags()

    # TODO remove first if when dropping sklearn 1.5
    #  for sklearn >= 1.6 tags are always a dataclass
    if isinstance(tags, dict) and "X_types" in tags:
        return "multi_masker" in tags["X_types"]
    else:
        return getattr(tags.input_tags, "multi_masker", False)


def accept_niimg_input(estimator):
    tags = estimator._more_tags()

    # TODO remove first if when dropping sklearn 1.5
    #  for sklearn >= 1.6 tags are always a dataclass
    if isinstance(tags, dict) and "X_types" in tags:
        return "niimg_like" in tags["X_types"]
    else:
        return getattr(tags.input_tags, "niimg_like", False)


def _not_fitted_error_message(estimator):
    return (
        f"This {type(estimator).__name__} instance is not fitted yet. "
        "Call 'fit' with appropriate arguments before using this estimator."
    )


# ------------------ GENERIC CHECKS ------------------


def _check_mask_img_(estimator):
    if accept_niimg_input(estimator):
        assert isinstance(estimator.mask_img_, Nifti1Image)
    else:
        assert isinstance(estimator.mask_img_, SurfaceImage)
    load_mask_img(estimator.mask_img_)


def check_estimator_has_sklearn_is_fitted(estimator):
    """Check appropriate response to check_fitted from sklearn before fitting.

    check that before fitting
    - estimator has a __sklearn_is_fitted__ method
    - running sklearn check_is_fitted on estimator throws an error
    """
    if not hasattr(estimator, "__sklearn_is_fitted__"):
        raise TypeError(
            "All nilearn estimators must have __sklearn_is_fitted__ method."
        )

    if estimator.__sklearn_is_fitted__() is True:
        raise ValueError(
            "Estimator __sklearn_is_fitted__ must return False before fit."
        )

    with pytest.raises(ValueError, match=_not_fitted_error_message(estimator)):
        check_is_fitted(estimator)


<<<<<<< HEAD
def check_masker_dict_unchanged(estimator):
    """Replace check_dict_unchanged from sklearn.

    transform() should not changed the dict of the object.
    """
    if accept_niimg_input(estimator):
        imgs = _img_3d_rand()
    else:
        imgs = _make_surface_img(10)

    estimator = estimator.fit(imgs)

    dict_before = estimator.__dict__.copy()

    if accept_niimg_input(estimator):
        estimator.transform(_img_3d_rand())
    else:
        estimator.transform(_make_surface_img(10))

    dict_after = estimator.__dict__

    # The following try / except is mostly
    # to give more informative error messages when this check fails.
    try:
        assert dict_after == dict_before
    except AssertionError as e:
        extra_keys = set(dict_after.keys()) - set(dict_before.keys())
        if len(extra_keys) > 0:
            raise ValueError(
                "Estimator changes '__dict__' keys during transform.\n"
                f"{extra_keys} \n"
            )

        difference = {}
        for x in dict_before:
            if type(dict_before[x]) is not type(dict_after[x]):
                difference[x] = {
                    "before": dict_before[x],
                    "after": dict_after[x],
                }
                continue
            if (
                (
                    isinstance(dict_before[x], np.ndarray)
                    and (
                        (dict_before[x].shape != dict_after[x].shape)
                        or (dict_before[x] != dict_after[x]).any()
                    )
                )
                or (
                    isinstance(dict_before[x], Nifti1Image)
                    and not check_imgs_equal(dict_before[x], dict_after[x])
                )
                or (
                    not isinstance(dict_before[x], (np.ndarray, Nifti1Image))
                    and dict_before[x] != dict_after[x]
                )
            ):
                difference[x] = {
                    "before": dict_before[x],
                    "after": dict_after[x],
                }
                continue
        if difference:
            raise ValueError(
                "Estimator changes the following '__dict__' keys \n"
                "during transform.\n"
                f"{difference}"
            )
        else:
            raise e
    except Exception as e:
        raise e
=======
# ------------------ MASKER CHECKS ------------------
>>>>>>> 1479961e


def check_masker_fitted(estimator):
    """Check appropriate response of maskers to check_fitted from sklearn.

    Should act as a replacement in the case of the maskers
    for sklearn's check_fit_check_is_fitted

    check that before fitting
    - transform() and inverse_transform() \
      throw same error

    check that after fitting
    - __sklearn_is_fitted__ returns true
    - running sklearn check_fitted throws no error
    - masker have a n_elements_ attribute that is positive int
    """
    # Failure should happen before the input type is determined
    # so we can pass nifti image to surface maskers.
    with pytest.raises(ValueError, match=_not_fitted_error_message(estimator)):
        estimator.transform(_img_3d_rand())

    # Failure should happen before the size of the input type is determined
    # so we can pass any array here.
    signals = np.ones((10, 11))
    with pytest.raises(ValueError, match=_not_fitted_error_message(estimator)):
        estimator.inverse_transform(signals)

    # NiftiMasker and SurfaceMasker cannot accept None on fit
    if accept_niimg_input(estimator):
        estimator.fit(_img_3d_rand())
    else:
        estimator.fit(_make_surface_img(10))

    assert estimator.__sklearn_is_fitted__()

    check_is_fitted(estimator)

    assert isinstance(estimator.n_elements_, int) and estimator.n_elements_ > 0


def check_masker_fit_returns_self(estimator):
    """Check maskers return itself after fit."""
    if accept_niimg_input(estimator):
        imgs = _img_3d_rand()
    else:
        imgs = _make_surface_img(10)

    assert estimator.fit(imgs) is estimator


def check_masker_clean_kwargs(estimator):
    """Check attributes for cleaning.

    Maskers accept a clean_args dict
    and store in clean_args and contains parameters to pass to clean.
    """
    assert estimator.clean_args is None


def check_masker_detrending(estimator):
    """Check detrending does something.

    Fit transform on same input should give different results
    if detrend is true or false.
    """
    if accept_niimg_input(estimator):
        input_img = _img_4d_rand_eye_medium()
    else:
        input_img = _make_surface_img(100)

    signal = estimator.fit_transform(input_img)

    estimator.detrend = True
    detrended_signal = estimator.fit_transform(input_img)

    assert_raises(AssertionError, assert_array_equal, detrended_signal, signal)


def check_masker_compatibility_mask_image(estimator):
    """Check compatibility of the mask_img and images to masker.

    Compatibility should be check at fit and transform time.

    For nifti maskers this is handled by one the check_nifti functions.
    For surface maskers, check_compatibility_mask_and_images does it.
    But this means we do not have exactly the same error messages.
    """
    if accept_niimg_input(estimator):
        mask_img = _img_mask_mni()
        input_img = _make_surface_img()
    else:
        mask_img = _make_surface_mask()
        input_img = _img_3d_mni()

    estimator.mask_img = mask_img
    with pytest.raises(TypeError):
        estimator.fit(input_img)

    if accept_niimg_input(estimator):
        # using larger images to be compatible
        # with regions extraction tests
        # TODO refactor a common fixture for "large 3D shape"
        shape = (29, 30, 31)
        mask = np.zeros(shape, dtype=np.int8)
        mask[1:-1, 1:-1, 1:-1] = 1
        mask_img = Nifti1Image(mask, _affine_eye())
        image_to_transform = _make_surface_img()
    else:
        mask_img = _make_surface_mask()
        image_to_transform = _img_3d_mni()

    estimator = clone(estimator)
    estimator.mask_img = mask_img
    estimator.fit()
    with pytest.raises(TypeError):
        estimator.transform(image_to_transform)

    _check_mask_img_(estimator)


def check_masker_no_mask_no_img(estimator):
    """Check maskers mask_img_ when no mask passed at init or imgs at fit.

    For (Multi)NiftiMasker and SurfaceMasker fit should raise ValueError.
    For all other maskers mask_img_ should be None after fit.
    """
    assert not hasattr(estimator, "mask_img_")

    if isinstance(estimator, (NiftiMasker, SurfaceMasker)):
        with pytest.raises(
            ValueError, match="Parameter 'imgs' must be provided to "
        ):
            estimator.fit()
    else:
        estimator.fit()
        assert estimator.mask_img_ is None


def check_masker_mask_img_from_imgs(estimator):
    """Check maskers mask_img_ inferred from imgs when no mask is provided.

    For (Multi)NiftiMasker and SurfaceMasker:
    they must have a valid mask_img_ after fit.
    For all other maskers mask_img_ should be None after fit.
    """
    if accept_niimg_input(estimator):
        # Small image with shape=(7, 8, 9) would fail with MultiNiftiMasker
        # giving mask_img_that mask all the data : do not know why!!!
        shape = (29, 30, 31)
        input_img = Nifti1Image(_rng().random(shape), _affine_mni())

    else:
        input_img = _make_surface_img(2)

    # Except for (Multi)NiftiMasker and SurfaceMasker,
    # maskers have mask_img_ = None after fitting some input image
    # when no mask was passed at construction
    estimator = clone(estimator)
    assert not hasattr(estimator, "mask_img_")

    estimator.fit(input_img)

    if isinstance(estimator, (NiftiMasker, SurfaceMasker)):
        _check_mask_img_(estimator)
    else:
        assert estimator.mask_img_ is None


def check_masker_mask_img(estimator):
    """Check maskers mask_img_ post fit is valid.

    If a mask is passed at construction,
    then mask_img_ should be a valid mask after fit.

    Maskers should be fittable
    even when passing a non-binary image
    with multiple samples (4D for volume, 2D for surface) as mask.
    Resulting mask_img_ should be binary and have a single sample.
    """
    if accept_niimg_input(estimator):
        # Small image with shape=(7, 8, 9) would fail with MultiNiftiMasker
        # giving mask_img_that mask all the data : do not know why!!!
        shape = (29, 30, 31)

        mask_data = np.zeros(shape, dtype="int8")
        mask_data[2:-2, 2:-2, 2:-2] = 1
        binary_mask_img = Nifti1Image(mask_data, _affine_eye())

        input_img = Nifti1Image(_rng().random(shape), _affine_eye())

        non_binary_mask_img = Nifti1Image(
            _rng().random((*shape, 2)), _affine_eye()
        )

    else:
        binary_mask_img = _make_surface_mask()
        non_binary_mask_img = _make_surface_img()

        input_img = _make_surface_img(2)

    # happy path
    estimator = clone(estimator)
    estimator.mask_img = binary_mask_img
    assert not hasattr(estimator, "mask_img_")

    estimator.fit()

    _check_mask_img_(estimator)

    # use non binary multi-sample image as mask
    estimator = clone(estimator)
    estimator.mask_img = non_binary_mask_img
    assert not hasattr(estimator, "mask_img_")

    estimator.fit()

    _check_mask_img_(estimator)

    # use mask at init and imgs at fit
    # mask at init should prevail
    estimator = clone(estimator)
    estimator.mask_img = binary_mask_img

    estimator.fit()
    ref_mask_img_ = estimator.mask_img_

    estimator = clone(estimator)
    estimator.mask_img = binary_mask_img

    assert not hasattr(estimator, "mask_img_")

    if isinstance(estimator, (NiftiMasker, SurfaceMasker)):
        with pytest.warns(
            UserWarning,
            match=(
                "Generation of a mask has been requested .* "
                "while a mask was given at masker creation."
            ),
        ):
            estimator.fit(input_img)
    else:
        estimator.fit(input_img)

    _check_mask_img_(estimator)
    if accept_niimg_input(estimator):
        assert_array_equal(
            ref_mask_img_.get_fdata(), estimator.mask_img_.get_fdata()
        )
    else:
        assert_array_equal(
            get_surface_data(ref_mask_img_),
            get_surface_data(estimator.mask_img_),
        )


def check_masker_clean(estimator):
    """Check that cleaning does something on fit transform.

    Fit transform on same input should give different results
    if some cleaning parameters are passed.
    """
    if accept_niimg_input(estimator):
        input_img = _img_4d_rand_eye_medium()
    else:
        input_img = _make_surface_img(100)

    signal = estimator.fit_transform(input_img)

    estimator.t_r = 2.0
    estimator.high_pass = 1 / 128
    estimator.clean_args = {"filter": "cosine"}
    detrended_signal = estimator.fit_transform(input_img)

    assert_raises(AssertionError, assert_array_equal, detrended_signal, signal)


def check_masker_transformer(estimator):
    """Replace sklearn _check_transformer for maskers.

    - for maskers transform is in the base class and
      implemented via a transform_single_imgs
    - checks that "imgs" (and not X) is the parameter
      for input for fit / transform
    - fit_transform method should work on non fitted estimator
    - fit_transform should give same result as fit then transform
    """
    # transform_single_imgs should not be an abstract method anymore
    assert not getattr(
        estimator.transform_single_imgs, "__isabstractmethod__", False
    )

    for attr in ["fit", "transform", "fit_transform"]:
        tmp = dict(**inspect.signature(getattr(estimator, attr)).parameters)
        assert next(iter(tmp)) == "imgs"
        assert "X" not in tmp

    if accept_niimg_input(estimator):
        input_img = _img_4d_rand_eye_medium()
    else:
        input_img = _make_surface_img(100)

    signal_1 = estimator.fit_transform(input_img)

    estimator = clone(estimator)
    signal_2 = estimator.fit(input_img).transform(input_img)

    assert_array_equal(signal_1, signal_2)


def check_masker_transformer_high_variance_confounds(estimator):
    """Check high_variance_confounds use in maskers.

    Make sure that using high_variance_confounds returns different result.
    """
    estimator.high_variance_confounds = False

    if accept_niimg_input(estimator):
        input_img = _img_4d_rand_eye_medium()
    else:
        input_img = _make_surface_img(100)

    signal_1 = estimator.fit_transform(input_img)

    estimator = clone(estimator)
    estimator.high_variance_confounds = True
    signal_2 = estimator.fit_transform(input_img)

    assert_raises(AssertionError, assert_array_equal, signal_1, signal_2)


def check_masker_transformer_sample_mask(estimator):
    """Check sample_mask use in maskers.

    Make sure that using sample_mask returns different result
    compare to when it's not used.

    Try different types of sample_mask
    that always keep the same samples (sample 1, 2 and 4)
    that should all return the same thing.
    """
    if accept_niimg_input(estimator):
        input_img = _img_4d_rand_eye()
    else:
        input_img = _make_surface_img(5)

    estimator.fit(input_img)
    signal_1 = estimator.transform(input_img, sample_mask=None)

    assert signal_1.ndim == 2

    # index sample to keep
    sample_mask = np.asarray([1, 2, 4])

    signal_2 = estimator.transform(input_img, sample_mask=sample_mask)

    assert signal_2.shape[0] == 3

    assert_raises(AssertionError, assert_array_equal, signal_1, signal_2)

    # logical indexing
    n_sample = signal_1.shape[0]
    sample_mask = np.full((n_sample,), True)
    np.put(sample_mask, [0, 3], [False, False])

    signal_3 = estimator.transform(input_img, sample_mask=sample_mask)

    assert_array_equal(signal_2, signal_3)

    # list of explicit index
    sample_mask = [[1, 2, 4]]

    signal_4 = estimator.transform(input_img, sample_mask=sample_mask)

    assert_array_equal(signal_2, signal_4)

    # list of logical index
    sample_mask = [[False, True, True, False, True]]

    signal_5 = estimator.transform(input_img, sample_mask=sample_mask)

    assert_array_equal(signal_2, signal_5)


def check_masker_with_confounds(estimator):
    """Test fit_transform with confounds.

    Check different types of confounds
    (array, dataframe, str or path to txt, csv, tsv)
    and ensure results is different
    than when not using confounds.

    Check proper errors are raised if file is not found
    or if confounds do not match signal length.

    For more tests see those of signal.clean.
    """
    length = 20
    if accept_niimg_input(estimator):
        input_img = Nifti1Image(
            _rng().random((4, 5, 6, length)), affine=_affine_eye()
        )
    else:
        input_img = _make_surface_img(length)

    signal_1 = estimator.fit_transform(input_img, confounds=None)

    array = _rng().random((length, 3))
    dataframe = pd.DataFrame(array)

    nilearn_dir = Path(__file__).parents[1]
    confounds_path = nilearn_dir / "tests" / "data" / "spm_confounds.txt"

    for confounds in [array, dataframe, confounds_path, str(confounds_path)]:
        signal_2 = estimator.fit_transform(input_img, confounds=confounds)

        assert_raises(AssertionError, assert_array_equal, signal_1, signal_2)

    with TemporaryDirectory() as tmp_dir:
        tmp_dir = Path(tmp_dir)
        dataframe.to_csv(tmp_dir / "confounds.csv")
        signal_2 = estimator.fit_transform(
            input_img, confounds=tmp_dir / "confounds.csv"
        )

        assert_raises(AssertionError, assert_array_equal, signal_1, signal_2)

        dataframe.to_csv(tmp_dir / "confounds.tsv", sep="\t")
        signal_2 = estimator.fit_transform(
            input_img, confounds=tmp_dir / "confounds.tsv"
        )

        assert_raises(AssertionError, assert_array_equal, signal_1, signal_2)

    with pytest.raises(FileNotFoundError):
        estimator.fit_transform(input_img, confounds="not_a_file.txt")

    with pytest.raises(
        ValueError, match="Confound signal has an incorrect length"
    ):
        estimator.fit_transform(
            input_img, confounds=_rng().random((length * 2, 3))
        )


def check_masker_refit(estimator):
    """Check masker can be refitted and give different results."""
    if accept_niimg_input(estimator):
        # using larger images to be compatible
        # with regions extraction tests
        # TODO refactor a common fixture for "large 3D shape"
        shape = (29, 30, 31)
        mask = np.zeros(shape, dtype=np.int8)
        mask[1:-1, 1:-1, 1:-1] = 1
        mask_img_1 = Nifti1Image(mask, _affine_eye())

        mask = np.zeros(shape, dtype=np.int8)
        mask[3:-3, 3:-3, 3:-3] = 1
        mask_img_2 = Nifti1Image(mask, _affine_eye())
    else:
        mask_img_1 = _make_surface_mask()
        data = {
            part: np.ones(mask_img_1.data.parts[part].shape)
            for part in mask_img_1.data.parts
        }
        mask_img_2 = SurfaceImage(mask_img_1.mesh, data)

    estimator.mask_img = mask_img_1
    estimator.fit()
    fitted_mask_1 = estimator.mask_img_

    estimator.mask_img = mask_img_2
    estimator.fit()
    fitted_mask_2 = estimator.mask_img_

    if accept_niimg_input(estimator):
        with pytest.raises(AssertionError):
            assert_array_equal(
                fitted_mask_1.get_fdata(), fitted_mask_2.get_fdata()
            )
    else:
        with pytest.raises(ValueError):
            assert_surface_image_equal(fitted_mask_1, fitted_mask_2)


def check_masker_fit_with_empty_mask(estimator):
    """Check mask that excludes all voxels raise an error."""
    if accept_niimg_input(estimator):
        mask_img = _img_3d_zeros()
        imgs = [_img_3d_rand()]
    else:
        mask_img = _make_surface_mask()
        for k, v in mask_img.data.parts.items():
            mask_img.data.parts[k] = np.zeros(v.shape)
        imgs = _make_surface_img(1)

    estimator.mask_img = mask_img
    with pytest.raises(
        ValueError,
        match="The mask is invalid as it is empty: it masks all data",
    ):
        estimator.fit(imgs)


def check_masker_fit_with_non_finite_in_mask(estimator):
    """Check mask with non finite values can be used with maskers.

    - Warning is thrown.
    - Output of transform must contain only finite values.
    """
    if accept_niimg_input(estimator):
        # TODO
        # (29, 30, 31) is used to match MAP_SHAPE in
        # nilearn/regions/tests/test_region_extractor.py
        # this test would fail for RegionExtractor otherwise
        mask = np.ones((29, 30, 31))
        mask[:, :, 7] = np.nan
        mask[:, :, 4] = np.inf
        mask_img = Nifti1Image(mask, affine=_affine_eye())

        imgs = _img_3d_rand()

    else:
        mask_img = _make_surface_mask()
        for k, v in mask_img.data.parts.items():
            mask_img.data.parts[k] = np.zeros(v.shape)
        mask_img.data.parts["left"][0:3, 0] = [np.nan, np.inf, 1]
        mask_img.data.parts["right"][0:3, 0] = [np.nan, np.inf, 1]

        imgs = _make_surface_img(1)

    estimator.mask_img = mask_img
    with pytest.warns(UserWarning, match="Non-finite values detected."):
        estimator.fit()

    signal = estimator.transform(imgs)
    assert np.all(np.isfinite(signal))


def check_masker_smooth(estimator):
    """Check that masker can smooth data when extracting.

    Check that masker instance has smoothing_fwhm attribute.
    Check that output is different with and without smoothing.

    For Surface maskers:
    - Check smoothing on surface maskers raises NotImplemented warning.
    - Check that output is the same with and without smoothing.
    TODO: update once smoothing is implemented.
    """
    assert hasattr(estimator, "smoothing_fwhm")

    if accept_niimg_input(estimator):
        n_sample = 1
        imgs = _img_3d_rand()
    else:
        n_sample = 10
        imgs = _make_surface_img(n_sample)

    signal = estimator.fit_transform(imgs)

    assert isinstance(signal, np.ndarray)
    n_elements = estimator.n_elements_
    assert signal.shape == (n_sample, n_elements)

    estimator.smoothing_fwhm = 3
    estimator.fit(imgs)

    if accept_niimg_input(estimator):
        smoothed_signal = estimator.transform(imgs)

        assert_raises(
            AssertionError, assert_array_equal, smoothed_signal, signal
        )

    else:
        with pytest.warns(UserWarning, match="not yet supported"):
            smoothed_signal = estimator.transform(imgs)

        assert_array_equal(smoothed_signal, signal)

    assert isinstance(signal, np.ndarray)
    assert signal.shape == (n_sample, estimator.n_elements_)


def check_masker_inverse_transform(estimator):
    """Check output of inverse transform.

    For signal with 1 or more samples.

    Check that the proper error is thrown,
    if signal has the wrong shape.
    """
    if accept_niimg_input(estimator):
        n_sample = 1
        imgs = _img_3d_rand()
        mask_img = _img_3d_ones()
    else:
        n_sample = 10
        imgs = _make_surface_img(n_sample)
        mask_img = _make_surface_mask()

    if isinstance(estimator, NiftiSpheresMasker):
        estimator.mask_img = mask_img

    estimator.fit(imgs)

    signals = _rng().random((1, estimator.n_elements_))
    imgs = estimator.inverse_transform(signals)

    signals = _rng().random((10, estimator.n_elements_))
    imgs = estimator.inverse_transform(signals)

    signals = _rng().random((1, estimator.n_elements_ + 1))
    with pytest.raises(
        ValueError, match="Input to 'inverse_transform' has wrong shape."
    ):
        imgs = estimator.inverse_transform(signals)


def check_masker_fit_score_takes_y(estimator):
    """Replace sklearn check_fit_score_takes_y for maskers.

    Check that all estimators accept an optional y
    in fit and score so they can be used in pipelines.
    """
    for attr in ["fit", "fit_transform"]:
        tmp = {
            k: v.default
            for k, v in inspect.signature(
                getattr(estimator, attr)
            ).parameters.items()
            if v.default is not inspect.Parameter.empty
        }
        if "y" not in tmp:
            raise ValueError(
                f"{estimator.__class__.__name__} "
                f"is missing 'y=None' for the method '{attr}'."
            )
        assert tmp["y"] is None


# ------------------ SURFACE MASKER CHECKS ------------------


def check_surface_masker_fit_with_mask(estimator):
    """Check fit / transform with mask provided at init.

    Check with 2D and 1D images.

    Also check 'shape' errors between images to fit and mask.
    """
    mask_img = _make_surface_mask()

    # 1D image
    imgs = _make_surface_img(1)
    estimator.mask_img = mask_img
    estimator.fit(imgs)

    signal = estimator.transform(imgs)

    assert isinstance(signal, np.ndarray)
    assert signal.shape == (1, estimator.n_elements_)

    # 2D image
    imgs = _make_surface_img(5)
    estimator = clone(estimator)
    estimator.mask_img = mask_img
    estimator.fit(imgs)

    signal = estimator.transform(imgs)

    assert isinstance(signal, np.ndarray)
    assert signal.shape == (5, estimator.n_elements_)

    # errors
    with pytest.raises(
        MeshDimensionError,
        match="Number of vertices do not match for between meshes.",
    ):
        estimator.fit(_flip_surf_img(imgs))
    with pytest.raises(
        MeshDimensionError,
        match="Number of vertices do not match for between meshes.",
    ):
        estimator.transform(_flip_surf_img(imgs))

    with pytest.raises(
        MeshDimensionError, match="PolyMeshes do not have the same keys."
    ):
        estimator.fit(_drop_surf_img_part(imgs))
    with pytest.raises(
        MeshDimensionError, match="PolyMeshes do not have the same keys."
    ):
        estimator.transform(_drop_surf_img_part(imgs))


# ------------------ NIFTI MASKER CHECKS ------------------


def check_nifti_masker_fit_transform(estimator):
    """Run several checks on maskers.

    - can fit 3D image
    - fitted maskers can transform:
      - 3D image
      - list of 3D images with same affine
    - can fit transform 3D image
    """
    estimator.fit(_img_3d_rand())

    signal = estimator.transform(_img_3d_rand())

    assert isinstance(signal, np.ndarray)
    assert signal.shape == (1, estimator.n_elements_)

    estimator.transform([_img_3d_rand(), _img_3d_rand()])

    assert isinstance(signal, np.ndarray)
    assert signal.shape == (1, estimator.n_elements_)

    estimator.transform(_img_4d_rand_eye())

    assert isinstance(signal, np.ndarray)
    assert signal.shape == (1, estimator.n_elements_)

    estimator.fit_transform(_img_3d_rand())

    assert isinstance(signal, np.ndarray)
    assert signal.shape == (1, estimator.n_elements_)


def check_nifti_masker_fit_transform_5d(estimator):
    """Run checks on nifti maskers for transforming 5D images.

    - multi masker should be fine
      and return a list of numpy arrays
    - non multimasker should fail
    """
    n_subject = 3

    estimator.fit(_img_3d_rand())

    input_5d_img = [_img_4d_rand_eye() for _ in range(n_subject)]

    if not is_multimasker(estimator):
        with pytest.raises(
            DimensionError,
            match="Input data has incompatible dimensionality: "
            "Expected dimension is 4D and you provided "
            "a list of 4D images \\(5D\\).",
        ):
            estimator.transform(input_5d_img)

        with pytest.raises(
            DimensionError,
            match="Input data has incompatible dimensionality: "
            "Expected dimension is 4D and you provided "
            "a list of 4D images \\(5D\\).",
        ):
            estimator.fit_transform(input_5d_img)

    else:
        signal = estimator.transform(input_5d_img)

        assert isinstance(signal, list)
        assert all(isinstance(x, np.ndarray) for x in signal)
        assert len(signal) == n_subject

        signal = estimator.fit_transform(input_5d_img)

        assert isinstance(signal, list)
        assert all(isinstance(x, np.ndarray) for x in signal)
        assert len(signal) == n_subject


def check_nifti_masker_clean_error(estimator):
    """Nifti maskers cannot be given cleaning parameters \
        via both clean_args and kwargs simultaneously.

    TODO remove after nilearn 0.13.0
    """
    input_img = _img_4d_rand_eye_medium()

    estimator.t_r = 2.0
    estimator.high_pass = 1 / 128
    estimator.clean_kwargs = {"clean__filter": "cosine"}
    estimator.clean_args = {"filter": "cosine"}

    error_msg = (
        "Passing arguments via 'kwargs' "
        "is mutually exclusive with using 'clean_args'"
    )
    with pytest.raises(ValueError, match=error_msg):
        estimator.fit(input_img)


def check_nifti_masker_clean_warning(estimator):
    """Nifti maskers raise warning if cleaning parameters \
        passed via kwargs.

        But this still affects the transformed signal.

    TODO remove after nilearn 0.13.0
    """
    input_img = _img_4d_rand_eye_medium()

    signal = estimator.fit_transform(input_img)

    # TODO remove this cloning once nifti sphere masker can be refitted
    # See https://github.com/nilearn/nilearn/issues/5091
    estimator = clone(estimator)

    estimator.t_r = 2.0
    estimator.high_pass = 1 / 128
    estimator.clean_kwargs = {"clean__filter": "cosine"}

    with pytest.warns(DeprecationWarning, match="You passed some kwargs"):
        estimator.fit(input_img)

    detrended_signal = estimator.transform(input_img)

    assert_raises(AssertionError, assert_array_equal, detrended_signal, signal)


def check_nifti_masker_fit_transform_files(estimator):
    """Check that nifti maskers can work directly on files."""
    with TemporaryDirectory() as tmp_dir:
        filename = write_imgs_to_path(
            _img_3d_rand(),
            file_path=Path(tmp_dir),
            create_files=True,
        )

        estimator.fit(filename)
        estimator.transform(filename)
        estimator.fit_transform(filename)


def check_nifti_masker_dtype(estimator):
    """Check dtype of output of maskers."""
    data_32 = _rng().random(_shape_3d_default(), dtype=np.float32)
    affine_32 = np.eye(4, dtype=np.float32)
    img_32 = Nifti1Image(data_32, affine_32)

    data_64 = _rng().random(_shape_3d_default(), dtype=np.float64)
    affine_64 = np.eye(4, dtype=np.float64)
    img_64 = Nifti1Image(data_64, affine_64)

    for img in [img_32, img_64]:
        estimator = clone(estimator)
        estimator.dtype = "auto"
        assert estimator.fit_transform(img).dtype == np.float32

    for img in [img_32, img_64]:
        estimator = clone(estimator)
        estimator.dtype = "float64"
        assert estimator.fit_transform(img).dtype == np.float64


def check_nifti_masker_fit_with_3d_mask(estimator):
    """Check 3D mask can be used with nifti maskers.

    Mask can have different shape than fitted image.
    """
    # TODO
    # (29, 30, 31) is used to match MAP_SHAPE in
    # nilearn/regions/tests/test_region_extractor.py
    # this test would fail for RegionExtractor otherwise
    mask = np.ones((29, 30, 31))
    mask_img = Nifti1Image(mask, affine=_affine_eye())

    estimator.mask_img = mask_img

    assert not hasattr(estimator, "mask_img_")

    estimator.fit([_img_3d_rand()])

    assert hasattr(estimator, "mask_img_")


# ------------------ MULTI NIFTI MASKER CHECKS ------------------


def check_multi_masker_with_confounds(estimator):
    """Test multi maskers with a list of confounds.

    Ensure results is different than when not using confounds.

    Check that error is raised if number of confounds
    does not match number of images
    """
    length = _img_4d_rand_eye_medium().shape[3]

    array = _rng().random((length, 3))

    signals_list_1 = estimator.fit_transform(
        [_img_4d_rand_eye_medium(), _img_4d_rand_eye_medium()],
    )
    signals_list_2 = estimator.fit_transform(
        [_img_4d_rand_eye_medium(), _img_4d_rand_eye_medium()],
        confounds=[array, array],
    )

    for signal_1, signal_2 in zip(signals_list_1, signals_list_2):
        assert_raises(AssertionError, assert_array_equal, signal_1, signal_2)

    with pytest.raises(
        ValueError, match="number of confounds .* unequal to number of images"
    ):
        estimator.fit_transform(
            [_img_4d_rand_eye_medium(), _img_4d_rand_eye_medium()],
            confounds=array,
        )


def check_multi_masker_transformer_sample_mask(estimator):
    """Test multi maskers with a list of "sample_mask".

    "sample_mask" was directly sent as input to the parallel calls of
    "transform_single_imgs" instead of sending iterations.
    See https://github.com/nilearn/nilearn/issues/3967 for more details.
    """
    length = _img_4d_rand_eye_medium().shape[3]

    n_scrub1 = 3
    n_scrub2 = 2

    sample_mask1 = np.arange(length - n_scrub1)
    sample_mask2 = np.arange(length - n_scrub2)

    signals_list = estimator.fit_transform(
        [_img_4d_rand_eye_medium(), _img_4d_rand_eye_medium()],
        sample_mask=[sample_mask1, sample_mask2],
    )

    for ts, n_scrub in zip(signals_list, [n_scrub1, n_scrub2]):
        assert ts.shape[0] == length - n_scrub

    with pytest.raises(
        ValueError,
        match="number of sample_mask .* unequal to number of images",
    ):
        estimator.fit_transform(
            [_img_4d_rand_eye_medium(), _img_4d_rand_eye_medium()],
            sample_mask=sample_mask1,
        )


# ------------------ GLM CHECKS ------------------


def check_glm_fit_returns_self(estimator):
    """Check surface maskers return itself after fit."""
    data, design_matrices = _make_surface_img_and_design()
    # FirstLevel
    if hasattr(estimator, "hrf_model"):
        assert (
            estimator.fit(data, design_matrices=design_matrices) is estimator
        )
    # SecondLevel
    else:
        assert estimator.fit(data, design_matrix=design_matrices) is estimator


def check_glm_is_fitted(estimator):
    """Check glm throws proper error when not fitted."""
    with pytest.raises(ValueError, match=_not_fitted_error_message(estimator)):
        estimator.compute_contrast([])

    data, design_matrices = _make_surface_img_and_design()
    # FirstLevel
    if hasattr(estimator, "hrf_model"):
        estimator.fit(data, design_matrices=design_matrices)
    # SecondLevel
    else:
        estimator.fit(data, design_matrix=design_matrices)

    assert estimator.__sklearn_is_fitted__()

    check_is_fitted(estimator)


# ------------------ REPORT GENERATION CHECKS ------------------


def _generate_report_with_no_warning(estimator):
    """Check that report generation throws no warning."""
    from nilearn.maskers import (
        SurfaceMapsMasker,
    )

    with warnings.catch_warnings(record=True) as warning_list:
        report = _generate_report(estimator)

        # TODO
        # RegionExtractor, SurfaceMapsMasker still throws too many warnings
        warnings_to_ignore = [
            # only thrown with older dependencies
            "No contour levels were found within the data range.",
        ]
        unknown_warnings = [
            str(x.message)
            for x in warning_list
            if str(x.message) not in warnings_to_ignore
        ]
        if not isinstance(estimator, (RegionExtractor, SurfaceMapsMasker)):
            assert not unknown_warnings, unknown_warnings

    _check_html(report)

    return report


def _generate_report(estimator):
    """Adapt the call to generate_report to limit warnings.

    For example by only passing the number of displayed maps
    that a map masker contains.
    """
    from nilearn.maskers import (
        MultiNiftiMapsMasker,
        NiftiMapsMasker,
        SurfaceMapsMasker,
    )

    if isinstance(
        estimator,
        (NiftiMapsMasker, MultiNiftiMapsMasker, SurfaceMapsMasker),
    ) and hasattr(estimator, "n_elements_"):
        return estimator.generate_report(displayed_maps=estimator.n_elements_)
    else:
        return estimator.generate_report()


def check_masker_generate_report(estimator):
    """Check that maskers can generate report.

    - check that we get a warning:
      - when matplotlib is not installed
      - when generating reports before fit
    - check content of report before fit and after fit

    """
    if not is_matplotlib_installed():
        with warnings.catch_warnings(record=True) as warning_list:
            report = _generate_report(estimator)

        assert len(warning_list) == 1
        assert issubclass(warning_list[0].category, ImportWarning)
        assert report == [None]

        return

    with warnings.catch_warnings(record=True) as warning_list:
        report = _generate_report(estimator)
        assert len(warning_list) == 1

    _check_html(report, is_fit=False)
    assert "Make sure to run `fit`" in str(report)

    if accept_niimg_input(estimator):
        input_img = _img_3d_rand()
    else:
        input_img = _make_surface_img(2)

    estimator.fit(input_img)

    assert estimator._report_content["warning_message"] is None

    # TODO
    # SurfaceMapsMasker, RegionExtractor still throws a warning
    report = _generate_report_with_no_warning(estimator)
    report = _generate_report(estimator)
    _check_html(report)

    with TemporaryDirectory() as tmp_dir:
        report.save_as_html(Path(tmp_dir) / "report.html")
        assert (Path(tmp_dir) / "report.html").is_file()


def check_nifti_masker_generate_report_after_fit_with_only_mask(estimator):
    """Check 3D mask is enough to run with fit and generate report."""
    mask = np.ones((29, 30, 31))
    mask_img = Nifti1Image(mask, affine=_affine_eye())

    estimator.mask_img = mask_img

    assert not hasattr(estimator, "mask_img_")

    estimator.fit()

    assert estimator._report_content["warning_message"] is None

    if not is_matplotlib_installed():
        return

    with pytest.warns(UserWarning, match="No image provided to fit."):
        report = _generate_report(estimator)
    _check_html(report)

    input_img = _img_4d_rand_eye_medium()

    estimator.fit(input_img)

    # TODO
    # NiftiSpheresMasker still throws a warning
    if isinstance(estimator, NiftiSpheresMasker):
        return
    report = _generate_report_with_no_warning(estimator)
    _check_html(report)


def check_masker_generate_report_false(estimator):
    """Test with reports set to False."""
    if not is_matplotlib_installed():
        return

    estimator.reports = False

    if accept_niimg_input(estimator):
        input_img = _img_4d_rand_eye_medium()
    else:
        input_img = _make_surface_img(2)

    estimator.fit(input_img)

    assert estimator._reporting_data is None
    assert estimator._reporting() == [None]
    with pytest.warns(
        UserWarning,
        match=("No visual outputs created."),
    ):
        report = _generate_report(estimator)

    _check_html(report, reports_requested=False)

    assert "Empty Report" in str(report)


def check_multi_nifti_masker_generate_report_4d_fit(estimator):
    """Test calling generate report on multiple subjects raises warning."""
    if not is_matplotlib_installed():
        return

    estimator.maps_img = _img_3d_ones()
    estimator.fit([_img_4d_rand_eye_medium(), _img_4d_rand_eye_medium()])
    with pytest.warns(
        UserWarning, match="A list of 4D subject images were provided to fit. "
    ):
        _generate_report(estimator)<|MERGE_RESOLUTION|>--- conflicted
+++ resolved
@@ -149,11 +149,11 @@
     "check_transformer_preserve_dtypes": (
         "replaced by check_masker_transformer"
     ),
-<<<<<<< HEAD
+
     "check_dict_unchanged": "check_masker_dict_unchanged",
-=======
+
     "check_fit_score_takes_y": {"replaced by check_masker_fit_score_takes_y"},
->>>>>>> 1479961e
+
     # Those are skipped for now they fail
     # for unknown reasons
     #  most often because sklearn inputs expect a numpy array
@@ -332,11 +332,10 @@
         yield (clone(estimator), check_masker_inverse_transform)
 
         yield (clone(estimator), check_masker_compatibility_mask_image)
-<<<<<<< HEAD
+
         yield (clone(estimator), check_masker_dict_unchanged)
         yield (clone(estimator), check_masker_fit_with_mask_too_many_samples)
-=======
->>>>>>> 1479961e
+
         yield (clone(estimator), check_masker_fit_with_empty_mask)
 
         yield (clone(estimator), check_masker_fit_returns_self)
@@ -456,7 +455,9 @@
         check_is_fitted(estimator)
 
 
-<<<<<<< HEAD
+# ------------------ MASKER CHECKS ------------------
+
+
 def check_masker_dict_unchanged(estimator):
     """Replace check_dict_unchanged from sklearn.
 
@@ -530,9 +531,6 @@
             raise e
     except Exception as e:
         raise e
-=======
-# ------------------ MASKER CHECKS ------------------
->>>>>>> 1479961e
 
 
 def check_masker_fitted(estimator):
