--- conflicted
+++ resolved
@@ -326,9 +326,9 @@
         yield (clone(estimator), check_masker_fit_returns_self)
 
         yield (clone(estimator), check_masker_compatibility_mask_image)
-<<<<<<< HEAD
+
         yield (clone(estimator), check_masker_empty_data_messages)
-=======
+
         yield (clone(estimator), check_masker_fit_with_empty_mask)
         yield (
             clone(estimator),
@@ -339,7 +339,6 @@
         yield (clone(estimator), check_masker_mask_img_from_imgs)
 
         yield (clone(estimator), check_masker_smooth)
->>>>>>> 166098a4
 
         if not is_multimasker(estimator):
             yield (clone(estimator), check_masker_detrending)
@@ -932,7 +931,6 @@
             assert_surface_image_equal(fitted_mask_1, fitted_mask_2)
 
 
-<<<<<<< HEAD
 def check_masker_empty_data_messages(estimator):
     if accept_niimg_input(estimator):
         # using larger images to be compatible
@@ -953,7 +951,8 @@
 
 
 # ------------------ SURFACE MASKER CHECKS ------------------
-=======
+
+
 def check_masker_fit_with_empty_mask(estimator):
     """Check mask that excludes all voxels raise an error."""
     if accept_niimg_input(estimator):
@@ -964,7 +963,6 @@
         for k, v in mask_img.data.parts.items():
             mask_img.data.parts[k] = np.zeros(v.shape)
         imgs = _make_surface_img(1)
->>>>>>> 166098a4
 
     estimator.mask_img = mask_img
     with pytest.raises(
