--- conflicted
+++ resolved
@@ -29,11 +29,8 @@
     _img_4d_rand_eye_medium,
     _img_4d_zeros,
     _make_surface_img,
-<<<<<<< HEAD
     _make_surface_img_and_design,
-=======
     _make_surface_mask,
->>>>>>> 845f63bd
     _rng,
     _shape_3d_default,
 )
