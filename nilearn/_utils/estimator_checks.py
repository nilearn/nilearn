"""Checks for nilearn estimators.

Most of those estimators have pytest dependencies
and importing them will fail if pytest is not installed.
"""

import inspect
import os
import pickle
import sys
import warnings
from copy import deepcopy
from pathlib import Path
from tempfile import TemporaryDirectory, mkdtemp

import numpy as np
import pandas as pd
import pytest
from joblib import Memory, hash
from nibabel import Nifti1Image
from numpy.testing import (
    assert_array_almost_equal,
    assert_array_equal,
    assert_raises,
)
from packaging.version import parse
from sklearn import __version__ as sklearn_version
from sklearn import clone
from sklearn.base import BaseEstimator, is_classifier, is_regressor
from sklearn.datasets import make_classification, make_regression
from sklearn.pipeline import make_pipeline
from sklearn.preprocessing import StandardScaler
from sklearn.utils._testing import (
    assert_allclose_dense_sparse,
    set_random_state,
)
from sklearn.utils.estimator_checks import (
    _is_public_parameter,
    check_is_fitted,
    ignore_warnings,
)
from sklearn.utils.estimator_checks import (
    check_estimator as sklearn_check_estimator,
)

from nilearn._utils.cache_mixin import CacheMixin
from nilearn._utils.exceptions import DimensionError, MeshDimensionError
from nilearn._utils.helpers import is_matplotlib_installed
from nilearn._utils.niimg_conversions import check_imgs_equal
from nilearn._utils.tags import SKLEARN_LT_1_6
from nilearn._utils.testing import write_imgs_to_path
from nilearn.conftest import (
    _affine_eye,
    _affine_mni,
    _drop_surf_img_part,
    _flip_surf_img,
    _img_3d_mni,
    _img_3d_ones,
    _img_3d_rand,
    _img_3d_zeros,
    _img_4d_rand_eye,
    _img_4d_rand_eye_medium,
    _img_mask_mni,
    _make_mesh,
    _make_surface_img,
    _make_surface_img_and_design,
    _make_surface_mask,
    _rng,
    _shape_3d_default,
    _shape_3d_large,
    _surf_mask_1d,
)
from nilearn.connectome import GroupSparseCovariance, GroupSparseCovarianceCV
from nilearn.connectome.connectivity_matrices import ConnectivityMeasure
from nilearn.decoding.decoder import Decoder, FREMClassifier, _BaseDecoder
from nilearn.decoding.searchlight import SearchLight
from nilearn.decoding.space_net import BaseSpaceNet
from nilearn.decoding.tests.test_same_api import to_niimgs
from nilearn.decomposition._base import _BaseDecomposition
from nilearn.decomposition.tests.conftest import (
    _decomposition_img,
    _decomposition_mesh,
)
from nilearn.glm.second_level import SecondLevelModel
from nilearn.image import get_data, new_img_like
from nilearn.maskers import (
    MultiNiftiMapsMasker,
    MultiNiftiMasker,
    NiftiLabelsMasker,
    NiftiMapsMasker,
    NiftiMasker,
    NiftiSpheresMasker,
    SurfaceMapsMasker,
    SurfaceMasker,
)
from nilearn.masking import load_mask_img
from nilearn.regions import RegionExtractor
from nilearn.regions.hierarchical_kmeans_clustering import HierarchicalKMeans
from nilearn.regions.rena_clustering import ReNA
from nilearn.reporting.tests.test_html_report import _check_html
from nilearn.surface import SurfaceImage
from nilearn.surface.surface import get_data as get_surface_data
from nilearn.surface.utils import (
    assert_surface_image_equal,
)

SKLEARN_MINOR = parse(sklearn_version).release[1]


def nilearn_dir() -> Path:
    return Path(__file__).parents[1]


def check_estimator(estimators: list[BaseEstimator], valid: bool = True):
    """Yield a valid or invalid scikit-learn estimators check.

    ONLY USED FOR sklearn<1.6

    As some of Nilearn estimators do not comply
    with sklearn recommendations
    (cannot fit Numpy arrays, do input validation in the constructor...)
    we cannot directly use
    sklearn.utils.estimator_checks.check_estimator.

    So this is a home made generator that yields an estimator instance
    along with a
    - valid check from sklearn: those should stay valid
    - or an invalid check that is known to fail.

    See this section rolling-your-own-estimator in
    the scikit-learn doc for more info:
    https://scikit-learn.org/stable/developers/develop.html

    Parameters
    ----------
    estimators : list of estimator object
        Estimator instance to check.

    valid : bool, default=True
        Whether to return only the valid checks or not.
    """
    # TODO remove this function when dropping sklearn 1.5
    if not SKLEARN_LT_1_6:  # pragma: no cover
        raise RuntimeError(
            "Use dedicated sklearn utilities to test estimators."
        )

    if not isinstance(estimators, list):  # pragma: no cover
        raise TypeError(
            "'estimators' should be a list. "
            f"Got {estimators.__class__.__name__}."
        )

    for est in estimators:
        expected_failed_checks = return_expected_failed_checks(est)

        for e, check in sklearn_check_estimator(
            estimator=est, generate_only=True
        ):
            if not valid and check.func.__name__ in expected_failed_checks:
                yield e, check, check.func.__name__
            if valid and check.func.__name__ not in expected_failed_checks:
                yield e, check, check.func.__name__


# some checks would fail on sklearn 1.6.1 on older python
# see https://github.com/scikit-learn-contrib/imbalanced-learn/issues/1131
IS_SKLEARN_1_6_1_on_py_3_9 = (
    SKLEARN_MINOR == 6
    and parse(sklearn_version).release[2] == 1
    and sys.version_info[1] < 10
)


def return_expected_failed_checks(
    estimator: BaseEstimator,
) -> dict[str, str]:
    """Return the expected failures for a given estimator.

    This is where all the "expected_failed_checks" for all Nilearn estimators
    are centralized.

    "expected_failed_checks" is first created to make sure that all checks
    with the oldest supported sklearn versions pass.

    After the function may tweak the "expected_failed_checks" depending
    on the estimator and sklearn version.

    Returns
    -------
    expected_failed_checks : dict[str, str]
        A dictionary of the form::

            {
                "check_name": "this check is expected to fail because ...",
            }

        Where `"check_name"` is the name of the check, and `"my reason"` is why
        the check fails.
    """
    expected_failed_checks: dict[str, str] = {}

    if isinstance(estimator, ConnectivityMeasure):
        expected_failed_checks = {
            "check_estimator_sparse_data": "remove when dropping sklearn 1.4",
            "check_fit2d_predict1d": "not applicable",
            "check_estimator_sparse_array": "TODO",
            "check_estimator_sparse_matrix": "TODO",
            "check_methods_sample_order_invariance": "TODO",
            "check_methods_subset_invariance": "TODO",
            "check_readonly_memmap_input": "TODO",
            "check_transformer_data_not_an_array": "TODO",
            "check_transformer_general": "TODO",
        }
        if SKLEARN_MINOR > 4:
            expected_failed_checks.pop("check_estimator_sparse_data")
            expected_failed_checks |= {
                "check_transformer_preserve_dtypes": "TODO",
            }

        return expected_failed_checks

    elif isinstance(estimator, (HierarchicalKMeans, ReNA)):
        return expected_failed_checks_clustering()

    elif isinstance(
        estimator, (GroupSparseCovariance, GroupSparseCovarianceCV)
    ):
        expected_failed_checks = {
            "check_estimator_sparse_array": "TODO",
            "check_estimator_sparse_data": "removed when dropping sklearn 1.4",
            "check_estimator_sparse_matrix": "TODO",
            "check_estimator_sparse_tag": "TODO",
        }
        if SKLEARN_MINOR > 4:
            expected_failed_checks.pop("check_estimator_sparse_data")
        if isinstance(estimator, GroupSparseCovarianceCV):
            expected_failed_checks |= {
                "check_estimators_dtypes": "TODO",
                "check_dtype_object": "TODO",
            }
        return expected_failed_checks

    # below this point we should only deal with estimators
    # that accept images as input
    assert accept_niimg_input(estimator) or accept_surf_img_input(estimator)

    if isinstance(estimator, (_BaseDecoder, SearchLight)):
        return expected_failed_checks_decoders(estimator)

    if isinstance(estimator, (BaseSpaceNet)):
        return expected_failed_checks_spacenet(estimator)

    # keeping track of some of those in
    # https://github.com/nilearn/nilearn/issues/4538
    expected_failed_checks = {
        # the following are skipped
        # because there is nilearn specific replacement
        "check_dict_unchanged": (
            "replaced by check_img_estimator_dict_unchanged"
        ),
        "check_dont_overwrite_parameters": (
            "replaced by check_img_estimator_dont_overwrite_parameters"
        ),
        "check_estimators_dtypes": ("replaced by check_masker_dtypes"),
        "check_estimators_empty_data_messages": (
            "replaced by check_masker_empty_data_messages "
            "for surface maskers and not implemented for nifti maskers "
            "for performance reasons."
        ),
        "check_estimators_fit_returns_self": (
            "replaced by check_fit_returns_self"
        ),
        "check_estimators_pickle": "replaced by check_img_estimator_pickle",
        "check_fit_check_is_fitted": (
            "replaced by check_img_estimator_fit_check_is_fitted"
        ),
        "check_fit_idempotent": (
            "replaced by check_img_estimator_fit_idempotent"
        ),
        "check_fit_score_takes_y": (
            "replaced by check_img_estimator_fit_score_takes_y"
        ),
        "check_n_features_in": "replaced by check_img_estimator_n_elements",
        "check_n_features_in_after_fitting": (
            "replaced by check_img_estimator_n_elements"
        ),
        "check_pipeline_consistency": (
            "replaced by check_img_estimator_pipeline_consistency"
        ),
        # Those are skipped for now they fail
        # for unknown reasons
        # most often because sklearn inputs expect a numpy array
        # that errors with maskers,
        # or because a suitable nilearn replacement
        # has not yet been created.
        "check_estimators_nan_inf": "TODO",
        "check_estimators_overwrite_params": "TODO",
        "check_methods_sample_order_invariance": "TODO",
        "check_methods_subset_invariance": "TODO",
        "check_positive_only_tag_during_fit": "TODO",
        "check_readonly_memmap_input": "TODO",
    }

    expected_failed_checks |= unapplicable_checks()

    if hasattr(estimator, "transform"):
        expected_failed_checks |= {
            "check_transformer_data_not_an_array": (
                "replaced by check_masker_transformer"
            ),
            "check_transformer_general": (
                "replaced by check_masker_transformer"
            ),
            "check_transformer_preserve_dtypes": (
                "replaced by check_masker_transformer"
            ),
        }

    # Adapt some checks for some estimators

    # not entirely sure why some of them pass
    # e.g check_estimator_sparse_data passes for SurfaceLabelsMasker
    # but not SurfaceMasker ????

    if is_glm(estimator):
        expected_failed_checks.pop("check_estimator_sparse_data")
        if SKLEARN_MINOR >= 5:
            expected_failed_checks.pop("check_estimator_sparse_matrix")
            expected_failed_checks.pop("check_estimator_sparse_array")
        if SKLEARN_MINOR >= 6:
            expected_failed_checks.pop("check_estimator_sparse_tag")

        expected_failed_checks |= {
            # have nilearn replacements
            "check_dict_unchanged": "does not apply - no transform method",
            "check_estimators_dtypes": ("replaced by check_glm_dtypes"),
            "check_estimators_empty_data_messages": (
                "not implemented for nifti data for performance reasons"
            ),
            "check_estimators_fit_returns_self": (
                "replaced by check_glm_fit_returns_self"
            ),
            "check_fit_check_is_fitted": (
                "replaced by check_img_estimator_fit_check_is_fitted"
            ),
        }

    if isinstance(estimator, (_BaseDecomposition,)):
        expected_failed_checks |= {
            "check_transformer_data_not_an_array": "TODO",
            "check_transformer_general": "TODO",
            "check_transformer_preserve_dtypes": "TODO",
        }
        if SKLEARN_MINOR >= 6:
            expected_failed_checks.pop("check_estimator_sparse_tag")
        if not IS_SKLEARN_1_6_1_on_py_3_9 and SKLEARN_MINOR >= 5:
            expected_failed_checks.pop("check_estimator_sparse_array")

    if isinstance(estimator, (MultiNiftiMasker)) and SKLEARN_MINOR >= 6:
        expected_failed_checks.pop("check_estimator_sparse_tag")

    if is_masker(estimator):
        expected_failed_checks |= {
            "check_n_features_in": (
                "replaced by check_img_estimator_n_elements"
            ),
            "check_n_features_in_after_fitting": (
                "replaced by check_img_estimator_n_elements"
            ),
        }
        if accept_niimg_input(estimator):
            # TODO remove when bumping to nilearn 0.13.0
            expected_failed_checks |= {
                "check_do_not_raise_errors_in_init_or_set_params": (
                    "Deprecation cycle started to fix."
                ),
                "check_no_attributes_set_in_init": (
                    "Deprecation cycle started to fix."
                ),
            }

        if isinstance(estimator, (RegionExtractor)) and SKLEARN_MINOR >= 6:
            expected_failed_checks.pop(
                "check_do_not_raise_errors_in_init_or_set_params"
            )

    return expected_failed_checks


def unapplicable_checks() -> dict[str, str]:
    """Return sklearn checks that do not apply for nilearn estimators \
       when they take images as input.
    """
    return dict.fromkeys(
        [
            "check_complex_data",
            "check_dtype_object",
            "check_estimator_sparse_array",
            "check_estimator_sparse_data",
            "check_estimator_sparse_matrix",
            "check_estimator_sparse_tag",
            "check_f_contiguous_array_estimator",
            "check_fit1d",
            "check_fit2d_1feature",
            "check_fit2d_1sample",
            "check_fit2d_predict1d",
        ],
        "not applicable for image input",
    )


def expected_failed_checks_clustering() -> dict[str, str]:
    expected_failed_checks = {
        "check_estimator_sparse_array": "remove when dropping sklearn 1.4",
        "check_estimator_sparse_matrix": "remove when dropping sklearn 1.4",
        "check_clustering": "TODO",
    }

    if SKLEARN_MINOR >= 5:
        expected_failed_checks.pop("check_estimator_sparse_matrix")
        expected_failed_checks.pop("check_estimator_sparse_array")

    return expected_failed_checks


def expected_failed_checks_decoders(estimator) -> dict[str, str]:
    """Return expected failed sklearn checks for nilearn decoders."""
    expected_failed_checks = {
        # the following are have nilearn replacement for masker and/or glm
        # but not for decoders
        "check_dict_unchanged": (
            "replaced by check_img_estimator_dict_unchanged"
        ),
        "check_dont_overwrite_parameters": (
            "replaced by check_img_estimator_dont_overwrite_parameters"
        ),
        "check_estimators_empty_data_messages": (
            "not implemented for nifti data performance reasons"
        ),
        "check_estimators_fit_returns_self": (
            "replaced by check_fit_returns_self"
        ),
        "check_estimators_pickle": "replaced by check_img_estimator_pickle",
        "check_fit_check_is_fitted": (
            "replaced by check_img_estimator_fit_check_is_fitted"
        ),
<<<<<<< HEAD
        "check_fit_idempotent": (
            "replaced by check_img_estimator_fit_idempotent"
=======
        "check_fit_score_takes_y": (
            "replaced by check_img_estimator_fit_score_takes_y"
>>>>>>> 9e9e2025
        ),
        "check_pipeline_consistency": (
            "replaced by check_img_estimator_pipeline_consistency"
        ),
        "check_requires_y_none": (
            "replaced by check_img_estimator_requires_y_none"
        ),
        "check_supervised_y_no_nan": (
            "replaced by check_supervised_img_estimator_y_no_nan"
        ),
        "check_n_features_in": "replaced by check_img_estimator_n_elements",
        "check_n_features_in_after_fitting": (
            "replaced by check_img_estimator_n_elements"
        ),
        # Those are skipped for now they fail
        # for unknown reasons
        # most often because sklearn inputs expect a numpy array
        # that errors with maskers,
        # or because a suitable nilearn replacement
        # has not yet been created.
        "check_estimators_dtypes": "TODO",
        "check_estimators_nan_inf": "TODO",
        "check_estimators_overwrite_params": "TODO",
<<<<<<< HEAD
        "check_fit_score_takes_y": "TODO",
=======
        "check_fit_idempotent": "TODO",
>>>>>>> 9e9e2025
        "check_methods_sample_order_invariance": "TODO",
        "check_methods_subset_invariance": "TODO",
        "check_positive_only_tag_during_fit": "TODO",
        "check_readonly_memmap_input": "TODO",
        "check_supervised_y_2d": "TODO",
    }

    if is_classifier(estimator):
        expected_failed_checks |= {
            "check_classifier_data_not_an_array": (
                "not applicable for image input"
            ),
            "check_classifiers_classes": "TODO",
            "check_classifiers_one_label": "TODO",
            "check_classifiers_regression_target": "TODO",
            "check_classifiers_train": "TODO",
        }

    if is_regressor(estimator):
        expected_failed_checks |= {
            "check_regressors_no_decision_function": (
                "replaced by check_img_regressors_no_decision_function"
            ),
            "check_regressor_data_not_an_array": (
                "not applicable for image input"
            ),
            "check_regressor_multioutput": "TODO",
            "check_regressors_int": "TODO",
            "check_regressors_train": "TODO",
        }

    if hasattr(estimator, "transform"):
        expected_failed_checks |= {
            "check_transformer_data_not_an_array": "TODO",
            "check_transformer_general": "TODO",
            "check_transformer_preserve_dtypes": "TODO",
        }

    expected_failed_checks |= unapplicable_checks()

    return expected_failed_checks


def expected_failed_checks_spacenet(estimator) -> dict[str, str]:
    expected_failed_checks = {
        # the following have Nilearn replacement for masker and/or glm
        # but not for decoders
        "check_estimators_empty_data_messages": (
            "not implemented for nifti data performance reasons"
        ),
        "check_dont_overwrite_parameters": (
            "replaced by check_img_estimator_dont_overwrite_parameters"
        ),
        "check_estimators_fit_returns_self": (
            "replaced by check_fit_returns_self"
        ),
        "check_estimators_overwrite_params": (
            "replaced by check_img_estimator_overwrite_params"
        ),
        "check_estimators_pickle": "replaced by check_img_estimator_pickle",
        "check_fit_check_is_fitted": (
            "replaced by check_img_estimator_fit_check_is_fitted"
        ),
        "check_n_features_in": "replaced by check_img_estimator_n_elements",
        "check_n_features_in_after_fitting": (
            "replaced by check_img_estimator_n_elements"
        ),
        "check_requires_y_none": (
            "replaced by check_img_estimator_requires_y_none"
        ),
        "check_supervised_y_no_nan": (
            "replaced by check_supervised_img_estimator_y_no_nan"
        ),
        # Those are skipped for now they fail
        # for unknown reasons
        # most often because sklearn inputs expect a numpy array
        # that errors with maskers,
        # or because a suitable nilearn replacement
        # has not yet been created.
        "check_dict_unchanged": (
            "replaced by check_img_estimator_dict_unchanged"
        ),
        "check_estimators_dtypes": "TODO",
        "check_estimators_nan_inf": "TODO",
        "check_fit_idempotent": "TODO",
        "check_fit_score_takes_y": "TODO",
        "check_methods_sample_order_invariance": "TODO",
        "check_methods_subset_invariance": "TODO",
        "check_non_transformer_estimators_n_iter": "TODO",
        "check_positive_only_tag_during_fit": "TODO",
        "check_pipeline_consistency": "TODO",
        "check_readonly_memmap_input": "TODO",
        "check_supervised_y_2d": "TODO",
    }

    if is_classifier(estimator):
        expected_failed_checks |= {
            "check_classifier_data_not_an_array": (
                "not applicable for image input"
            ),
            "check_classifier_multioutput": "TODO",
            "check_classifiers_classes": "TODO",
            "check_classifiers_one_label": "TODO",
            "check_classifiers_regression_target": "TODO",
            "check_classifiers_train": "TODO",
        }

    if is_regressor(estimator):
        expected_failed_checks |= {
            "check_regressor_data_not_an_array": (
                "not applicable for image input"
            ),
            "check_regressor_multioutput": "TODO",
            "check_regressors_int": "TODO",
            "check_regressors_train": "TODO",
            "check_regressors_no_decision_function": "TODO",
        }

    expected_failed_checks |= unapplicable_checks()

    return expected_failed_checks


def nilearn_check_estimator(estimators: list[BaseEstimator]):
    if not isinstance(estimators, list):  # pragma: no cover
        raise TypeError(
            "'estimators' should be a list. "
            f"Got {estimators.__class__.__name__}."
        )
    for est in estimators:
        for e, check in nilearn_check_generator(estimator=est):
            yield e, check, check.__name__


def nilearn_check_generator(estimator: BaseEstimator):
    """Yield (estimator, check) tuples.

    Each nilearn check can be run on an initialized estimator.
    """
    if SKLEARN_LT_1_6:  # pragma: no cover
        tags = estimator._more_tags()
    else:
        tags = estimator.__sklearn_tags__()

    # TODO remove first if when dropping sklearn 1.5
    #  for sklearn >= 1.6 tags are always a dataclass
    if isinstance(tags, dict) and "X_types" in tags:
        requires_y = isinstance(estimator, _BaseDecoder)
    else:
        requires_y = getattr(tags.target_tags, "required", False)

    yield (clone(estimator), check_transformer_set_output)

    if isinstance(estimator, CacheMixin):
        yield (clone(estimator), check_img_estimator_cache_warning)

    if accept_niimg_input(estimator) or accept_surf_img_input(estimator):
        yield (clone(estimator), check_fit_returns_self)
        yield (clone(estimator), check_img_estimator_dict_unchanged)
        yield (clone(estimator), check_img_estimator_dont_overwrite_parameters)
        yield (clone(estimator), check_img_estimator_fit_check_is_fitted)
        yield (clone(estimator), check_img_estimator_fit_idempotent)
        yield (clone(estimator), check_img_estimator_overwrite_params)
        yield (clone(estimator), check_img_estimator_pickle)
        yield (clone(estimator), check_img_estimator_fit_score_takes_y)
        yield (clone(estimator), check_img_estimator_n_elements)
        yield (clone(estimator), check_img_estimator_pipeline_consistency)

        if requires_y:
            yield (clone(estimator), check_img_estimator_requires_y_none)

        if is_classifier(estimator) or is_regressor(estimator):
            yield (clone(estimator), check_supervised_img_estimator_y_no_nan)
            yield (clone(estimator), check_decoder_empty_data_messages)
            yield (clone(estimator), check_decoder_compatibility_mask_image)
            yield (clone(estimator), check_decoders_with_surface_data)
            if is_regressor(estimator):
                yield (
                    clone(estimator),
                    check_img_regressors_no_decision_function,
                )

    if is_masker(estimator):
        yield (clone(estimator), check_masker_clean_kwargs)
        yield (clone(estimator), check_masker_compatibility_mask_image)
        yield (clone(estimator), check_masker_dtypes)
        yield (clone(estimator), check_masker_empty_data_messages)
        yield (clone(estimator), check_masker_fit_with_empty_mask)
        yield (
            clone(estimator),
            check_masker_fit_with_non_finite_in_mask,
        )
        yield (clone(estimator), check_masker_generate_report)
        yield (clone(estimator), check_masker_generate_report_false)
        yield (clone(estimator), check_masker_inverse_transform)
        yield (clone(estimator), check_masker_joblib_cache)
        yield (clone(estimator), check_masker_mask_img)
        yield (clone(estimator), check_masker_mask_img_from_imgs)
        yield (clone(estimator), check_masker_no_mask_no_img)
        yield (clone(estimator), check_masker_refit)
        yield (clone(estimator), check_masker_smooth)
        yield (clone(estimator), check_masker_transform_resampling)
        yield (clone(estimator), check_masker_transformer)
        yield (
            clone(estimator),
            check_masker_transformer_high_variance_confounds,
        )

        if isinstance(estimator, NiftiMasker):
            # TODO enforce for other maskers
            yield (clone(estimator), check_masker_shelving)

        if not is_multimasker(estimator):
            yield (clone(estimator), check_masker_clean)
            yield (clone(estimator), check_masker_detrending)
            yield (clone(estimator), check_masker_transformer_sample_mask)
            yield (clone(estimator), check_masker_with_confounds)

        if accept_niimg_input(estimator):
            yield (clone(estimator), check_nifti_masker_clean_error)
            yield (clone(estimator), check_nifti_masker_clean_warning)
            yield (clone(estimator), check_nifti_masker_dtype)
            yield (clone(estimator), check_nifti_masker_fit_transform)
            yield (clone(estimator), check_nifti_masker_fit_transform_5d)
            yield (clone(estimator), check_nifti_masker_fit_transform_files)
            yield (clone(estimator), check_nifti_masker_fit_with_3d_mask)
            yield (
                clone(estimator),
                check_nifti_masker_generate_report_after_fit_with_only_mask,
            )

            if is_multimasker(estimator):
                yield (
                    clone(estimator),
                    check_multi_nifti_masker_generate_report_4d_fit,
                )
                yield (
                    clone(estimator),
                    check_multi_masker_transformer_high_variance_confounds,
                )
                yield (
                    clone(estimator),
                    check_multi_masker_transformer_sample_mask,
                )
                yield (clone(estimator), check_multi_masker_with_confounds)

                if isinstance(estimator, NiftiMasker):
                    # TODO enforce for other maskers
                    yield (clone(estimator), check_multi_nifti_masker_shelving)

        if accept_surf_img_input(estimator):
            yield (clone(estimator), check_surface_masker_fit_with_mask)
            yield (clone(estimator), check_surface_masker_list_surf_images)

    if is_glm(estimator):
        yield (clone(estimator), check_glm_dtypes)
        yield (clone(estimator), check_glm_empty_data_messages)


def get_tag(estimator: BaseEstimator, tag: str) -> bool:
    tags = estimator.__sklearn_tags__()
    # TODO remove first if when dropping sklearn 1.5
    #  for sklearn >= 1.6 tags are always a dataclass
    if isinstance(tags, dict) and "X_types" in tags:
        return tag in tags["X_types"]
    else:
        return getattr(tags.input_tags, tag, False)


def is_masker(estimator: BaseEstimator) -> bool:
    return get_tag(estimator, "masker")


def is_multimasker(estimator: BaseEstimator) -> bool:
    return get_tag(estimator, "multi_masker")


def is_glm(estimator: BaseEstimator) -> bool:
    return get_tag(estimator, "glm")


def accept_niimg_input(estimator: BaseEstimator) -> bool:
    return get_tag(estimator, "niimg_like")


def accept_surf_img_input(estimator: BaseEstimator) -> bool:
    return get_tag(estimator, "surf_img")


def _not_fitted_error_message(estimator):
    return (
        f"This {type(estimator).__name__} instance is not fitted yet. "
        "Call 'fit' with appropriate arguments before using this estimator."
    )


def generate_data_to_fit(estimator: BaseEstimator):
    if is_glm(estimator):
        data, design_matrices = _make_surface_img_and_design()
        return data, design_matrices

    elif isinstance(estimator, SearchLight):
        n_samples = 30
        data = _rng().random((5, 5, 5, n_samples))
        # Create a condition array, with balanced classes
        y = np.arange(n_samples, dtype=int) >= (n_samples // 2)

        data[2, 2, 2, :] = 0
        data[2, 2, 2, y] = 2
        X = Nifti1Image(data, np.eye(4))

        return X, y

    elif is_classifier(estimator):
        dim = 5
        X, y = make_classification(
            n_samples=30,
            n_features=dim**3,
            scale=3.0,
            n_informative=5,
            n_classes=2,
            random_state=42,
        )
        X, _ = to_niimgs(X, [dim, dim, dim])
        return X, y

    elif is_regressor(estimator):
        dim = 5
        X, y = make_regression(
            n_samples=30,
            n_features=dim**3,
            n_informative=dim,
            noise=1.5,
            bias=1.0,
            random_state=42,
        )
        X = StandardScaler().fit_transform(X)
        X, _ = to_niimgs(X, [dim, dim, dim])
        return X, y

    elif is_masker(estimator):
        if accept_niimg_input(estimator):
            imgs = Nifti1Image(_rng().random(_shape_3d_large()), _affine_eye())
        else:
            imgs = _make_surface_img(10)
        return imgs, None

    elif isinstance(estimator, _BaseDecomposition):
        decomp_input = _decomposition_img(
            data_type="surface",
            rng=_rng(),
            mesh=_decomposition_mesh(),
        )
        return decomp_input, None

    elif not (
        accept_niimg_input(estimator) or accept_surf_img_input(estimator)
    ):
        return _rng().random((5, 5)), None

    else:
        imgs = Nifti1Image(_rng().random(_shape_3d_large()), _affine_eye())
        return imgs, None


def fit_estimator(estimator: BaseEstimator) -> BaseEstimator:
    """Fit on a nilearn estimator with appropriate input and return it."""
    X, y = generate_data_to_fit(estimator)

    if is_glm(estimator):
        # FirstLevel
        if hasattr(estimator, "hrf_model"):
            return estimator.fit(X, design_matrices=y)
        # SecondLevel
        else:
            return estimator.fit(X, design_matrix=y)

    elif (
        isinstance(estimator, SearchLight)
        or is_classifier(estimator)
        or is_regressor(estimator)
    ):
        return estimator.fit(X, y)

    else:
        return estimator.fit(X)


# ------------------ GENERIC CHECKS ------------------


def _check_mask_img_(estimator):
    if accept_niimg_input(estimator):
        assert isinstance(estimator.mask_img_, Nifti1Image)
    else:
        assert isinstance(estimator.mask_img_, SurfaceImage)
    load_mask_img(estimator.mask_img_)


@ignore_warnings()
def check_img_estimator_fit_check_is_fitted(estimator):
    """Check appropriate response to check_fitted from sklearn before fitting.

    Should act as a replacement in the case of the maskers
    for sklearn's check_fit_check_is_fitted

    check that before fitting
    - transform() and inverse_transform() \
      throw same error
    - estimator has a __sklearn_is_fitted__ method and does not return True
    - running sklearn check_is_fitted on estimator throws an error

    check that after fitting
    - __sklearn_is_fitted__ returns True
    - running sklearn check_is_fitted throws no error
    """
    if not hasattr(estimator, "__sklearn_is_fitted__"):
        raise TypeError(
            "All nilearn estimators must have __sklearn_is_fitted__ method."
        )

    if estimator.__sklearn_is_fitted__() is True:
        raise ValueError(
            "Estimator __sklearn_is_fitted__ must return False before fit."
        )

    with pytest.raises(ValueError, match=_not_fitted_error_message(estimator)):
        check_is_fitted(estimator)

    # Failure should happen before the input type is determined
    # so we can pass nifti image (or array) to surface maskers.
    signals = np.ones((10, 11))
    methods_to_check = [
        "transform",
        "transform_single_imgs",
        "transform_imgs",
        "inverse_transform",
        "decision_function",
        "score",
        "predict",
    ]
    method_input = [_img_3d_rand(), _img_3d_rand(), [_img_3d_rand()], signals]
    for meth, input in zip(methods_to_check, method_input):
        method = getattr(estimator, meth, None)
        if method is None:
            continue
        with pytest.raises(
            ValueError, match=_not_fitted_error_message(estimator)
        ):
            method(input)

    estimator = fit_estimator(estimator)

    assert estimator.__sklearn_is_fitted__()

    check_is_fitted(estimator)


@ignore_warnings()
def check_transformer_set_output(estimator):
    """Check that set_ouput throws a not implemented error."""
    if hasattr(estimator, "transform"):
        with pytest.raises(NotImplementedError):
            estimator.set_output(transform="default")


@ignore_warnings()
def check_fit_returns_self(estimator) -> None:
    """Check maskers return itself after fit.

    Replace sklearn check_estimators_fit_returns_self
    """
    fitted_estimator = fit_estimator(estimator)

    assert fitted_estimator is estimator


@ignore_warnings()
def check_img_estimator_dont_overwrite_parameters(estimator) -> None:
    """Check that fit method only changes or sets private attributes.

    Only for estimator that work with images.

    Replaces check_dont_overwrite_parameters from sklearn.
    """
    estimator = clone(estimator)

    set_random_state(estimator, 1)

    dict_before_fit = estimator.__dict__.copy()

    fitted_estimator = fit_estimator(estimator)

    dict_after_fit = fitted_estimator.__dict__

    public_keys_after_fit = [
        key for key in dict_after_fit if _is_public_parameter(key)
    ]

    attrs_added_by_fit = [
        key for key in public_keys_after_fit if key not in dict_before_fit
    ]

    # check that fit doesn't add any public attribute
    assert not attrs_added_by_fit, (
        f"Estimator {estimator.__class__.__name__} "
        "adds public attribute(s) during"
        " the fit method."
        " Estimators are only allowed to add private attributes"
        " either started with _ or ended"
        f" with _ but [{', '.join(attrs_added_by_fit)}] added"
    )

    # check that fit doesn't change any public attribute
    attrs_changed_by_fit = [
        key
        for key in public_keys_after_fit
        if (dict_before_fit[key] is not dict_after_fit[key])
    ]

    assert not attrs_changed_by_fit, (
        f"Estimator {estimator.__class__.__name__} "
        "changes public attribute(s) during"
        " the fit method. Estimators are only allowed"
        " to change attributes started"
        " or ended with _, but"
        f" [{', '.join(attrs_changed_by_fit)}] changed"
    )


def check_img_estimator_cache_warning(estimator) -> None:
    """Check estimator behavior with caching.

    Make sure some warnings are thrown at the appropriate time.
    """
    assert hasattr(estimator, "memory")
    assert hasattr(estimator, "memory_level")

    if hasattr(estimator, "smoothing_fwhm"):
        # to avoid not supported warnings
        estimator.smoothing_fwhm = None

    X, _ = generate_data_to_fit(estimator)
    if isinstance(estimator, NiftiSpheresMasker):
        # NiftiSpheresMasker needs mask_img to do some caching during fit
        mask_img = new_img_like(X, np.ones(X.shape[:3]))
        estimator.mask_img = mask_img

    # ensure warnings are NOT thrown
    for memory, memory_level in zip([None, "tmp"], [0, 1]):
        estimator = clone(estimator)
        estimator.memory = memory
        estimator.memory_level = memory_level

        with warnings.catch_warnings(record=True) as warning_list:
            fit_estimator(estimator)
            if is_masker(estimator):
                # some maskers only cache during transform
                estimator.transform(X)
            elif isinstance(estimator, SecondLevelModel):
                # second level only cache during contrast computation
                estimator.compute_contrast(np.asarray([1]))
        assert all(
            "memory_level is currently set to 0 but a Memory object"
            not in str(x.message)
            for x in warning_list
        )

    # ensure warning are thrown
    estimator = clone(estimator)
    with TemporaryDirectory() as tmp_dir:
        estimator.memory = tmp_dir
        estimator.memory_level = 0

        with pytest.warns(
            UserWarning,
            match="memory_level is currently set to 0 but a Memory object",
        ):
            fit_estimator(estimator)
            if is_masker(estimator):
                # some maskers also cache during transform
                estimator.transform(X)
            elif isinstance(estimator, SecondLevelModel):
                # second level only cache during contrast computation
                estimator.compute_contrast(np.asarray([1]))


def check_img_estimator_fit_idempotent(estimator_orig):
    """Check that est.fit(X) is the same as est.fit(X).fit(X).

    So we check that
    predict(), decision_function() and transform() return
    the same results.

    replaces sklearn check_fit_idempotent
    """
    check_methods = ["predict", "transform", "decision_function"]

    estimator = clone(estimator_orig)

    # Fit for the first time
    set_random_state(estimator)
    estimator = fit_estimator(estimator)

    X, _ = generate_data_to_fit(estimator)

    result = {
        method: getattr(estimator, method)(X)
        for method in check_methods
        if hasattr(estimator, method)
    }

    # Fit again
    set_random_state(estimator)
    estimator = fit_estimator(estimator)

    for method in check_methods:
        if hasattr(estimator, method):
            new_result = getattr(estimator, method)(X)
            if hasattr(new_result, "dtype") and np.issubdtype(
                new_result.dtype, np.floating
            ):
                tol = 2 * np.finfo(new_result.dtype).eps
            else:
                tol = 2 * np.finfo(np.float64).eps

            if (
                isinstance(estimator, FREMClassifier)
                and method == "decision_function"
            ):
                # TODO
                # Fails for FREMClassifier
                # mostly on Mac and sometimes linux
                continue

            # TODO
            # some estimator can return some pretty different results
            # investigate why
            if isinstance(estimator, Decoder):
                tol = 1e-5
            elif isinstance(estimator, SearchLight):
                tol = 1e-4
            elif isinstance(estimator, FREMClassifier):
                tol = 0.1

            assert_allclose_dense_sparse(
                result[method],
                new_result,
                atol=max(tol, 1e-9),
                rtol=max(tol, 1e-7),
                err_msg=f"Idempotency check failed for method {method}",
            )


@ignore_warnings()
def check_img_estimator_overwrite_params(estimator) -> None:
    """Check that we do not change or mutate the internal state of input.

    Replaces sklearn check_estimators_overwrite_params
    """
    estimator = clone(estimator)

    # Make a physical copy of the original estimator parameters before fitting.
    params = estimator.get_params()
    original_params = deepcopy(params)

    # Fit the model
    fitted_estimator = fit_estimator(estimator)

    # Compare the state of the model parameters with the original parameters
    new_params = fitted_estimator.get_params()

    for param_name, original_value in original_params.items():
        new_value = new_params[param_name]

        # We should never change or mutate the internal state of input
        # parameters by default. To check this we use the joblib.hash function
        # that introspects recursively any subobjects to compute a checksum.
        # The only exception to this rule of immutable constructor parameters
        # is possible RandomState instance but in this check we explicitly
        # fixed the random_state params recursively to be integer seeds.
        assert hash(new_value) == hash(original_value), (
            f"Estimator {estimator.__class__.__name__} "
            "should not change or mutate "
            f"the parameter {param_name} from {original_value} "
            f"to {new_value} during fit."
        )


@ignore_warnings()
def check_img_estimator_dict_unchanged(estimator):
    """Replace check_dict_unchanged from sklearn.

    Several methods should not change the dict of the object.
    """
    estimator = fit_estimator(estimator)

    dict_before = estimator.__dict__.copy()

    input_img, y = generate_data_to_fit(estimator)

    for method in ["predict", "transform", "decision_function", "score"]:
        if not hasattr(estimator, method):
            continue

        if method == "transform" and isinstance(estimator, _BaseDecomposition):
            getattr(estimator, method)([input_img])
        elif method == "score":
            getattr(estimator, method)(input_img, y)
        else:
            getattr(estimator, method)(input_img)

        dict_after = estimator.__dict__

        # TODO NiftiLabelsMasker is modified at transform time
        # see issue https://github.com/nilearn/nilearn/issues/2720
        if isinstance(estimator, (NiftiLabelsMasker)):
            with pytest.raises(AssertionError):
                assert dict_after == dict_before
        else:
            # The following try / except is mostly
            # to give more informative error messages when this check fails.
            try:
                assert dict_after == dict_before
            except AssertionError as e:
                unmatched_keys = set(dict_after.keys()) ^ set(
                    dict_before.keys()
                )
                if len(unmatched_keys) > 0:
                    raise ValueError(
                        "Estimator changes '__dict__' keys during transform.\n"
                        f"{unmatched_keys} \n"
                    )

                difference = {}
                for x in dict_before:
                    if type(dict_before[x]) is not type(dict_after[x]):
                        difference[x] = {
                            "before": dict_before[x],
                            "after": dict_after[x],
                        }
                        continue
                    if (
                        isinstance(dict_before[x], np.ndarray)
                        and not np.array_equal(dict_before[x], dict_after[x])
                        and not check_imgs_equal(dict_before[x], dict_after[x])
                    ) or (
                        not isinstance(
                            dict_before[x], (np.ndarray, Nifti1Image)
                        )
                        and dict_before[x] != dict_after[x]
                    ):
                        difference[x] = {
                            "before": dict_before[x],
                            "after": dict_after[x],
                        }
                        continue
                if difference:
                    raise ValueError(
                        "Estimator changes the following '__dict__' keys \n"
                        "during transform.\n"
                        f"{difference}"
                    )
                else:
                    raise e
            except Exception as e:
                raise e


@ignore_warnings()
def check_img_estimator_pickle(estimator_orig):
    """Test that we can pickle all estimators.

    Adapted from sklearn's check_estimators_pickle
    """
    estimator = clone(estimator_orig)

    X, y = generate_data_to_fit(estimator)

    if isinstance(estimator, NiftiSpheresMasker):
        # NiftiSpheresMasker needs mask_img to run inverse_transform
        mask_img = new_img_like(X, np.ones(X.shape[:3]))
        estimator.mask_img = mask_img

    set_random_state(estimator)

    fitted_estimator = fit_estimator(estimator)

    pickled_estimator = pickle.dumps(fitted_estimator)
    unpickled_estimator = pickle.loads(pickled_estimator)

    result = {}

    check_methods = ["transform"]
    input_data = [X] if isinstance(estimator, SearchLight) else [[X]]

    for method in ["predict", "decision_function"]:
        check_methods.append(method)
        input_data.append(X)

    check_methods.append("score")
    input_data.append((X, y))

    if hasattr(estimator, "inverse_transform"):
        check_methods.append("inverse_transform")
        signal = _rng().random((1, fitted_estimator.n_elements_))
        if isinstance(estimator, _BaseDecomposition):
            signal = [signal]
        input_data.append(signal)

    for method, input in zip(check_methods, input_data):
        if hasattr(estimator, method):
            result["input"] = input
            if method == "score":
                result[method] = getattr(estimator, method)(*input)
            else:
                result[method] = getattr(estimator, method)(input)

    for method, input in zip(check_methods, input_data):
        if method not in result:
            continue

        if method == "score":
            unpickled_result = getattr(unpickled_estimator, method)(*input)
        else:
            unpickled_result = getattr(unpickled_estimator, method)(input)

        if isinstance(unpickled_result, np.ndarray):
            if isinstance(estimator, SearchLight):
                # TODO check why Searchlight has lower absolute tolerance
                assert_allclose_dense_sparse(
                    result[method], unpickled_result, atol=1e-4
                )
            else:
                assert_allclose_dense_sparse(result[method], unpickled_result)
        elif isinstance(unpickled_result, SurfaceImage):
            assert_surface_image_equal(result[method], unpickled_result)
        elif isinstance(unpickled_result, Nifti1Image):
            check_imgs_equal(result[method], unpickled_result)


@ignore_warnings
def check_img_estimator_pipeline_consistency(estimator_orig):
    """Check pipeline consistency for nilearn estimators.


    Substitute for sklearn check_pipeline_consistency.
    """
    estimator = clone(estimator_orig)

    X, y = generate_data_to_fit(estimator)

    if isinstance(estimator, NiftiSpheresMasker):
        # NiftiSpheresMasker needs mask_img to run inverse_transform
        mask_img = new_img_like(X, np.ones(X.shape[:3]))
        estimator.mask_img = mask_img

    set_random_state(estimator)

    pipeline = make_pipeline(estimator)

    if is_glm(estimator):
        # FirstLevel
        if hasattr(estimator, "hrf_model"):
            pipeline.fit(X, firstlevelmodel__design_matrices=y)
        # SecondLevel
        else:
            pipeline.fit(X, secondlevelmodel__design_matrix=y)

    elif (
        isinstance(estimator, SearchLight)
        or is_classifier(estimator)
        or is_regressor(estimator)
    ):
        pipeline.fit(X, y)

    else:
        pipeline.fit(X)

    funcs = ["score", "transform"]

    for func_name in funcs:
        func = getattr(estimator, func_name, None)
        if func is not None:
            func_pipeline = getattr(pipeline, func_name)
            if func_name == "transform":
                result = func(X)
                result_pipe = func_pipeline(X)
            else:
                result = func(X, y)
                result_pipe = func_pipeline(X, y)
            if isinstance(estimator, SearchLight) and func_name == "transform":
                # TODO
                # SearchLight transform seem to return
                # slightly different results
                assert_allclose_dense_sparse(result, result_pipe, atol=1e-04)
            else:
                assert_allclose_dense_sparse(result, result_pipe)


@ignore_warnings()
def check_img_estimator_requires_y_none(estimator) -> None:
    """Check estimator with requires_y=True fails gracefully for y=None.

    Replaces sklearn check_requires_y_none
    """
    expected_err_msgs = "requires y to be passed, but the target y is None"
    shape = (5, 5, 5) if isinstance(estimator, SearchLight) else (30, 31, 32)
    input_img = Nifti1Image(_rng().random(shape), _affine_eye())
    try:
        estimator.fit(input_img, None)
    except ValueError as ve:
        if all(msg not in str(ve) for msg in expected_err_msgs):
            raise ve


@ignore_warnings()
def check_img_estimator_fit_score_takes_y(estimator):
    """Replace sklearn check_fit_score_takes_y for maskers.

    Check that all estimators accept an (optional) y
    in fit / fit_transform and score so they can be used in pipelines.

    For decoders, y is not optional
    """
    if is_glm(estimator):
        # GLM estimators take no "y" at all.
        return

    for attr in ["fit", "fit_transform", "score"]:
        if not hasattr(estimator, attr):
            continue

        if is_classifier(estimator) or is_regressor(estimator):
            tmp = {
                k: v.default
                for k, v in inspect.signature(
                    getattr(estimator, attr)
                ).parameters.items()
                if v.default is inspect.Parameter.empty
            }
            if "y" not in tmp:
                raise ValueError(
                    f"{estimator.__class__.__name__} "
                    f"is missing parameter 'y' for the method '{attr}'."
                )

        else:
            tmp = {
                k: v.default
                for k, v in inspect.signature(
                    getattr(estimator, attr)
                ).parameters.items()
                if v.default is not inspect.Parameter.empty
            }
            if "y" not in tmp:
                raise ValueError(
                    f"{estimator.__class__.__name__} "
                    f"is missing 'y=None' for the method '{attr}'."
                )
            assert tmp["y"] is None


@ignore_warnings()
def check_img_estimator_n_elements(estimator):
    """Check n_elements is set during fitting and used after that.

    check that after fitting
    - n_elements_ does not exist before fit
    - masker have a n_elements_ attribute that is positive int

    replaces sklearn "check_n_features_in" and
    "check_n_features_in_after_fitting"
    """
    assert not hasattr(estimator, "n_features_in_")

    estimator = fit_estimator(estimator)

    assert hasattr(estimator, "n_elements_")
    assert (
        isinstance(estimator.n_elements_, (int, np.integer))
        and estimator.n_elements_ > 0
    ), f"Got {estimator.n_elements_=}"

    for method in [
        "decision_function",
        "inverse_transform",
        "predict",
        "score",  # TODO
        "transform",  # TODO
    ]:
        if not hasattr(estimator, method):
            continue

        X = _rng().random((1, estimator.n_elements_ + 1))
        if method == "inverse_transform":
            if isinstance(estimator, _BaseDecomposition):
                X = [X]
            with pytest.raises(
                ValueError,
                match="Input to 'inverse_transform' has wrong shape.",
            ):
                getattr(estimator, method)(X)
        elif method in ["predict", "decision_function"]:
            with pytest.raises(
                ValueError,
                match="X has .* features per sample; expecting .*",
            ):
                getattr(estimator, method)(X)


# ------------------ DECODERS CHECKS ------------------


@ignore_warnings()
def check_supervised_img_estimator_y_no_nan(estimator) -> None:
    """Check estimator fails if y contains nan or inf.

    Replaces sklearn check_supervised_y_no_nan
    """
    dim = 5
    if isinstance(estimator, SearchLight):
        n_samples = 30
        # Create a condition array, with balanced classes
        y = np.arange(n_samples, dtype=int) >= (n_samples // 2)

        data = _rng().random((dim, dim, dim, n_samples))
        data[2, 2, 2, :] = 0
        data[2, 2, 2, y] = 2
        X = Nifti1Image(data, np.eye(4))

    else:
        # we can use classification data even for regressors
        # because fit should fail early
        X, y = make_classification(
            n_samples=20,
            n_features=dim**3,
            scale=3.0,
            n_informative=5,
            n_classes=2,
            random_state=42,
        )
        X, _ = to_niimgs(X, [dim, dim, dim])

    y = _rng().random(y.shape)

    for value in [np.inf, np.nan]:
        y[5,] = value
        with pytest.raises(ValueError, match="Input .*contains"):
            estimator.fit(X, y)


@ignore_warnings()
def check_decoder_empty_data_messages(estimator):
    """Check that empty images are caught properly.

    Replaces sklearn check_estimators_empty_data_messages.

    Not implemented for nifti data for performance reasons.
    See : https://github.com/nilearn/nilearn/pull/5293#issuecomment-2977170723
    """
    n_samples = 30
    if isinstance(estimator, (SearchLight, BaseSpaceNet)):
        # SearchLight, BaseSpaceNet do not support surface data directly
        return None

    else:
        # we can use classification data even for regressors
        # because fit should fail early
        dim = 5
        _, y = make_classification(
            n_samples=20,
            n_features=dim**3,
            scale=3.0,
            n_informative=5,
            n_classes=2,
            random_state=42,
        )

    imgs = _make_surface_img(n_samples)
    data = {
        part: np.empty(0).reshape((imgs.data.parts[part].shape[0], 0))
        for part in imgs.data.parts
    }
    X = SurfaceImage(imgs.mesh, data)

    y = _rng().random(y.shape)

    with pytest.raises(ValueError, match="empty"):
        estimator.fit(X, y)


@ignore_warnings()
def check_decoder_compatibility_mask_image(estimator_orig):
    """Check compatibility of the mask_img and images for decoders.

    Compatibility should be check for fit, score, predict, decision function.
    """
    if isinstance(estimator_orig, SearchLight):
        # note searchlight does not fit Surface data
        return

    estimator = clone(estimator_orig)

    # fitting volume data when the mask is a surface should fail
    estimator.mask = _make_surface_mask()

    if isinstance(estimator, BaseSpaceNet):
        # TODO: remove when BaseSpaceNet support surface data
        with pytest.raises(
            TypeError, match=("input should be a NiftiLike object")
        ):
            fit_estimator(estimator)
        return

    with pytest.raises(
        TypeError, match=("Mask and input images must be of compatible types")
    ):
        fit_estimator(estimator)

    estimator = clone(estimator_orig)

    X, y = generate_data_to_fit(estimator)
    estimator.fit(X, y)

    # decoders were fitted with nifti images
    # so running the following method with surface image should fail
    for method in ["score", "predict", "decision_function"]:
        if not hasattr(estimator, method):
            continue

        input = (_make_surface_img(3),)
        if method == "score":
            input = (_make_surface_img(3), y)

        with pytest.raises(
            TypeError,
            match=("Mask and input images must be of compatible types"),
        ):
            getattr(estimator, method)(*input)


@ignore_warnings()
def check_decoders_with_surface_data(estimator_orig):
    """Test fit and other methods with surface image."""
    if isinstance(estimator_orig, SearchLight):
        # note searchlight does not fit Surface data
        return

    n_samples = 50
    y = _rng().choice([0, 1], size=n_samples)
    X = _make_surface_img(n_samples)

    estimator = clone(estimator_orig)

    for mask in [None, SurfaceMasker(), _surf_mask_1d(), _make_surface_mask()]:
        estimator.mask = mask
        if hasattr(estimator, "clustering_percentile"):
            # for FREM decoders include all elements
            # to avoid getting 0 clusters to work with
            estimator.clustering_percentile = 100

        if isinstance(estimator, BaseSpaceNet):
            # TODO: remove when BaseSpaceNet support surface data
            with pytest.raises(NotImplementedError):
                estimator.fit(X, y)
            continue

        estimator.fit(X, y)

        assert estimator.coef_ is not None

        for method in ["score", "predict", "decision_function"]:
            if not hasattr(estimator, method):
                continue
            if method == "score":
                getattr(estimator, method)(X, y)
            else:
                getattr(estimator, method)(X)


@ignore_warnings
def check_img_regressors_no_decision_function(regressor_orig):
    """Check that regressors don't have a decision_function.

    replaces sklearn check_regressors_no_decision_function
    """
    regressor = clone(regressor_orig)

    X, y = generate_data_to_fit(regressor)

    regressor.fit(X, y)
    funcs = ["decision_function"]
    for func_name in funcs:
        assert not hasattr(regressor, func_name)


# ------------------ MASKER CHECKS ------------------


@ignore_warnings()
def check_masker_clean_kwargs(estimator):
    """Check attributes for cleaning.

    Maskers accept a clean_args dict
    and store in clean_args and contains parameters to pass to clean.
    """
    assert estimator.clean_args is None


@ignore_warnings()
def check_masker_detrending(estimator):
    """Check detrending does something.

    Fit transform on same input should give different results
    if detrend is true or false.
    """
    if accept_niimg_input(estimator):
        input_img = _img_4d_rand_eye_medium()
    else:
        input_img = _make_surface_img(100)

    signal = estimator.fit_transform(input_img)

    estimator.detrend = True
    detrended_signal = estimator.fit_transform(input_img)

    assert_raises(AssertionError, assert_array_equal, detrended_signal, signal)


@ignore_warnings()
def check_masker_compatibility_mask_image(estimator):
    """Check compatibility of the mask_img and images to masker.

    Compatibility should be check at fit and transform time.

    For nifti maskers this is handled by one the check_nifti functions.
    For surface maskers, check_compatibility_mask_and_images does it.
    But this means we do not have exactly the same error messages.
    """
    if accept_niimg_input(estimator):
        mask_img = _img_mask_mni()
        input_img = _make_surface_img()
    else:
        mask_img = _make_surface_mask()
        input_img = _img_3d_mni()

    estimator.mask_img = mask_img
    with pytest.raises(TypeError):
        estimator.fit(input_img)

    if accept_niimg_input(estimator):
        # using larger images to be compatible
        # with regions extraction tests
        mask = np.zeros(_shape_3d_large(), dtype=np.int8)
        mask[1:-1, 1:-1, 1:-1] = 1
        mask_img = Nifti1Image(mask, _affine_eye())
        image_to_transform = _make_surface_img()
    else:
        mask_img = _make_surface_mask()
        image_to_transform = _img_3d_mni()

    estimator = clone(estimator)
    estimator.mask_img = mask_img
    estimator.fit()
    with pytest.raises(TypeError):
        estimator.transform(image_to_transform)

    _check_mask_img_(estimator)


@ignore_warnings()
def check_masker_no_mask_no_img(estimator):
    """Check maskers mask_img_ when no mask passed at init or imgs at fit.

    For (Multi)NiftiMasker and SurfaceMasker fit should raise ValueError.
    For all other maskers mask_img_ should be None after fit.
    """
    assert not hasattr(estimator, "mask_img_")

    if isinstance(estimator, (NiftiMasker, SurfaceMasker)):
        with pytest.raises(
            ValueError, match="Parameter 'imgs' must be provided to "
        ):
            estimator.fit()
    else:
        estimator.fit()
        assert estimator.mask_img_ is None


@ignore_warnings()
def check_masker_mask_img_from_imgs(estimator):
    """Check maskers mask_img_ inferred from imgs when no mask is provided.

    For (Multi)NiftiMasker and SurfaceMasker:
    they must have a valid mask_img_ after fit.
    For all other maskers mask_img_ should be None after fit.
    """
    if accept_niimg_input(estimator):
        # Small image with shape=(7, 8, 9) would fail with MultiNiftiMasker
        # giving mask_img_that mask all the data : do not know why!!!
        input_img = Nifti1Image(
            _rng().random(_shape_3d_large()), _affine_mni()
        )

    else:
        input_img = _make_surface_img(2)

    # Except for (Multi)NiftiMasker and SurfaceMasker,
    # maskers have mask_img_ = None after fitting some input image
    # when no mask was passed at construction
    estimator = clone(estimator)
    assert not hasattr(estimator, "mask_img_")

    estimator.fit(input_img)

    if isinstance(estimator, (NiftiMasker, SurfaceMasker)):
        _check_mask_img_(estimator)
    else:
        assert estimator.mask_img_ is None


@ignore_warnings()
def check_masker_mask_img(estimator):
    """Check maskers mask_img_ post fit is valid.

    If a mask is passed at construction,
    then mask_img_ should be a valid mask after fit.

    Maskers should be fittable
    even when passing a non-binary image
    with multiple samples (4D for volume, 2D for surface) as mask.
    Resulting mask_img_ should be binary and have a single sample.
    """
    if accept_niimg_input(estimator):
        # Small image with shape=(7, 8, 9) would fail with MultiNiftiMasker
        # giving mask_img_that mask all the data : do not know why!!!
        mask_data = np.zeros(_shape_3d_large(), dtype="int8")
        mask_data[2:-2, 2:-2, 2:-2] = 1
        binary_mask_img = Nifti1Image(mask_data, _affine_eye())

        input_img = Nifti1Image(
            _rng().random(_shape_3d_large()), _affine_eye()
        )

        non_binary_mask_img = Nifti1Image(
            _rng().random((*_shape_3d_large(), 2)), _affine_eye()
        )

    else:
        binary_mask_img = _make_surface_mask()
        non_binary_mask_img = _make_surface_img()

        input_img = _make_surface_img(2)

    # happy path
    estimator = clone(estimator)
    estimator.mask_img = binary_mask_img
    assert not hasattr(estimator, "mask_img_")

    estimator.fit()

    _check_mask_img_(estimator)

    # use non binary multi-sample image as mask
    estimator = clone(estimator)
    estimator.mask_img = non_binary_mask_img
    assert not hasattr(estimator, "mask_img_")

    estimator.fit()

    _check_mask_img_(estimator)

    # use mask at init and imgs at fit
    # mask at init should prevail
    estimator = clone(estimator)
    estimator.mask_img = binary_mask_img

    estimator.fit()
    ref_mask_img_ = estimator.mask_img_

    estimator = clone(estimator)
    estimator.mask_img = binary_mask_img

    assert not hasattr(estimator, "mask_img_")

    if isinstance(estimator, (NiftiMasker, SurfaceMasker)):
        with pytest.warns(
            UserWarning,
            match=(
                "Generation of a mask has been requested .* "
                "while a mask was given at masker creation."
            ),
        ):
            estimator.fit(input_img)
    else:
        estimator.fit(input_img)

    _check_mask_img_(estimator)
    if accept_niimg_input(estimator):
        assert_array_equal(
            ref_mask_img_.get_fdata(), estimator.mask_img_.get_fdata()
        )
    else:
        assert_array_equal(
            get_surface_data(ref_mask_img_),
            get_surface_data(estimator.mask_img_),
        )


@ignore_warnings()
def check_masker_clean(estimator):
    """Check that cleaning does something on fit transform.

    Fit transform on same input should give different results
    if some cleaning parameters are passed.
    """
    if accept_niimg_input(estimator):
        input_img = _img_4d_rand_eye_medium()
    else:
        input_img = _make_surface_img(100)

    signal = estimator.fit_transform(input_img)

    estimator.t_r = 2.0
    estimator.high_pass = 1 / 128
    estimator.clean_args = {"filter": "cosine"}
    detrended_signal = estimator.fit_transform(input_img)

    assert_raises(AssertionError, assert_array_equal, detrended_signal, signal)


@ignore_warnings()
def check_masker_transformer(estimator):
    """Replace sklearn _check_transformer for maskers.

    - for maskers transform is in the base class and
      implemented via a transform_single_imgs
    - checks that "imgs" (and not X) is the parameter
      for input for fit / transform
    - fit_transform method should work on non fitted estimator
    - fit_transform should give same result as fit then transform
    """
    # transform_single_imgs should not be an abstract method anymore
    assert not getattr(
        estimator.transform_single_imgs, "__isabstractmethod__", False
    )

    for attr in ["fit", "transform", "fit_transform"]:
        tmp = dict(**inspect.signature(getattr(estimator, attr)).parameters)
        assert next(iter(tmp)) == "imgs"
        assert "X" not in tmp

    if accept_niimg_input(estimator):
        input_img = _img_4d_rand_eye_medium()
    else:
        input_img = _make_surface_img(100)

    signal_1 = estimator.fit_transform(input_img)

    estimator = clone(estimator)
    signal_2 = estimator.fit(input_img).transform(input_img)

    assert_array_equal(signal_1, signal_2)


@ignore_warnings()
def check_masker_transformer_high_variance_confounds(estimator):
    """Check high_variance_confounds use in maskers.

    Make sure that using high_variance_confounds returns different result.

    Ensure that high_variance_confounds can be used with regular confounds,
    and that results are different than when just using the confounds alone.
    """
    length = 10

    if accept_niimg_input(estimator):
        data = _rng().random((*_shape_3d_default(), length))
        input_img = Nifti1Image(data, _affine_eye())
    else:
        input_img = _make_surface_img(length)

    estimator.high_variance_confounds = False

    signal = estimator.fit_transform(input_img)

    estimator = clone(estimator)
    estimator.high_variance_confounds = True

    signal_hvc = estimator.fit_transform(input_img)

    assert_raises(AssertionError, assert_array_equal, signal, signal_hvc)

    with TemporaryDirectory() as tmp_dir:
        array = _rng().random((length, 3))

        dataframe = pd.DataFrame(array)

        tmp_dir = Path(tmp_dir)
        dataframe.to_csv(tmp_dir / "confounds.csv")

        for c in [array, dataframe, tmp_dir / "confounds.csv"]:
            confounds = [c] if is_multimasker(estimator) else c

            estimator = clone(estimator)
            estimator.high_variance_confounds = False
            signal_c = estimator.fit_transform(input_img, confounds=confounds)

            estimator = clone(estimator)
            estimator.high_variance_confounds = True
            signal_c_hvc = estimator.fit_transform(
                input_img, confounds=confounds
            )

            assert_raises(
                AssertionError, assert_array_equal, signal_c, signal_c_hvc
            )


@ignore_warnings()
def check_masker_transformer_sample_mask(estimator):
    """Check sample_mask use in maskers.

    Make sure that using sample_mask returns different result
    compare to when it's not used.

    Try different types of sample_mask
    that always keep the same samples (sample 1, 2 and 4)
    that should all return the same thing.
    """
    if accept_niimg_input(estimator):
        input_img = _img_4d_rand_eye()
    else:
        input_img = _make_surface_img(5)

    estimator.fit(input_img)
    signal_1 = estimator.transform(input_img, sample_mask=None)

    assert signal_1.ndim == 2

    # index sample to keep
    sample_mask = np.asarray([1, 2, 4])

    signal_2 = estimator.transform(input_img, sample_mask=sample_mask)

    assert signal_2.shape[0] == 3

    assert_raises(AssertionError, assert_array_equal, signal_1, signal_2)

    # logical indexing
    n_sample = signal_1.shape[0]
    sample_mask = np.full((n_sample,), True)
    np.put(sample_mask, [0, 3], [False, False])

    signal_3 = estimator.transform(input_img, sample_mask=sample_mask)

    assert_array_equal(signal_2, signal_3)

    # list of explicit index
    sample_mask = [[1, 2, 4]]

    signal_4 = estimator.transform(input_img, sample_mask=sample_mask)

    assert_array_equal(signal_2, signal_4)

    # list of logical index
    sample_mask = [[False, True, True, False, True]]

    signal_5 = estimator.transform(input_img, sample_mask=sample_mask)

    assert_array_equal(signal_2, signal_5)


@ignore_warnings()
def check_masker_with_confounds(estimator):
    """Test fit_transform with confounds.

    Check different types of confounds
    (array, dataframe, str or path to txt, csv, tsv)
    and ensure results is different
    than when not using confounds.

    Check proper errors are raised if file is not found
    or if confounds do not match signal length.

    For more tests see those of signal.clean.
    """
    length = 20
    if accept_niimg_input(estimator):
        input_img = Nifti1Image(
            _rng().random((4, 5, 6, length)), affine=_affine_eye()
        )
    else:
        input_img = _make_surface_img(length)

    signal_1 = estimator.fit_transform(input_img, confounds=None)

    array = _rng().random((length, 3))

    dataframe = pd.DataFrame(array)

    confounds_path = nilearn_dir() / "tests" / "data" / "spm_confounds.txt"

    for confounds in [array, dataframe, confounds_path, str(confounds_path)]:
        signal_2 = estimator.fit_transform(input_img, confounds=confounds)

        assert_raises(AssertionError, assert_array_equal, signal_1, signal_2)

    with TemporaryDirectory() as tmp_dir:
        tmp_dir = Path(tmp_dir)
        dataframe.to_csv(tmp_dir / "confounds.csv")
        signal_2 = estimator.fit_transform(
            input_img, confounds=tmp_dir / "confounds.csv"
        )

        assert_raises(AssertionError, assert_array_equal, signal_1, signal_2)

        dataframe.to_csv(tmp_dir / "confounds.tsv", sep="\t")
        signal_2 = estimator.fit_transform(
            input_img, confounds=tmp_dir / "confounds.tsv"
        )

        assert_raises(AssertionError, assert_array_equal, signal_1, signal_2)

    with pytest.raises(FileNotFoundError):
        estimator.fit_transform(input_img, confounds="not_a_file.txt")

    with pytest.raises(
        ValueError, match="Confound signal has an incorrect length"
    ):
        estimator.fit_transform(
            input_img, confounds=_rng().random((length * 2, 3))
        )


@ignore_warnings()
def check_masker_refit(estimator):
    """Check masker can be refitted and give different results."""
    if accept_niimg_input(estimator):
        # using larger images to be compatible
        # with regions extraction tests
        mask = np.zeros(_shape_3d_large(), dtype=np.int8)
        mask[1:-1, 1:-1, 1:-1] = 1
        mask_img_1 = Nifti1Image(mask, _affine_eye())

        mask = np.zeros(_shape_3d_large(), dtype=np.int8)
        mask[3:-3, 3:-3, 3:-3] = 1
        mask_img_2 = Nifti1Image(mask, _affine_eye())
    else:
        mask_img_1 = _make_surface_mask()
        data = {
            part: np.ones(mask_img_1.data.parts[part].shape)
            for part in mask_img_1.data.parts
        }
        mask_img_2 = SurfaceImage(mask_img_1.mesh, data)

    estimator.mask_img = mask_img_1
    estimator.fit()
    fitted_mask_1 = estimator.mask_img_

    estimator.mask_img = mask_img_2
    estimator.fit()
    fitted_mask_2 = estimator.mask_img_

    if accept_niimg_input(estimator):
        with pytest.raises(AssertionError):
            assert_array_equal(
                fitted_mask_1.get_fdata(), fitted_mask_2.get_fdata()
            )
    else:
        with pytest.raises(ValueError):
            assert_surface_image_equal(fitted_mask_1, fitted_mask_2)


@ignore_warnings()
def check_masker_empty_data_messages(estimator):
    """Check that empty images are caught properly.

    Replaces sklearn check_estimators_empty_data_messages.

    Not implemented for nifti maskers for performance reasons.
    See : https://github.com/nilearn/nilearn/pull/5293#issuecomment-2977170723
    """
    if accept_niimg_input(estimator):
        return None

    else:
        imgs = _make_surface_img()
        data = {
            part: np.empty(0).reshape((imgs.data.parts[part].shape[0], 0))
            for part in imgs.data.parts
        }
        imgs = SurfaceImage(imgs.mesh, data)

        mask_img = _make_surface_mask()

    with pytest.raises(ValueError, match="empty"):
        estimator.fit(imgs)

    estimator.mask_img = mask_img
    estimator.fit()
    with pytest.raises(ValueError, match="empty"):
        estimator.transform(imgs)


@ignore_warnings()
def check_masker_fit_with_empty_mask(estimator):
    """Check mask that excludes all voxels raise an error."""
    if accept_niimg_input(estimator):
        mask_img = _img_3d_zeros()
        imgs = [_img_3d_rand()]
    else:
        mask_img = _make_surface_mask()
        for k, v in mask_img.data.parts.items():
            mask_img.data.parts[k] = np.zeros(v.shape)
        imgs = _make_surface_img(1)

    estimator.mask_img = mask_img
    with pytest.raises(
        ValueError,
        match="The mask is invalid as it is empty: it masks all data",
    ):
        estimator.fit(imgs)


@ignore_warnings()
def check_masker_fit_with_non_finite_in_mask(estimator):
    """Check mask with non finite values can be used with maskers.

    - Warning is thrown.
    - Output of transform must contain only finite values.
    """
    if accept_niimg_input(estimator):
        # _shape_3d_large() is used,
        # this test would fail for RegionExtractor otherwise
        mask = np.ones(_shape_3d_large())
        mask[:, :, 7] = np.nan
        mask[:, :, 4] = np.inf
        mask_img = Nifti1Image(mask, affine=_affine_eye())

        imgs = _img_3d_rand()

    else:
        mask_img = _make_surface_mask()
        for k, v in mask_img.data.parts.items():
            mask_img.data.parts[k] = np.zeros(v.shape)
        mask_img.data.parts["left"][0:3, 0] = [np.nan, np.inf, 1]
        mask_img.data.parts["right"][0:3, 0] = [np.nan, np.inf, 1]

        imgs = _make_surface_img(1)

    estimator.mask_img = mask_img
    with pytest.warns(UserWarning, match="Non-finite values detected."):
        estimator.fit()

    signal = estimator.transform(imgs)
    assert np.all(np.isfinite(signal))


@ignore_warnings()
def check_masker_dtypes(estimator):
    """Check masker can fit/transform with inputs of varying dtypes.

    Replacement for sklearn check_estimators_dtypes.

    np.int64 not tested: see no_int64_nifti in nilearn/conftest.py
    """
    length = 20
    for dtype in [np.float32, np.float64, np.int32]:
        estimator = clone(estimator)

        if accept_niimg_input(estimator):
            data = np.zeros((*_shape_3d_large(), length))
            data[1:28, 1:28, 1:28, ...] = (
                _rng().random((27, 27, 27, length)) + 2.0
            )
            imgs = Nifti1Image(data.astype(dtype), affine=_affine_eye())

        else:
            imgs = _make_surface_img(length)
            for k, v in imgs.data.parts.items():
                imgs.data.parts[k] = v.astype(dtype)

        estimator.fit(imgs)
        estimator.transform(imgs)


@ignore_warnings()
def check_masker_smooth(estimator):
    """Check that masker can smooth data when extracting.

    Check that masker instance has smoothing_fwhm attribute.
    Check that output is different with and without smoothing.

    For Surface maskers:
    - Check smoothing on surface maskers raises NotImplemented warning.
    - Check that output is the same with and without smoothing.
    TODO: update once smoothing is implemented.
    """
    assert hasattr(estimator, "smoothing_fwhm")

    if accept_niimg_input(estimator):
        imgs = _img_3d_rand()
    else:
        n_sample = 1
        imgs = _make_surface_img(n_sample)

    signal = estimator.fit_transform(imgs)

    estimator.smoothing_fwhm = 3
    estimator.fit(imgs)

    if accept_niimg_input(estimator):
        smoothed_signal = estimator.transform(imgs)

        assert_raises(
            AssertionError, assert_array_equal, smoothed_signal, signal
        )

    else:
        with pytest.warns(UserWarning, match="not yet supported"):
            smoothed_signal = estimator.transform(imgs)

        assert_array_equal(smoothed_signal, signal)


@ignore_warnings()
def check_masker_inverse_transform(estimator) -> None:
    """Check output of inverse_transform.

    For signal with 1 or more samples.

    For nifti maskers:
        - 1D arrays -> 3D images
        - 2D arrays -> 4D images

    For surface maskers:
        - 1D arrays -> 1D images
        - 2D arrays -> 2D images

    Check that running transform() is not required to run inverse_transform().

    Check that running inverse_transform() before and after running transform()
    give same result.
    """
    if accept_niimg_input(estimator):
        # using different shape for imgs, mask
        # to force resampling
        input_shape = (28, 29, 30)
        imgs = Nifti1Image(_rng().random(input_shape), _affine_eye())

        mask_shape = (15, 16, 17)
        mask_img = Nifti1Image(np.ones(mask_shape), _affine_eye())

        if isinstance(estimator, NiftiSpheresMasker):
            tmp = mask_img.shape
        else:
            tmp = input_shape
        expected_shapes = [tmp, (*tmp, 1), (*tmp, 10)]

    else:
        imgs = _make_surface_img(1)

        mask_img = _make_surface_mask()

        expected_shapes = [
            (imgs.shape[0],),
            (imgs.shape[0], 1),
            (imgs.shape[0], 10),
        ]

    for i, expected_shape in enumerate(
        expected_shapes,
    ):
        estimator = clone(estimator)

        if isinstance(estimator, (NiftiSpheresMasker)):
            estimator.mask_img = mask_img

        estimator.fit(imgs)

        if i == 0:
            signals = _rng().random((estimator.n_elements_,))
        elif i == 1:
            signals = _rng().random((1, estimator.n_elements_))
        elif i == 2:
            signals = _rng().random((10, estimator.n_elements_))

        new_imgs = estimator.inverse_transform(signals)

        if accept_niimg_input(estimator):
            actual_shape = new_imgs.shape
            assert_array_almost_equal(imgs.affine, new_imgs.affine)
        else:
            actual_shape = new_imgs.data.shape
        assert actual_shape == expected_shape

        # same result before and after running transform()
        estimator.transform(imgs)

        new_imgs_2 = estimator.inverse_transform(signals)

        if accept_niimg_input(estimator):
            assert check_imgs_equal(new_imgs, new_imgs_2)
        else:
            assert_surface_image_equal(new_imgs, new_imgs_2)


def check_masker_transform_resampling(estimator) -> None:
    """Check transform / inverse_transform for maskers with resampling.

    Similar to check_masker_inverse_transform
    but for nifti masker that can do some resampling
    (labels and maps maskers).

    Check that output has the shape of the data or the labels/maps image
    depending on which resampling_target was requested at init.

    Check that using a mask does not affect shape of output.

    Check that running transform() is not required to run inverse_transform().

    Check that running inverse_transform() before and after running transform()
    give same result.

    Check that running transform on images with different fov
    than those used at fit is possible.
    """
    if not hasattr(estimator, "resampling_target"):
        return None

    # using different shape for imgs, mask
    # to force resampling
    n_sample = 10
    input_shape = (28, 29, 30, n_sample)
    imgs = Nifti1Image(_rng().random(input_shape), _affine_eye())

    imgs2 = Nifti1Image(_rng().random((20, 21, 22)), _affine_eye())

    mask_shape = (15, 16, 17)
    mask_img = Nifti1Image(np.ones(mask_shape), _affine_eye())

    for resampling_target in ["data", "labels"]:
        expected_shape = input_shape
        if resampling_target == "labels":
            if isinstance(estimator, NiftiMapsMasker):
                expected_shape = (*estimator.maps_img.shape[:3], n_sample)
                resampling_target = "maps"
            else:
                expected_shape = (*estimator.labels_img.shape, n_sample)

        for mask in [None, mask_img]:
            estimator = clone(estimator)
            estimator.resampling_target = resampling_target
            estimator.mask_img = mask

            # no resampling warning at fit time
            with warnings.catch_warnings(record=True) as warning_list:
                estimator.fit(imgs)
            assert all(
                "at transform time" not in str(x.message) for x in warning_list
            )

            signals = _rng().random((n_sample, estimator.n_elements_))

            new_imgs = estimator.inverse_transform(signals)

            assert_array_almost_equal(imgs.affine, new_imgs.affine)
            actual_shape = new_imgs.shape
            assert actual_shape == expected_shape

            # no resampling warning when using same imgs as for fit()
            with warnings.catch_warnings(record=True) as warning_list:
                estimator.transform(imgs)
            assert all(
                "at transform time" not in str(x.message) for x in warning_list
            )

            # same result before and after running transform()
            new_imgs_2 = estimator.inverse_transform(signals)

            assert check_imgs_equal(new_imgs, new_imgs_2)

            # no error transforming an image with different fov
            # than the one used at fit time,
            # but there should be a resampling warning
            # we are resampling to data
            with warnings.catch_warnings(record=True) as warning_list:
                estimator.transform(imgs2)
            if resampling_target == "data":
                assert any(
                    "at transform time" in str(x.message) for x in warning_list
                )
            else:
                assert all(
                    "at transform time" not in str(x.message)
                    for x in warning_list
                )


@ignore_warnings()
def check_masker_shelving(estimator):
    """Check behavior when shelving masker."""
    if os.name == "nt" and sys.version_info[1] == 9:
        # TODO
        # rare failure of this test on python 3.9 on windows
        # this works for python 3.13
        # skipping for now: let's check again if this keeps failing
        # when dropping 3.9 in favor of 3.10
        return

    img, _ = generate_data_to_fit(estimator)

    estimator.verbose = 0

    masker = clone(estimator)

    epi = masker.fit_transform(img)

    with TemporaryDirectory() as tmp_dir:
        masker_shelved = clone(estimator)

        masker_shelved.memory = Memory(location=tmp_dir, mmap_mode="r")
        masker_shelved._shelving = True

        epi_shelved = masker_shelved.fit_transform(img)

        epi_shelved = epi_shelved.get()

        assert_array_equal(epi_shelved, epi)


@ignore_warnings()
def check_masker_joblib_cache(estimator):
    """Check cached data."""
    img, _ = generate_data_to_fit(estimator)

    if accept_niimg_input(estimator):
        mask_img = new_img_like(img, np.ones(img.shape[:3]))
    else:
        mask_img = _make_surface_mask()

    estimator.mask_img = mask_img
    estimator.fit(img)

    mask_hash = hash(estimator.mask_img_)

    if accept_niimg_input(estimator):
        get_data(estimator.mask_img_)
    else:
        get_surface_data(estimator.mask_img_)

    assert mask_hash == hash(estimator.mask_img_)

    # Test a tricky issue with memmapped joblib.memory that makes
    # imgs return by inverse_transform impossible to save
    if accept_niimg_input(estimator):
        cachedir = Path(mkdtemp())
        estimator.memory = Memory(location=cachedir, mmap_mode="r")
        X = estimator.transform(img)

        # inverse_transform a first time, so that the result is cached
        out_img = estimator.inverse_transform(X)

        out_img = estimator.inverse_transform(X)

        out_img.to_filename(cachedir / "test.nii")


# ------------------ SURFACE MASKER CHECKS ------------------


@ignore_warnings()
def check_surface_masker_fit_with_mask(estimator):
    """Check fit / transform with mask provided at init.

    Check with 2D and 1D images.

    1D image -> 1D array
    2D image -> 2D array

    Also check 'shape' errors between images to fit and mask.
    """
    mask_img = _make_surface_mask()

    # 1D image
    mesh = _make_mesh()
    data = {}
    for k, v in mesh.parts.items():
        data_shape = (v.n_vertices,)
        data[k] = _rng().random(data_shape)
    imgs = SurfaceImage(mesh, data)
    assert imgs.shape == (9,)
    estimator.fit(imgs)

    signal = estimator.transform(imgs)

    assert isinstance(signal, np.ndarray)
    assert signal.shape == (estimator.n_elements_,)

    # 2D image with 1 sample
    imgs = _make_surface_img(1)
    estimator.mask_img = mask_img
    estimator.fit(imgs)

    signal = estimator.transform(imgs)

    assert isinstance(signal, np.ndarray)
    assert signal.shape == (1, estimator.n_elements_)

    # 2D image with several samples
    imgs = _make_surface_img(5)
    estimator = clone(estimator)
    estimator.mask_img = mask_img
    estimator.fit(imgs)

    signal = estimator.transform(imgs)

    assert isinstance(signal, np.ndarray)
    assert signal.shape == (5, estimator.n_elements_)

    # errors
    with pytest.raises(
        MeshDimensionError,
        match="Number of vertices do not match for between meshes.",
    ):
        estimator.fit(_flip_surf_img(imgs))
    with pytest.raises(
        MeshDimensionError,
        match="Number of vertices do not match for between meshes.",
    ):
        estimator.transform(_flip_surf_img(imgs))

    with pytest.raises(
        MeshDimensionError, match="PolyMeshes do not have the same keys."
    ):
        estimator.fit(_drop_surf_img_part(imgs))
    with pytest.raises(
        MeshDimensionError, match="PolyMeshes do not have the same keys."
    ):
        estimator.transform(_drop_surf_img_part(imgs))


@ignore_warnings()
def check_surface_masker_list_surf_images(estimator):
    """Test transform / inverse_transform on list of surface images.

    Check that 1D or 2D mask work.

    transform
    - list of 1D -> 2D array
    - list of 2D -> 2D array
    """
    n_sample = 5
    images_to_transform = [
        [_make_surface_img()] * 5,
        [_make_surface_img(2), _make_surface_img(3)],
    ]
    for imgs in images_to_transform:
        for mask_img in [None, _surf_mask_1d(), _make_surface_mask()]:
            estimator.mask_img = mask_img

            estimator = estimator.fit(imgs)

            signals = estimator.transform(imgs)

            assert signals.shape == (n_sample, estimator.n_elements_)

            img = estimator.inverse_transform(signals)

            assert img.shape == (_make_surface_img().mesh.n_vertices, n_sample)


# ------------------ NIFTI MASKER CHECKS ------------------


@ignore_warnings()
def check_nifti_masker_fit_transform(estimator):
    """Run several checks on maskers.

    - can fit 3D / 4D image
    - fitted maskers can transform:
      - 3D image
      - list of 3D images with same affine
    - array from transformed 3D images should have 1D
    - array from transformed 4D images should have 2D
    """
    estimator.fit(_img_3d_rand())

    # 3D images
    signal = estimator.transform(_img_3d_rand())

    assert isinstance(signal, np.ndarray)
    assert signal.shape == (estimator.n_elements_,)

    signal_2 = estimator.fit_transform(_img_3d_rand())

    assert_array_equal(signal, signal_2)

    # list of 3D images
    signal = estimator.transform([_img_3d_rand(), _img_3d_rand()])

    if is_multimasker(estimator):
        assert isinstance(signal, list)
        assert len(signal) == 2
        for x in signal:
            assert isinstance(x, np.ndarray)
            assert x.ndim == 1
            assert x.shape == (estimator.n_elements_,)
    else:
        assert isinstance(signal, np.ndarray)
        assert signal.ndim == 2
        assert signal.shape[1] == estimator.n_elements_

    # 4D images
    signal = estimator.transform(_img_4d_rand_eye())

    assert isinstance(signal, np.ndarray)
    assert signal.ndim == 2
    assert signal.shape == (_img_4d_rand_eye().shape[3], estimator.n_elements_)


def check_nifti_masker_fit_transform_5d(estimator):
    """Run checks on nifti maskers for transforming 5D images.

    - multi masker should be fine
      and return a list of 2D numpy arrays
    - non multimasker should fail
    """
    n_subject = 3

    estimator.fit(_img_3d_rand())

    input_5d_img = [_img_4d_rand_eye() for _ in range(n_subject)]

    if not is_multimasker(estimator):
        with pytest.raises(
            DimensionError,
            match="Input data has incompatible dimensionality: "
            "Expected dimension is 4D and you provided "
            "a list of 4D images \\(5D\\).",
        ):
            estimator.transform(input_5d_img)

        with pytest.raises(
            DimensionError,
            match="Input data has incompatible dimensionality: "
            "Expected dimension is 4D and you provided "
            "a list of 4D images \\(5D\\).",
        ):
            estimator.fit_transform(input_5d_img)

    else:
        signal = estimator.transform(input_5d_img)

        assert isinstance(signal, list)
        assert all(isinstance(x, np.ndarray) for x in signal)
        assert len(signal) == n_subject
        assert all(x.ndim == 2 for x in signal)

        signal = estimator.fit_transform(input_5d_img)

        assert isinstance(signal, list)
        assert all(isinstance(x, np.ndarray) for x in signal)
        assert len(signal) == n_subject
        assert all(x.ndim == 2 for x in signal)


@ignore_warnings()
def check_nifti_masker_clean_error(estimator):
    """Nifti maskers cannot be given cleaning parameters \
        via both clean_args and kwargs simultaneously.

    TODO remove after nilearn 0.13.0
    """
    input_img = _img_4d_rand_eye_medium()

    estimator.t_r = 2.0
    estimator.high_pass = 1 / 128
    estimator.clean_kwargs = {"clean__filter": "cosine"}
    estimator.clean_args = {"filter": "cosine"}

    error_msg = (
        "Passing arguments via 'kwargs' "
        "is mutually exclusive with using 'clean_args'"
    )
    with pytest.raises(ValueError, match=error_msg):
        estimator.fit(input_img)


def check_nifti_masker_clean_warning(estimator):
    """Nifti maskers raise warning if cleaning parameters \
        passed via kwargs.

        But this still affects the transformed signal.

    TODO remove after nilearn 0.13.0
    """
    input_img = _img_4d_rand_eye_medium()

    signal = estimator.fit_transform(input_img)

    estimator.t_r = 2.0
    estimator.high_pass = 1 / 128
    estimator.clean_kwargs = {"clean__filter": "cosine"}

    with pytest.warns(DeprecationWarning, match="You passed some kwargs"):
        estimator.fit(input_img)

    detrended_signal = estimator.transform(input_img)

    assert_raises(AssertionError, assert_array_equal, detrended_signal, signal)


@ignore_warnings()
def check_nifti_masker_fit_transform_files(estimator):
    """Check that nifti maskers can work directly on files."""
    with TemporaryDirectory() as tmp_dir:
        filename = write_imgs_to_path(
            _img_3d_rand(),
            file_path=Path(tmp_dir),
            create_files=True,
        )

        estimator.fit(filename)
        estimator.transform(filename)
        estimator.fit_transform(filename)


@ignore_warnings()
def check_nifti_masker_dtype(estimator):
    """Check dtype of output of maskers."""
    data_32 = _rng().random(_shape_3d_default(), dtype=np.float32)
    affine_32 = np.eye(4, dtype=np.float32)
    img_32 = Nifti1Image(data_32, affine_32)

    data_64 = _rng().random(_shape_3d_default(), dtype=np.float64)
    affine_64 = np.eye(4, dtype=np.float64)
    img_64 = Nifti1Image(data_64, affine_64)

    for img in [img_32, img_64]:
        estimator = clone(estimator)
        estimator.dtype = "auto"
        assert estimator.fit_transform(img).dtype == np.float32

    for img in [img_32, img_64]:
        estimator = clone(estimator)
        estimator.dtype = "float64"
        assert estimator.fit_transform(img).dtype == np.float64


@ignore_warnings()
def check_nifti_masker_fit_with_3d_mask(estimator):
    """Check 3D mask can be used with nifti maskers.

    Mask can have different shape than fitted image.
    """
    # _shape_3d_large() is used
    # this test would fail for RegionExtractor otherwise
    mask = np.ones(_shape_3d_large())
    mask_img = Nifti1Image(mask, affine=_affine_eye())

    estimator.mask_img = mask_img

    assert not hasattr(estimator, "mask_img_")

    estimator.fit([_img_3d_rand()])

    assert hasattr(estimator, "mask_img_")


# ------------------ MULTI NIFTI MASKER CHECKS ------------------


@ignore_warnings()
def check_multi_nifti_masker_shelving(estimator):
    """Check behavior when shelving masker."""
    if os.name == "nt" and sys.version_info[1] == 9:
        # TODO
        # rare failure of this test on python 3.9 on windows
        # this works for python 3.13
        # skipping for now: let's check again if this keeps failing
        # when dropping 3.9 in favor of 3.10
        return

    mask_img = Nifti1Image(
        np.ones((2, 2, 2), dtype=np.int8), affine=np.diag((2, 2, 2, 1))
    )
    epi_img1 = Nifti1Image(
        _rng().random((2, 3, 4, 5)), affine=np.diag((4, 4, 4, 1))
    )
    epi_img2 = Nifti1Image(
        _rng().random((2, 3, 4, 6)), affine=np.diag((4, 4, 4, 1))
    )

    estimator.verbose = 0

    masker = clone(estimator)
    masker.mask_img = mask_img

    epis = masker.fit_transform([epi_img1, epi_img2])

    with TemporaryDirectory() as tmp_dir:
        masker_shelved = clone(estimator)

        masker_shelved.mask_img = mask_img
        masker_shelved.memory = Memory(location=tmp_dir, mmap_mode="r")
        masker_shelved._shelving = True

        epis_shelved = masker_shelved.fit_transform([epi_img1, epi_img2])

        for e_shelved, e in zip(epis_shelved, epis):
            e_shelved = e_shelved.get()
            assert_array_equal(e_shelved, e)


@ignore_warnings()
def check_multi_masker_with_confounds(estimator):
    """Test multi maskers with a list of confounds.

    Ensure results is different than when not using confounds.

    Check that confounds are applied when passing a 4D image (not iterable)
    to transform.

    Check that error is raised if number of confounds
    does not match number of images.
    """
    length = _img_4d_rand_eye_medium().shape[3]

    array = _rng().random((length, 3))

    signals_list_1 = estimator.fit_transform(
        [_img_4d_rand_eye_medium(), _img_4d_rand_eye_medium()],
    )
    signals_list_2 = estimator.fit_transform(
        [_img_4d_rand_eye_medium(), _img_4d_rand_eye_medium()],
        confounds=[array, array],
    )

    for signal_1, signal_2 in zip(signals_list_1, signals_list_2):
        assert_raises(AssertionError, assert_array_equal, signal_1, signal_2)

    # should also work with a single 4D image (has no __iter__ )
    signals_list_1 = estimator.fit_transform(_img_4d_rand_eye_medium())
    signals_list_2 = estimator.fit_transform(
        _img_4d_rand_eye_medium(),
        confounds=[array],
    )
    for signal_1, signal_2 in zip(signals_list_1, signals_list_2):
        assert_raises(AssertionError, assert_array_equal, signal_1, signal_2)

    # Mismatch n imgs and n confounds
    with pytest.raises(
        ValueError, match="number of confounds .* unequal to number of images"
    ):
        estimator.fit_transform(
            [_img_4d_rand_eye_medium(), _img_4d_rand_eye_medium()],
            confounds=[array],
        )

    with pytest.raises(
        TypeError, match="'confounds' must be a None or a list."
    ):
        estimator.fit_transform(
            [_img_4d_rand_eye_medium(), _img_4d_rand_eye_medium()],
            confounds=1,
        )


@ignore_warnings()
def check_multi_masker_transformer_sample_mask(estimator):
    """Test multi maskers with a list of "sample_mask".

    "sample_mask" was directly sent as input to the parallel calls of
    "transform_single_imgs" instead of sending iterations.
    See https://github.com/nilearn/nilearn/issues/3967 for more details.
    """
    length = _img_4d_rand_eye_medium().shape[3]

    n_scrub1 = 3
    n_scrub2 = 2

    sample_mask1 = np.arange(length - n_scrub1)
    sample_mask2 = np.arange(length - n_scrub2)

    signals_list = estimator.fit_transform(
        [_img_4d_rand_eye_medium(), _img_4d_rand_eye_medium()],
        sample_mask=[sample_mask1, sample_mask2],
    )

    for ts, n_scrub in zip(signals_list, [n_scrub1, n_scrub2]):
        assert ts.shape[0] == length - n_scrub

    # should also work with a single 4D image (has no __iter__ )
    signals_list = estimator.fit_transform(
        _img_4d_rand_eye_medium(),
        sample_mask=[sample_mask1],
    )

    assert signals_list.shape[0] == length - n_scrub1

    with pytest.raises(
        ValueError,
        match="number of sample_mask .* unequal to number of images",
    ):
        estimator.fit_transform(
            [_img_4d_rand_eye_medium(), _img_4d_rand_eye_medium()],
            sample_mask=[sample_mask1],
        )

    with pytest.raises(
        TypeError, match="'sample_mask' must be a None or a list."
    ):
        estimator.fit_transform(
            [_img_4d_rand_eye_medium(), _img_4d_rand_eye_medium()],
            sample_mask=1,
        )


@ignore_warnings()
def check_multi_masker_transformer_high_variance_confounds(estimator):
    """Check high_variance_confounds use in multi maskers with 5D data.

    Make sure that using high_variance_confounds returns different result.

    Ensure that high_variance_confounds can be used with regular confounds,
    and that results are different than when just using the confounds alone.
    """
    length = 20

    data = _rng().random((*_shape_3d_default(), length))
    input_img = Nifti1Image(data, _affine_eye())

    estimator.high_variance_confounds = False

    signal = estimator.fit_transform([input_img, input_img])

    estimator = clone(estimator)
    estimator.high_variance_confounds = True

    signal_hvc = estimator.fit_transform([input_img, input_img])

    for s1, s2 in zip(signal, signal_hvc):
        assert_raises(AssertionError, assert_array_equal, s1, s2)

    with TemporaryDirectory() as tmp_dir:
        array = _rng().random((length, 3))

        dataframe = pd.DataFrame(array)

        tmp_dir = Path(tmp_dir)
        dataframe.to_csv(tmp_dir / "confounds.csv")

        for c in [array, dataframe, tmp_dir / "confounds.csv"]:
            confounds = [c, c]

            estimator = clone(estimator)
            estimator.high_variance_confounds = False
            signal_c = estimator.fit_transform(
                [input_img, input_img], confounds=confounds
            )

            estimator = clone(estimator)
            estimator.high_variance_confounds = True
            signal_c_hvc = estimator.fit_transform(
                [input_img, input_img], confounds=confounds
            )

            for s1, s2 in zip(signal_c, signal_c_hvc):
                assert_raises(AssertionError, assert_array_equal, s1, s2)


# ------------------ GLM CHECKS ------------------


@ignore_warnings()
def check_glm_empty_data_messages(estimator: BaseEstimator) -> None:
    """Check that empty images are caught properly.

    Replaces sklearn check_estimators_empty_data_messages.

    Not implemented for nifti data for performance reasons.
    See : https://github.com/nilearn/nilearn/pull/5293#issuecomment-2977170723
    """
    imgs, design_matrices = _make_surface_img_and_design()

    data = {
        part: np.empty(0).reshape((imgs.data.parts[part].shape[0], 0))
        for part in imgs.data.parts
    }
    imgs = SurfaceImage(imgs.mesh, data)

    with pytest.raises(ValueError, match="empty"):
        # FirstLevel
        if hasattr(estimator, "hrf_model"):
            estimator.fit(imgs, design_matrices=design_matrices)
        # SecondLevel
        else:
            estimator.fit(imgs, design_matrix=design_matrices)


@ignore_warnings()
def check_glm_dtypes(estimator):
    """Check glm can fit with inputs of varying dtypes.

    Replacement for sklearn check_estimators_dtypes.

    np.int64 not tested: see no_int64_nifti in nilearn/conftest.py
    """
    imgs, design_matrices = _make_surface_img_and_design()

    for dtype in [np.float32, np.float64, np.int32]:
        estimator = clone(estimator)

        for k, v in imgs.data.parts.items():
            imgs.data.parts[k] = v.astype(dtype)

        # FirstLevel
        if hasattr(estimator, "hrf_model"):
            estimator.fit(imgs, design_matrices=design_matrices)
        # SecondLevel
        else:
            estimator.fit(imgs, design_matrix=design_matrices)


# ------------------ REPORT GENERATION CHECKS ------------------


def _generate_report_with_no_warning(estimator):
    """Check that report generation throws no warning."""
    with warnings.catch_warnings(record=True) as warning_list:
        report = _generate_report(estimator)

        # TODO
        # RegionExtractor, SurfaceMapsMasker still throws too many warnings
        warnings_to_ignore = [
            # only thrown with older dependencies
            "No contour levels were found within the data range.",
        ]
        unknown_warnings = [
            str(x.message)
            for x in warning_list
            if str(x.message) not in warnings_to_ignore
        ]
        if not isinstance(estimator, (RegionExtractor, SurfaceMapsMasker)):
            assert not unknown_warnings, unknown_warnings

    _check_html(report)

    return report


def _generate_report(estimator):
    """Adapt the call to generate_report to limit warnings.

    For example by only passing the number of displayed maps
    that a map masker contains.
    """
    if isinstance(
        estimator,
        (NiftiMapsMasker, MultiNiftiMapsMasker, SurfaceMapsMasker),
    ) and hasattr(estimator, "n_elements_"):
        return estimator.generate_report(displayed_maps=estimator.n_elements_)
    else:
        return estimator.generate_report()


def check_masker_generate_report(estimator):
    """Check that maskers can generate report.

    - check that we get a warning:
      - when matplotlib is not installed
      - when generating reports before fit
    - check content of report before fit and after fit

    """
    if not is_matplotlib_installed():
        with warnings.catch_warnings(record=True) as warning_list:
            report = _generate_report(estimator)

        assert len(warning_list) == 1
        assert issubclass(warning_list[0].category, ImportWarning)
        assert report == [None]

        return

    with warnings.catch_warnings(record=True) as warning_list:
        report = _generate_report(estimator)
        assert len(warning_list) == 1

    _check_html(report, is_fit=False)
    assert "Make sure to run `fit`" in str(report)

    if accept_niimg_input(estimator):
        input_img = _img_3d_rand()
    else:
        input_img = _make_surface_img(2)

    estimator.fit(input_img)

    assert estimator._report_content["warning_message"] is None

    # TODO
    # SurfaceMapsMasker, RegionExtractor still throws a warning
    report = _generate_report_with_no_warning(estimator)
    report = _generate_report(estimator)
    _check_html(report)

    with TemporaryDirectory() as tmp_dir:
        report.save_as_html(Path(tmp_dir) / "report.html")
        assert (Path(tmp_dir) / "report.html").is_file()


@ignore_warnings()
def check_nifti_masker_generate_report_after_fit_with_only_mask(estimator):
    """Check 3D mask is enough to run with fit and generate report."""
    mask = np.ones(_shape_3d_large())
    mask_img = Nifti1Image(mask, affine=_affine_eye())

    estimator.mask_img = mask_img

    assert not hasattr(estimator, "mask_img_")

    estimator.fit()

    assert estimator._report_content["warning_message"] is None

    if not is_matplotlib_installed():
        return

    with pytest.warns(UserWarning, match="No image provided to fit."):
        report = _generate_report(estimator)
    _check_html(report)

    input_img = _img_4d_rand_eye_medium()

    estimator.fit(input_img)

    # TODO
    # NiftiSpheresMasker still throws a warning
    if isinstance(estimator, NiftiSpheresMasker):
        return
    report = _generate_report_with_no_warning(estimator)
    _check_html(report)


@ignore_warnings()
def check_masker_generate_report_false(estimator):
    """Test with reports set to False."""
    if not is_matplotlib_installed():
        return

    estimator.reports = False

    if accept_niimg_input(estimator):
        input_img = _img_4d_rand_eye_medium()
    else:
        input_img = _make_surface_img(2)

    estimator.fit(input_img)

    assert estimator._reporting_data is None
    assert estimator._reporting() == [None]
    with pytest.warns(
        UserWarning,
        match=("No visual outputs created."),
    ):
        report = _generate_report(estimator)

    _check_html(report, reports_requested=False)

    assert "Empty Report" in str(report)


@ignore_warnings()
def check_multi_nifti_masker_generate_report_4d_fit(estimator):
    """Test calling generate report on multiple subjects raises warning."""
    if not is_matplotlib_installed():
        return

    estimator.maps_img = _img_3d_ones()
    estimator.fit([_img_4d_rand_eye_medium(), _img_4d_rand_eye_medium()])
    with pytest.warns(
        UserWarning, match="A list of 4D subject images were provided to fit. "
    ):
        _generate_report(estimator)<|MERGE_RESOLUTION|>--- conflicted
+++ resolved
@@ -445,13 +445,11 @@
         "check_fit_check_is_fitted": (
             "replaced by check_img_estimator_fit_check_is_fitted"
         ),
-<<<<<<< HEAD
         "check_fit_idempotent": (
             "replaced by check_img_estimator_fit_idempotent"
-=======
+        )
         "check_fit_score_takes_y": (
             "replaced by check_img_estimator_fit_score_takes_y"
->>>>>>> 9e9e2025
         ),
         "check_pipeline_consistency": (
             "replaced by check_img_estimator_pipeline_consistency"
@@ -475,11 +473,6 @@
         "check_estimators_dtypes": "TODO",
         "check_estimators_nan_inf": "TODO",
         "check_estimators_overwrite_params": "TODO",
-<<<<<<< HEAD
-        "check_fit_score_takes_y": "TODO",
-=======
-        "check_fit_idempotent": "TODO",
->>>>>>> 9e9e2025
         "check_methods_sample_order_invariance": "TODO",
         "check_methods_subset_invariance": "TODO",
         "check_positive_only_tag_during_fit": "TODO",
