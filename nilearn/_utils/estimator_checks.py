--- conflicted
+++ resolved
@@ -78,12 +78,8 @@
     _decomposition_img,
     _decomposition_mesh,
 )
-<<<<<<< HEAD
+from nilearn.glm.second_level import SecondLevelModel
 from nilearn.image import get_data, new_img_like
-=======
-from nilearn.glm.second_level import SecondLevelModel
-from nilearn.image import new_img_like
->>>>>>> 03062004
 from nilearn.maskers import (
     MultiNiftiMapsMasker,
     MultiNiftiMasker,
@@ -730,14 +726,10 @@
 
 def fit_estimator(estimator: BaseEstimator, X=None, y=None) -> BaseEstimator:
     """Fit on a nilearn estimator with appropriate input and return it."""
-<<<<<<< HEAD
     assert accept_niimg_input(estimator) or accept_surf_img_input(estimator)
 
     if X is None and y is None:
         X, y = generate_data_to_fit(estimator)
-=======
-    X, y = generate_data_to_fit(estimator)
->>>>>>> 03062004
 
     if is_glm(estimator):
         # FirstLevel
