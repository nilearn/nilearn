"""Checks for nilearn estimators.

Most of those estimators have pytest dependencies
and importing them will fail if pytest is not installed.
"""

import inspect
import pickle
import sys
import warnings
from copy import deepcopy
from pathlib import Path
from tempfile import TemporaryDirectory, mkdtemp

import numpy as np
import pandas as pd
import pytest
from joblib import Memory, hash
from nibabel import Nifti1Image
from numpy.testing import (
    assert_array_almost_equal,
    assert_array_equal,
    assert_raises,
)
from packaging.version import parse
from sklearn import __version__ as sklearn_version
from sklearn import clone
from sklearn.base import BaseEstimator, is_classifier, is_regressor
from sklearn.datasets import make_classification, make_regression
from sklearn.preprocessing import StandardScaler
from sklearn.utils._testing import (
    assert_allclose_dense_sparse,
    set_random_state,
)
from sklearn.utils.estimator_checks import (
    _is_public_parameter,
    check_is_fitted,
    ignore_warnings,
)
from sklearn.utils.estimator_checks import (
    check_estimator as sklearn_check_estimator,
)

from nilearn._utils.cache_mixin import CacheMixin
from nilearn._utils.exceptions import DimensionError, MeshDimensionError
from nilearn._utils.helpers import is_matplotlib_installed
from nilearn._utils.niimg_conversions import check_imgs_equal
from nilearn._utils.tags import SKLEARN_LT_1_6
from nilearn._utils.testing import write_imgs_to_path
from nilearn.conftest import (
    _affine_eye,
    _affine_mni,
    _drop_surf_img_part,
    _flip_surf_img,
    _img_3d_mni,
    _img_3d_ones,
    _img_3d_rand,
    _img_3d_zeros,
    _img_4d_rand_eye,
    _img_4d_rand_eye_medium,
    _img_mask_mni,
    _make_mesh,
    _make_surface_img,
    _make_surface_img_and_design,
    _make_surface_mask,
    _rng,
    _shape_3d_default,
    _shape_3d_large,
    _surf_mask_1d,
)
from nilearn.connectome import GroupSparseCovariance, GroupSparseCovarianceCV
from nilearn.connectome.connectivity_matrices import ConnectivityMeasure
from nilearn.decoding.decoder import _BaseDecoder
from nilearn.decoding.searchlight import SearchLight
from nilearn.decoding.tests.test_same_api import to_niimgs
from nilearn.decomposition._base import _BaseDecomposition
from nilearn.decomposition.tests.conftest import (
    _decomposition_img,
    _decomposition_mesh,
)
<<<<<<< HEAD
from nilearn.image import get_data, new_img_like
=======
from nilearn.glm.second_level import SecondLevelModel
from nilearn.image import new_img_like
>>>>>>> 03062004
from nilearn.maskers import (
    MultiNiftiMapsMasker,
    MultiNiftiMasker,
    NiftiLabelsMasker,
    NiftiMapsMasker,
    NiftiMasker,
    NiftiSpheresMasker,
    SurfaceMapsMasker,
    SurfaceMasker,
)
from nilearn.masking import load_mask_img
from nilearn.regions import RegionExtractor
from nilearn.regions.hierarchical_kmeans_clustering import HierarchicalKMeans
from nilearn.regions.rena_clustering import ReNA
from nilearn.reporting.tests.test_html_report import _check_html
from nilearn.surface import SurfaceImage
from nilearn.surface.surface import get_data as get_surface_data
from nilearn.surface.utils import (
    assert_surface_image_equal,
)

SKLEARN_MINOR = parse(sklearn_version).release[1]


def nilearn_dir() -> Path:
    return Path(__file__).parents[1]


def check_estimator(estimators: list[BaseEstimator], valid: bool = True):
    """Yield a valid or invalid scikit-learn estimators check.

    ONLY USED FOR sklearn<1.6

    As some of Nilearn estimators do not comply
    with sklearn recommendations
    (cannot fit Numpy arrays, do input validation in the constructor...)
    we cannot directly use
    sklearn.utils.estimator_checks.check_estimator.

    So this is a home made generator that yields an estimator instance
    along with a
    - valid check from sklearn: those should stay valid
    - or an invalid check that is known to fail.

    See this section rolling-your-own-estimator in
    the scikit-learn doc for more info:
    https://scikit-learn.org/stable/developers/develop.html

    Parameters
    ----------
    estimators : list of estimator object
        Estimator instance to check.

    valid : bool, default=True
        Whether to return only the valid checks or not.
    """
    # TODO remove this function when dropping sklearn 1.5
    if not SKLEARN_LT_1_6:  # pragma: no cover
        raise RuntimeError(
            "Use dedicated sklearn utilities to test estimators."
        )

    if not isinstance(estimators, list):  # pragma: no cover
        raise TypeError(
            "'estimators' should be a list. "
            f"Got {estimators.__class__.__name__}."
        )

    for est in estimators:
        expected_failed_checks = return_expected_failed_checks(est)

        for e, check in sklearn_check_estimator(
            estimator=est, generate_only=True
        ):
            if not valid and check.func.__name__ in expected_failed_checks:
                yield e, check, check.func.__name__
            if valid and check.func.__name__ not in expected_failed_checks:
                yield e, check, check.func.__name__


# some checks would fail on sklearn 1.6.1 on older python
# see https://github.com/scikit-learn-contrib/imbalanced-learn/issues/1131
IS_SKLEARN_1_6_1_on_py_3_9 = (
    SKLEARN_MINOR == 6
    and parse(sklearn_version).release[2] == 1
    and sys.version_info[1] < 10
)


def return_expected_failed_checks(
    estimator: BaseEstimator,
) -> dict[str, str]:
    """Return the expected failures for a given estimator.

    This is where all the "expected_failed_checks" for all Nilearn estimators
    are centralized.

    "expected_failed_checks" is first created to make sure that all checks
    with the oldest supported sklearn versions pass.

    After the function may tweak the "expected_failed_checks" depending
    on the estimator and sklearn version.

    Returns
    -------
    expected_failed_checks : dict[str, str]
        A dictionary of the form::

            {
                "check_name": "this check is expected to fail because ...",
            }

        Where `"check_name"` is the name of the check, and `"my reason"` is why
        the check fails.
    """
    expected_failed_checks: dict[str, str] = {}

    if isinstance(estimator, ConnectivityMeasure):
        expected_failed_checks = {
            "check_estimator_sparse_data": "remove when dropping sklearn 1.4",
            "check_fit2d_predict1d": "not applicable",
            "check_estimator_sparse_array": "TODO",
            "check_estimator_sparse_matrix": "TODO",
            "check_methods_sample_order_invariance": "TODO",
            "check_methods_subset_invariance": "TODO",
            "check_readonly_memmap_input": "TODO",
            "check_transformer_data_not_an_array": "TODO",
            "check_transformer_general": "TODO",
        }
        if SKLEARN_MINOR > 4:
            expected_failed_checks.pop("check_estimator_sparse_data")
            expected_failed_checks |= {
                "check_transformer_preserve_dtypes": "TODO",
            }

        return expected_failed_checks

    elif isinstance(estimator, (HierarchicalKMeans, ReNA)):
        return expected_failed_checks_clustering()

    elif isinstance(
        estimator, (GroupSparseCovariance, GroupSparseCovarianceCV)
    ):
        expected_failed_checks = {
            "check_estimator_sparse_array": "TODO",
            "check_estimator_sparse_data": "removed when dropping sklearn 1.4",
            "check_estimator_sparse_matrix": "TODO",
            "check_estimator_sparse_tag": "TODO",
        }
        if SKLEARN_MINOR > 4:
            expected_failed_checks.pop("check_estimator_sparse_data")
        if isinstance(estimator, GroupSparseCovarianceCV):
            expected_failed_checks |= {
                "check_estimators_dtypes": "TODO",
                "check_dtype_object": "TODO",
            }
        return expected_failed_checks

    # below this point we should only deal with estimators
    # that accept images as input
    assert accept_niimg_input(estimator) or accept_surf_img_input(estimator)

    if isinstance(estimator, (_BaseDecoder, SearchLight)):
        return expected_failed_checks_decoders(estimator)

    # keeping track of some of those in
    # https://github.com/nilearn/nilearn/issues/4538
    expected_failed_checks = {
        # the following are skipped
        # because there is nilearn specific replacement
        "check_dict_unchanged": "replaced by check_masker_dict_unchanged",
        "check_dont_overwrite_parameters": (
            "replaced by check_img_estimator_dont_overwrite_parameters"
        ),
        "check_estimators_dtypes": ("replaced by check_masker_dtypes"),
        "check_estimators_empty_data_messages": (
            "replaced by check_masker_empty_data_messages "
            "for surface maskers and not implemented for nifti maskers "
            "for performance reasons."
        ),
        "check_estimators_fit_returns_self": (
            "replaced by check_fit_returns_self"
        ),
        "check_fit_check_is_fitted": (
            "replaced by check_img_estimator_fit_check_is_fitted"
        ),
        "check_fit_score_takes_y": (
            "replaced by check_masker_fit_score_takes_y"
        ),
        "check_estimators_pickle": "replaced by check_img_estimator_pickle",
        # Those are skipped for now they fail
        # for unknown reasons
        # most often because sklearn inputs expect a numpy array
        # that errors with maskers,
        # or because a suitable nilearn replacement
        # has not yet been created.
        "check_estimators_nan_inf": "TODO",
        "check_estimators_overwrite_params": "TODO",
        "check_fit_idempotent": "TODO",
        "check_methods_sample_order_invariance": "TODO",
        "check_methods_subset_invariance": "TODO",
        "check_positive_only_tag_during_fit": "TODO",
        "check_pipeline_consistency": "TODO",
        "check_readonly_memmap_input": "TODO",
    }

    expected_failed_checks |= unapplicable_checks()

    if hasattr(estimator, "transform"):
        expected_failed_checks |= {
            "check_transformer_data_not_an_array": (
                "replaced by check_masker_transformer"
            ),
            "check_transformer_general": (
                "replaced by check_masker_transformer"
            ),
            "check_transformer_preserve_dtypes": (
                "replaced by check_masker_transformer"
            ),
        }

    # Adapt some checks for some estimators

    # not entirely sure why some of them pass
    # e.g check_estimator_sparse_data passes for SurfaceLabelsMasker
    # but not SurfaceMasker ????

    if is_glm(estimator):
        expected_failed_checks.pop("check_estimator_sparse_data")
        if SKLEARN_MINOR >= 5:
            expected_failed_checks.pop("check_estimator_sparse_matrix")
            expected_failed_checks.pop("check_estimator_sparse_array")
        if SKLEARN_MINOR >= 6:
            expected_failed_checks.pop("check_estimator_sparse_tag")

        expected_failed_checks |= {
            # have nilearn replacements
            "check_estimators_dtypes": ("replaced by check_glm_dtypes"),
            "check_estimators_empty_data_messages": (
                "not implemented for nifti data for performance reasons"
            ),
            "check_estimators_fit_returns_self": (
                "replaced by check_glm_fit_returns_self"
            ),
            "check_fit_check_is_fitted": (
                "replaced by check_img_estimator_fit_check_is_fitted"
            ),
            # nilearn replacements required
            "check_dict_unchanged": "TODO",
            "check_fit_score_takes_y": "TODO",
        }

    if isinstance(estimator, (_BaseDecomposition,)):
        expected_failed_checks |= {
            "check_transformer_data_not_an_array": "TODO",
            "check_transformer_general": "TODO",
            "check_transformer_preserve_dtypes": "TODO",
        }
        if SKLEARN_MINOR >= 6:
            expected_failed_checks.pop("check_estimator_sparse_tag")
        if not IS_SKLEARN_1_6_1_on_py_3_9 and SKLEARN_MINOR >= 5:
            expected_failed_checks.pop("check_estimator_sparse_array")

    if isinstance(estimator, (MultiNiftiMasker)) and SKLEARN_MINOR >= 6:
        expected_failed_checks.pop("check_estimator_sparse_tag")

    if is_masker(estimator):
        if accept_niimg_input(estimator):
            # TODO remove when bumping to nilearn 0.13.0
            expected_failed_checks |= {
                "check_do_not_raise_errors_in_init_or_set_params": (
                    "Deprecation cycle started to fix."
                ),
                "check_no_attributes_set_in_init": (
                    "Deprecation cycle started to fix."
                ),
            }

        if isinstance(estimator, (RegionExtractor)) and SKLEARN_MINOR >= 6:
            expected_failed_checks.pop(
                "check_do_not_raise_errors_in_init_or_set_params"
            )

    return expected_failed_checks


def unapplicable_checks() -> dict[str, str]:
    """Return sklearn checks that do not apply for nilearn estimators \
       when they take images as input.
    """
    return dict.fromkeys(
        [
            "check_complex_data",
            "check_dtype_object",
            "check_estimator_sparse_array",
            "check_estimator_sparse_data",
            "check_estimator_sparse_matrix",
            "check_estimator_sparse_tag",
            "check_f_contiguous_array_estimator",
            "check_fit1d",
            "check_fit2d_1feature",
            "check_fit2d_1sample",
            "check_fit2d_predict1d",
            "check_n_features_in",
            "check_n_features_in_after_fitting",
        ],
        "not applicable for image input",
    )


def expected_failed_checks_clustering() -> dict[str, str]:
    expected_failed_checks = {
        "check_estimator_sparse_array": "remove when dropping sklearn 1.4",
        "check_estimator_sparse_matrix": "remove when dropping sklearn 1.4",
        "check_clustering": "TODO",
    }

    if SKLEARN_MINOR >= 5:
        expected_failed_checks.pop("check_estimator_sparse_matrix")
        expected_failed_checks.pop("check_estimator_sparse_array")

    return expected_failed_checks


def expected_failed_checks_decoders(estimator) -> dict[str, str]:
    """Return expected failed sklearn checks for nilearn decoders."""
    expected_failed_checks = {
        # the following are have nilearn replacement for masker and/or glm
        # but not for decoders
        "check_estimators_empty_data_messages": (
            "not implemented for nifti data performance reasons"
        ),
        "check_dont_overwrite_parameters": (
            "replaced by check_img_estimator_dont_overwrite_parameters"
        ),
        "check_estimators_fit_returns_self": (
            "replaced by check_fit_returns_self"
        ),
        "check_fit_check_is_fitted": (
            "replaced by check_img_estimator_fit_check_is_fitted"
        ),
        "check_requires_y_none": (
            "replaced by check_img_estimator_requires_y_none"
        ),
        "check_supervised_y_no_nan": (
            "replaced by check_supervised_img_estimator_y_no_nan"
        ),
        # Those are skipped for now they fail
        # for unknown reasons
        # most often because sklearn inputs expect a numpy array
        # that errors with maskers,
        # or because a suitable nilearn replacement
        # has not yet been created.
        "check_dict_unchanged": "TODO",
        "check_estimators_dtypes": "TODO",
        "check_estimators_pickle": "TODO",
        "check_estimators_nan_inf": "TODO",
        "check_estimators_overwrite_params": "TODO",
        "check_fit_idempotent": "TODO",
        "check_fit_score_takes_y": "TODO",
        "check_methods_sample_order_invariance": "TODO",
        "check_methods_subset_invariance": "TODO",
        "check_positive_only_tag_during_fit": "TODO",
        "check_pipeline_consistency": "TODO",
        "check_readonly_memmap_input": "TODO",
        "check_supervised_y_2d": "TODO",
    }

    if is_classifier(estimator):
        expected_failed_checks |= {
            "check_classifier_data_not_an_array": (
                "not applicable for image input"
            ),
            "check_classifiers_classes": "TODO",
            "check_classifiers_one_label": "TODO",
            "check_classifiers_regression_target": "TODO",
            "check_classifiers_train": "TODO",
        }

    if is_regressor(estimator):
        expected_failed_checks |= {
            "check_regressor_data_not_an_array": (
                "not applicable for image input"
            ),
            "check_regressor_multioutput": "TODO",
            "check_regressors_int": "TODO",
            "check_regressors_train": "TODO",
            "check_regressors_no_decision_function": "TODO",
        }

    if hasattr(estimator, "transform"):
        expected_failed_checks |= {
            "check_transformer_data_not_an_array": "TODO",
            "check_transformer_general": "TODO",
            "check_transformer_preserve_dtypes": "TODO",
        }

    expected_failed_checks |= unapplicable_checks()

    return expected_failed_checks


def nilearn_check_estimator(estimators: list[BaseEstimator]):
    if not isinstance(estimators, list):  # pragma: no cover
        raise TypeError(
            "'estimators' should be a list. "
            f"Got {estimators.__class__.__name__}."
        )
    for est in estimators:
        for e, check in nilearn_check_generator(estimator=est):
            yield e, check, check.__name__


def nilearn_check_generator(estimator: BaseEstimator):
    """Yield (estimator, check) tuples.

    Each nilearn check can be run on an initialized estimator.
    """
    if SKLEARN_LT_1_6:  # pragma: no cover
        tags = estimator._more_tags()
    else:
        tags = estimator.__sklearn_tags__()

    # TODO remove first if when dropping sklearn 1.5
    #  for sklearn >= 1.6 tags are always a dataclass
    if isinstance(tags, dict) and "X_types" in tags:
        requires_y = isinstance(estimator, _BaseDecoder)
    else:
        requires_y = getattr(tags.target_tags, "required", False)

    yield (clone(estimator), check_transformer_set_output)

    if isinstance(estimator, CacheMixin):
        yield (clone(estimator), check_img_estimator_cache_warning)

    if accept_niimg_input(estimator) or accept_surf_img_input(estimator):
        yield (clone(estimator), check_fit_returns_self)
        yield (clone(estimator), check_img_estimator_dont_overwrite_parameters)
        yield (clone(estimator), check_img_estimator_fit_check_is_fitted)
        yield (clone(estimator), check_img_estimator_overwrite_params)
        yield (clone(estimator), check_img_estimator_pickle)

        if requires_y:
            yield (clone(estimator), check_img_estimator_requires_y_none)

        if is_classifier(estimator) or is_regressor(estimator):
            yield (clone(estimator), check_supervised_img_estimator_y_no_nan)
            yield (clone(estimator), check_decoder_empty_data_messages)

    if is_masker(estimator):
        yield (clone(estimator), check_masker_clean_kwargs)
        yield (clone(estimator), check_masker_compatibility_mask_image)
        yield (clone(estimator), check_masker_dict_unchanged)
        yield (clone(estimator), check_masker_dtypes)
        yield (clone(estimator), check_masker_empty_data_messages)
        yield (clone(estimator), check_masker_fit_score_takes_y)
        yield (clone(estimator), check_masker_fit_with_empty_mask)
        yield (
            clone(estimator),
            check_masker_fit_with_non_finite_in_mask,
        )
        yield (clone(estimator), check_masker_generate_report)
        yield (clone(estimator), check_masker_generate_report_false)
        yield (clone(estimator), check_masker_inverse_transform)
        yield (clone(estimator), check_masker_joblib_cache)
        yield (clone(estimator), check_masker_mask_img)
        yield (clone(estimator), check_masker_mask_img_from_imgs)
        yield (clone(estimator), check_masker_no_mask_no_img)
        yield (clone(estimator), check_masker_refit)
        yield (clone(estimator), check_masker_smooth)
        yield (clone(estimator), check_masker_transform_resampling)
        yield (clone(estimator), check_masker_transformer)
        yield (
            clone(estimator),
            check_masker_transformer_high_variance_confounds,
        )

        if isinstance(estimator, NiftiMasker):
            # TODO enforce for other maskers
            yield (clone(estimator), check_masker_shelving)

        if not is_multimasker(estimator):
            yield (clone(estimator), check_masker_clean)
            yield (clone(estimator), check_masker_detrending)
            yield (clone(estimator), check_masker_transformer_sample_mask)
            yield (clone(estimator), check_masker_with_confounds)

        if accept_niimg_input(estimator):
            yield (clone(estimator), check_nifti_masker_clean_error)
            yield (clone(estimator), check_nifti_masker_clean_warning)
            yield (clone(estimator), check_nifti_masker_dtype)
            yield (clone(estimator), check_nifti_masker_fit_transform)
            yield (clone(estimator), check_nifti_masker_fit_transform_5d)
            yield (clone(estimator), check_nifti_masker_fit_transform_files)
            yield (clone(estimator), check_nifti_masker_fit_with_3d_mask)
            yield (
                clone(estimator),
                check_nifti_masker_generate_report_after_fit_with_only_mask,
            )

            if is_multimasker(estimator):
                yield (
                    clone(estimator),
                    check_multi_nifti_masker_generate_report_4d_fit,
                )
                yield (
                    clone(estimator),
                    check_multi_masker_transformer_high_variance_confounds,
                )
                yield (
                    clone(estimator),
                    check_multi_masker_transformer_sample_mask,
                )
                yield (clone(estimator), check_multi_masker_with_confounds)

                if isinstance(estimator, NiftiMasker):
                    # TODO enforce for other maskers
                    yield (clone(estimator), check_multi_nifti_masker_shelving)

        if accept_surf_img_input(estimator):
            yield (clone(estimator), check_surface_masker_fit_with_mask)
            yield (clone(estimator), check_surface_masker_list_surf_images)

    if is_glm(estimator):
        yield (clone(estimator), check_glm_dtypes)
        yield (clone(estimator), check_glm_empty_data_messages)


def get_tag(estimator: BaseEstimator, tag: str) -> bool:
    tags = estimator.__sklearn_tags__()
    # TODO remove first if when dropping sklearn 1.5
    #  for sklearn >= 1.6 tags are always a dataclass
    if isinstance(tags, dict) and "X_types" in tags:
        return tag in tags["X_types"]
    else:
        return getattr(tags.input_tags, tag, False)


def is_masker(estimator: BaseEstimator) -> bool:
    return get_tag(estimator, "masker")


def is_multimasker(estimator: BaseEstimator) -> bool:
    return get_tag(estimator, "multi_masker")


def is_glm(estimator: BaseEstimator) -> bool:
    return get_tag(estimator, "glm")


def accept_niimg_input(estimator: BaseEstimator) -> bool:
    return get_tag(estimator, "niimg_like")


def accept_surf_img_input(estimator: BaseEstimator) -> bool:
    return get_tag(estimator, "surf_img")


def _not_fitted_error_message(estimator):
    return (
        f"This {type(estimator).__name__} instance is not fitted yet. "
        "Call 'fit' with appropriate arguments before using this estimator."
    )


def generate_data_to_fit(estimator: BaseEstimator):
    if is_glm(estimator):
        data, design_matrices = _make_surface_img_and_design()
        return data, design_matrices

    elif isinstance(estimator, SearchLight):
        n_samples = 30
        data = _rng().random((5, 5, 5, n_samples))
        # Create a condition array, with balanced classes
        y = np.arange(n_samples, dtype=int) >= (n_samples // 2)

        data[2, 2, 2, :] = 0
        data[2, 2, 2, y] = 2
        X = Nifti1Image(data, np.eye(4))

        return X, y

    elif is_classifier(estimator):
        dim = 5
        X, y = make_classification(
            n_samples=30,
            n_features=dim**3,
            scale=3.0,
            n_informative=5,
            n_classes=2,
            random_state=42,
        )
        X, _ = to_niimgs(X, [dim, dim, dim])
        return X, y

    elif is_regressor(estimator):
        dim = 5
        X, y = make_regression(
            n_samples=30,
            n_features=dim**3,
            n_informative=dim,
            noise=1.5,
            bias=1.0,
            random_state=42,
        )
        X = StandardScaler().fit_transform(X)
        X, _ = to_niimgs(X, [dim, dim, dim])
        return X, y

    elif is_masker(estimator):
        if accept_niimg_input(estimator):
            imgs = Nifti1Image(_rng().random(_shape_3d_large()), _affine_eye())
        else:
            imgs = _make_surface_img(10)
        return imgs, None

    elif isinstance(estimator, _BaseDecomposition):
        decomp_input = _decomposition_img(
            data_type="surface",
            rng=_rng(),
            mesh=_decomposition_mesh(),
        )
        return decomp_input, None

    elif not (
        accept_niimg_input(estimator) or accept_surf_img_input(estimator)
    ):
        return _rng().random((5, 5)), None

    else:
        imgs = Nifti1Image(_rng().random(_shape_3d_large()), _affine_eye())
        return imgs, None


def fit_estimator(estimator: BaseEstimator) -> BaseEstimator:
    """Fit on a nilearn estimator with appropriate input and return it."""
    X, y = generate_data_to_fit(estimator)

    if is_glm(estimator):
        # FirstLevel
        if hasattr(estimator, "hrf_model"):
            return estimator.fit(X, design_matrices=y)
        # SecondLevel
        else:
            return estimator.fit(X, design_matrix=y)

    elif (
        isinstance(estimator, SearchLight)
        or is_classifier(estimator)
        or is_regressor(estimator)
    ):
        return estimator.fit(X, y)

    else:
        return estimator.fit(X)


# ------------------ GENERIC CHECKS ------------------


def _check_mask_img_(estimator):
    if accept_niimg_input(estimator):
        assert isinstance(estimator.mask_img_, Nifti1Image)
    else:
        assert isinstance(estimator.mask_img_, SurfaceImage)
    load_mask_img(estimator.mask_img_)


@ignore_warnings()
def check_img_estimator_fit_check_is_fitted(estimator):
    """Check appropriate response to check_fitted from sklearn before fitting.

    Should act as a replacement in the case of the maskers
    for sklearn's check_fit_check_is_fitted

    check that before fitting
    - transform() and inverse_transform() \
      throw same error
    - estimator has a __sklearn_is_fitted__ method and does not return True
    - running sklearn check_is_fitted on estimator throws an error

    check that after fitting
    - __sklearn_is_fitted__ returns True
    - running sklearn check_is_fitted throws no error
    """
    if not hasattr(estimator, "__sklearn_is_fitted__"):
        raise TypeError(
            "All nilearn estimators must have __sklearn_is_fitted__ method."
        )

    if estimator.__sklearn_is_fitted__() is True:
        raise ValueError(
            "Estimator __sklearn_is_fitted__ must return False before fit."
        )

    with pytest.raises(ValueError, match=_not_fitted_error_message(estimator)):
        check_is_fitted(estimator)

    # Failure should happen before the input type is determined
    # so we can pass nifti image (or array) to surface maskers.
    signals = np.ones((10, 11))
    methods_to_check = [
        "transform",
        "transform_single_imgs",
        "transform_imgs",
        "inverse_transform",
    ]
    method_input = [_img_3d_rand(), _img_3d_rand(), [_img_3d_rand()], signals]
    for meth, input in zip(methods_to_check, method_input):
        method = getattr(estimator, meth, None)
        if method is None:
            continue
        with pytest.raises(
            ValueError, match=_not_fitted_error_message(estimator)
        ):
            method(input)

    estimator = fit_estimator(estimator)

    assert estimator.__sklearn_is_fitted__()

    check_is_fitted(estimator)


@ignore_warnings()
def check_transformer_set_output(estimator):
    """Check that set_ouput throws a not implemented error."""
    if hasattr(estimator, "transform"):
        with pytest.raises(NotImplementedError):
            estimator.set_output(transform="default")


@ignore_warnings()
def check_fit_returns_self(estimator) -> None:
    """Check maskers return itself after fit.

    Replace sklearn check_estimators_fit_returns_self
    """
    fitted_estimator = fit_estimator(estimator)

    assert fitted_estimator is estimator


@ignore_warnings()
def check_img_estimator_dont_overwrite_parameters(estimator) -> None:
    """Check that fit method only changes or sets private attributes.

    Only for estimator that work with images.

    Replaces check_dont_overwrite_parameters from sklearn.
    """
    estimator = clone(estimator)

    set_random_state(estimator, 1)

    dict_before_fit = estimator.__dict__.copy()

    fitted_estimator = fit_estimator(estimator)

    dict_after_fit = fitted_estimator.__dict__

    public_keys_after_fit = [
        key for key in dict_after_fit if _is_public_parameter(key)
    ]

    attrs_added_by_fit = [
        key for key in public_keys_after_fit if key not in dict_before_fit
    ]

    # check that fit doesn't add any public attribute
    assert not attrs_added_by_fit, (
        f"Estimator {estimator.__class__.__name__} "
        "adds public attribute(s) during"
        " the fit method."
        " Estimators are only allowed to add private attributes"
        " either started with _ or ended"
        f" with _ but [{', '.join(attrs_added_by_fit)}] added"
    )

    # check that fit doesn't change any public attribute
    attrs_changed_by_fit = [
        key
        for key in public_keys_after_fit
        if (dict_before_fit[key] is not dict_after_fit[key])
    ]

    assert not attrs_changed_by_fit, (
        f"Estimator {estimator.__class__.__name__} "
        "changes public attribute(s) during"
        " the fit method. Estimators are only allowed"
        " to change attributes started"
        " or ended with _, but"
        f" [{', '.join(attrs_changed_by_fit)}] changed"
    )


def check_img_estimator_cache_warning(estimator) -> None:
    """Check estimator behavior with caching.

    Make sure some warnings are thrown at the appropriate time.
    """
    assert hasattr(estimator, "memory")
    assert hasattr(estimator, "memory_level")

    if hasattr(estimator, "smoothing_fwhm"):
        # to avoid not supported warnings
        estimator.smoothing_fwhm = None

    X, _ = generate_data_to_fit(estimator)
    if isinstance(estimator, NiftiSpheresMasker):
        # NiftiSpheresMasker needs mask_img to do some caching during fit
        mask_img = new_img_like(X, np.ones(X.shape[:3]))
        estimator.mask_img = mask_img

    # ensure warnings are NOT thrown
    for memory, memory_level in zip([None, "tmp"], [0, 1]):
        estimator = clone(estimator)
        estimator.memory = memory
        estimator.memory_level = memory_level

        with warnings.catch_warnings(record=True) as warning_list:
            fit_estimator(estimator)
            if is_masker(estimator):
                # some maskers only cache during transform
                estimator.transform(X)
            elif isinstance(estimator, SecondLevelModel):
                # second level only cache during contrast computation
                estimator.compute_contrast(np.asarray([1]))
        assert all(
            "memory_level is currently set to 0 but a Memory object"
            not in str(x.message)
            for x in warning_list
        )

    # ensure warning are thrown
    estimator = clone(estimator)
    with TemporaryDirectory() as tmp_dir:
        estimator.memory = tmp_dir
        estimator.memory_level = 0

        with pytest.warns(
            UserWarning,
            match="memory_level is currently set to 0 but a Memory object",
        ):
            fit_estimator(estimator)
            if is_masker(estimator):
                # some maskers also cache during transform
                estimator.transform(X)
            elif isinstance(estimator, SecondLevelModel):
                # second level only cache during contrast computation
                estimator.compute_contrast(np.asarray([1]))


@ignore_warnings()
def check_img_estimator_overwrite_params(estimator) -> None:
    """Check that we do not change or mutate the internal state of input.

    Replaces sklearn check_estimators_overwrite_params
    """
    estimator = clone(estimator)

    # Make a physical copy of the original estimator parameters before fitting.
    params = estimator.get_params()
    original_params = deepcopy(params)

    # Fit the model
    fitted_estimator = fit_estimator(estimator)

    # Compare the state of the model parameters with the original parameters
    new_params = fitted_estimator.get_params()

    for param_name, original_value in original_params.items():
        new_value = new_params[param_name]

        # We should never change or mutate the internal state of input
        # parameters by default. To check this we use the joblib.hash function
        # that introspects recursively any subobjects to compute a checksum.
        # The only exception to this rule of immutable constructor parameters
        # is possible RandomState instance but in this check we explicitly
        # fixed the random_state params recursively to be integer seeds.
        assert hash(new_value) == hash(original_value), (
            f"Estimator {estimator.__class__.__name__} "
            "should not change or mutate "
            f"the parameter {param_name} from {original_value} "
            f"to {new_value} during fit."
        )


@ignore_warnings()
def check_img_estimator_pickle(estimator_orig):
    """Test that we can pickle all estimators.

    Adapted from sklearn's check_estimators_pickle
    """
    estimator = clone(estimator_orig)

    X, _ = generate_data_to_fit(estimator)

    if isinstance(estimator, NiftiSpheresMasker):
        # NiftiSpheresMasker needs mask_img to run inverse_transform
        mask_img = new_img_like(X, np.ones(X.shape[:3]))
        estimator.mask_img = mask_img

    set_random_state(estimator)

    fitted_estimator = fit_estimator(estimator)

    pickled_estimator = pickle.dumps(fitted_estimator)
    unpickled_estimator = pickle.loads(pickled_estimator)

    result = {}

    check_methods = ["transform"]
    input_data = [X] if isinstance(estimator, SearchLight) else [[X]]
    if hasattr(estimator, "inverse_transform"):
        check_methods.append("inverse_transform")

        signal = _rng().random((1, fitted_estimator.n_elements_))
        if isinstance(estimator, _BaseDecomposition):
            signal = [signal]
        input_data.append(signal)

    for method, input in zip(check_methods, input_data):
        if hasattr(estimator, method):
            result[method] = getattr(estimator, method)(input)
            result["input"] = input

    for method, input in zip(check_methods, input_data):
        if method not in result:
            continue
        unpickled_result = getattr(unpickled_estimator, method)(input)
        if isinstance(unpickled_result, np.ndarray):
            if isinstance(estimator, SearchLight):
                # TODO check why Searchlight has lower absolute tolerance
                assert_allclose_dense_sparse(
                    result[method], unpickled_result, atol=1e-4
                )
            else:
                assert_allclose_dense_sparse(result[method], unpickled_result)
        elif isinstance(unpickled_result, SurfaceImage):
            assert_surface_image_equal(result[method], unpickled_result)
        elif isinstance(unpickled_result, Nifti1Image):
            check_imgs_equal(result[method], unpickled_result)


@ignore_warnings()
def check_img_estimator_requires_y_none(estimator) -> None:
    """Check estimator with requires_y=True fails gracefully for y=None.

    Replaces sklearn check_requires_y_none
    """
    expected_err_msgs = "requires y to be passed, but the target y is None"
    shape = (5, 5, 5) if isinstance(estimator, SearchLight) else (30, 31, 32)
    input_img = Nifti1Image(_rng().random(shape), _affine_eye())
    try:
        estimator.fit(input_img, None)
    except ValueError as ve:
        if all(msg not in str(ve) for msg in expected_err_msgs):
            raise ve


# ------------------ DECODERS CHECKS ------------------


@ignore_warnings()
def check_supervised_img_estimator_y_no_nan(estimator) -> None:
    """Check estimator fails if y contains nan or inf.

    Replaces sklearn check_supervised_y_no_nan
    """
    dim = 5
    if isinstance(estimator, SearchLight):
        n_samples = 30
        # Create a condition array, with balanced classes
        y = np.arange(n_samples, dtype=int) >= (n_samples // 2)

        data = _rng().random((dim, dim, dim, n_samples))
        data[2, 2, 2, :] = 0
        data[2, 2, 2, y] = 2
        X = Nifti1Image(data, np.eye(4))

    else:
        # we can use classification data even for regressors
        # because fit should fail early
        X, y = make_classification(
            n_samples=20,
            n_features=dim**3,
            scale=3.0,
            n_informative=5,
            n_classes=2,
            random_state=42,
        )
        X, _ = to_niimgs(X, [dim, dim, dim])

    y = _rng().random(y.shape)

    for value in [np.inf, np.nan]:
        y[5,] = value
        with pytest.raises(ValueError, match="Input .*contains"):
            estimator.fit(X, y)


@ignore_warnings()
def check_decoder_empty_data_messages(estimator):
    """Check that empty images are caught properly.

    Replaces sklearn check_estimators_empty_data_messages.

    Not implemented for nifti data for performance reasons.
    See : https://github.com/nilearn/nilearn/pull/5293#issuecomment-2977170723
    """
    n_samples = 30
    if isinstance(estimator, SearchLight):
        # SearchLight do not support surface data directly
        return None

    else:
        # we can use classification data even for regressors
        # because fit should fail early
        dim = 5
        _, y = make_classification(
            n_samples=20,
            n_features=dim**3,
            scale=3.0,
            n_informative=5,
            n_classes=2,
            random_state=42,
        )

    imgs = _make_surface_img(n_samples)
    data = {
        part: np.empty(0).reshape((imgs.data.parts[part].shape[0], 0))
        for part in imgs.data.parts
    }
    X = SurfaceImage(imgs.mesh, data)

    y = _rng().random(y.shape)

    with pytest.raises(ValueError, match="empty"):
        estimator.fit(X, y)


# ------------------ MASKER CHECKS ------------------


@ignore_warnings()
def check_masker_dict_unchanged(estimator):
    """Replace check_dict_unchanged from sklearn.

    transform() should not changed the dict of the object.
    """
    if accept_niimg_input(estimator):
        # We use a different shape here to force some maskers
        # to perform a resampling.
        shape = (30, 31, 32)
        input_img = Nifti1Image(_rng().random(shape), _affine_eye())
    else:
        input_img = _make_surface_img(10)

    estimator = estimator.fit(input_img)

    dict_before = estimator.__dict__.copy()

    estimator.transform(input_img)

    dict_after = estimator.__dict__

    # TODO NiftiLabelsMasker is modified at transform time
    # see issue https://github.com/nilearn/nilearn/issues/2720
    if isinstance(estimator, (NiftiLabelsMasker)):
        with pytest.raises(AssertionError):
            assert dict_after == dict_before
    else:
        # The following try / except is mostly
        # to give more informative error messages when this check fails.
        try:
            assert dict_after == dict_before
        except AssertionError as e:
            unmatched_keys = set(dict_after.keys()) ^ set(dict_before.keys())
            if len(unmatched_keys) > 0:
                raise ValueError(
                    "Estimator changes '__dict__' keys during transform.\n"
                    f"{unmatched_keys} \n"
                )

            difference = {}
            for x in dict_before:
                if type(dict_before[x]) is not type(dict_after[x]):
                    difference[x] = {
                        "before": dict_before[x],
                        "after": dict_after[x],
                    }
                    continue
                if (
                    isinstance(dict_before[x], np.ndarray)
                    and not np.array_equal(dict_before[x], dict_after[x])
                    and not check_imgs_equal(dict_before[x], dict_after[x])
                ) or (
                    not isinstance(dict_before[x], (np.ndarray, Nifti1Image))
                    and dict_before[x] != dict_after[x]
                ):
                    difference[x] = {
                        "before": dict_before[x],
                        "after": dict_after[x],
                    }
                    continue
            if difference:
                raise ValueError(
                    "Estimator changes the following '__dict__' keys \n"
                    "during transform.\n"
                    f"{difference}"
                )
            else:
                raise e
        except Exception as e:
            raise e


@ignore_warnings()
def check_masker_n_elements(estimator):
    """Check appropriate response of maskers to check_is_fitted from sklearn.

    check that after fitting
    - masker have a n_elements_ attribute that is positive int
    """
    if accept_niimg_input(estimator):
        estimator.fit(_img_3d_rand())
    else:
        estimator.fit(_make_surface_img(10))

    assert isinstance(estimator.n_elements_, int) and estimator.n_elements_ > 0


@ignore_warnings()
def check_masker_clean_kwargs(estimator):
    """Check attributes for cleaning.

    Maskers accept a clean_args dict
    and store in clean_args and contains parameters to pass to clean.
    """
    assert estimator.clean_args is None


@ignore_warnings()
def check_masker_detrending(estimator):
    """Check detrending does something.

    Fit transform on same input should give different results
    if detrend is true or false.
    """
    if accept_niimg_input(estimator):
        input_img = _img_4d_rand_eye_medium()
    else:
        input_img = _make_surface_img(100)

    signal = estimator.fit_transform(input_img)

    estimator.detrend = True
    detrended_signal = estimator.fit_transform(input_img)

    assert_raises(AssertionError, assert_array_equal, detrended_signal, signal)


@ignore_warnings()
def check_masker_compatibility_mask_image(estimator):
    """Check compatibility of the mask_img and images to masker.

    Compatibility should be check at fit and transform time.

    For nifti maskers this is handled by one the check_nifti functions.
    For surface maskers, check_compatibility_mask_and_images does it.
    But this means we do not have exactly the same error messages.
    """
    if accept_niimg_input(estimator):
        mask_img = _img_mask_mni()
        input_img = _make_surface_img()
    else:
        mask_img = _make_surface_mask()
        input_img = _img_3d_mni()

    estimator.mask_img = mask_img
    with pytest.raises(TypeError):
        estimator.fit(input_img)

    if accept_niimg_input(estimator):
        # using larger images to be compatible
        # with regions extraction tests
        mask = np.zeros(_shape_3d_large(), dtype=np.int8)
        mask[1:-1, 1:-1, 1:-1] = 1
        mask_img = Nifti1Image(mask, _affine_eye())
        image_to_transform = _make_surface_img()
    else:
        mask_img = _make_surface_mask()
        image_to_transform = _img_3d_mni()

    estimator = clone(estimator)
    estimator.mask_img = mask_img
    estimator.fit()
    with pytest.raises(TypeError):
        estimator.transform(image_to_transform)

    _check_mask_img_(estimator)


@ignore_warnings()
def check_masker_no_mask_no_img(estimator):
    """Check maskers mask_img_ when no mask passed at init or imgs at fit.

    For (Multi)NiftiMasker and SurfaceMasker fit should raise ValueError.
    For all other maskers mask_img_ should be None after fit.
    """
    assert not hasattr(estimator, "mask_img_")

    if isinstance(estimator, (NiftiMasker, SurfaceMasker)):
        with pytest.raises(
            ValueError, match="Parameter 'imgs' must be provided to "
        ):
            estimator.fit()
    else:
        estimator.fit()
        assert estimator.mask_img_ is None


@ignore_warnings()
def check_masker_mask_img_from_imgs(estimator):
    """Check maskers mask_img_ inferred from imgs when no mask is provided.

    For (Multi)NiftiMasker and SurfaceMasker:
    they must have a valid mask_img_ after fit.
    For all other maskers mask_img_ should be None after fit.
    """
    if accept_niimg_input(estimator):
        # Small image with shape=(7, 8, 9) would fail with MultiNiftiMasker
        # giving mask_img_that mask all the data : do not know why!!!
        input_img = Nifti1Image(
            _rng().random(_shape_3d_large()), _affine_mni()
        )

    else:
        input_img = _make_surface_img(2)

    # Except for (Multi)NiftiMasker and SurfaceMasker,
    # maskers have mask_img_ = None after fitting some input image
    # when no mask was passed at construction
    estimator = clone(estimator)
    assert not hasattr(estimator, "mask_img_")

    estimator.fit(input_img)

    if isinstance(estimator, (NiftiMasker, SurfaceMasker)):
        _check_mask_img_(estimator)
    else:
        assert estimator.mask_img_ is None


@ignore_warnings()
def check_masker_mask_img(estimator):
    """Check maskers mask_img_ post fit is valid.

    If a mask is passed at construction,
    then mask_img_ should be a valid mask after fit.

    Maskers should be fittable
    even when passing a non-binary image
    with multiple samples (4D for volume, 2D for surface) as mask.
    Resulting mask_img_ should be binary and have a single sample.
    """
    if accept_niimg_input(estimator):
        # Small image with shape=(7, 8, 9) would fail with MultiNiftiMasker
        # giving mask_img_that mask all the data : do not know why!!!
        mask_data = np.zeros(_shape_3d_large(), dtype="int8")
        mask_data[2:-2, 2:-2, 2:-2] = 1
        binary_mask_img = Nifti1Image(mask_data, _affine_eye())

        input_img = Nifti1Image(
            _rng().random(_shape_3d_large()), _affine_eye()
        )

        non_binary_mask_img = Nifti1Image(
            _rng().random((*_shape_3d_large(), 2)), _affine_eye()
        )

    else:
        binary_mask_img = _make_surface_mask()
        non_binary_mask_img = _make_surface_img()

        input_img = _make_surface_img(2)

    # happy path
    estimator = clone(estimator)
    estimator.mask_img = binary_mask_img
    assert not hasattr(estimator, "mask_img_")

    estimator.fit()

    _check_mask_img_(estimator)

    # use non binary multi-sample image as mask
    estimator = clone(estimator)
    estimator.mask_img = non_binary_mask_img
    assert not hasattr(estimator, "mask_img_")

    estimator.fit()

    _check_mask_img_(estimator)

    # use mask at init and imgs at fit
    # mask at init should prevail
    estimator = clone(estimator)
    estimator.mask_img = binary_mask_img

    estimator.fit()
    ref_mask_img_ = estimator.mask_img_

    estimator = clone(estimator)
    estimator.mask_img = binary_mask_img

    assert not hasattr(estimator, "mask_img_")

    if isinstance(estimator, (NiftiMasker, SurfaceMasker)):
        with pytest.warns(
            UserWarning,
            match=(
                "Generation of a mask has been requested .* "
                "while a mask was given at masker creation."
            ),
        ):
            estimator.fit(input_img)
    else:
        estimator.fit(input_img)

    _check_mask_img_(estimator)
    if accept_niimg_input(estimator):
        assert_array_equal(
            ref_mask_img_.get_fdata(), estimator.mask_img_.get_fdata()
        )
    else:
        assert_array_equal(
            get_surface_data(ref_mask_img_),
            get_surface_data(estimator.mask_img_),
        )


@ignore_warnings()
def check_masker_clean(estimator):
    """Check that cleaning does something on fit transform.

    Fit transform on same input should give different results
    if some cleaning parameters are passed.
    """
    if accept_niimg_input(estimator):
        input_img = _img_4d_rand_eye_medium()
    else:
        input_img = _make_surface_img(100)

    signal = estimator.fit_transform(input_img)

    estimator.t_r = 2.0
    estimator.high_pass = 1 / 128
    estimator.clean_args = {"filter": "cosine"}
    detrended_signal = estimator.fit_transform(input_img)

    assert_raises(AssertionError, assert_array_equal, detrended_signal, signal)


@ignore_warnings()
def check_masker_transformer(estimator):
    """Replace sklearn _check_transformer for maskers.

    - for maskers transform is in the base class and
      implemented via a transform_single_imgs
    - checks that "imgs" (and not X) is the parameter
      for input for fit / transform
    - fit_transform method should work on non fitted estimator
    - fit_transform should give same result as fit then transform
    """
    # transform_single_imgs should not be an abstract method anymore
    assert not getattr(
        estimator.transform_single_imgs, "__isabstractmethod__", False
    )

    for attr in ["fit", "transform", "fit_transform"]:
        tmp = dict(**inspect.signature(getattr(estimator, attr)).parameters)
        assert next(iter(tmp)) == "imgs"
        assert "X" not in tmp

    if accept_niimg_input(estimator):
        input_img = _img_4d_rand_eye_medium()
    else:
        input_img = _make_surface_img(100)

    signal_1 = estimator.fit_transform(input_img)

    estimator = clone(estimator)
    signal_2 = estimator.fit(input_img).transform(input_img)

    assert_array_equal(signal_1, signal_2)


@ignore_warnings()
def check_masker_transformer_high_variance_confounds(estimator):
    """Check high_variance_confounds use in maskers.

    Make sure that using high_variance_confounds returns different result.

    Ensure that high_variance_confounds can be used with regular confounds,
    and that results are different than when just using the confounds alone.
    """
    length = 10

    if accept_niimg_input(estimator):
        data = _rng().random((*_shape_3d_default(), length))
        input_img = Nifti1Image(data, _affine_eye())
    else:
        input_img = _make_surface_img(length)

    estimator.high_variance_confounds = False

    signal = estimator.fit_transform(input_img)

    estimator = clone(estimator)
    estimator.high_variance_confounds = True

    signal_hvc = estimator.fit_transform(input_img)

    assert_raises(AssertionError, assert_array_equal, signal, signal_hvc)

    with TemporaryDirectory() as tmp_dir:
        array = _rng().random((length, 3))

        dataframe = pd.DataFrame(array)

        tmp_dir = Path(tmp_dir)
        dataframe.to_csv(tmp_dir / "confounds.csv")

        for c in [array, dataframe, tmp_dir / "confounds.csv"]:
            confounds = [c] if is_multimasker(estimator) else c

            estimator = clone(estimator)
            estimator.high_variance_confounds = False
            signal_c = estimator.fit_transform(input_img, confounds=confounds)

            estimator = clone(estimator)
            estimator.high_variance_confounds = True
            signal_c_hvc = estimator.fit_transform(
                input_img, confounds=confounds
            )

            assert_raises(
                AssertionError, assert_array_equal, signal_c, signal_c_hvc
            )


@ignore_warnings()
def check_masker_transformer_sample_mask(estimator):
    """Check sample_mask use in maskers.

    Make sure that using sample_mask returns different result
    compare to when it's not used.

    Try different types of sample_mask
    that always keep the same samples (sample 1, 2 and 4)
    that should all return the same thing.
    """
    if accept_niimg_input(estimator):
        input_img = _img_4d_rand_eye()
    else:
        input_img = _make_surface_img(5)

    estimator.fit(input_img)
    signal_1 = estimator.transform(input_img, sample_mask=None)

    assert signal_1.ndim == 2

    # index sample to keep
    sample_mask = np.asarray([1, 2, 4])

    signal_2 = estimator.transform(input_img, sample_mask=sample_mask)

    assert signal_2.shape[0] == 3

    assert_raises(AssertionError, assert_array_equal, signal_1, signal_2)

    # logical indexing
    n_sample = signal_1.shape[0]
    sample_mask = np.full((n_sample,), True)
    np.put(sample_mask, [0, 3], [False, False])

    signal_3 = estimator.transform(input_img, sample_mask=sample_mask)

    assert_array_equal(signal_2, signal_3)

    # list of explicit index
    sample_mask = [[1, 2, 4]]

    signal_4 = estimator.transform(input_img, sample_mask=sample_mask)

    assert_array_equal(signal_2, signal_4)

    # list of logical index
    sample_mask = [[False, True, True, False, True]]

    signal_5 = estimator.transform(input_img, sample_mask=sample_mask)

    assert_array_equal(signal_2, signal_5)


@ignore_warnings()
def check_masker_with_confounds(estimator):
    """Test fit_transform with confounds.

    Check different types of confounds
    (array, dataframe, str or path to txt, csv, tsv)
    and ensure results is different
    than when not using confounds.

    Check proper errors are raised if file is not found
    or if confounds do not match signal length.

    For more tests see those of signal.clean.
    """
    length = 20
    if accept_niimg_input(estimator):
        input_img = Nifti1Image(
            _rng().random((4, 5, 6, length)), affine=_affine_eye()
        )
    else:
        input_img = _make_surface_img(length)

    signal_1 = estimator.fit_transform(input_img, confounds=None)

    array = _rng().random((length, 3))

    dataframe = pd.DataFrame(array)

    confounds_path = nilearn_dir() / "tests" / "data" / "spm_confounds.txt"

    for confounds in [array, dataframe, confounds_path, str(confounds_path)]:
        signal_2 = estimator.fit_transform(input_img, confounds=confounds)

        assert_raises(AssertionError, assert_array_equal, signal_1, signal_2)

    with TemporaryDirectory() as tmp_dir:
        tmp_dir = Path(tmp_dir)
        dataframe.to_csv(tmp_dir / "confounds.csv")
        signal_2 = estimator.fit_transform(
            input_img, confounds=tmp_dir / "confounds.csv"
        )

        assert_raises(AssertionError, assert_array_equal, signal_1, signal_2)

        dataframe.to_csv(tmp_dir / "confounds.tsv", sep="\t")
        signal_2 = estimator.fit_transform(
            input_img, confounds=tmp_dir / "confounds.tsv"
        )

        assert_raises(AssertionError, assert_array_equal, signal_1, signal_2)

    with pytest.raises(FileNotFoundError):
        estimator.fit_transform(input_img, confounds="not_a_file.txt")

    with pytest.raises(
        ValueError, match="Confound signal has an incorrect length"
    ):
        estimator.fit_transform(
            input_img, confounds=_rng().random((length * 2, 3))
        )


@ignore_warnings()
def check_masker_refit(estimator):
    """Check masker can be refitted and give different results."""
    if accept_niimg_input(estimator):
        # using larger images to be compatible
        # with regions extraction tests
        mask = np.zeros(_shape_3d_large(), dtype=np.int8)
        mask[1:-1, 1:-1, 1:-1] = 1
        mask_img_1 = Nifti1Image(mask, _affine_eye())

        mask = np.zeros(_shape_3d_large(), dtype=np.int8)
        mask[3:-3, 3:-3, 3:-3] = 1
        mask_img_2 = Nifti1Image(mask, _affine_eye())
    else:
        mask_img_1 = _make_surface_mask()
        data = {
            part: np.ones(mask_img_1.data.parts[part].shape)
            for part in mask_img_1.data.parts
        }
        mask_img_2 = SurfaceImage(mask_img_1.mesh, data)

    estimator.mask_img = mask_img_1
    estimator.fit()
    fitted_mask_1 = estimator.mask_img_

    estimator.mask_img = mask_img_2
    estimator.fit()
    fitted_mask_2 = estimator.mask_img_

    if accept_niimg_input(estimator):
        with pytest.raises(AssertionError):
            assert_array_equal(
                fitted_mask_1.get_fdata(), fitted_mask_2.get_fdata()
            )
    else:
        with pytest.raises(ValueError):
            assert_surface_image_equal(fitted_mask_1, fitted_mask_2)


@ignore_warnings()
def check_masker_empty_data_messages(estimator):
    """Check that empty images are caught properly.

    Replaces sklearn check_estimators_empty_data_messages.

    Not implemented for nifti maskers for performance reasons.
    See : https://github.com/nilearn/nilearn/pull/5293#issuecomment-2977170723
    """
    if accept_niimg_input(estimator):
        return None

    else:
        imgs = _make_surface_img()
        data = {
            part: np.empty(0).reshape((imgs.data.parts[part].shape[0], 0))
            for part in imgs.data.parts
        }
        imgs = SurfaceImage(imgs.mesh, data)

        mask_img = _make_surface_mask()

    with pytest.raises(ValueError, match="empty"):
        estimator.fit(imgs)

    estimator.mask_img = mask_img
    estimator.fit()
    with pytest.raises(ValueError, match="empty"):
        estimator.transform(imgs)


@ignore_warnings()
def check_masker_fit_with_empty_mask(estimator):
    """Check mask that excludes all voxels raise an error."""
    if accept_niimg_input(estimator):
        mask_img = _img_3d_zeros()
        imgs = [_img_3d_rand()]
    else:
        mask_img = _make_surface_mask()
        for k, v in mask_img.data.parts.items():
            mask_img.data.parts[k] = np.zeros(v.shape)
        imgs = _make_surface_img(1)

    estimator.mask_img = mask_img
    with pytest.raises(
        ValueError,
        match="The mask is invalid as it is empty: it masks all data",
    ):
        estimator.fit(imgs)


@ignore_warnings()
def check_masker_fit_with_non_finite_in_mask(estimator):
    """Check mask with non finite values can be used with maskers.

    - Warning is thrown.
    - Output of transform must contain only finite values.
    """
    if accept_niimg_input(estimator):
        # _shape_3d_large() is used,
        # this test would fail for RegionExtractor otherwise
        mask = np.ones(_shape_3d_large())
        mask[:, :, 7] = np.nan
        mask[:, :, 4] = np.inf
        mask_img = Nifti1Image(mask, affine=_affine_eye())

        imgs = _img_3d_rand()

    else:
        mask_img = _make_surface_mask()
        for k, v in mask_img.data.parts.items():
            mask_img.data.parts[k] = np.zeros(v.shape)
        mask_img.data.parts["left"][0:3, 0] = [np.nan, np.inf, 1]
        mask_img.data.parts["right"][0:3, 0] = [np.nan, np.inf, 1]

        imgs = _make_surface_img(1)

    estimator.mask_img = mask_img
    with pytest.warns(UserWarning, match="Non-finite values detected."):
        estimator.fit()

    signal = estimator.transform(imgs)
    assert np.all(np.isfinite(signal))


@ignore_warnings()
def check_masker_dtypes(estimator):
    """Check masker can fit/transform with inputs of varying dtypes.

    Replacement for sklearn check_estimators_dtypes.

    np.int64 not tested: see no_int64_nifti in nilearn/conftest.py
    """
    length = 20
    for dtype in [np.float32, np.float64, np.int32]:
        estimator = clone(estimator)

        if accept_niimg_input(estimator):
            data = np.zeros((*_shape_3d_large(), length))
            data[1:28, 1:28, 1:28, ...] = (
                _rng().random((27, 27, 27, length)) + 2.0
            )
            imgs = Nifti1Image(data.astype(dtype), affine=_affine_eye())

        else:
            imgs = _make_surface_img(length)
            for k, v in imgs.data.parts.items():
                imgs.data.parts[k] = v.astype(dtype)

        estimator.fit(imgs)
        estimator.transform(imgs)


@ignore_warnings()
def check_masker_smooth(estimator):
    """Check that masker can smooth data when extracting.

    Check that masker instance has smoothing_fwhm attribute.
    Check that output is different with and without smoothing.

    For Surface maskers:
    - Check smoothing on surface maskers raises NotImplemented warning.
    - Check that output is the same with and without smoothing.
    TODO: update once smoothing is implemented.
    """
    assert hasattr(estimator, "smoothing_fwhm")

    if accept_niimg_input(estimator):
        imgs = _img_3d_rand()
    else:
        n_sample = 1
        imgs = _make_surface_img(n_sample)

    signal = estimator.fit_transform(imgs)

    estimator.smoothing_fwhm = 3
    estimator.fit(imgs)

    if accept_niimg_input(estimator):
        smoothed_signal = estimator.transform(imgs)

        assert_raises(
            AssertionError, assert_array_equal, smoothed_signal, signal
        )

    else:
        with pytest.warns(UserWarning, match="not yet supported"):
            smoothed_signal = estimator.transform(imgs)

        assert_array_equal(smoothed_signal, signal)


@ignore_warnings()
def check_masker_inverse_transform(estimator) -> None:
    """Check output of inverse_transform.

    For signal with 1 or more samples.

    For nifti maskers:
        - 1D arrays -> 3D images
        - 2D arrays -> 4D images

    For surface maskers:
        - 1D arrays -> 1D images
        - 2D arrays -> 2D images

    Check that running transform() is not required to run inverse_transform().

    Check that running inverse_transform() before and after running transform()
    give same result.

    Check that the proper error is thrown, if signal has the wrong shape.
    """
    if accept_niimg_input(estimator):
        # using different shape for imgs, mask
        # to force resampling
        input_shape = (28, 29, 30)
        imgs = Nifti1Image(_rng().random(input_shape), _affine_eye())

        mask_shape = (15, 16, 17)
        mask_img = Nifti1Image(np.ones(mask_shape), _affine_eye())

        if isinstance(estimator, NiftiSpheresMasker):
            tmp = mask_img.shape
        else:
            tmp = input_shape
        expected_shapes = [tmp, (*tmp, 1), (*tmp, 10)]

    else:
        imgs = _make_surface_img(1)

        mask_img = _make_surface_mask()

        expected_shapes = [
            (imgs.shape[0],),
            (imgs.shape[0], 1),
            (imgs.shape[0], 10),
        ]

    for i, expected_shape in enumerate(
        expected_shapes,
    ):
        estimator = clone(estimator)

        if isinstance(estimator, (NiftiSpheresMasker)):
            estimator.mask_img = mask_img

        estimator.fit(imgs)

        if i == 0:
            signals = _rng().random((estimator.n_elements_,))
        elif i == 1:
            signals = _rng().random((1, estimator.n_elements_))
        elif i == 2:
            signals = _rng().random((10, estimator.n_elements_))

        new_imgs = estimator.inverse_transform(signals)

        if accept_niimg_input(estimator):
            actual_shape = new_imgs.shape
            assert_array_almost_equal(imgs.affine, new_imgs.affine)
        else:
            actual_shape = new_imgs.data.shape
        assert actual_shape == expected_shape

        # same result before and after running transform()
        estimator.transform(imgs)

        new_imgs_2 = estimator.inverse_transform(signals)

        if accept_niimg_input(estimator):
            assert check_imgs_equal(new_imgs, new_imgs_2)
        else:
            assert_surface_image_equal(new_imgs, new_imgs_2)

    signals = _rng().random((1, estimator.n_elements_ + 1))
    with pytest.raises(
        ValueError, match="Input to 'inverse_transform' has wrong shape."
    ):
        estimator.inverse_transform(signals)


def check_masker_transform_resampling(estimator) -> None:
    """Check transform / inverse_transform for maskers with resampling.

    Similar to check_masker_inverse_transform
    but for nifti masker that can do some resampling
    (labels and maps maskers).

    Check that output has the shape of the data or the labels/maps image
    depending on which resampling_target was requested at init.

    Check that using a mask does not affect shape of output.

    Check that running transform() is not required to run inverse_transform().

    Check that running inverse_transform() before and after running transform()
    give same result.

    Check that running transform on images with different fov
    than those used at fit is possible.
    """
    if not hasattr(estimator, "resampling_target"):
        return None

    # using different shape for imgs, mask
    # to force resampling
    n_sample = 10
    input_shape = (28, 29, 30, n_sample)
    imgs = Nifti1Image(_rng().random(input_shape), _affine_eye())

    imgs2 = Nifti1Image(_rng().random((20, 21, 22)), _affine_eye())

    mask_shape = (15, 16, 17)
    mask_img = Nifti1Image(np.ones(mask_shape), _affine_eye())

    for resampling_target in ["data", "labels"]:
        expected_shape = input_shape
        if resampling_target == "labels":
            if isinstance(estimator, NiftiMapsMasker):
                expected_shape = (*estimator.maps_img.shape[:3], n_sample)
                resampling_target = "maps"
            else:
                expected_shape = (*estimator.labels_img.shape, n_sample)

        for mask in [None, mask_img]:
            estimator = clone(estimator)
            estimator.resampling_target = resampling_target
            estimator.mask_img = mask

            # no resampling warning at fit time
            with warnings.catch_warnings(record=True) as warning_list:
                estimator.fit(imgs)
            assert all(
                "at transform time" not in str(x.message) for x in warning_list
            )

            signals = _rng().random((n_sample, estimator.n_elements_))

            new_imgs = estimator.inverse_transform(signals)

            assert_array_almost_equal(imgs.affine, new_imgs.affine)
            actual_shape = new_imgs.shape
            assert actual_shape == expected_shape

            # no resampling warning when using same imgs as for fit()
            with warnings.catch_warnings(record=True) as warning_list:
                estimator.transform(imgs)
            assert all(
                "at transform time" not in str(x.message) for x in warning_list
            )

            # same result before and after running transform()
            new_imgs_2 = estimator.inverse_transform(signals)

            assert check_imgs_equal(new_imgs, new_imgs_2)

            # no error transforming an image with different fov
            # than the one used at fit time,
            # but there should be a resampling warning
            # we are resampling to data
            with warnings.catch_warnings(record=True) as warning_list:
                estimator.transform(imgs2)
            if resampling_target == "data":
                assert any(
                    "at transform time" in str(x.message) for x in warning_list
                )
            else:
                assert all(
                    "at transform time" not in str(x.message)
                    for x in warning_list
                )


@ignore_warnings()
def check_masker_fit_score_takes_y(estimator):
    """Replace sklearn check_fit_score_takes_y for maskers.

    Check that all estimators accept an optional y
    in fit and score so they can be used in pipelines.
    """
    for attr in ["fit", "fit_transform"]:
        tmp = {
            k: v.default
            for k, v in inspect.signature(
                getattr(estimator, attr)
            ).parameters.items()
            if v.default is not inspect.Parameter.empty
        }
        if "y" not in tmp:
            raise ValueError(
                f"{estimator.__class__.__name__} "
                f"is missing 'y=None' for the method '{attr}'."
            )
        assert tmp["y"] is None


@ignore_warnings()
def check_masker_shelving(estimator):
    """Check behavior when shelving masker."""
    img, _ = generate_data_to_fit(estimator)

    estimator.verbose = 0

    masker = clone(estimator)

    epi = masker.fit_transform(img)

    masker = clone(estimator)

    with TemporaryDirectory() as tmp_dir:
        masker_shelved = clone(estimator)

        masker_shelved.memory = Memory(location=tmp_dir, mmap_mode="r")
        masker_shelved._shelving = True

        epi_shelved = masker_shelved.fit_transform(img)

        epi_shelved = epi_shelved.get()

        assert_array_equal(epi_shelved, epi)


@ignore_warnings()
def check_masker_joblib_cache(estimator):
    """Check cached data."""
    img, _ = generate_data_to_fit(estimator)

    if accept_niimg_input(estimator):
        mask_img = new_img_like(img, np.ones(img.shape[:3]))
    else:
        mask_img = _make_surface_mask()

    estimator.mask_img = mask_img
    estimator.fit(img)

    mask_hash = hash(estimator.mask_img_)

    if accept_niimg_input(estimator):
        get_data(estimator.mask_img_)
    else:
        get_surface_data(estimator.mask_img_)

    assert mask_hash == hash(estimator.mask_img_)

    # Test a tricky issue with memmapped joblib.memory that makes
    # imgs return by inverse_transform impossible to save
    if accept_niimg_input(estimator):
        cachedir = Path(mkdtemp())
        estimator.memory = Memory(location=cachedir, mmap_mode="r")
        X = estimator.transform(img)

        # inverse_transform a first time, so that the result is cached
        out_img = estimator.inverse_transform(X)

        out_img = estimator.inverse_transform(X)

        out_img.to_filename(cachedir / "test.nii")


# ------------------ SURFACE MASKER CHECKS ------------------


@ignore_warnings()
def check_surface_masker_fit_with_mask(estimator):
    """Check fit / transform with mask provided at init.

    Check with 2D and 1D images.

    1D image -> 1D array
    2D image -> 2D array

    Also check 'shape' errors between images to fit and mask.
    """
    mask_img = _make_surface_mask()

    # 1D image
    mesh = _make_mesh()
    data = {}
    for k, v in mesh.parts.items():
        data_shape = (v.n_vertices,)
        data[k] = _rng().random(data_shape)
    imgs = SurfaceImage(mesh, data)
    assert imgs.shape == (9,)
    estimator.fit(imgs)

    signal = estimator.transform(imgs)

    assert isinstance(signal, np.ndarray)
    assert signal.shape == (estimator.n_elements_,)

    # 2D image with 1 sample
    imgs = _make_surface_img(1)
    estimator.mask_img = mask_img
    estimator.fit(imgs)

    signal = estimator.transform(imgs)

    assert isinstance(signal, np.ndarray)
    assert signal.shape == (1, estimator.n_elements_)

    # 2D image with several samples
    imgs = _make_surface_img(5)
    estimator = clone(estimator)
    estimator.mask_img = mask_img
    estimator.fit(imgs)

    signal = estimator.transform(imgs)

    assert isinstance(signal, np.ndarray)
    assert signal.shape == (5, estimator.n_elements_)

    # errors
    with pytest.raises(
        MeshDimensionError,
        match="Number of vertices do not match for between meshes.",
    ):
        estimator.fit(_flip_surf_img(imgs))
    with pytest.raises(
        MeshDimensionError,
        match="Number of vertices do not match for between meshes.",
    ):
        estimator.transform(_flip_surf_img(imgs))

    with pytest.raises(
        MeshDimensionError, match="PolyMeshes do not have the same keys."
    ):
        estimator.fit(_drop_surf_img_part(imgs))
    with pytest.raises(
        MeshDimensionError, match="PolyMeshes do not have the same keys."
    ):
        estimator.transform(_drop_surf_img_part(imgs))


@ignore_warnings()
def check_surface_masker_list_surf_images(estimator):
    """Test transform / inverse_transform on list of surface images.

    Check that 1D or 2D mask work.

    transform
    - list of 1D -> 2D array
    - list of 2D -> 2D array
    """
    n_sample = 5
    images_to_transform = [
        [_make_surface_img()] * 5,
        [_make_surface_img(2), _make_surface_img(3)],
    ]
    for imgs in images_to_transform:
        for mask_img in [None, _surf_mask_1d(), _make_surface_mask()]:
            estimator.mask_img = mask_img

            estimator = estimator.fit(imgs)

            signals = estimator.transform(imgs)

            assert signals.shape == (n_sample, estimator.n_elements_)

            img = estimator.inverse_transform(signals)

            assert img.shape == (_make_surface_img().mesh.n_vertices, n_sample)


# ------------------ NIFTI MASKER CHECKS ------------------


@ignore_warnings()
def check_nifti_masker_fit_transform(estimator):
    """Run several checks on maskers.

    - can fit 3D / 4D image
    - fitted maskers can transform:
      - 3D image
      - list of 3D images with same affine
    - array from transformed 3D images should have 1D
    - array from transformed 4D images should have 2D
    """
    estimator.fit(_img_3d_rand())

    # 3D images
    signal = estimator.transform(_img_3d_rand())

    assert isinstance(signal, np.ndarray)
    assert signal.shape == (estimator.n_elements_,)

    signal_2 = estimator.fit_transform(_img_3d_rand())

    assert_array_equal(signal, signal_2)

    # list of 3D images
    signal = estimator.transform([_img_3d_rand(), _img_3d_rand()])

    if is_multimasker(estimator):
        assert isinstance(signal, list)
        assert len(signal) == 2
        for x in signal:
            assert isinstance(x, np.ndarray)
            assert x.ndim == 1
            assert x.shape == (estimator.n_elements_,)
    else:
        assert isinstance(signal, np.ndarray)
        assert signal.ndim == 2
        assert signal.shape[1] == estimator.n_elements_

    # 4D images
    signal = estimator.transform(_img_4d_rand_eye())

    assert isinstance(signal, np.ndarray)
    assert signal.ndim == 2
    assert signal.shape == (_img_4d_rand_eye().shape[3], estimator.n_elements_)


def check_nifti_masker_fit_transform_5d(estimator):
    """Run checks on nifti maskers for transforming 5D images.

    - multi masker should be fine
      and return a list of 2D numpy arrays
    - non multimasker should fail
    """
    n_subject = 3

    estimator.fit(_img_3d_rand())

    input_5d_img = [_img_4d_rand_eye() for _ in range(n_subject)]

    if not is_multimasker(estimator):
        with pytest.raises(
            DimensionError,
            match="Input data has incompatible dimensionality: "
            "Expected dimension is 4D and you provided "
            "a list of 4D images \\(5D\\).",
        ):
            estimator.transform(input_5d_img)

        with pytest.raises(
            DimensionError,
            match="Input data has incompatible dimensionality: "
            "Expected dimension is 4D and you provided "
            "a list of 4D images \\(5D\\).",
        ):
            estimator.fit_transform(input_5d_img)

    else:
        signal = estimator.transform(input_5d_img)

        assert isinstance(signal, list)
        assert all(isinstance(x, np.ndarray) for x in signal)
        assert len(signal) == n_subject
        assert all(x.ndim == 2 for x in signal)

        signal = estimator.fit_transform(input_5d_img)

        assert isinstance(signal, list)
        assert all(isinstance(x, np.ndarray) for x in signal)
        assert len(signal) == n_subject
        assert all(x.ndim == 2 for x in signal)


@ignore_warnings()
def check_nifti_masker_clean_error(estimator):
    """Nifti maskers cannot be given cleaning parameters \
        via both clean_args and kwargs simultaneously.

    TODO remove after nilearn 0.13.0
    """
    input_img = _img_4d_rand_eye_medium()

    estimator.t_r = 2.0
    estimator.high_pass = 1 / 128
    estimator.clean_kwargs = {"clean__filter": "cosine"}
    estimator.clean_args = {"filter": "cosine"}

    error_msg = (
        "Passing arguments via 'kwargs' "
        "is mutually exclusive with using 'clean_args'"
    )
    with pytest.raises(ValueError, match=error_msg):
        estimator.fit(input_img)


def check_nifti_masker_clean_warning(estimator):
    """Nifti maskers raise warning if cleaning parameters \
        passed via kwargs.

        But this still affects the transformed signal.

    TODO remove after nilearn 0.13.0
    """
    input_img = _img_4d_rand_eye_medium()

    signal = estimator.fit_transform(input_img)

    estimator.t_r = 2.0
    estimator.high_pass = 1 / 128
    estimator.clean_kwargs = {"clean__filter": "cosine"}

    with pytest.warns(DeprecationWarning, match="You passed some kwargs"):
        estimator.fit(input_img)

    detrended_signal = estimator.transform(input_img)

    assert_raises(AssertionError, assert_array_equal, detrended_signal, signal)


@ignore_warnings()
def check_nifti_masker_fit_transform_files(estimator):
    """Check that nifti maskers can work directly on files."""
    with TemporaryDirectory() as tmp_dir:
        filename = write_imgs_to_path(
            _img_3d_rand(),
            file_path=Path(tmp_dir),
            create_files=True,
        )

        estimator.fit(filename)
        estimator.transform(filename)
        estimator.fit_transform(filename)


@ignore_warnings()
def check_nifti_masker_dtype(estimator):
    """Check dtype of output of maskers."""
    data_32 = _rng().random(_shape_3d_default(), dtype=np.float32)
    affine_32 = np.eye(4, dtype=np.float32)
    img_32 = Nifti1Image(data_32, affine_32)

    data_64 = _rng().random(_shape_3d_default(), dtype=np.float64)
    affine_64 = np.eye(4, dtype=np.float64)
    img_64 = Nifti1Image(data_64, affine_64)

    for img in [img_32, img_64]:
        estimator = clone(estimator)
        estimator.dtype = "auto"
        assert estimator.fit_transform(img).dtype == np.float32

    for img in [img_32, img_64]:
        estimator = clone(estimator)
        estimator.dtype = "float64"
        assert estimator.fit_transform(img).dtype == np.float64


@ignore_warnings()
def check_nifti_masker_fit_with_3d_mask(estimator):
    """Check 3D mask can be used with nifti maskers.

    Mask can have different shape than fitted image.
    """
    # _shape_3d_large() is used
    # this test would fail for RegionExtractor otherwise
    mask = np.ones(_shape_3d_large())
    mask_img = Nifti1Image(mask, affine=_affine_eye())

    estimator.mask_img = mask_img

    assert not hasattr(estimator, "mask_img_")

    estimator.fit([_img_3d_rand()])

    assert hasattr(estimator, "mask_img_")


# ------------------ MULTI NIFTI MASKER CHECKS ------------------


@ignore_warnings()
def check_multi_nifti_masker_shelving(estimator):
    """Check behavior when shelving masker."""
    mask_img = Nifti1Image(
        np.ones((2, 2, 2), dtype=np.int8), affine=np.diag((2, 2, 2, 1))
    )
    epi_img1 = Nifti1Image(
        _rng().random((2, 3, 4, 5)), affine=np.diag((4, 4, 4, 1))
    )
    epi_img2 = Nifti1Image(
        _rng().random((2, 3, 4, 6)), affine=np.diag((4, 4, 4, 1))
    )

    estimator.verbose = 0

    masker = clone(estimator)
    masker.mask_img = mask_img

    epis = masker.fit_transform([epi_img1, epi_img2])

    with TemporaryDirectory() as tmp_dir:
        masker_shelved = clone(estimator)

        masker_shelved.mask_img = mask_img
        masker_shelved.memory = Memory(location=tmp_dir, mmap_mode="r")
        masker_shelved._shelving = True

        epis_shelved = masker_shelved.fit_transform([epi_img1, epi_img2])

        for e_shelved, e in zip(epis_shelved, epis):
            e_shelved = e_shelved.get()
            assert_array_equal(e_shelved, e)


@ignore_warnings()
def check_multi_masker_with_confounds(estimator):
    """Test multi maskers with a list of confounds.

    Ensure results is different than when not using confounds.

    Check that confounds are applied when passing a 4D image (not iterable)
    to transform.

    Check that error is raised if number of confounds
    does not match number of images.
    """
    length = _img_4d_rand_eye_medium().shape[3]

    array = _rng().random((length, 3))

    signals_list_1 = estimator.fit_transform(
        [_img_4d_rand_eye_medium(), _img_4d_rand_eye_medium()],
    )
    signals_list_2 = estimator.fit_transform(
        [_img_4d_rand_eye_medium(), _img_4d_rand_eye_medium()],
        confounds=[array, array],
    )

    for signal_1, signal_2 in zip(signals_list_1, signals_list_2):
        assert_raises(AssertionError, assert_array_equal, signal_1, signal_2)

    # should also work with a single 4D image (has no __iter__ )
    signals_list_1 = estimator.fit_transform(_img_4d_rand_eye_medium())
    signals_list_2 = estimator.fit_transform(
        _img_4d_rand_eye_medium(),
        confounds=[array],
    )
    for signal_1, signal_2 in zip(signals_list_1, signals_list_2):
        assert_raises(AssertionError, assert_array_equal, signal_1, signal_2)

    # Mismatch n imgs and n confounds
    with pytest.raises(
        ValueError, match="number of confounds .* unequal to number of images"
    ):
        estimator.fit_transform(
            [_img_4d_rand_eye_medium(), _img_4d_rand_eye_medium()],
            confounds=[array],
        )

    with pytest.raises(
        TypeError, match="'confounds' must be a None or a list."
    ):
        estimator.fit_transform(
            [_img_4d_rand_eye_medium(), _img_4d_rand_eye_medium()],
            confounds=1,
        )


@ignore_warnings()
def check_multi_masker_transformer_sample_mask(estimator):
    """Test multi maskers with a list of "sample_mask".

    "sample_mask" was directly sent as input to the parallel calls of
    "transform_single_imgs" instead of sending iterations.
    See https://github.com/nilearn/nilearn/issues/3967 for more details.
    """
    length = _img_4d_rand_eye_medium().shape[3]

    n_scrub1 = 3
    n_scrub2 = 2

    sample_mask1 = np.arange(length - n_scrub1)
    sample_mask2 = np.arange(length - n_scrub2)

    signals_list = estimator.fit_transform(
        [_img_4d_rand_eye_medium(), _img_4d_rand_eye_medium()],
        sample_mask=[sample_mask1, sample_mask2],
    )

    for ts, n_scrub in zip(signals_list, [n_scrub1, n_scrub2]):
        assert ts.shape[0] == length - n_scrub

    # should also work with a single 4D image (has no __iter__ )
    signals_list = estimator.fit_transform(
        _img_4d_rand_eye_medium(),
        sample_mask=[sample_mask1],
    )

    assert signals_list.shape[0] == length - n_scrub1

    with pytest.raises(
        ValueError,
        match="number of sample_mask .* unequal to number of images",
    ):
        estimator.fit_transform(
            [_img_4d_rand_eye_medium(), _img_4d_rand_eye_medium()],
            sample_mask=[sample_mask1],
        )

    with pytest.raises(
        TypeError, match="'sample_mask' must be a None or a list."
    ):
        estimator.fit_transform(
            [_img_4d_rand_eye_medium(), _img_4d_rand_eye_medium()],
            sample_mask=1,
        )


@ignore_warnings()
def check_multi_masker_transformer_high_variance_confounds(estimator):
    """Check high_variance_confounds use in multi maskers with 5D data.

    Make sure that using high_variance_confounds returns different result.

    Ensure that high_variance_confounds can be used with regular confounds,
    and that results are different than when just using the confounds alone.
    """
    length = 20

    data = _rng().random((*_shape_3d_default(), length))
    input_img = Nifti1Image(data, _affine_eye())

    estimator.high_variance_confounds = False

    signal = estimator.fit_transform([input_img, input_img])

    estimator = clone(estimator)
    estimator.high_variance_confounds = True

    signal_hvc = estimator.fit_transform([input_img, input_img])

    for s1, s2 in zip(signal, signal_hvc):
        assert_raises(AssertionError, assert_array_equal, s1, s2)

    with TemporaryDirectory() as tmp_dir:
        array = _rng().random((length, 3))

        dataframe = pd.DataFrame(array)

        tmp_dir = Path(tmp_dir)
        dataframe.to_csv(tmp_dir / "confounds.csv")

        for c in [array, dataframe, tmp_dir / "confounds.csv"]:
            confounds = [c, c]

            estimator = clone(estimator)
            estimator.high_variance_confounds = False
            signal_c = estimator.fit_transform(
                [input_img, input_img], confounds=confounds
            )

            estimator = clone(estimator)
            estimator.high_variance_confounds = True
            signal_c_hvc = estimator.fit_transform(
                [input_img, input_img], confounds=confounds
            )

            for s1, s2 in zip(signal_c, signal_c_hvc):
                assert_raises(AssertionError, assert_array_equal, s1, s2)


# ------------------ GLM CHECKS ------------------


@ignore_warnings()
def check_glm_empty_data_messages(estimator: BaseEstimator) -> None:
    """Check that empty images are caught properly.

    Replaces sklearn check_estimators_empty_data_messages.

    Not implemented for nifti data for performance reasons.
    See : https://github.com/nilearn/nilearn/pull/5293#issuecomment-2977170723
    """
    imgs, design_matrices = _make_surface_img_and_design()

    data = {
        part: np.empty(0).reshape((imgs.data.parts[part].shape[0], 0))
        for part in imgs.data.parts
    }
    imgs = SurfaceImage(imgs.mesh, data)

    with pytest.raises(ValueError, match="empty"):
        # FirstLevel
        if hasattr(estimator, "hrf_model"):
            estimator.fit(imgs, design_matrices=design_matrices)
        # SecondLevel
        else:
            estimator.fit(imgs, design_matrix=design_matrices)


@ignore_warnings()
def check_glm_dtypes(estimator):
    """Check glm can fit with inputs of varying dtypes.

    Replacement for sklearn check_estimators_dtypes.

    np.int64 not tested: see no_int64_nifti in nilearn/conftest.py
    """
    imgs, design_matrices = _make_surface_img_and_design()

    for dtype in [np.float32, np.float64, np.int32]:
        estimator = clone(estimator)

        for k, v in imgs.data.parts.items():
            imgs.data.parts[k] = v.astype(dtype)

        # FirstLevel
        if hasattr(estimator, "hrf_model"):
            estimator.fit(imgs, design_matrices=design_matrices)
        # SecondLevel
        else:
            estimator.fit(imgs, design_matrix=design_matrices)


# ------------------ REPORT GENERATION CHECKS ------------------


def _generate_report_with_no_warning(estimator):
    """Check that report generation throws no warning."""
    with warnings.catch_warnings(record=True) as warning_list:
        report = _generate_report(estimator)

        # TODO
        # RegionExtractor, SurfaceMapsMasker still throws too many warnings
        warnings_to_ignore = [
            # only thrown with older dependencies
            "No contour levels were found within the data range.",
        ]
        unknown_warnings = [
            str(x.message)
            for x in warning_list
            if str(x.message) not in warnings_to_ignore
        ]
        if not isinstance(estimator, (RegionExtractor, SurfaceMapsMasker)):
            assert not unknown_warnings, unknown_warnings

    _check_html(report)

    return report


def _generate_report(estimator):
    """Adapt the call to generate_report to limit warnings.

    For example by only passing the number of displayed maps
    that a map masker contains.
    """
    if isinstance(
        estimator,
        (NiftiMapsMasker, MultiNiftiMapsMasker, SurfaceMapsMasker),
    ) and hasattr(estimator, "n_elements_"):
        return estimator.generate_report(displayed_maps=estimator.n_elements_)
    else:
        return estimator.generate_report()


def check_masker_generate_report(estimator):
    """Check that maskers can generate report.

    - check that we get a warning:
      - when matplotlib is not installed
      - when generating reports before fit
    - check content of report before fit and after fit

    """
    if not is_matplotlib_installed():
        with warnings.catch_warnings(record=True) as warning_list:
            report = _generate_report(estimator)

        assert len(warning_list) == 1
        assert issubclass(warning_list[0].category, ImportWarning)
        assert report == [None]

        return

    with warnings.catch_warnings(record=True) as warning_list:
        report = _generate_report(estimator)
        assert len(warning_list) == 1

    _check_html(report, is_fit=False)
    assert "Make sure to run `fit`" in str(report)

    if accept_niimg_input(estimator):
        input_img = _img_3d_rand()
    else:
        input_img = _make_surface_img(2)

    estimator.fit(input_img)

    assert estimator._report_content["warning_message"] is None

    # TODO
    # SurfaceMapsMasker, RegionExtractor still throws a warning
    report = _generate_report_with_no_warning(estimator)
    report = _generate_report(estimator)
    _check_html(report)

    with TemporaryDirectory() as tmp_dir:
        report.save_as_html(Path(tmp_dir) / "report.html")
        assert (Path(tmp_dir) / "report.html").is_file()


@ignore_warnings()
def check_nifti_masker_generate_report_after_fit_with_only_mask(estimator):
    """Check 3D mask is enough to run with fit and generate report."""
    mask = np.ones(_shape_3d_large())
    mask_img = Nifti1Image(mask, affine=_affine_eye())

    estimator.mask_img = mask_img

    assert not hasattr(estimator, "mask_img_")

    estimator.fit()

    assert estimator._report_content["warning_message"] is None

    if not is_matplotlib_installed():
        return

    with pytest.warns(UserWarning, match="No image provided to fit."):
        report = _generate_report(estimator)
    _check_html(report)

    input_img = _img_4d_rand_eye_medium()

    estimator.fit(input_img)

    # TODO
    # NiftiSpheresMasker still throws a warning
    if isinstance(estimator, NiftiSpheresMasker):
        return
    report = _generate_report_with_no_warning(estimator)
    _check_html(report)


@ignore_warnings()
def check_masker_generate_report_false(estimator):
    """Test with reports set to False."""
    if not is_matplotlib_installed():
        return

    estimator.reports = False

    if accept_niimg_input(estimator):
        input_img = _img_4d_rand_eye_medium()
    else:
        input_img = _make_surface_img(2)

    estimator.fit(input_img)

    assert estimator._reporting_data is None
    assert estimator._reporting() == [None]
    with pytest.warns(
        UserWarning,
        match=("No visual outputs created."),
    ):
        report = _generate_report(estimator)

    _check_html(report, reports_requested=False)

    assert "Empty Report" in str(report)


@ignore_warnings()
def check_multi_nifti_masker_generate_report_4d_fit(estimator):
    """Test calling generate report on multiple subjects raises warning."""
    if not is_matplotlib_installed():
        return

    estimator.maps_img = _img_3d_ones()
    estimator.fit([_img_4d_rand_eye_medium(), _img_4d_rand_eye_medium()])
    with pytest.warns(
        UserWarning, match="A list of 4D subject images were provided to fit. "
    ):
        _generate_report(estimator)<|MERGE_RESOLUTION|>--- conflicted
+++ resolved
@@ -78,12 +78,12 @@
     _decomposition_img,
     _decomposition_mesh,
 )
-<<<<<<< HEAD
+
 from nilearn.image import get_data, new_img_like
-=======
+
 from nilearn.glm.second_level import SecondLevelModel
 from nilearn.image import new_img_like
->>>>>>> 03062004
+
 from nilearn.maskers import (
     MultiNiftiMapsMasker,
     MultiNiftiMasker,
