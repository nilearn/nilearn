--- conflicted
+++ resolved
@@ -82,148 +82,7 @@
     assert_surface_image_equal,
 )
 
-<<<<<<< HEAD
-SKLEARN_GT_1_5 = parse(sklearn_version).release[1] >= 6
-
-# TODO simplify when dropping sklearn 1.5,
-if SKLEARN_GT_1_5:
-    from sklearn.utils.estimator_checks import _check_name
-    from sklearn.utils.estimator_checks import (
-        estimator_checks_generator as sklearn_check_generator,
-    )
-else:
-    from sklearn.utils.estimator_checks import (
-        check_estimator as sklearn_check_estimator,
-    )
-
-# List of sklearn estimators checks that are 'valid'
-# for all nilearn estimators.
-# Some may be explicitly skipped : see CHECKS_TO_SKIP_IF_IMG_INPUT below
-VALID_CHECKS = [
-    "check_complex_data",
-    "check_decision_proba_consistency",
-    "check_dict_unchangedcheck_clusterer_compute_labels_predict",
-    "check_do_not_raise_errors_in_init_or_set_params",
-    "check_dont_overwrite_parameters",
-    "check_dtype_object",
-    "check_estimator_cloneable",
-    "check_estimators_dtypes",
-    "check_estimator_repr",
-    "check_estimator_sparse_array",
-    "check_estimator_sparse_data",
-    "check_estimator_sparse_matrix",
-    "check_estimator_sparse_tag",
-    "check_estimator_tags_renamed",
-    "check_estimators_empty_data_messages",
-    "check_estimators_overwrite_params",
-    "check_estimators_partial_fit_n_features",
-    "check_estimators_unfitted",
-    "check_f_contiguous_array_estimator",
-    "check_fit1d",
-    "check_fit2d_1feature",
-    "check_fit2d_1sample",
-    "check_fit2d_predict1d",
-    "check_fit_check_is_fitted",
-    "check_fit_score_takes_y",
-    "check_get_params_invariance",
-    "check_methods_sample_order_invariance",
-    "check_methods_subset_invariance",
-    "check_mixin_order",
-    "check_estimators_nan_inf",
-    "check_n_features_in",
-    "check_n_features_in_after_fitting",
-    "check_no_attributes_set_in_init",
-    "check_non_transformer_estimators_n_iter",
-    "check_parameters_default_constructible",
-    "check_positive_only_tag_during_fit",
-    "check_readonly_memmap_input",
-    "check_set_params",
-    "check_transformer_data_not_an_array",
-    "check_transformer_general",
-    "check_transformer_n_iter",
-    "check_transformer_preserve_dtypes",
-    "check_transformers_unfitted",
-]
-
-if SKLEARN_GT_1_5:
-    VALID_CHECKS.append("check_valid_tag_types")
-else:
-    VALID_CHECKS.append("check_estimator_get_tags_default_keys")
-
-# keeping track of some of those in
-# https://github.com/nilearn/nilearn/issues/4538
-
-
-CHECKS_TO_SKIP_IF_IMG_INPUT = {
-    # The following do not apply for nilearn maskers
-    # as they do not take numpy arrays as input.
-    "check_complex_data": "not applicable for image input",
-    "check_dtype_object": "not applicable for image input",
-    "check_estimator_sparse_array": "not applicable for image input",
-    "check_estimator_sparse_data": "not applicable for image input",
-    "check_estimator_sparse_matrix": "not applicable for image input",
-    "check_estimator_sparse_tag": "not applicable for image input",
-    "check_f_contiguous_array_estimator": "not applicable for image input",
-    "check_fit1d": "not applicable for image input",
-    "check_fit2d_1feature": "not applicable for image input",
-    "check_fit2d_1sample": "not applicable for image input",
-    "check_fit2d_predict1d": "not applicable for image input",
-    "check_n_features_in": "not applicable",
-    "check_n_features_in_after_fitting": "not applicable",
-    # the following are skipped because there is nilearn specific replacement
-    "check_estimators_dtypes": (
-        "replaced by check_masker_dtypes andcheck_glm_dtypes"
-    ),
-    "check_estimators_fit_returns_self": (
-        "replaced by check_nifti_masker_fit_returns_self "
-        "or check_surface_masker_fit_returns_self or "
-        "check_glm_fit_returns_self"
-    ),
-    "check_estimators_nan_inf": (
-        "replaced by check_masker_fit_with_non_finite_in_data"
-    ),
-    "check_fit_check_is_fitted": (
-        "replaced by check_masker_fitted or check_glm_is_fitted"
-    ),
-    "check_transformer_data_not_an_array": (
-        "replaced by check_masker_transformer"
-    ),
-    "check_transformer_general": ("replaced by check_masker_transformer"),
-    "check_transformer_preserve_dtypes": (
-        "replaced by check_masker_transformer"
-    ),
-    "check_dict_unchanged": "check_masker_dict_unchanged",
-    "check_fit_score_takes_y": {"replaced by check_masker_fit_score_takes_y"},
-    # Those are skipped for now they fail
-    # for unknown reasons
-    #  most often because sklearn inputs expect a numpy array
-    #  that errors with maskers,
-    # or because a suitable nilearn replacement has not yet been created.
-    "check_dont_overwrite_parameters": "TODO",
-    "check_estimators_empty_data_messages": "TODO",
-    "check_estimators_overwrite_params": "TODO",
-    "check_estimators_pickle": "TODO",
-    "check_fit_idempotent": "TODO",
-    "check_methods_sample_order_invariance": "TODO",
-    "check_methods_subset_invariance": "TODO",
-    "check_positive_only_tag_during_fit": "TODO",
-    "check_pipeline_consistency": "TODO",
-    "check_readonly_memmap_input": "TODO",
-}
-
-# TODO
-# remove when bumping to sklearn >= 1.3
-try:
-    from sklearn.utils.estimator_checks import (
-        check_classifiers_one_label_sample_weights,
-    )
-
-    VALID_CHECKS.append(check_classifiers_one_label_sample_weights.__name__)
-except ImportError:
-    ...
-=======
 SKLEARN_MINOR = parse(sklearn_version).release[1]
->>>>>>> ed25d292
 
 
 def nilearn_dir() -> Path:
@@ -758,16 +617,12 @@
             clone(estimator),
             check_masker_fit_with_non_finite_in_mask,
         )
-<<<<<<< HEAD
-
         yield (clone(estimator), check_masker_fit_with_non_finite_in_data)
-=======
         yield (clone(estimator), check_masker_fitted)
         yield (clone(estimator), check_masker_generate_report)
         yield (clone(estimator), check_masker_generate_report_false)
         yield (clone(estimator), check_masker_inverse_transform)
         yield (clone(estimator), check_masker_transform_resampling)
->>>>>>> ed25d292
         yield (clone(estimator), check_masker_mask_img)
         yield (clone(estimator), check_masker_mask_img_from_imgs)
         yield (clone(estimator), check_masker_no_mask_no_img)
