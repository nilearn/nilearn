--- conflicted
+++ resolved
@@ -106,7 +106,6 @@
     "check_fit_check_is_fitted": (
         "replaced by check_masker_fitted or check_glm_is_fitted"
     ),
-<<<<<<< HEAD
     "check_fit_check_is_fitted": "replaced by check_masker_fitted",
     "check_transformer_data_not_an_array": (
         "replaced by check_masker_transformer"
@@ -115,8 +114,6 @@
     "check_transformer_preserve_dtypes": (
         "replaced by check_masker_transformer"
     ),
-=======
->>>>>>> 5470ac68
     # Those are skipped for now they fail
     # for unknown reasons
     #  most often because sklearn inputs expect a numpy array
