--- conflicted
+++ resolved
@@ -325,14 +325,13 @@
         yield (clone(estimator), check_masker_fit_score_takes_y)
 
         yield (clone(estimator), check_masker_transformer)
-<<<<<<< HEAD
         yield (clone(estimator), check_masker_inverse_transform)
-=======
-        yield (clone(estimator), check_masker_fit_returns_self)
->>>>>>> 78f2567d
 
         yield (clone(estimator), check_masker_compatibility_mask_image)
         yield (clone(estimator), check_masker_fit_with_empty_mask)
+
+        yield (clone(estimator), check_masker_fit_returns_self)
+
         yield (
             clone(estimator),
             check_masker_fit_with_non_finite_in_mask,
