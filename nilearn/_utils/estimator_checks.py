--- conflicted
+++ resolved
@@ -316,11 +316,9 @@
         yield (clone(estimator), check_masker_generate_report)
         yield (clone(estimator), check_masker_generate_report_false)
         yield (clone(estimator), check_masker_refit)
-<<<<<<< HEAD
-
-=======
+
         yield (clone(estimator), check_masker_fit_score_takes_y)
->>>>>>> 1d285275
+
         yield (clone(estimator), check_masker_transformer)
         yield (clone(estimator), check_masker_inverse_transform)
 
