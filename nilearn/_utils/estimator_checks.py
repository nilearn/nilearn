"""Checks for nilearn estimators.

Most of those estimators have pytest dependencies
and importing them will fail if pytest is not installed.
"""

import inspect
import warnings
from pathlib import Path
from tempfile import TemporaryDirectory

import numpy as np
import pandas as pd
import pytest
from nibabel import Nifti1Image
from numpy.testing import assert_array_equal, assert_raises
from packaging.version import parse
from sklearn import __version__ as sklearn_version
from sklearn import clone
from sklearn.utils.estimator_checks import check_is_fitted

from nilearn._utils.exceptions import DimensionError, MeshDimensionError
from nilearn._utils.helpers import is_matplotlib_installed
from nilearn._utils.niimg_conversions import check_imgs_equal
from nilearn._utils.testing import write_imgs_to_path
from nilearn.conftest import (
    _affine_eye,
    _affine_mni,
    _drop_surf_img_part,
    _flip_surf_img,
    _img_3d_mni,
    _img_3d_ones,
    _img_3d_rand,
    _img_3d_zeros,
    _img_4d_rand_eye,
    _img_4d_rand_eye_medium,
    _img_mask_mni,
    _make_surface_img,
    _make_surface_img_and_design,
    _make_surface_mask,
    _rng,
    _shape_3d_default,
    _shape_3d_large,
)
from nilearn.maskers import (
    NiftiLabelsMasker,
    NiftiMapsMasker,
    NiftiMasker,
    NiftiSpheresMasker,
    SurfaceMasker,
)
from nilearn.masking import load_mask_img
from nilearn.regions import RegionExtractor
from nilearn.reporting.tests.test_html_report import _check_html
from nilearn.surface import SurfaceImage
from nilearn.surface.surface import get_data as get_surface_data
from nilearn.surface.utils import (
    assert_surface_image_equal,
)

SKLEARN_GT_1_5 = parse(sklearn_version).release[1] >= 6

# TODO simplify when dropping sklearn 1.5,
if SKLEARN_GT_1_5:
    from sklearn.utils.estimator_checks import _check_name
    from sklearn.utils.estimator_checks import (
        estimator_checks_generator as sklearn_check_generator,
    )
else:
    from sklearn.utils.estimator_checks import (
        check_estimator as sklearn_check_estimator,
    )

# List of sklearn estimators checks that are 'valid'
# for all nilearn estimators.
# Some may be explicitly skipped : see CHECKS_TO_SKIP_IF_IMG_INPUT below
VALID_CHECKS = [
    "check_complex_data",
    "check_decision_proba_consistency",
    "check_dict_unchangedcheck_clusterer_compute_labels_predict",
    "check_do_not_raise_errors_in_init_or_set_params",
    "check_dont_overwrite_parameters",
    "check_dtype_object",
    "check_estimator_cloneable",
    "check_estimators_dtypes",
    "check_estimator_repr",
    "check_estimator_sparse_array",
    "check_estimator_sparse_data",
    "check_estimator_sparse_matrix",
    "check_estimator_sparse_tag",
    "check_estimator_tags_renamed",
    "check_estimators_empty_data_messages",
    "check_estimators_overwrite_params",
    "check_estimators_partial_fit_n_features",
    "check_estimators_unfitted",
    "check_f_contiguous_array_estimator",
    "check_fit1d",
    "check_fit2d_1feature",
    "check_fit2d_1sample",
    "check_fit2d_predict1d",
    "check_fit_check_is_fitted",
    "check_fit_score_takes_y",
    "check_get_params_invariance",
    "check_methods_sample_order_invariance",
    "check_methods_subset_invariance",
    "check_mixin_order",
    "check_n_features_in",
    "check_n_features_in_after_fitting",
    "check_no_attributes_set_in_init",
    "check_non_transformer_estimators_n_iter",
    "check_parameters_default_constructible",
    "check_positive_only_tag_during_fit",
    "check_readonly_memmap_input",
    "check_set_params",
    "check_transformer_data_not_an_array",
    "check_transformer_general",
    "check_transformer_n_iter",
    "check_transformer_preserve_dtypes",
    "check_transformers_unfitted",
]

if SKLEARN_GT_1_5:
    VALID_CHECKS.append("check_valid_tag_types")
else:
    VALID_CHECKS.append("check_estimator_get_tags_default_keys")

# keeping track of some of those in
# https://github.com/nilearn/nilearn/issues/4538


CHECKS_TO_SKIP_IF_IMG_INPUT = {
    # The following do not apply for nilearn maskers
    # as they do not take numpy arrays as input.
    "check_complex_data": "not applicable for image input",
    "check_dtype_object": "not applicable for image input",
    "check_estimator_sparse_array": "not applicable for image input",
    "check_estimator_sparse_data": "not applicable for image input",
    "check_estimator_sparse_matrix": "not applicable for image input",
    "check_estimator_sparse_tag": "not applicable for image input",
    "check_f_contiguous_array_estimator": "not applicable for image input",
    "check_fit1d": "not applicable for image input",
    "check_fit2d_1feature": "not applicable for image input",
    "check_fit2d_1sample": "not applicable for image input",
    "check_fit2d_predict1d": "not applicable for image input",
    "check_n_features_in": "not applicable",
    "check_n_features_in_after_fitting": "not applicable",
    # the following are skipped because there is nilearn specific replacement
    "check_estimators_empty_data_messages": (
        "replaced by check_masker_empty_data_messages "
        "and check_glm_empty_data_messages"
    ),
    "check_estimators_dtypes": (
        "replaced by check_masker_dtypes andcheck_glm_dtypes"
    ),
    "check_estimators_fit_returns_self": (
        "replaced by check_nifti_masker_fit_returns_self "
        "or check_surface_masker_fit_returns_self or "
        "check_glm_fit_returns_self"
    ),
    "check_fit_check_is_fitted": (
        "replaced by check_masker_fitted or check_glm_is_fitted"
    ),
    "check_transformer_data_not_an_array": (
        "replaced by check_masker_transformer"
    ),
    "check_transformer_general": ("replaced by check_masker_transformer"),
    "check_transformer_preserve_dtypes": (
        "replaced by check_masker_transformer"
    ),
    "check_dict_unchanged": "check_masker_dict_unchanged",
    "check_fit_score_takes_y": {"replaced by check_masker_fit_score_takes_y"},
    # Those are skipped for now they fail
    # for unknown reasons
    #  most often because sklearn inputs expect a numpy array
    #  that errors with maskers,
    # or because a suitable nilearn replacement has not yet been created.
    "check_dont_overwrite_parameters": "TODO",
    "check_estimators_nan_inf": "TODO",
    "check_estimators_overwrite_params": "TODO",
    "check_estimators_pickle": "TODO",
    "check_fit_idempotent": "TODO",
    "check_methods_sample_order_invariance": "TODO",
    "check_methods_subset_invariance": "TODO",
    "check_positive_only_tag_during_fit": "TODO",
    "check_pipeline_consistency": "TODO",
    "check_readonly_memmap_input": "TODO",
}

# TODO
# remove when bumping to sklearn >= 1.3
try:
    from sklearn.utils.estimator_checks import (
        check_classifiers_one_label_sample_weights,
    )

    VALID_CHECKS.append(check_classifiers_one_label_sample_weights.__name__)
except ImportError:
    ...


def check_estimator(
    estimator=None,
    valid: bool = True,
    expected_failed_checks=None,
):
    """Yield a valid or invalid scikit-learn estimators check.

    As some of Nilearn estimators do not comply
    with sklearn recommendations
    (cannot fit Numpy arrays, do input validation in the constructor...)
    we cannot directly use
    sklearn.utils.estimator_checks.check_estimator.

    So this is a home made generator that yields an estimator instance
    along with a
    - valid check from sklearn: those should stay valid
    - or an invalid check that is known to fail.

    If estimator have some nilearn specific tags
    then some checks will skip rather than yield.

    See this section rolling-your-own-estimator in
    the scikit-learn doc for more info:
    https://scikit-learn.org/stable/developers/develop.html

    Parameters
    ----------
    estimator : estimator object or list of estimator object
        Estimator instance to check.

    valid : bool, default=True
        Whether to return only the valid checks or not.

    expected_failed_checks: dict or None, default=None
        A dictionary of the form::

            {
                "check_name": "this check is expected to fail because ...",
            }

        Where `"check_name"` is the name of the check, and `"my reason"` is why
        the check fails.
    """
    valid_checks = VALID_CHECKS

    if not isinstance(estimator, list):
        estimator = [estimator]

    for est in estimator:
        # TODO simplify when dropping sklearn 1.5
        if SKLEARN_GT_1_5:
            tags = est.__sklearn_tags__()

            niimg_input = getattr(tags.input_tags, "niimg_like", False)
            surf_img = getattr(tags.input_tags, "surf_img", False)

            if niimg_input or surf_img:
                if expected_failed_checks is None:
                    expected_failed_checks = CHECKS_TO_SKIP_IF_IMG_INPUT
                else:
                    expected_failed_checks |= CHECKS_TO_SKIP_IF_IMG_INPUT

            for e, check in sklearn_check_generator(
                estimator=est,
                expected_failed_checks=expected_failed_checks,
                # TODO use  mark="xfail"
                # once using only expected_failed_checks and no valid_checks
                mark="skip",
            ):
                # DANGER
                # must rely on sklearn private function _check_name
                # to get name of the check:
                # things may break with no deprecation warning
                name = _check_name(check)

                if valid and name in valid_checks:
                    yield e, check, name
                if not valid and name not in valid_checks:
                    yield e, check, name

        else:
            for e, check in sklearn_check_estimator(
                estimator=est, generate_only=True
            ):
                tags = est._more_tags()

                niimg_input = "niimg_like" in tags["X_types"]
                surf_img = "surf_img" in tags["X_types"]

                if niimg_input or surf_img:
                    if expected_failed_checks is None:
                        expected_failed_checks = CHECKS_TO_SKIP_IF_IMG_INPUT
                    else:
                        expected_failed_checks |= CHECKS_TO_SKIP_IF_IMG_INPUT

                if (
                    isinstance(expected_failed_checks, dict)
                    and check.func.__name__ in expected_failed_checks
                ):
                    continue

                if valid and check.func.__name__ in valid_checks:
                    yield e, check, check.func.__name__
                if not valid and check.func.__name__ not in valid_checks:
                    yield e, check, check.func.__name__

    if valid:
        for est in estimator:
            for e, check in nilearn_check_estimator(estimator=est):
                yield e, check, check.__name__


def nilearn_check_estimator(estimator):
    is_masker = False
    is_glm = False
    surf_img_input = False

    if SKLEARN_GT_1_5:
        tags = estimator.__sklearn_tags__()
    else:  # pragma: no cover
        tags = estimator._more_tags()

    # TODO remove first if when dropping sklearn 1.5
    #  for sklearn >= 1.6 tags are always a dataclass
    if isinstance(tags, dict) and "X_types" in tags:
        is_masker = "masker" in tags["X_types"]
        is_glm = "glm" in tags["X_types"]
        surf_img_input = "surf_img" in tags["X_types"]
    else:
        is_masker = getattr(tags.input_tags, "masker", False)
        is_glm = getattr(tags.input_tags, "glm", False)
        surf_img_input = getattr(tags.input_tags, "surf_img", False)

    yield (clone(estimator), check_estimator_has_sklearn_is_fitted)
    yield (clone(estimator), check_transformer_set_output)

    if is_masker:
        yield (clone(estimator), check_masker_fitted)
        yield (clone(estimator), check_masker_clean_kwargs)
        yield (clone(estimator), check_masker_generate_report)
        yield (clone(estimator), check_masker_generate_report_false)
        yield (clone(estimator), check_masker_refit)

        yield (clone(estimator), check_masker_fit_score_takes_y)

        yield (clone(estimator), check_masker_transformer)
        yield (clone(estimator), check_masker_inverse_transform)

        yield (clone(estimator), check_masker_compatibility_mask_image)

<<<<<<< HEAD
        yield (clone(estimator), check_masker_empty_data_messages)
=======
        yield (clone(estimator), check_masker_dict_unchanged)
>>>>>>> 6aa56e07

        yield (clone(estimator), check_masker_fit_with_empty_mask)

        yield (clone(estimator), check_masker_fit_returns_self)

        yield (
            clone(estimator),
            check_masker_fit_with_non_finite_in_mask,
        )
        yield (clone(estimator), check_masker_mask_img)
        yield (clone(estimator), check_masker_no_mask_no_img)
        yield (clone(estimator), check_masker_mask_img_from_imgs)

        yield (clone(estimator), check_masker_smooth)

        if not is_multimasker(estimator):
            yield (clone(estimator), check_masker_detrending)
            yield (clone(estimator), check_masker_clean)
            yield (clone(estimator), check_masker_transformer_sample_mask)
            yield (clone(estimator), check_masker_with_confounds)

            # TODO this should pass for multimasker
            yield (
                clone(estimator),
                check_masker_transformer_high_variance_confounds,
            )

        if accept_niimg_input(estimator):
            yield (clone(estimator), check_nifti_masker_fit_transform)
            yield (clone(estimator), check_nifti_masker_fit_transform_files)
            yield (clone(estimator), check_nifti_masker_fit_with_3d_mask)
            yield (
                clone(estimator),
                check_nifti_masker_generate_report_after_fit_with_only_mask,
            )
            yield (clone(estimator), check_nifti_masker_clean_error)
            yield (clone(estimator), check_nifti_masker_clean_warning)
            yield (clone(estimator), check_nifti_masker_dtype)
            yield (clone(estimator), check_nifti_masker_fit_transform_5d)
            yield (clone(estimator), check_masker_dtypes)

            if is_multimasker(estimator):
                yield (clone(estimator), check_multi_masker_with_confounds)
                yield (
                    clone(estimator),
                    check_multi_masker_transformer_sample_mask,
                )
                yield (
                    clone(estimator),
                    check_multi_nifti_masker_generate_report_4d_fit,
                )

        if surf_img_input:
            yield (clone(estimator), check_surface_masker_fit_with_mask)

    if is_glm:
        yield (clone(estimator), check_glm_fit_returns_self)
        yield (clone(estimator), check_glm_is_fitted)
        yield (clone(estimator), check_glm_empty_data_messages)
        yield (clone(estimator), check_glm_dtypes)


def is_multimasker(estimator):
    tags = estimator.__sklearn_tags__()

    # TODO remove first if when dropping sklearn 1.5
    #  for sklearn >= 1.6 tags are always a dataclass
    if isinstance(tags, dict) and "X_types" in tags:
        return "multi_masker" in tags["X_types"]
    else:
        return getattr(tags.input_tags, "multi_masker", False)


def accept_niimg_input(estimator):
    tags = estimator.__sklearn_tags__()

    # TODO remove first if when dropping sklearn 1.5
    #  for sklearn >= 1.6 tags are always a dataclass
    if isinstance(tags, dict) and "X_types" in tags:
        return "niimg_like" in tags["X_types"]
    else:
        return getattr(tags.input_tags, "niimg_like", False)


def _not_fitted_error_message(estimator):
    return (
        f"This {type(estimator).__name__} instance is not fitted yet. "
        "Call 'fit' with appropriate arguments before using this estimator."
    )


# ------------------ GENERIC CHECKS ------------------


def _check_mask_img_(estimator):
    if accept_niimg_input(estimator):
        assert isinstance(estimator.mask_img_, Nifti1Image)
    else:
        assert isinstance(estimator.mask_img_, SurfaceImage)
    load_mask_img(estimator.mask_img_)


def check_estimator_has_sklearn_is_fitted(estimator):
    """Check appropriate response to check_fitted from sklearn before fitting.

    check that before fitting
    - estimator has a __sklearn_is_fitted__ method
    - running sklearn check_is_fitted on estimator throws an error
    """
    if not hasattr(estimator, "__sklearn_is_fitted__"):
        raise TypeError(
            "All nilearn estimators must have __sklearn_is_fitted__ method."
        )

    if estimator.__sklearn_is_fitted__() is True:
        raise ValueError(
            "Estimator __sklearn_is_fitted__ must return False before fit."
        )

    with pytest.raises(ValueError, match=_not_fitted_error_message(estimator)):
        check_is_fitted(estimator)


def check_transformer_set_output(estimator):
    """Check that set_ouput throws a not implemented error."""
    if hasattr(estimator, "transform"):
        with pytest.raises(NotImplementedError):
            estimator.set_output(transform="default")


# ------------------ MASKER CHECKS ------------------


def check_masker_dict_unchanged(estimator):
    """Replace check_dict_unchanged from sklearn.

    transform() should not changed the dict of the object.
    """
    if accept_niimg_input(estimator):
        # We use a different shape here to force some maskers
        # to perform a resampling.
        shape = (30, 31, 32)
        input_img = Nifti1Image(_rng().random(shape), _affine_eye())
    else:
        input_img = _make_surface_img(10)

    estimator = estimator.fit(input_img)

    dict_before = estimator.__dict__.copy()

    estimator.transform(input_img)

    dict_after = estimator.__dict__

    # TODO NiftiLabelsMasker, NiftiMapsMasker are modified at transform time
    # see issue https://github.com/nilearn/nilearn/issues/2720
    if isinstance(estimator, (NiftiLabelsMasker, NiftiMapsMasker)):
        with pytest.raises(AssertionError):
            assert dict_after == dict_before
    else:
        # The following try / except is mostly
        # to give more informative error messages when this check fails.
        try:
            assert dict_after == dict_before
        except AssertionError as e:
            unmatched_keys = set(dict_after.keys()) ^ set(dict_before.keys())
            if len(unmatched_keys) > 0:
                raise ValueError(
                    "Estimator changes '__dict__' keys during transform.\n"
                    f"{unmatched_keys} \n"
                )

            difference = {}
            for x in dict_before:
                if type(dict_before[x]) is not type(dict_after[x]):
                    difference[x] = {
                        "before": dict_before[x],
                        "after": dict_after[x],
                    }
                    continue
                if (
                    isinstance(dict_before[x], np.ndarray)
                    and not np.array_equal(dict_before[x], dict_after[x])
                    and not check_imgs_equal(dict_before[x], dict_after[x])
                ) or (
                    not isinstance(dict_before[x], (np.ndarray, Nifti1Image))
                    and dict_before[x] != dict_after[x]
                ):
                    difference[x] = {
                        "before": dict_before[x],
                        "after": dict_after[x],
                    }
                    continue
            if difference:
                raise ValueError(
                    "Estimator changes the following '__dict__' keys \n"
                    "during transform.\n"
                    f"{difference}"
                )
            else:
                raise e
        except Exception as e:
            raise e


def check_masker_fitted(estimator):
    """Check appropriate response of maskers to check_fitted from sklearn.

    Should act as a replacement in the case of the maskers
    for sklearn's check_fit_check_is_fitted

    check that before fitting
    - transform() and inverse_transform() \
      throw same error

    check that after fitting
    - __sklearn_is_fitted__ returns true
    - running sklearn check_fitted throws no error
    - masker have a n_elements_ attribute that is positive int
    """
    # Failure should happen before the input type is determined
    # so we can pass nifti image to surface maskers.
    with pytest.raises(ValueError, match=_not_fitted_error_message(estimator)):
        estimator.transform(_img_3d_rand())

    # Failure should happen before the size of the input type is determined
    # so we can pass any array here.
    signals = np.ones((10, 11))
    with pytest.raises(ValueError, match=_not_fitted_error_message(estimator)):
        estimator.inverse_transform(signals)

    # NiftiMasker and SurfaceMasker cannot accept None on fit
    if accept_niimg_input(estimator):
        estimator.fit(_img_3d_rand())
    else:
        estimator.fit(_make_surface_img(10))

    assert estimator.__sklearn_is_fitted__()

    check_is_fitted(estimator)

    assert isinstance(estimator.n_elements_, int) and estimator.n_elements_ > 0


def check_masker_fit_returns_self(estimator):
    """Check maskers return itself after fit."""
    if accept_niimg_input(estimator):
        imgs = _img_3d_rand()
    else:
        imgs = _make_surface_img(10)

    assert estimator.fit(imgs) is estimator


def check_masker_clean_kwargs(estimator):
    """Check attributes for cleaning.

    Maskers accept a clean_args dict
    and store in clean_args and contains parameters to pass to clean.
    """
    assert estimator.clean_args is None


def check_masker_detrending(estimator):
    """Check detrending does something.

    Fit transform on same input should give different results
    if detrend is true or false.
    """
    if accept_niimg_input(estimator):
        input_img = _img_4d_rand_eye_medium()
    else:
        input_img = _make_surface_img(100)

    signal = estimator.fit_transform(input_img)

    estimator.detrend = True
    detrended_signal = estimator.fit_transform(input_img)

    assert_raises(AssertionError, assert_array_equal, detrended_signal, signal)


def check_masker_compatibility_mask_image(estimator):
    """Check compatibility of the mask_img and images to masker.

    Compatibility should be check at fit and transform time.

    For nifti maskers this is handled by one the check_nifti functions.
    For surface maskers, check_compatibility_mask_and_images does it.
    But this means we do not have exactly the same error messages.
    """
    if accept_niimg_input(estimator):
        mask_img = _img_mask_mni()
        input_img = _make_surface_img()
    else:
        mask_img = _make_surface_mask()
        input_img = _img_3d_mni()

    estimator.mask_img = mask_img
    with pytest.raises(TypeError):
        estimator.fit(input_img)

    if accept_niimg_input(estimator):
        # using larger images to be compatible
        # with regions extraction tests
        mask = np.zeros(_shape_3d_large(), dtype=np.int8)
        mask[1:-1, 1:-1, 1:-1] = 1
        mask_img = Nifti1Image(mask, _affine_eye())
        image_to_transform = _make_surface_img()
    else:
        mask_img = _make_surface_mask()
        image_to_transform = _img_3d_mni()

    estimator = clone(estimator)
    estimator.mask_img = mask_img
    estimator.fit()
    with pytest.raises(TypeError):
        estimator.transform(image_to_transform)

    _check_mask_img_(estimator)


def check_masker_no_mask_no_img(estimator):
    """Check maskers mask_img_ when no mask passed at init or imgs at fit.

    For (Multi)NiftiMasker and SurfaceMasker fit should raise ValueError.
    For all other maskers mask_img_ should be None after fit.
    """
    assert not hasattr(estimator, "mask_img_")

    if isinstance(estimator, (NiftiMasker, SurfaceMasker)):
        with pytest.raises(
            ValueError, match="Parameter 'imgs' must be provided to "
        ):
            estimator.fit()
    else:
        estimator.fit()
        assert estimator.mask_img_ is None


def check_masker_mask_img_from_imgs(estimator):
    """Check maskers mask_img_ inferred from imgs when no mask is provided.

    For (Multi)NiftiMasker and SurfaceMasker:
    they must have a valid mask_img_ after fit.
    For all other maskers mask_img_ should be None after fit.
    """
    if accept_niimg_input(estimator):
        # Small image with shape=(7, 8, 9) would fail with MultiNiftiMasker
        # giving mask_img_that mask all the data : do not know why!!!
        input_img = Nifti1Image(
            _rng().random(_shape_3d_large()), _affine_mni()
        )

    else:
        input_img = _make_surface_img(2)

    # Except for (Multi)NiftiMasker and SurfaceMasker,
    # maskers have mask_img_ = None after fitting some input image
    # when no mask was passed at construction
    estimator = clone(estimator)
    assert not hasattr(estimator, "mask_img_")

    estimator.fit(input_img)

    if isinstance(estimator, (NiftiMasker, SurfaceMasker)):
        _check_mask_img_(estimator)
    else:
        assert estimator.mask_img_ is None


def check_masker_mask_img(estimator):
    """Check maskers mask_img_ post fit is valid.

    If a mask is passed at construction,
    then mask_img_ should be a valid mask after fit.

    Maskers should be fittable
    even when passing a non-binary image
    with multiple samples (4D for volume, 2D for surface) as mask.
    Resulting mask_img_ should be binary and have a single sample.
    """
    if accept_niimg_input(estimator):
        # Small image with shape=(7, 8, 9) would fail with MultiNiftiMasker
        # giving mask_img_that mask all the data : do not know why!!!
        mask_data = np.zeros(_shape_3d_large(), dtype="int8")
        mask_data[2:-2, 2:-2, 2:-2] = 1
        binary_mask_img = Nifti1Image(mask_data, _affine_eye())

        input_img = Nifti1Image(
            _rng().random(_shape_3d_large()), _affine_eye()
        )

        non_binary_mask_img = Nifti1Image(
            _rng().random((*_shape_3d_large(), 2)), _affine_eye()
        )

    else:
        binary_mask_img = _make_surface_mask()
        non_binary_mask_img = _make_surface_img()

        input_img = _make_surface_img(2)

    # happy path
    estimator = clone(estimator)
    estimator.mask_img = binary_mask_img
    assert not hasattr(estimator, "mask_img_")

    estimator.fit()

    _check_mask_img_(estimator)

    # use non binary multi-sample image as mask
    estimator = clone(estimator)
    estimator.mask_img = non_binary_mask_img
    assert not hasattr(estimator, "mask_img_")

    estimator.fit()

    _check_mask_img_(estimator)

    # use mask at init and imgs at fit
    # mask at init should prevail
    estimator = clone(estimator)
    estimator.mask_img = binary_mask_img

    estimator.fit()
    ref_mask_img_ = estimator.mask_img_

    estimator = clone(estimator)
    estimator.mask_img = binary_mask_img

    assert not hasattr(estimator, "mask_img_")

    if isinstance(estimator, (NiftiMasker, SurfaceMasker)):
        with pytest.warns(
            UserWarning,
            match=(
                "Generation of a mask has been requested .* "
                "while a mask was given at masker creation."
            ),
        ):
            estimator.fit(input_img)
    else:
        estimator.fit(input_img)

    _check_mask_img_(estimator)
    if accept_niimg_input(estimator):
        assert_array_equal(
            ref_mask_img_.get_fdata(), estimator.mask_img_.get_fdata()
        )
    else:
        assert_array_equal(
            get_surface_data(ref_mask_img_),
            get_surface_data(estimator.mask_img_),
        )


def check_masker_clean(estimator):
    """Check that cleaning does something on fit transform.

    Fit transform on same input should give different results
    if some cleaning parameters are passed.
    """
    if accept_niimg_input(estimator):
        input_img = _img_4d_rand_eye_medium()
    else:
        input_img = _make_surface_img(100)

    signal = estimator.fit_transform(input_img)

    estimator.t_r = 2.0
    estimator.high_pass = 1 / 128
    estimator.clean_args = {"filter": "cosine"}
    detrended_signal = estimator.fit_transform(input_img)

    assert_raises(AssertionError, assert_array_equal, detrended_signal, signal)


def check_masker_transformer(estimator):
    """Replace sklearn _check_transformer for maskers.

    - for maskers transform is in the base class and
      implemented via a transform_single_imgs
    - checks that "imgs" (and not X) is the parameter
      for input for fit / transform
    - fit_transform method should work on non fitted estimator
    - fit_transform should give same result as fit then transform
    """
    # transform_single_imgs should not be an abstract method anymore
    assert not getattr(
        estimator.transform_single_imgs, "__isabstractmethod__", False
    )

    for attr in ["fit", "transform", "fit_transform"]:
        tmp = dict(**inspect.signature(getattr(estimator, attr)).parameters)
        assert next(iter(tmp)) == "imgs"
        assert "X" not in tmp

    if accept_niimg_input(estimator):
        input_img = _img_4d_rand_eye_medium()
    else:
        input_img = _make_surface_img(100)

    signal_1 = estimator.fit_transform(input_img)

    estimator = clone(estimator)
    signal_2 = estimator.fit(input_img).transform(input_img)

    assert_array_equal(signal_1, signal_2)


def check_masker_transformer_high_variance_confounds(estimator):
    """Check high_variance_confounds use in maskers.

    Make sure that using high_variance_confounds returns different result.
    """
    estimator.high_variance_confounds = False

    if accept_niimg_input(estimator):
        input_img = _img_4d_rand_eye_medium()
    else:
        input_img = _make_surface_img(100)

    signal_1 = estimator.fit_transform(input_img)

    estimator = clone(estimator)
    estimator.high_variance_confounds = True
    signal_2 = estimator.fit_transform(input_img)

    assert_raises(AssertionError, assert_array_equal, signal_1, signal_2)


def check_masker_transformer_sample_mask(estimator):
    """Check sample_mask use in maskers.

    Make sure that using sample_mask returns different result
    compare to when it's not used.

    Try different types of sample_mask
    that always keep the same samples (sample 1, 2 and 4)
    that should all return the same thing.
    """
    if accept_niimg_input(estimator):
        input_img = _img_4d_rand_eye()
    else:
        input_img = _make_surface_img(5)

    estimator.fit(input_img)
    signal_1 = estimator.transform(input_img, sample_mask=None)

    assert signal_1.ndim == 2

    # index sample to keep
    sample_mask = np.asarray([1, 2, 4])

    signal_2 = estimator.transform(input_img, sample_mask=sample_mask)

    assert signal_2.shape[0] == 3

    assert_raises(AssertionError, assert_array_equal, signal_1, signal_2)

    # logical indexing
    n_sample = signal_1.shape[0]
    sample_mask = np.full((n_sample,), True)
    np.put(sample_mask, [0, 3], [False, False])

    signal_3 = estimator.transform(input_img, sample_mask=sample_mask)

    assert_array_equal(signal_2, signal_3)

    # list of explicit index
    sample_mask = [[1, 2, 4]]

    signal_4 = estimator.transform(input_img, sample_mask=sample_mask)

    assert_array_equal(signal_2, signal_4)

    # list of logical index
    sample_mask = [[False, True, True, False, True]]

    signal_5 = estimator.transform(input_img, sample_mask=sample_mask)

    assert_array_equal(signal_2, signal_5)


def check_masker_with_confounds(estimator):
    """Test fit_transform with confounds.

    Check different types of confounds
    (array, dataframe, str or path to txt, csv, tsv)
    and ensure results is different
    than when not using confounds.

    Check proper errors are raised if file is not found
    or if confounds do not match signal length.

    For more tests see those of signal.clean.
    """
    length = 20
    if accept_niimg_input(estimator):
        input_img = Nifti1Image(
            _rng().random((4, 5, 6, length)), affine=_affine_eye()
        )
    else:
        input_img = _make_surface_img(length)

    signal_1 = estimator.fit_transform(input_img, confounds=None)

    array = _rng().random((length, 3))
    dataframe = pd.DataFrame(array)

    nilearn_dir = Path(__file__).parents[1]
    confounds_path = nilearn_dir / "tests" / "data" / "spm_confounds.txt"

    for confounds in [array, dataframe, confounds_path, str(confounds_path)]:
        signal_2 = estimator.fit_transform(input_img, confounds=confounds)

        assert_raises(AssertionError, assert_array_equal, signal_1, signal_2)

    with TemporaryDirectory() as tmp_dir:
        tmp_dir = Path(tmp_dir)
        dataframe.to_csv(tmp_dir / "confounds.csv")
        signal_2 = estimator.fit_transform(
            input_img, confounds=tmp_dir / "confounds.csv"
        )

        assert_raises(AssertionError, assert_array_equal, signal_1, signal_2)

        dataframe.to_csv(tmp_dir / "confounds.tsv", sep="\t")
        signal_2 = estimator.fit_transform(
            input_img, confounds=tmp_dir / "confounds.tsv"
        )

        assert_raises(AssertionError, assert_array_equal, signal_1, signal_2)

    with pytest.raises(FileNotFoundError):
        estimator.fit_transform(input_img, confounds="not_a_file.txt")

    with pytest.raises(
        ValueError, match="Confound signal has an incorrect length"
    ):
        estimator.fit_transform(
            input_img, confounds=_rng().random((length * 2, 3))
        )


def check_masker_refit(estimator):
    """Check masker can be refitted and give different results."""
    if accept_niimg_input(estimator):
        # using larger images to be compatible
        # with regions extraction tests
        mask = np.zeros(_shape_3d_large(), dtype=np.int8)
        mask[1:-1, 1:-1, 1:-1] = 1
        mask_img_1 = Nifti1Image(mask, _affine_eye())

        mask = np.zeros(_shape_3d_large(), dtype=np.int8)
        mask[3:-3, 3:-3, 3:-3] = 1
        mask_img_2 = Nifti1Image(mask, _affine_eye())
    else:
        mask_img_1 = _make_surface_mask()
        data = {
            part: np.ones(mask_img_1.data.parts[part].shape)
            for part in mask_img_1.data.parts
        }
        mask_img_2 = SurfaceImage(mask_img_1.mesh, data)

    estimator.mask_img = mask_img_1
    estimator.fit()
    fitted_mask_1 = estimator.mask_img_

    estimator.mask_img = mask_img_2
    estimator.fit()
    fitted_mask_2 = estimator.mask_img_

    if accept_niimg_input(estimator):
        with pytest.raises(AssertionError):
            assert_array_equal(
                fitted_mask_1.get_fdata(), fitted_mask_2.get_fdata()
            )
    else:
        with pytest.raises(ValueError):
            assert_surface_image_equal(fitted_mask_1, fitted_mask_2)


def check_masker_empty_data_messages(estimator):
    """Check that empty images are caught properly.

    Replaces sklearn check_estimators_empty_data_messages.
    """
    if accept_niimg_input(estimator):
        data = np.empty(0).reshape(12, 0, 0)
        imgs = Nifti1Image(data, _affine_eye())

        shape = (29, 30, 31)
        mask = np.zeros(shape, dtype=np.int8)
        mask[1:-1, 1:-1, 1:-1] = 1
        mask_img = Nifti1Image(mask, _affine_eye())

    else:
        imgs = _make_surface_img()
        data = {
            part: np.empty(0).reshape((imgs.data.parts[part].shape[0], 0))
            for part in imgs.data.parts
        }
        imgs = SurfaceImage(imgs.mesh, data)

        mask_img = _make_surface_mask()

    with pytest.raises(ValueError, match="empty"):
        estimator.fit(imgs)

    estimator.mask_img = mask_img
    estimator.fit()
    with pytest.raises(ValueError, match="empty"):
        estimator.transform(imgs)


# ------------------ SURFACE MASKER CHECKS ------------------


def check_masker_fit_with_empty_mask(estimator):
    """Check mask that excludes all voxels raise an error."""
    if accept_niimg_input(estimator):
        mask_img = _img_3d_zeros()
        imgs = [_img_3d_rand()]
    else:
        mask_img = _make_surface_mask()
        for k, v in mask_img.data.parts.items():
            mask_img.data.parts[k] = np.zeros(v.shape)
        imgs = _make_surface_img(1)

    estimator.mask_img = mask_img
    with pytest.raises(
        ValueError,
        match="The mask is invalid as it is empty: it masks all data",
    ):
        estimator.fit(imgs)


def check_masker_fit_with_non_finite_in_mask(estimator):
    """Check mask with non finite values can be used with maskers.

    - Warning is thrown.
    - Output of transform must contain only finite values.
    """
    if accept_niimg_input(estimator):
        # _shape_3d_large() is used,
        # this test would fail for RegionExtractor otherwise
        mask = np.ones(_shape_3d_large())
        mask[:, :, 7] = np.nan
        mask[:, :, 4] = np.inf
        mask_img = Nifti1Image(mask, affine=_affine_eye())

        imgs = _img_3d_rand()

    else:
        mask_img = _make_surface_mask()
        for k, v in mask_img.data.parts.items():
            mask_img.data.parts[k] = np.zeros(v.shape)
        mask_img.data.parts["left"][0:3, 0] = [np.nan, np.inf, 1]
        mask_img.data.parts["right"][0:3, 0] = [np.nan, np.inf, 1]

        imgs = _make_surface_img(1)

    estimator.mask_img = mask_img
    with pytest.warns(UserWarning, match="Non-finite values detected."):
        estimator.fit()

    signal = estimator.transform(imgs)
    assert np.all(np.isfinite(signal))


def check_masker_dtypes(estimator):
    """Check masker can fit/transform with inputs of varying dtypes.

    Replacement for sklearn check_estimators_dtypes.

    np.int64 not tested: see no_int64_nifti in nilearn/conftest.py
    """
    length = 20
    for dtype in [np.float32, np.float64, np.int32]:
        estimator = clone(estimator)

        if accept_niimg_input(estimator):
            data = np.zeros((*_shape_3d_large(), length))
            data[1:28, 1:28, 1:28, ...] = (
                _rng().random((27, 27, 27, length)) + 2.0
            )
            imgs = Nifti1Image(data.astype(dtype), affine=_affine_eye())

        else:
            imgs = _make_surface_img(length)
            for k, v in imgs.data.parts.items():
                imgs.data.parts[k] = v.astype(dtype)

        estimator.fit(imgs)
        estimator.transform(imgs)


def check_masker_smooth(estimator):
    """Check that masker can smooth data when extracting.

    Check that masker instance has smoothing_fwhm attribute.
    Check that output is different with and without smoothing.

    For Surface maskers:
    - Check smoothing on surface maskers raises NotImplemented warning.
    - Check that output is the same with and without smoothing.
    TODO: update once smoothing is implemented.
    """
    assert hasattr(estimator, "smoothing_fwhm")

    if accept_niimg_input(estimator):
        n_sample = 1
        imgs = _img_3d_rand()
    else:
        n_sample = 10
        imgs = _make_surface_img(n_sample)

    signal = estimator.fit_transform(imgs)

    assert isinstance(signal, np.ndarray)
    n_elements = estimator.n_elements_
    assert signal.shape == (n_sample, n_elements)

    estimator.smoothing_fwhm = 3
    estimator.fit(imgs)

    if accept_niimg_input(estimator):
        smoothed_signal = estimator.transform(imgs)

        assert_raises(
            AssertionError, assert_array_equal, smoothed_signal, signal
        )

    else:
        with pytest.warns(UserWarning, match="not yet supported"):
            smoothed_signal = estimator.transform(imgs)

        assert_array_equal(smoothed_signal, signal)

    assert isinstance(signal, np.ndarray)
    assert signal.shape == (n_sample, estimator.n_elements_)


def check_masker_inverse_transform(estimator):
    """Check output of inverse transform.

    For signal with 1 or more samples.

    Check that the proper error is thrown,
    if signal has the wrong shape.
    """
    if accept_niimg_input(estimator):
        n_sample = 1
        imgs = _img_3d_rand()
        mask_img = _img_3d_ones()
    else:
        n_sample = 10
        imgs = _make_surface_img(n_sample)
        mask_img = _make_surface_mask()

    if isinstance(estimator, NiftiSpheresMasker):
        estimator.mask_img = mask_img

    estimator.fit(imgs)

    signals = _rng().random((1, estimator.n_elements_))
    imgs = estimator.inverse_transform(signals)

    signals = _rng().random((10, estimator.n_elements_))
    imgs = estimator.inverse_transform(signals)

    signals = _rng().random((1, estimator.n_elements_ + 1))
    with pytest.raises(
        ValueError, match="Input to 'inverse_transform' has wrong shape."
    ):
        imgs = estimator.inverse_transform(signals)


def check_masker_fit_score_takes_y(estimator):
    """Replace sklearn check_fit_score_takes_y for maskers.

    Check that all estimators accept an optional y
    in fit and score so they can be used in pipelines.
    """
    for attr in ["fit", "fit_transform"]:
        tmp = {
            k: v.default
            for k, v in inspect.signature(
                getattr(estimator, attr)
            ).parameters.items()
            if v.default is not inspect.Parameter.empty
        }
        if "y" not in tmp:
            raise ValueError(
                f"{estimator.__class__.__name__} "
                f"is missing 'y=None' for the method '{attr}'."
            )
        assert tmp["y"] is None


# ------------------ SURFACE MASKER CHECKS ------------------


def check_surface_masker_fit_with_mask(estimator):
    """Check fit / transform with mask provided at init.

    Check with 2D and 1D images.

    Also check 'shape' errors between images to fit and mask.
    """
    mask_img = _make_surface_mask()

    # 1D image
    imgs = _make_surface_img(1)
    estimator.mask_img = mask_img
    estimator.fit(imgs)

    signal = estimator.transform(imgs)

    assert isinstance(signal, np.ndarray)
    assert signal.shape == (1, estimator.n_elements_)

    # 2D image
    imgs = _make_surface_img(5)
    estimator = clone(estimator)
    estimator.mask_img = mask_img
    estimator.fit(imgs)

    signal = estimator.transform(imgs)

    assert isinstance(signal, np.ndarray)
    assert signal.shape == (5, estimator.n_elements_)

    # errors
    with pytest.raises(
        MeshDimensionError,
        match="Number of vertices do not match for between meshes.",
    ):
        estimator.fit(_flip_surf_img(imgs))
    with pytest.raises(
        MeshDimensionError,
        match="Number of vertices do not match for between meshes.",
    ):
        estimator.transform(_flip_surf_img(imgs))

    with pytest.raises(
        MeshDimensionError, match="PolyMeshes do not have the same keys."
    ):
        estimator.fit(_drop_surf_img_part(imgs))
    with pytest.raises(
        MeshDimensionError, match="PolyMeshes do not have the same keys."
    ):
        estimator.transform(_drop_surf_img_part(imgs))


# ------------------ NIFTI MASKER CHECKS ------------------


def check_nifti_masker_fit_transform(estimator):
    """Run several checks on maskers.

    - can fit 3D image
    - fitted maskers can transform:
      - 3D image
      - list of 3D images with same affine
    - can fit transform 3D image
    """
    estimator.fit(_img_3d_rand())

    signal = estimator.transform(_img_3d_rand())

    assert isinstance(signal, np.ndarray)
    assert signal.shape == (1, estimator.n_elements_)

    estimator.transform([_img_3d_rand(), _img_3d_rand()])

    assert isinstance(signal, np.ndarray)
    assert signal.shape == (1, estimator.n_elements_)

    estimator.transform(_img_4d_rand_eye())

    assert isinstance(signal, np.ndarray)
    assert signal.shape == (1, estimator.n_elements_)

    estimator.fit_transform(_img_3d_rand())

    assert isinstance(signal, np.ndarray)
    assert signal.shape == (1, estimator.n_elements_)


def check_nifti_masker_fit_transform_5d(estimator):
    """Run checks on nifti maskers for transforming 5D images.

    - multi masker should be fine
      and return a list of numpy arrays
    - non multimasker should fail
    """
    n_subject = 3

    estimator.fit(_img_3d_rand())

    input_5d_img = [_img_4d_rand_eye() for _ in range(n_subject)]

    if not is_multimasker(estimator):
        with pytest.raises(
            DimensionError,
            match="Input data has incompatible dimensionality: "
            "Expected dimension is 4D and you provided "
            "a list of 4D images \\(5D\\).",
        ):
            estimator.transform(input_5d_img)

        with pytest.raises(
            DimensionError,
            match="Input data has incompatible dimensionality: "
            "Expected dimension is 4D and you provided "
            "a list of 4D images \\(5D\\).",
        ):
            estimator.fit_transform(input_5d_img)

    else:
        signal = estimator.transform(input_5d_img)

        assert isinstance(signal, list)
        assert all(isinstance(x, np.ndarray) for x in signal)
        assert len(signal) == n_subject

        signal = estimator.fit_transform(input_5d_img)

        assert isinstance(signal, list)
        assert all(isinstance(x, np.ndarray) for x in signal)
        assert len(signal) == n_subject


def check_nifti_masker_clean_error(estimator):
    """Nifti maskers cannot be given cleaning parameters \
        via both clean_args and kwargs simultaneously.

    TODO remove after nilearn 0.13.0
    """
    input_img = _img_4d_rand_eye_medium()

    estimator.t_r = 2.0
    estimator.high_pass = 1 / 128
    estimator.clean_kwargs = {"clean__filter": "cosine"}
    estimator.clean_args = {"filter": "cosine"}

    error_msg = (
        "Passing arguments via 'kwargs' "
        "is mutually exclusive with using 'clean_args'"
    )
    with pytest.raises(ValueError, match=error_msg):
        estimator.fit(input_img)


def check_nifti_masker_clean_warning(estimator):
    """Nifti maskers raise warning if cleaning parameters \
        passed via kwargs.

        But this still affects the transformed signal.

    TODO remove after nilearn 0.13.0
    """
    input_img = _img_4d_rand_eye_medium()

    signal = estimator.fit_transform(input_img)

    # TODO remove this cloning once nifti sphere masker can be refitted
    # See https://github.com/nilearn/nilearn/issues/5091
    estimator = clone(estimator)

    estimator.t_r = 2.0
    estimator.high_pass = 1 / 128
    estimator.clean_kwargs = {"clean__filter": "cosine"}

    with pytest.warns(DeprecationWarning, match="You passed some kwargs"):
        estimator.fit(input_img)

    detrended_signal = estimator.transform(input_img)

    assert_raises(AssertionError, assert_array_equal, detrended_signal, signal)


def check_nifti_masker_fit_transform_files(estimator):
    """Check that nifti maskers can work directly on files."""
    with TemporaryDirectory() as tmp_dir:
        filename = write_imgs_to_path(
            _img_3d_rand(),
            file_path=Path(tmp_dir),
            create_files=True,
        )

        estimator.fit(filename)
        estimator.transform(filename)
        estimator.fit_transform(filename)


def check_nifti_masker_dtype(estimator):
    """Check dtype of output of maskers."""
    data_32 = _rng().random(_shape_3d_default(), dtype=np.float32)
    affine_32 = np.eye(4, dtype=np.float32)
    img_32 = Nifti1Image(data_32, affine_32)

    data_64 = _rng().random(_shape_3d_default(), dtype=np.float64)
    affine_64 = np.eye(4, dtype=np.float64)
    img_64 = Nifti1Image(data_64, affine_64)

    for img in [img_32, img_64]:
        estimator = clone(estimator)
        estimator.dtype = "auto"
        assert estimator.fit_transform(img).dtype == np.float32

    for img in [img_32, img_64]:
        estimator = clone(estimator)
        estimator.dtype = "float64"
        assert estimator.fit_transform(img).dtype == np.float64


def check_nifti_masker_fit_with_3d_mask(estimator):
    """Check 3D mask can be used with nifti maskers.

    Mask can have different shape than fitted image.
    """
    # _shape_3d_large() is used
    # this test would fail for RegionExtractor otherwise
    mask = np.ones(_shape_3d_large())
    mask_img = Nifti1Image(mask, affine=_affine_eye())

    estimator.mask_img = mask_img

    assert not hasattr(estimator, "mask_img_")

    estimator.fit([_img_3d_rand()])

    assert hasattr(estimator, "mask_img_")


# ------------------ MULTI NIFTI MASKER CHECKS ------------------


def check_multi_masker_with_confounds(estimator):
    """Test multi maskers with a list of confounds.

    Ensure results is different than when not using confounds.

    Check that error is raised if number of confounds
    does not match number of images
    """
    length = _img_4d_rand_eye_medium().shape[3]

    array = _rng().random((length, 3))

    signals_list_1 = estimator.fit_transform(
        [_img_4d_rand_eye_medium(), _img_4d_rand_eye_medium()],
    )
    signals_list_2 = estimator.fit_transform(
        [_img_4d_rand_eye_medium(), _img_4d_rand_eye_medium()],
        confounds=[array, array],
    )

    for signal_1, signal_2 in zip(signals_list_1, signals_list_2):
        assert_raises(AssertionError, assert_array_equal, signal_1, signal_2)

    with pytest.raises(
        ValueError, match="number of confounds .* unequal to number of images"
    ):
        estimator.fit_transform(
            [_img_4d_rand_eye_medium(), _img_4d_rand_eye_medium()],
            confounds=array,
        )


def check_multi_masker_transformer_sample_mask(estimator):
    """Test multi maskers with a list of "sample_mask".

    "sample_mask" was directly sent as input to the parallel calls of
    "transform_single_imgs" instead of sending iterations.
    See https://github.com/nilearn/nilearn/issues/3967 for more details.
    """
    length = _img_4d_rand_eye_medium().shape[3]

    n_scrub1 = 3
    n_scrub2 = 2

    sample_mask1 = np.arange(length - n_scrub1)
    sample_mask2 = np.arange(length - n_scrub2)

    signals_list = estimator.fit_transform(
        [_img_4d_rand_eye_medium(), _img_4d_rand_eye_medium()],
        sample_mask=[sample_mask1, sample_mask2],
    )

    for ts, n_scrub in zip(signals_list, [n_scrub1, n_scrub2]):
        assert ts.shape[0] == length - n_scrub

    with pytest.raises(
        ValueError,
        match="number of sample_mask .* unequal to number of images",
    ):
        estimator.fit_transform(
            [_img_4d_rand_eye_medium(), _img_4d_rand_eye_medium()],
            sample_mask=sample_mask1,
        )


# ------------------ GLM CHECKS ------------------


def check_glm_fit_returns_self(estimator):
    """Check surface maskers return itself after fit."""
    data, design_matrices = _make_surface_img_and_design()
    # FirstLevel
    if hasattr(estimator, "hrf_model"):
        assert (
            estimator.fit(data, design_matrices=design_matrices) is estimator
        )
    # SecondLevel
    else:
        assert estimator.fit(data, design_matrix=design_matrices) is estimator


def check_glm_empty_data_messages(estimator):
    """Check that empty images are caught properly.

    Replaces sklearn check_estimators_empty_data_messages.
    """
    imgs, design_matrices = _make_surface_img_and_design()

    data = {
        part: np.empty(0).reshape((imgs.data.parts[part].shape[0], 0))
        for part in imgs.data.parts
    }
    imgs = SurfaceImage(imgs.mesh, data)

    with pytest.raises(ValueError, match="empty"):
        # FirstLevel
        if hasattr(estimator, "hrf_model"):
            estimator.fit(imgs, design_matrices=design_matrices)
        # SecondLevel
        else:
            estimator.fit(imgs, design_matrix=design_matrices)


def check_glm_is_fitted(estimator):
    """Check glm throws proper error when not fitted."""
    with pytest.raises(ValueError, match=_not_fitted_error_message(estimator)):
        estimator.compute_contrast([])

    data, design_matrices = _make_surface_img_and_design()
    # FirstLevel
    if hasattr(estimator, "hrf_model"):
        estimator.fit(data, design_matrices=design_matrices)
    # SecondLevel
    else:
        estimator.fit(data, design_matrix=design_matrices)

    assert estimator.__sklearn_is_fitted__()

    check_is_fitted(estimator)


def check_glm_dtypes(estimator):
    """Check glm can fit with inputs of varying dtypes.

    Replacement for sklearn check_estimators_dtypes.

    np.int64 not tested: see no_int64_nifti in nilearn/conftest.py
    """
    imgs, design_matrices = _make_surface_img_and_design()

    for dtype in [np.float32, np.float64, np.int32]:
        estimator = clone(estimator)

        for k, v in imgs.data.parts.items():
            imgs.data.parts[k] = v.astype(dtype)

        # FirstLevel
        if hasattr(estimator, "hrf_model"):
            estimator.fit(imgs, design_matrices=design_matrices)
        # SecondLevel
        else:
            estimator.fit(imgs, design_matrix=design_matrices)


# ------------------ REPORT GENERATION CHECKS ------------------


def _generate_report_with_no_warning(estimator):
    """Check that report generation throws no warning."""
    from nilearn.maskers import (
        SurfaceMapsMasker,
    )

    with warnings.catch_warnings(record=True) as warning_list:
        report = _generate_report(estimator)

        # TODO
        # RegionExtractor, SurfaceMapsMasker still throws too many warnings
        warnings_to_ignore = [
            # only thrown with older dependencies
            "No contour levels were found within the data range.",
        ]
        unknown_warnings = [
            str(x.message)
            for x in warning_list
            if str(x.message) not in warnings_to_ignore
        ]
        if not isinstance(estimator, (RegionExtractor, SurfaceMapsMasker)):
            assert not unknown_warnings, unknown_warnings

    _check_html(report)

    return report


def _generate_report(estimator):
    """Adapt the call to generate_report to limit warnings.

    For example by only passing the number of displayed maps
    that a map masker contains.
    """
    from nilearn.maskers import (
        MultiNiftiMapsMasker,
        NiftiMapsMasker,
        SurfaceMapsMasker,
    )

    if isinstance(
        estimator,
        (NiftiMapsMasker, MultiNiftiMapsMasker, SurfaceMapsMasker),
    ) and hasattr(estimator, "n_elements_"):
        return estimator.generate_report(displayed_maps=estimator.n_elements_)
    else:
        return estimator.generate_report()


def check_masker_generate_report(estimator):
    """Check that maskers can generate report.

    - check that we get a warning:
      - when matplotlib is not installed
      - when generating reports before fit
    - check content of report before fit and after fit

    """
    if not is_matplotlib_installed():
        with warnings.catch_warnings(record=True) as warning_list:
            report = _generate_report(estimator)

        assert len(warning_list) == 1
        assert issubclass(warning_list[0].category, ImportWarning)
        assert report == [None]

        return

    with warnings.catch_warnings(record=True) as warning_list:
        report = _generate_report(estimator)
        assert len(warning_list) == 1

    _check_html(report, is_fit=False)
    assert "Make sure to run `fit`" in str(report)

    if accept_niimg_input(estimator):
        input_img = _img_3d_rand()
    else:
        input_img = _make_surface_img(2)

    estimator.fit(input_img)

    assert estimator._report_content["warning_message"] is None

    # TODO
    # SurfaceMapsMasker, RegionExtractor still throws a warning
    report = _generate_report_with_no_warning(estimator)
    report = _generate_report(estimator)
    _check_html(report)

    with TemporaryDirectory() as tmp_dir:
        report.save_as_html(Path(tmp_dir) / "report.html")
        assert (Path(tmp_dir) / "report.html").is_file()


def check_nifti_masker_generate_report_after_fit_with_only_mask(estimator):
    """Check 3D mask is enough to run with fit and generate report."""
    mask = np.ones(_shape_3d_large())
    mask_img = Nifti1Image(mask, affine=_affine_eye())

    estimator.mask_img = mask_img

    assert not hasattr(estimator, "mask_img_")

    estimator.fit()

    assert estimator._report_content["warning_message"] is None

    if not is_matplotlib_installed():
        return

    with pytest.warns(UserWarning, match="No image provided to fit."):
        report = _generate_report(estimator)
    _check_html(report)

    input_img = _img_4d_rand_eye_medium()

    estimator.fit(input_img)

    # TODO
    # NiftiSpheresMasker still throws a warning
    if isinstance(estimator, NiftiSpheresMasker):
        return
    report = _generate_report_with_no_warning(estimator)
    _check_html(report)


def check_masker_generate_report_false(estimator):
    """Test with reports set to False."""
    if not is_matplotlib_installed():
        return

    estimator.reports = False

    if accept_niimg_input(estimator):
        input_img = _img_4d_rand_eye_medium()
    else:
        input_img = _make_surface_img(2)

    estimator.fit(input_img)

    assert estimator._reporting_data is None
    assert estimator._reporting() == [None]
    with pytest.warns(
        UserWarning,
        match=("No visual outputs created."),
    ):
        report = _generate_report(estimator)

    _check_html(report, reports_requested=False)

    assert "Empty Report" in str(report)


def check_multi_nifti_masker_generate_report_4d_fit(estimator):
    """Test calling generate report on multiple subjects raises warning."""
    if not is_matplotlib_installed():
        return

    estimator.maps_img = _img_3d_ones()
    estimator.fit([_img_4d_rand_eye_medium(), _img_4d_rand_eye_medium()])
    with pytest.warns(
        UserWarning, match="A list of 4D subject images were provided to fit. "
    ):
        _generate_report(estimator)<|MERGE_RESOLUTION|>--- conflicted
+++ resolved
@@ -348,11 +348,8 @@
 
         yield (clone(estimator), check_masker_compatibility_mask_image)
 
-<<<<<<< HEAD
         yield (clone(estimator), check_masker_empty_data_messages)
-=======
         yield (clone(estimator), check_masker_dict_unchanged)
->>>>>>> 6aa56e07
 
         yield (clone(estimator), check_masker_fit_with_empty_mask)
 
