"""Checks for nilearn estimators.

Most of those estimators have pytest dependencies
and importing them will fail if pytest is not installed.
"""

import inspect
import sys
import warnings
from copy import deepcopy
from pathlib import Path
from tempfile import TemporaryDirectory

import joblib
import numpy as np
import pandas as pd
import pytest
from nibabel import Nifti1Image
from numpy.testing import (
    assert_array_almost_equal,
    assert_array_equal,
    assert_raises,
)
from packaging.version import parse
from sklearn import __version__ as sklearn_version
from sklearn import clone
<<<<<<< HEAD
from sklearn.utils._testing import (
    set_random_state,
)
from sklearn.utils.estimator_checks import (
    _is_public_parameter,
    check_is_fitted,
)
=======
from sklearn.base import BaseEstimator, is_classifier, is_regressor
from sklearn.datasets import make_classification, make_regression
from sklearn.preprocessing import StandardScaler
from sklearn.utils.estimator_checks import (
    check_estimator as sklearn_check_estimator,
)
from sklearn.utils.estimator_checks import check_is_fitted
>>>>>>> a7e4773c

from nilearn._utils.exceptions import DimensionError, MeshDimensionError
from nilearn._utils.helpers import is_matplotlib_installed
from nilearn._utils.niimg_conversions import check_imgs_equal
from nilearn._utils.tags import SKLEARN_LT_1_6
from nilearn._utils.testing import write_imgs_to_path
from nilearn.conftest import (
    _affine_eye,
    _affine_mni,
    _drop_surf_img_part,
    _flip_surf_img,
    _img_3d_mni,
    _img_3d_ones,
    _img_3d_rand,
    _img_3d_zeros,
    _img_4d_rand_eye,
    _img_4d_rand_eye_medium,
    _img_mask_mni,
    _make_mesh,
    _make_surface_img,
    _make_surface_img_and_design,
    _make_surface_mask,
    _rng,
    _shape_3d_default,
    _shape_3d_large,
    _surf_mask_1d,
)
from nilearn.connectome import GroupSparseCovariance, GroupSparseCovarianceCV
from nilearn.connectome.connectivity_matrices import ConnectivityMeasure
from nilearn.decoding.decoder import _BaseDecoder
from nilearn.decoding.searchlight import SearchLight
from nilearn.decoding.tests.test_same_api import to_niimgs
from nilearn.decomposition._base import _BaseDecomposition
from nilearn.maskers import (
    NiftiLabelsMasker,
    NiftiMapsMasker,
    NiftiMasker,
    NiftiSpheresMasker,
    SurfaceLabelsMasker,
    SurfaceMapsMasker,
    SurfaceMasker,
)
from nilearn.masking import load_mask_img
from nilearn.regions import RegionExtractor
from nilearn.regions.hierarchical_kmeans_clustering import HierarchicalKMeans
from nilearn.regions.rena_clustering import ReNA
from nilearn.reporting.tests.test_html_report import _check_html
from nilearn.surface import SurfaceImage
from nilearn.surface.surface import get_data as get_surface_data
from nilearn.surface.utils import (
    assert_surface_image_equal,
)

<<<<<<< HEAD
SKLEARN_GT_1_5 = parse(sklearn_version).release[1] >= 6

# TODO simplify when dropping sklearn 1.5,
if SKLEARN_GT_1_5:
    from sklearn.utils.estimator_checks import _check_name
    from sklearn.utils.estimator_checks import (
        estimator_checks_generator as sklearn_check_generator,
    )
else:
    from sklearn.utils.estimator_checks import (
        check_estimator as sklearn_check_estimator,
    )

# List of sklearn estimators checks that are 'valid'
# for all nilearn estimators.
# Some may be explicitly skipped : see CHECKS_TO_SKIP_IF_IMG_INPUT below
VALID_CHECKS = [
    "check_complex_data",
    "check_decision_proba_consistency",
    "check_dict_unchangedcheck_clusterer_compute_labels_predict",
    "check_do_not_raise_errors_in_init_or_set_params",
    "check_dont_overwrite_parameters",
    "check_dtype_object",
    "check_estimator_cloneable",
    "check_estimators_dtypes",
    "check_estimator_repr",
    "check_estimator_sparse_array",
    "check_estimator_sparse_data",
    "check_estimator_sparse_matrix",
    "check_estimator_sparse_tag",
    "check_estimator_tags_renamed",
    "check_estimators_empty_data_messages",
    "check_estimators_overwrite_params",
    "check_estimators_partial_fit_n_features",
    "check_estimators_unfitted",
    "check_f_contiguous_array_estimator",
    "check_fit1d",
    "check_fit2d_1feature",
    "check_fit2d_1sample",
    "check_fit2d_predict1d",
    "check_fit_check_is_fitted",
    "check_fit_score_takes_y",
    "check_get_params_invariance",
    "check_methods_sample_order_invariance",
    "check_methods_subset_invariance",
    "check_mixin_order",
    "check_n_features_in",
    "check_n_features_in_after_fitting",
    "check_no_attributes_set_in_init",
    "check_non_transformer_estimators_n_iter",
    "check_parameters_default_constructible",
    "check_positive_only_tag_during_fit",
    "check_readonly_memmap_input",
    "check_set_params",
    "check_transformer_data_not_an_array",
    "check_transformer_general",
    "check_transformer_n_iter",
    "check_transformer_preserve_dtypes",
    "check_transformers_unfitted",
]

if SKLEARN_GT_1_5:
    VALID_CHECKS.append("check_valid_tag_types")
else:
    VALID_CHECKS.append("check_estimator_get_tags_default_keys")

# keeping track of some of those in
# https://github.com/nilearn/nilearn/issues/4538


CHECKS_TO_SKIP_IF_IMG_INPUT = {
    # The following do not apply for nilearn maskers
    # as they do not take numpy arrays as input.
    "check_complex_data": "not applicable for image input",
    "check_dtype_object": "not applicable for image input",
    "check_estimator_sparse_array": "not applicable for image input",
    "check_estimator_sparse_data": "not applicable for image input",
    "check_estimator_sparse_matrix": "not applicable for image input",
    "check_estimator_sparse_tag": "not applicable for image input",
    "check_f_contiguous_array_estimator": "not applicable for image input",
    "check_fit1d": "not applicable for image input",
    "check_fit2d_1feature": "not applicable for image input",
    "check_fit2d_1sample": "not applicable for image input",
    "check_fit2d_predict1d": "not applicable for image input",
    "check_n_features_in": "not applicable",
    "check_n_features_in_after_fitting": "not applicable",
    # the following are skipped because there is nilearn specific replacement
    "check_dont_overwrite_parameters": (
        "replaced by check_masker_dont_overwrite_parameters or "
        "check_glm_dont_overwrite_parameters"
    ),
    "check_estimators_dtypes": (
        "replaced by check_masker_dtypes and check_glm_dtypes"
    ),
    "check_estimators_fit_returns_self": (
        "replaced by check_nifti_masker_fit_returns_self "
        "or check_surface_masker_fit_returns_self or "
        "check_glm_fit_returns_self"
    ),
    "check_estimators_overwrite_params": (
        "replaced by check_masker_estimators_overwrite_params and"
        "check_glm_estimators_overwrite_params"
    ),
    "check_fit_check_is_fitted": (
        "replaced by check_masker_fitted or check_glm_is_fitted"
    ),
    "check_transformer_data_not_an_array": (
        "replaced by check_masker_transformer"
    ),
    "check_transformer_general": "replaced by check_masker_transformer",
    "check_transformer_preserve_dtypes": (
        "replaced by check_masker_transformer"
    ),
    "check_dict_unchanged": "replaced by check_masker_dict_unchanged",
    "check_fit_score_takes_y": "replaced by check_masker_fit_score_takes_y",
    # Those are skipped for now they fail
    # for unknown reasons
    #  most often because sklearn inputs expect a numpy array
    #  that errors with maskers,
    # or because a suitable nilearn replacement has not yet been created.
    "check_estimators_empty_data_messages": "TODO",
    "check_estimators_nan_inf": "TODO",
    "check_estimators_pickle": "TODO",
    "check_fit_idempotent": "TODO",
    "check_methods_sample_order_invariance": "TODO",
    "check_methods_subset_invariance": "TODO",
    "check_positive_only_tag_during_fit": "TODO",
    "check_pipeline_consistency": "TODO",
    "check_readonly_memmap_input": "TODO",
}

# TODO
# remove when bumping to sklearn >= 1.3
try:
    from sklearn.utils.estimator_checks import (
        check_classifiers_one_label_sample_weights,
    )

    VALID_CHECKS.append(check_classifiers_one_label_sample_weights.__name__)
except ImportError:
    ...
=======
SKLEARN_MINOR = parse(sklearn_version).release[1]
>>>>>>> a7e4773c


def nilearn_dir() -> Path:
    return Path(__file__).parents[1]


def check_estimator(estimators: list[BaseEstimator], valid: bool = True):
    """Yield a valid or invalid scikit-learn estimators check.

    ONLY USED FOR sklearn<1.6

    As some of Nilearn estimators do not comply
    with sklearn recommendations
    (cannot fit Numpy arrays, do input validation in the constructor...)
    we cannot directly use
    sklearn.utils.estimator_checks.check_estimator.

    So this is a home made generator that yields an estimator instance
    along with a
    - valid check from sklearn: those should stay valid
    - or an invalid check that is known to fail.

    See this section rolling-your-own-estimator in
    the scikit-learn doc for more info:
    https://scikit-learn.org/stable/developers/develop.html

    Parameters
    ----------
    estimators : list of estimator object
        Estimator instance to check.

    valid : bool, default=True
        Whether to return only the valid checks or not.
    """
    # TODO remove this function when dropping sklearn 1.5
    if not SKLEARN_LT_1_6:  # pragma: no cover
        raise RuntimeError(
            "Use dedicated sklearn utilities to test estimators."
        )

    if not isinstance(estimators, list):  # pragma: no cover
        raise TypeError(
            "'estimators' should be a list. "
            f"Got {estimators.__class__.__name__}."
        )

    for est in estimators:
        expected_failed_checks = return_expected_failed_checks(est)

        for e, check in sklearn_check_estimator(
            estimator=est, generate_only=True
        ):
            if not valid and check.func.__name__ in expected_failed_checks:
                yield e, check, check.func.__name__
            if valid and check.func.__name__ not in expected_failed_checks:
                yield e, check, check.func.__name__


# some checks would fail on sklearn 1.6.1 on older python
# see https://github.com/scikit-learn-contrib/imbalanced-learn/issues/1131
IS_SKLEARN_1_6_1_on_py_3_9 = (
    SKLEARN_MINOR == 6
    and parse(sklearn_version).release[2] == 1
    and sys.version_info[1] < 10
)


def return_expected_failed_checks(
    estimator: BaseEstimator,
) -> dict[str, str]:
    """Return the expected failures for a given estimator.

    This is where all the "expected_failed_checks" for all Nilearn estimators
    are centralized.

    "expected_failed_checks" is first created to make sure that all checks
    with the oldest supported sklearn versions pass.

    After the function may tweak the "expected_failed_checks" depending
    on the estimator and sklearn version.

    Returns
    -------
    expected_failed_checks : dict[str, str]
        A dictionary of the form::

            {
                "check_name": "this check is expected to fail because ...",
            }

        Where `"check_name"` is the name of the check, and `"my reason"` is why
        the check fails.
    """
    expected_failed_checks: dict[str, str] = {}

    if isinstance(estimator, ConnectivityMeasure):
        return {
            "check_complex_data": "TODO",
            "check_dict_unchanged": "TODO",
            "check_dont_overwrite_parameters": "TODO",
            "check_dtype_object": "TODO",
            "check_estimators_dtypes": "TODO",
            "check_estimator_sparse_data": "TODO",
            "check_estimator_sparse_array": "TODO",
            "check_estimator_sparse_matrix": "TODO",
            "check_estimators_empty_data_messages": "TODO",
            "check_estimators_fit_returns_self": "TODO",
            "check_estimators_nan_inf": "TODO",
            "check_estimators_overwrite_params": "TODO",
            "check_estimators_pickle": "TODO",
            "check_f_contiguous_array_estimator": "TODO",
            "check_fit_check_is_fitted": "TODO",
            "check_fit_idempotent": "TODO",
            "check_fit_score_takes_y": "TODO",
            "check_fit2d_1feature": "TODO",
            "check_fit2d_1sample": "TODO",
            "check_fit2d_predict1d": "TODO",
            "check_methods_sample_order_invariance": "TODO",
            "check_methods_subset_invariance": "TODO",
            "check_pipeline_consistency": "TODO",
            "check_positive_only_tag_during_fit": "TODO",
            "check_n_features_in": "TODO",
            "check_n_features_in_after_fitting": "TODO",
            "check_readonly_memmap_input": "TODO",
            "check_transformer_data_not_an_array": "TODO",
            "check_transformer_general": "TODO",
            "check_transformer_preserve_dtypes": "TODO",
        }

    elif isinstance(estimator, HierarchicalKMeans):
        return expected_failed_checks_clustering()

    elif isinstance(estimator, ReNA):
        expected_failed_checks = {
            "check_estimator_sparse_array": "remove when dropping sklearn 1.4",
            "check_estimator_sparse_matrix": (
                "remove when dropping sklearn 1.4"
            ),
            "check_clustering": "TODO",
            "check_dict_unchanged": "TODO",
            "check_dtype_object": "TODO",
            "check_dont_overwrite_parameters": "TODO",
            "check_estimators_dtypes": "TODO",
            "check_estimators_fit_returns_self": "TODO",
            "check_estimators_nan_inf": "TODO",
            "check_estimators_overwrite_params": "TODO",
            "check_estimators_pickle": "TODO",
            "check_f_contiguous_array_estimator": "TODO",
            "check_fit_idempotent": "TODO",
            "check_fit_check_is_fitted": "TODO",
            "check_fit_score_takes_y": "TODO",
            "check_fit2d_predict1d": "TODO",
            "check_methods_sample_order_invariance": "TODO",
            "check_methods_subset_invariance": "TODO",
            "check_n_features_in": "TODO",
            "check_n_features_in_after_fitting": "TODO",
            "check_pipeline_consistency": "TODO",
            "check_positive_only_tag_during_fit": "TODO",
            "check_readonly_memmap_input": "TODO",
            "check_transformer_data_not_an_array": "TODO",
            "check_transformer_general": "TODO",
            "check_transformer_preserve_dtypes": "TODO",
        }

        if SKLEARN_MINOR >= 5:
            expected_failed_checks.pop("check_estimator_sparse_matrix")
            expected_failed_checks.pop("check_estimator_sparse_array")

        return expected_failed_checks

    elif isinstance(
        estimator, (GroupSparseCovariance, GroupSparseCovarianceCV)
    ):
        return {
            "check_fit_score_takes_y": "not applicable",
            "check_fit_check_is_fitted": "handled by nilearn checks",
            "check_dict_unchanged": "TODO",
            "check_dont_overwrite_parameters": "TODO",
            "check_dtype_object": "TODO",
            "check_estimator_sparse_array": "TODO",
            "check_estimator_sparse_data": "TODO",
            "check_estimator_sparse_matrix": "TODO",
            "check_estimators_dtypes": "TODO",
            "check_estimators_empty_data_messages": "TODO",
            "check_estimators_fit_returns_self": "TODO",
            "check_estimators_nan_inf": "TODO",
            "check_estimators_overwrite_params": "TODO",
            "check_estimators_pickle": "TODO",
            "check_f_contiguous_array_estimator": "TODO",
            "check_fit_idempotent": "TODO",
            "check_fit2d_1feature": "TODO",
            "check_fit2d_1sample": "TODO",
            "check_fit2d_predict1d": "TODO",
            "check_methods_sample_order_invariance": "TODO",
            "check_methods_subset_invariance": "TODO",
            "check_n_features_in": "TODO",
            "check_n_features_in_after_fitting": "TODO",
            "check_pipeline_consistency": "TODO",
            "check_positive_only_tag_during_fit": "TODO",
            "check_readonly_memmap_input": "TODO",
        }

    # below this point we should only deal with estimators
    # that accept images as input
    assert accept_niimg_input(estimator) or accept_surf_img_input(estimator)

    if isinstance(estimator, (_BaseDecoder, SearchLight)):
        return expected_failed_checks_decoders(estimator)

    # keeping track of some of those in
    # https://github.com/nilearn/nilearn/issues/4538
    expected_failed_checks = {
        # the following are skipped
        # because there is nilearn specific replacement
        "check_estimators_dtypes": ("replaced by check_masker_dtypes"),
        "check_estimators_fit_returns_self": (
            "replaced by check_fit_returns_self"
        ),
        "check_fit_check_is_fitted": ("replaced by check_masker_fitted"),
        "check_dict_unchanged": "replaced by check_masker_dict_unchanged",
        "check_fit_score_takes_y": (
            "replaced by check_masker_fit_score_takes_y"
        ),
        # Those are skipped for now they fail
        # for unknown reasons
        # most often because sklearn inputs expect a numpy array
        # that errors with maskers,
        # or because a suitable nilearn replacement
        # has not yet been created.
        "check_dont_overwrite_parameters": "TODO",
        "check_estimators_empty_data_messages": "TODO",
        "check_estimators_pickle": "TODO",
        "check_estimators_nan_inf": "TODO",
        "check_estimators_overwrite_params": "TODO",
        "check_fit_idempotent": "TODO",
        "check_methods_sample_order_invariance": "TODO",
        "check_methods_subset_invariance": "TODO",
        "check_positive_only_tag_during_fit": "TODO",
        "check_pipeline_consistency": "TODO",
        "check_readonly_memmap_input": "TODO",
    }

    expected_failed_checks |= unapplicable_checks()

    if hasattr(estimator, "transform"):
        expected_failed_checks |= {
            "check_transformer_data_not_an_array": (
                "replaced by check_masker_transformer"
            ),
            "check_transformer_general": (
                "replaced by check_masker_transformer"
            ),
            "check_transformer_preserve_dtypes": (
                "replaced by check_masker_transformer"
            ),
        }

    # Adapt some checks for some estimators

    # not entirely sure why some of them pass
    # e.g check_estimator_sparse_data passes for SurfaceLabelsMasker
    # but not SurfaceMasker ????

    if is_glm(estimator):
        expected_failed_checks.pop("check_estimator_sparse_data")
        if SKLEARN_MINOR >= 5:
            expected_failed_checks.pop("check_estimator_sparse_matrix")
            expected_failed_checks.pop("check_estimator_sparse_array")
        if SKLEARN_MINOR >= 6:
            expected_failed_checks.pop("check_estimator_sparse_tag")

        expected_failed_checks |= {
            # have nilearn replacements
            "check_estimators_dtypes": ("replaced by check_glm_dtypes"),
            "check_estimators_fit_returns_self": (
                "replaced by check_glm_fit_returns_self"
            ),
            "check_fit_check_is_fitted": ("replaced by check_glm_is_fitted"),
            "check_transformer_data_not_an_array": (
                "replaced by check_masker_transformer"
            ),
            "check_transformer_general": (
                "replaced by check_masker_transformer"
            ),
            "check_transformer_preserve_dtypes": (
                "replaced by check_masker_transformer"
            ),
            # nilearn replacements required
            "check_dict_unchanged": "TODO",
            "check_fit_score_takes_y": "TODO",
        }

    if isinstance(estimator, (_BaseDecomposition,)):
        if SKLEARN_MINOR >= 6:
            expected_failed_checks.pop("check_estimator_sparse_tag")
        if not IS_SKLEARN_1_6_1_on_py_3_9 and SKLEARN_MINOR >= 5:
            expected_failed_checks.pop("check_estimator_sparse_array")

    if is_masker(estimator):
        if accept_niimg_input(estimator):
            # TODO remove when bumping to nilearn 0.13.2
            expected_failed_checks |= {
                "check_do_not_raise_errors_in_init_or_set_params": (
                    "Deprecation cycle started to fix."
                ),
                "check_no_attributes_set_in_init": (
                    "Deprecation cycle started to fix."
                ),
            }

        if isinstance(estimator, (SurfaceLabelsMasker, SurfaceMapsMasker)):
            expected_failed_checks.pop("check_estimator_sparse_data")
            expected_failed_checks.pop("check_estimators_fit_returns_self")
            expected_failed_checks.pop("check_fit_check_is_fitted")
            expected_failed_checks.pop("check_fit2d_1feature")
            expected_failed_checks.pop("check_fit2d_1sample")

            if SKLEARN_MINOR >= 5:
                expected_failed_checks.pop("check_estimator_sparse_matrix")
                expected_failed_checks.pop("check_estimator_sparse_array")

            if SKLEARN_MINOR >= 6:
                expected_failed_checks.pop("check_readonly_memmap_input")
                expected_failed_checks.pop(
                    "check_positive_only_tag_during_fit"
                )

        if isinstance(estimator, (NiftiMasker)) and SKLEARN_MINOR >= 5:
            if not IS_SKLEARN_1_6_1_on_py_3_9:
                expected_failed_checks.pop("check_estimator_sparse_array")

            expected_failed_checks.pop("check_estimator_sparse_tag")

        if isinstance(estimator, (RegionExtractor)) and SKLEARN_MINOR >= 6:
            expected_failed_checks.pop(
                "check_do_not_raise_errors_in_init_or_set_params"
            )

    return expected_failed_checks


def unapplicable_checks() -> dict[str, str]:
    """Return sklearn checks that do not apply for nilearn estimators \
       when they take images as input.
    """
    return dict.fromkeys(
        [
            "check_complex_data",
            "check_dtype_object",
            "check_estimator_sparse_array",
            "check_estimator_sparse_data",
            "check_estimator_sparse_matrix",
            "check_estimator_sparse_tag",
            "check_f_contiguous_array_estimator",
            "check_fit1d",
            "check_fit2d_1feature",
            "check_fit2d_1sample",
            "check_fit2d_predict1d",
            "check_n_features_in",
            "check_n_features_in_after_fitting",
        ],
        "not applicable for image input",
    )


def expected_failed_checks_clustering():
    expected_failed_checks = {
        "check_estimator_sparse_array": "remove when dropping sklearn 1.4",
        "check_estimator_sparse_matrix": "remove when dropping sklearn 1.4",
        "check_clustering": "TODO",
        "check_estimators_dtypes": "TODO",
        "check_estimators_fit_returns_self": "TODO",
        "check_estimators_nan_inf": "TODO",
        "check_estimators_overwrite_params": "TODO",
        "check_estimators_pickle": "TODO",
        "check_f_contiguous_array_estimator": "TODO",
        "check_fit_idempotent": "TODO",
        "check_fit_check_is_fitted": "TODO",
        "check_fit_score_takes_y": "TODO",
        "check_fit2d_predict1d": "TODO",
        "check_n_features_in": "TODO",
        "check_n_features_in_after_fitting": "TODO",
        "check_pipeline_consistency": "TODO",
        "check_positive_only_tag_during_fit": "TODO",
        "check_readonly_memmap_input": "TODO",
        "check_transformer_data_not_an_array": "TODO",
        "check_transformer_general": "TODO",
        "check_transformer_preserve_dtypes": "TODO",
    }

    if SKLEARN_MINOR >= 5:
        expected_failed_checks.pop("check_estimator_sparse_matrix")
        expected_failed_checks.pop("check_estimator_sparse_array")

    if SKLEARN_MINOR >= 6:
        expected_failed_checks |= {"check_dict_unchanged": "TODO"}

    return expected_failed_checks


def expected_failed_checks_decoders(estimator) -> dict[str, str]:
    """Return expected failed sklearn checks for nilearn decoders."""
    expected_failed_checks = {
        # the following are have nilearn replacement for masker and/or glm
        # but not for decoders
        "check_estimators_fit_returns_self": (
            "replaced by check_fit_returns_self"
        ),
        "check_requires_y_none": (
            "replaced by check_image_estimator_requires_y_none"
        ),
        "check_supervised_y_no_nan": (
            "replaced by check_image_supervised_estimator_y_no_nan"
        ),
        # Those are skipped for now they fail
        # for unknown reasons
        # most often because sklearn inputs expect a numpy array
        # that errors with maskers,
        # or because a suitable nilearn replacement
        # has not yet been created.
        "check_dict_unchanged": "TODO",
        "check_dont_overwrite_parameters": "TODO",
        "check_estimators_dtypes": "TODO",
        "check_estimators_empty_data_messages": "TODO",
        "check_estimators_pickle": "TODO",
        "check_estimators_nan_inf": "TODO",
        "check_estimators_overwrite_params": "TODO",
        "check_fit_check_is_fitted": "TODO",
        "check_fit_idempotent": "TODO",
        "check_fit_score_takes_y": "TODO",
        "check_methods_sample_order_invariance": "TODO",
        "check_methods_subset_invariance": "TODO",
        "check_positive_only_tag_during_fit": "TODO",
        "check_pipeline_consistency": "TODO",
        "check_readonly_memmap_input": "TODO",
        "check_supervised_y_2d": "TODO",
    }

    if is_classifier(estimator):
        expected_failed_checks |= {
            "check_classifier_data_not_an_array": (
                "not applicable for image input"
            ),
            "check_classifiers_classes": "TODO",
            "check_classifiers_one_label": "TODO",
            "check_classifiers_regression_target": "TODO",
            "check_classifiers_train": "TODO",
        }

    if is_regressor(estimator):
        expected_failed_checks |= {
            "check_regressor_data_not_an_array": (
                "not applicable for image input"
            ),
            "check_regressor_multioutput": "TODO",
            "check_regressors_int": "TODO",
            "check_regressors_train": "TODO",
            "check_regressors_no_decision_function": "TODO",
        }

    if hasattr(estimator, "transform"):
        expected_failed_checks |= {
            "check_transformer_data_not_an_array": (
                "replaced by check_masker_transformer"
            ),
            "check_transformer_general": (
                "replaced by check_masker_transformer"
            ),
            "check_transformer_preserve_dtypes": (
                "replaced by check_masker_transformer"
            ),
        }

    expected_failed_checks |= unapplicable_checks()

    if isinstance(estimator, SearchLight):
        return expected_failed_checks

    if not IS_SKLEARN_1_6_1_on_py_3_9:
        expected_failed_checks.pop("check_estimator_sparse_tag")

    return expected_failed_checks


def nilearn_check_estimator(estimators: list[BaseEstimator]):
    if not isinstance(estimators, list):  # pragma: no cover
        raise TypeError(
            "'estimators' should be a list. "
            f"Got {estimators.__class__.__name__}."
        )
    for est in estimators:
        for e, check in nilearn_check_generator(estimator=est):
            yield e, check, check.__name__


def nilearn_check_generator(estimator: BaseEstimator):
    """Yield (estimator, check) tuples.

    Each nilearn check can be run on an initialized estimator.
    """
    if SKLEARN_LT_1_6:  # pragma: no cover
        tags = estimator._more_tags()
    else:
        tags = estimator.__sklearn_tags__()

    # TODO remove first if when dropping sklearn 1.5
    #  for sklearn >= 1.6 tags are always a dataclass
    if isinstance(tags, dict) and "X_types" in tags:
        requires_y = isinstance(estimator, _BaseDecoder)
    else:
        requires_y = getattr(tags.target_tags, "required", False)

    yield (clone(estimator), check_estimator_has_sklearn_is_fitted)
    yield (clone(estimator), check_fit_returns_self)
    yield (clone(estimator), check_transformer_set_output)

    if accept_niimg_input(estimator) or accept_surf_img_input(estimator):
        if requires_y:
            yield (clone(estimator), check_image_estimator_requires_y_none)

        if is_classifier(estimator) or is_regressor(estimator):
            yield (clone(estimator), check_image_supervised_estimator_y_no_nan)

    if is_masker(estimator):
        yield (clone(estimator), check_masker_clean_kwargs)
        yield (clone(estimator), check_masker_compatibility_mask_image)
        yield (clone(estimator), check_masker_dict_unchanged)
        yield (clone(estimator), check_masker_dont_overwrite_parameters)
        yield (clone(estimator), check_masker_dtypes)
<<<<<<< HEAD
        yield (clone(estimator), check_masker_estimators_overwrite_params)
        yield (clone(estimator), check_masker_fit_returns_self)
=======
>>>>>>> a7e4773c
        yield (clone(estimator), check_masker_fit_score_takes_y)
        yield (clone(estimator), check_masker_fit_with_empty_mask)
        yield (
            clone(estimator),
            check_masker_fit_with_non_finite_in_mask,
        )
        yield (clone(estimator), check_masker_fitted)
        yield (clone(estimator), check_masker_generate_report)
        yield (clone(estimator), check_masker_generate_report_false)
        yield (clone(estimator), check_masker_inverse_transform)
        yield (clone(estimator), check_masker_transform_resampling)
        yield (clone(estimator), check_masker_mask_img)
        yield (clone(estimator), check_masker_mask_img_from_imgs)
        yield (clone(estimator), check_masker_no_mask_no_img)
        yield (clone(estimator), check_masker_refit)
        yield (clone(estimator), check_masker_smooth)
        yield (clone(estimator), check_masker_transformer)
        yield (
            clone(estimator),
            check_masker_transformer_high_variance_confounds,
        )

        if not is_multimasker(estimator):
            yield (clone(estimator), check_masker_clean)
            yield (clone(estimator), check_masker_detrending)
            yield (clone(estimator), check_masker_transformer_sample_mask)
            yield (clone(estimator), check_masker_with_confounds)

        if accept_niimg_input(estimator):
            yield (clone(estimator), check_nifti_masker_clean_error)
            yield (clone(estimator), check_nifti_masker_clean_warning)
            yield (clone(estimator), check_nifti_masker_dtype)
            yield (clone(estimator), check_nifti_masker_fit_transform)
            yield (clone(estimator), check_nifti_masker_fit_transform_5d)
            yield (clone(estimator), check_nifti_masker_fit_transform_files)
            yield (clone(estimator), check_nifti_masker_fit_with_3d_mask)
            yield (
                clone(estimator),
                check_nifti_masker_generate_report_after_fit_with_only_mask,
            )

            if is_multimasker(estimator):
                yield (
                    clone(estimator),
                    check_multi_nifti_masker_generate_report_4d_fit,
                )
                yield (
                    clone(estimator),
                    check_multi_masker_transformer_high_variance_confounds,
                )
                yield (
                    clone(estimator),
                    check_multi_masker_transformer_sample_mask,
                )
                yield (clone(estimator), check_multi_masker_with_confounds)

        if accept_surf_img_input(estimator):
            yield (clone(estimator), check_surface_masker_fit_with_mask)
            yield (clone(estimator), check_surface_masker_list_surf_images)

<<<<<<< HEAD
    if is_glm:
        yield (clone(estimator), check_glm_estimators_overwrite_params)
        yield (clone(estimator), check_glm_dont_overwrite_parameters)
=======
    if is_glm(estimator):
>>>>>>> a7e4773c
        yield (clone(estimator), check_glm_dtypes)
        yield (clone(estimator), check_glm_is_fitted)


def get_tag(estimator: BaseEstimator, tag: str) -> bool:
    tags = estimator.__sklearn_tags__()
    # TODO remove first if when dropping sklearn 1.5
    #  for sklearn >= 1.6 tags are always a dataclass
    if isinstance(tags, dict) and "X_types" in tags:
        return tag in tags["X_types"]
    else:
        return getattr(tags.input_tags, tag, False)


def is_masker(estimator: BaseEstimator) -> bool:
    return get_tag(estimator, "masker")


def is_multimasker(estimator: BaseEstimator) -> bool:
    return get_tag(estimator, "multi_masker")


def is_glm(estimator: BaseEstimator) -> bool:
    return get_tag(estimator, "glm")


def accept_niimg_input(estimator: BaseEstimator) -> bool:
    return get_tag(estimator, "niimg_like")


def accept_surf_img_input(estimator: BaseEstimator) -> bool:
    return get_tag(estimator, "surf_img")


def _not_fitted_error_message(estimator):
    return (
        f"This {type(estimator).__name__} instance is not fitted yet. "
        "Call 'fit' with appropriate arguments before using this estimator."
    )


def fit_estimator(estimator: BaseEstimator) -> BaseEstimator:
    """Fit on a nilearn estimator with appropriate input and return it."""
    assert accept_niimg_input(estimator) or accept_surf_img_input(estimator)

    if is_glm(estimator):
        data, design_matrices = _make_surface_img_and_design()
        # FirstLevel
        if hasattr(estimator, "hrf_model"):
            return estimator.fit(data, design_matrices=design_matrices)
        # SecondLevel
        else:
            return estimator.fit(data, design_matrix=design_matrices)

    elif isinstance(estimator, SearchLight):
        n_samples = 30
        data = _rng().random((5, 5, 5, n_samples))
        # Create a condition array, with balanced classes
        y = np.arange(n_samples, dtype=int) >= (n_samples // 2)

        data[2, 2, 2, :] = 0
        data[2, 2, 2, y] = 2
        X = Nifti1Image(data, np.eye(4))

        return estimator.fit(X, y)

    elif is_classifier(estimator):
        dim = 5
        X, y = make_classification(
            n_samples=20,
            n_features=dim**3,
            scale=3.0,
            n_informative=5,
            n_classes=2,
            random_state=42,
        )
        X, _ = to_niimgs(X, [dim, dim, dim])
        return estimator.fit(X, y)

    elif is_regressor(estimator):
        dim = 5
        X, y = make_regression(
            n_samples=20,
            n_features=dim**3,
            n_informative=dim,
            noise=1.5,
            bias=1.0,
            random_state=42,
        )
        X = StandardScaler().fit_transform(X)
        X, _ = to_niimgs(X, [dim, dim, dim])
        return estimator.fit(X, y)

    elif is_masker(estimator):
        if accept_niimg_input(estimator):
            imgs = Nifti1Image(_rng().random(_shape_3d_large()), _affine_eye())
        else:
            imgs = _make_surface_img(10)
        return estimator.fit(imgs)

    else:
        imgs = _img_3d_rand()
        return estimator.fit(imgs)


# ------------------ GENERIC CHECKS ------------------


def _check_mask_img_(estimator):
    if accept_niimg_input(estimator):
        assert isinstance(estimator.mask_img_, Nifti1Image)
    else:
        assert isinstance(estimator.mask_img_, SurfaceImage)
    load_mask_img(estimator.mask_img_)


def check_estimator_has_sklearn_is_fitted(estimator):
    """Check appropriate response to check_fitted from sklearn before fitting.

    check that before fitting
    - estimator has a __sklearn_is_fitted__ method
    - running sklearn check_is_fitted on estimator throws an error
    """
    if not hasattr(estimator, "__sklearn_is_fitted__"):
        raise TypeError(
            "All nilearn estimators must have __sklearn_is_fitted__ method."
        )

    if estimator.__sklearn_is_fitted__() is True:
        raise ValueError(
            "Estimator __sklearn_is_fitted__ must return False before fit."
        )

    with pytest.raises(ValueError, match=_not_fitted_error_message(estimator)):
        check_is_fitted(estimator)


def check_transformer_set_output(estimator):
    """Check that set_ouput throws a not implemented error."""
    if hasattr(estimator, "transform"):
        with pytest.raises(NotImplementedError):
            estimator.set_output(transform="default")


def check_fit_returns_self(estimator) -> None:
    """Check maskers return itself after fit.

    Replace sklearn check_estimators_fit_returns_self
    """
    # TODO make sure the following estimator pass this check
    if isinstance(
        estimator,
        (
            _BaseDecomposition,
            ReNA,
            HierarchicalKMeans,
            GroupSparseCovariance,
            GroupSparseCovarianceCV,
            ConnectivityMeasure,
        ),
    ):
        return None

    fitted_estimator = fit_estimator(estimator)

    assert fitted_estimator is estimator


# ------------------ DECODERS CHECKS ------------------


def check_image_estimator_requires_y_none(estimator) -> None:
    """Check estimator with requires_y=True fails gracefully for y=None.

    Replaces sklearn check_requires_y_none
    """
    expected_err_msgs = "requires y to be passed, but the target y is None"
    shape = (5, 5, 5) if isinstance(estimator, SearchLight) else (30, 31, 32)
    input_img = Nifti1Image(_rng().random(shape), _affine_eye())
    try:
        estimator.fit(input_img, None)
    except ValueError as ve:
        if not any(msg in str(ve) for msg in expected_err_msgs):
            raise ve


def check_image_supervised_estimator_y_no_nan(estimator) -> None:
    """Check estimator fails if y contains nan or inf.

    Replaces sklearn check_supervised_y_no_nan
    """
    dim = 5
    if isinstance(estimator, SearchLight):
        n_samples = 30
        data = _rng().random((dim, dim, dim, n_samples))
        # Create a condition array, with balanced classes
        y = np.arange(n_samples, dtype=int) >= (n_samples // 2)

        data[2, 2, 2, :] = 0
        data[2, 2, 2, y] = 2
        X = Nifti1Image(data, np.eye(4))

    else:
        # we can use classification data even for regressors
        # because fit should fail early
        X, y = make_classification(
            n_samples=20,
            n_features=dim**3,
            scale=3.0,
            n_informative=5,
            n_classes=2,
            random_state=42,
        )
        X, _ = to_niimgs(X, [dim, dim, dim])

    y = _rng().random(y.shape)

    for value in [np.inf, np.nan]:
        y[5,] = value
        with pytest.raises(ValueError, match="Input .*contains"):
            estimator.fit(X, y)


# ------------------ MASKER CHECKS ------------------


def check_masker_dict_unchanged(estimator):
    """Replace check_dict_unchanged from sklearn.

    transform() should not changed the dict of the object.
    """
    if accept_niimg_input(estimator):
        # We use a different shape here to force some maskers
        # to perform a resampling.
        shape = (30, 31, 32)
        input_img = Nifti1Image(_rng().random(shape), _affine_eye())
    else:
        input_img = _make_surface_img(10)

    estimator = estimator.fit(input_img)

    dict_before = estimator.__dict__.copy()

    estimator.transform(input_img)

    dict_after = estimator.__dict__

    # TODO NiftiLabelsMasker is modified at transform time
    # see issue https://github.com/nilearn/nilearn/issues/2720
    if isinstance(estimator, (NiftiLabelsMasker)):
        with pytest.raises(AssertionError):
            assert dict_after == dict_before
    else:
        # The following try / except is mostly
        # to give more informative error messages when this check fails.
        try:
            assert dict_after == dict_before
        except AssertionError as e:
            unmatched_keys = set(dict_after.keys()) ^ set(dict_before.keys())
            if len(unmatched_keys) > 0:
                raise ValueError(
                    "Estimator changes '__dict__' keys during transform.\n"
                    f"{unmatched_keys} \n"
                )

            difference = {}
            for x in dict_before:
                if type(dict_before[x]) is not type(dict_after[x]):
                    difference[x] = {
                        "before": dict_before[x],
                        "after": dict_after[x],
                    }
                    continue
                if (
                    isinstance(dict_before[x], np.ndarray)
                    and not np.array_equal(dict_before[x], dict_after[x])
                    and not check_imgs_equal(dict_before[x], dict_after[x])
                ) or (
                    not isinstance(dict_before[x], (np.ndarray, Nifti1Image))
                    and dict_before[x] != dict_after[x]
                ):
                    difference[x] = {
                        "before": dict_before[x],
                        "after": dict_after[x],
                    }
                    continue
            if difference:
                raise ValueError(
                    "Estimator changes the following '__dict__' keys \n"
                    "during transform.\n"
                    f"{difference}"
                )
            else:
                raise e
        except Exception as e:
            raise e


def check_masker_fitted(estimator):
    """Check appropriate response of maskers to check_fitted from sklearn.

    Should act as a replacement in the case of the maskers
    for sklearn's check_fit_check_is_fitted

    check that before fitting
    - transform() and inverse_transform() \
      throw same error

    check that after fitting
    - __sklearn_is_fitted__ returns true
    - running sklearn check_fitted throws no error
    - masker have a n_elements_ attribute that is positive int
    """
    # Failure should happen before the input type is determined
    # so we can pass nifti image to surface maskers.
    with pytest.raises(ValueError, match=_not_fitted_error_message(estimator)):
        estimator.transform(_img_3d_rand())
    with pytest.raises(ValueError, match=_not_fitted_error_message(estimator)):
        estimator.transform_single_imgs(_img_3d_rand())
    if is_multimasker(estimator):
        with pytest.raises(
            ValueError, match=_not_fitted_error_message(estimator)
        ):
            estimator.transform_imgs([_img_3d_rand()])

    # Failure should happen before the size of the input type is determined
    # so we can pass any array here.
    signals = np.ones((10, 11))
    with pytest.raises(ValueError, match=_not_fitted_error_message(estimator)):
        estimator.inverse_transform(signals)

    # NiftiMasker and SurfaceMasker cannot accept None on fit
    if accept_niimg_input(estimator):
        estimator.fit(_img_3d_rand())
    else:
        estimator.fit(_make_surface_img(10))

    assert estimator.__sklearn_is_fitted__()

    check_is_fitted(estimator)

    assert isinstance(estimator.n_elements_, int) and estimator.n_elements_ > 0


def check_masker_clean_kwargs(estimator):
    """Check attributes for cleaning.

    Maskers accept a clean_args dict
    and store in clean_args and contains parameters to pass to clean.
    """
    assert estimator.clean_args is None


def check_masker_detrending(estimator):
    """Check detrending does something.

    Fit transform on same input should give different results
    if detrend is true or false.
    """
    if accept_niimg_input(estimator):
        input_img = _img_4d_rand_eye_medium()
    else:
        input_img = _make_surface_img(100)

    signal = estimator.fit_transform(input_img)

    estimator.detrend = True
    detrended_signal = estimator.fit_transform(input_img)

    assert_raises(AssertionError, assert_array_equal, detrended_signal, signal)


def check_masker_compatibility_mask_image(estimator):
    """Check compatibility of the mask_img and images to masker.

    Compatibility should be check at fit and transform time.

    For nifti maskers this is handled by one the check_nifti functions.
    For surface maskers, check_compatibility_mask_and_images does it.
    But this means we do not have exactly the same error messages.
    """
    if accept_niimg_input(estimator):
        mask_img = _img_mask_mni()
        input_img = _make_surface_img()
    else:
        mask_img = _make_surface_mask()
        input_img = _img_3d_mni()

    estimator.mask_img = mask_img
    with pytest.raises(TypeError):
        estimator.fit(input_img)

    if accept_niimg_input(estimator):
        # using larger images to be compatible
        # with regions extraction tests
        mask = np.zeros(_shape_3d_large(), dtype=np.int8)
        mask[1:-1, 1:-1, 1:-1] = 1
        mask_img = Nifti1Image(mask, _affine_eye())
        image_to_transform = _make_surface_img()
    else:
        mask_img = _make_surface_mask()
        image_to_transform = _img_3d_mni()

    estimator = clone(estimator)
    estimator.mask_img = mask_img
    estimator.fit()
    with pytest.raises(TypeError):
        estimator.transform(image_to_transform)

    _check_mask_img_(estimator)


def check_masker_no_mask_no_img(estimator):
    """Check maskers mask_img_ when no mask passed at init or imgs at fit.

    For (Multi)NiftiMasker and SurfaceMasker fit should raise ValueError.
    For all other maskers mask_img_ should be None after fit.
    """
    assert not hasattr(estimator, "mask_img_")

    if isinstance(estimator, (NiftiMasker, SurfaceMasker)):
        with pytest.raises(
            ValueError, match="Parameter 'imgs' must be provided to "
        ):
            estimator.fit()
    else:
        estimator.fit()
        assert estimator.mask_img_ is None


def check_masker_mask_img_from_imgs(estimator):
    """Check maskers mask_img_ inferred from imgs when no mask is provided.

    For (Multi)NiftiMasker and SurfaceMasker:
    they must have a valid mask_img_ after fit.
    For all other maskers mask_img_ should be None after fit.
    """
    if accept_niimg_input(estimator):
        # Small image with shape=(7, 8, 9) would fail with MultiNiftiMasker
        # giving mask_img_that mask all the data : do not know why!!!
        input_img = Nifti1Image(
            _rng().random(_shape_3d_large()), _affine_mni()
        )

    else:
        input_img = _make_surface_img(2)

    # Except for (Multi)NiftiMasker and SurfaceMasker,
    # maskers have mask_img_ = None after fitting some input image
    # when no mask was passed at construction
    estimator = clone(estimator)
    assert not hasattr(estimator, "mask_img_")

    estimator.fit(input_img)

    if isinstance(estimator, (NiftiMasker, SurfaceMasker)):
        _check_mask_img_(estimator)
    else:
        assert estimator.mask_img_ is None


def check_masker_mask_img(estimator):
    """Check maskers mask_img_ post fit is valid.

    If a mask is passed at construction,
    then mask_img_ should be a valid mask after fit.

    Maskers should be fittable
    even when passing a non-binary image
    with multiple samples (4D for volume, 2D for surface) as mask.
    Resulting mask_img_ should be binary and have a single sample.
    """
    if accept_niimg_input(estimator):
        # Small image with shape=(7, 8, 9) would fail with MultiNiftiMasker
        # giving mask_img_that mask all the data : do not know why!!!
        mask_data = np.zeros(_shape_3d_large(), dtype="int8")
        mask_data[2:-2, 2:-2, 2:-2] = 1
        binary_mask_img = Nifti1Image(mask_data, _affine_eye())

        input_img = Nifti1Image(
            _rng().random(_shape_3d_large()), _affine_eye()
        )

        non_binary_mask_img = Nifti1Image(
            _rng().random((*_shape_3d_large(), 2)), _affine_eye()
        )

    else:
        binary_mask_img = _make_surface_mask()
        non_binary_mask_img = _make_surface_img()

        input_img = _make_surface_img(2)

    # happy path
    estimator = clone(estimator)
    estimator.mask_img = binary_mask_img
    assert not hasattr(estimator, "mask_img_")

    estimator.fit()

    _check_mask_img_(estimator)

    # use non binary multi-sample image as mask
    estimator = clone(estimator)
    estimator.mask_img = non_binary_mask_img
    assert not hasattr(estimator, "mask_img_")

    estimator.fit()

    _check_mask_img_(estimator)

    # use mask at init and imgs at fit
    # mask at init should prevail
    estimator = clone(estimator)
    estimator.mask_img = binary_mask_img

    estimator.fit()
    ref_mask_img_ = estimator.mask_img_

    estimator = clone(estimator)
    estimator.mask_img = binary_mask_img

    assert not hasattr(estimator, "mask_img_")

    if isinstance(estimator, (NiftiMasker, SurfaceMasker)):
        with pytest.warns(
            UserWarning,
            match=(
                "Generation of a mask has been requested .* "
                "while a mask was given at masker creation."
            ),
        ):
            estimator.fit(input_img)
    else:
        estimator.fit(input_img)

    _check_mask_img_(estimator)
    if accept_niimg_input(estimator):
        assert_array_equal(
            ref_mask_img_.get_fdata(), estimator.mask_img_.get_fdata()
        )
    else:
        assert_array_equal(
            get_surface_data(ref_mask_img_),
            get_surface_data(estimator.mask_img_),
        )


def check_masker_clean(estimator):
    """Check that cleaning does something on fit transform.

    Fit transform on same input should give different results
    if some cleaning parameters are passed.
    """
    if accept_niimg_input(estimator):
        input_img = _img_4d_rand_eye_medium()
    else:
        input_img = _make_surface_img(100)

    signal = estimator.fit_transform(input_img)

    estimator.t_r = 2.0
    estimator.high_pass = 1 / 128
    estimator.clean_args = {"filter": "cosine"}
    detrended_signal = estimator.fit_transform(input_img)

    assert_raises(AssertionError, assert_array_equal, detrended_signal, signal)


def check_masker_transformer(estimator):
    """Replace sklearn _check_transformer for maskers.

    - for maskers transform is in the base class and
      implemented via a transform_single_imgs
    - checks that "imgs" (and not X) is the parameter
      for input for fit / transform
    - fit_transform method should work on non fitted estimator
    - fit_transform should give same result as fit then transform
    """
    # transform_single_imgs should not be an abstract method anymore
    assert not getattr(
        estimator.transform_single_imgs, "__isabstractmethod__", False
    )

    for attr in ["fit", "transform", "fit_transform"]:
        tmp = dict(**inspect.signature(getattr(estimator, attr)).parameters)
        assert next(iter(tmp)) == "imgs"
        assert "X" not in tmp

    if accept_niimg_input(estimator):
        input_img = _img_4d_rand_eye_medium()
    else:
        input_img = _make_surface_img(100)

    signal_1 = estimator.fit_transform(input_img)

    estimator = clone(estimator)
    signal_2 = estimator.fit(input_img).transform(input_img)

    assert_array_equal(signal_1, signal_2)


def check_masker_transformer_high_variance_confounds(estimator):
    """Check high_variance_confounds use in maskers.

    Make sure that using high_variance_confounds returns different result.

    Ensure that high_variance_confounds can be used with regular confounds,
    and that results are different than when just using the confounds alone.
    """
    length = 10

    if accept_niimg_input(estimator):
        data = _rng().random((*_shape_3d_default(), length))
        input_img = Nifti1Image(data, _affine_eye())
    else:
        input_img = _make_surface_img(length)

    estimator.high_variance_confounds = False

    signal = estimator.fit_transform(input_img)

    estimator = clone(estimator)
    estimator.high_variance_confounds = True

    signal_hvc = estimator.fit_transform(input_img)

    assert_raises(AssertionError, assert_array_equal, signal, signal_hvc)

    with TemporaryDirectory() as tmp_dir:
        array = _rng().random((length, 3))

        dataframe = pd.DataFrame(array)

        tmp_dir = Path(tmp_dir)
        dataframe.to_csv(tmp_dir / "confounds.csv")

        for c in [array, dataframe, tmp_dir / "confounds.csv"]:
            confounds = [c] if is_multimasker(estimator) else c

            estimator = clone(estimator)
            estimator.high_variance_confounds = False
            signal_c = estimator.fit_transform(input_img, confounds=confounds)

            estimator = clone(estimator)
            estimator.high_variance_confounds = True
            signal_c_hvc = estimator.fit_transform(
                input_img, confounds=confounds
            )

            assert_raises(
                AssertionError, assert_array_equal, signal_c, signal_c_hvc
            )


def check_masker_transformer_sample_mask(estimator):
    """Check sample_mask use in maskers.

    Make sure that using sample_mask returns different result
    compare to when it's not used.

    Try different types of sample_mask
    that always keep the same samples (sample 1, 2 and 4)
    that should all return the same thing.
    """
    if accept_niimg_input(estimator):
        input_img = _img_4d_rand_eye()
    else:
        input_img = _make_surface_img(5)

    estimator.fit(input_img)
    signal_1 = estimator.transform(input_img, sample_mask=None)

    assert signal_1.ndim == 2

    # index sample to keep
    sample_mask = np.asarray([1, 2, 4])

    signal_2 = estimator.transform(input_img, sample_mask=sample_mask)

    assert signal_2.shape[0] == 3

    assert_raises(AssertionError, assert_array_equal, signal_1, signal_2)

    # logical indexing
    n_sample = signal_1.shape[0]
    sample_mask = np.full((n_sample,), True)
    np.put(sample_mask, [0, 3], [False, False])

    signal_3 = estimator.transform(input_img, sample_mask=sample_mask)

    assert_array_equal(signal_2, signal_3)

    # list of explicit index
    sample_mask = [[1, 2, 4]]

    signal_4 = estimator.transform(input_img, sample_mask=sample_mask)

    assert_array_equal(signal_2, signal_4)

    # list of logical index
    sample_mask = [[False, True, True, False, True]]

    signal_5 = estimator.transform(input_img, sample_mask=sample_mask)

    assert_array_equal(signal_2, signal_5)


def check_masker_with_confounds(estimator):
    """Test fit_transform with confounds.

    Check different types of confounds
    (array, dataframe, str or path to txt, csv, tsv)
    and ensure results is different
    than when not using confounds.

    Check proper errors are raised if file is not found
    or if confounds do not match signal length.

    For more tests see those of signal.clean.
    """
    length = 20
    if accept_niimg_input(estimator):
        input_img = Nifti1Image(
            _rng().random((4, 5, 6, length)), affine=_affine_eye()
        )
    else:
        input_img = _make_surface_img(length)

    signal_1 = estimator.fit_transform(input_img, confounds=None)

    array = _rng().random((length, 3))

    dataframe = pd.DataFrame(array)

    confounds_path = nilearn_dir() / "tests" / "data" / "spm_confounds.txt"

    for confounds in [array, dataframe, confounds_path, str(confounds_path)]:
        signal_2 = estimator.fit_transform(input_img, confounds=confounds)

        assert_raises(AssertionError, assert_array_equal, signal_1, signal_2)

    with TemporaryDirectory() as tmp_dir:
        tmp_dir = Path(tmp_dir)
        dataframe.to_csv(tmp_dir / "confounds.csv")
        signal_2 = estimator.fit_transform(
            input_img, confounds=tmp_dir / "confounds.csv"
        )

        assert_raises(AssertionError, assert_array_equal, signal_1, signal_2)

        dataframe.to_csv(tmp_dir / "confounds.tsv", sep="\t")
        signal_2 = estimator.fit_transform(
            input_img, confounds=tmp_dir / "confounds.tsv"
        )

        assert_raises(AssertionError, assert_array_equal, signal_1, signal_2)

    with pytest.raises(FileNotFoundError):
        estimator.fit_transform(input_img, confounds="not_a_file.txt")

    with pytest.raises(
        ValueError, match="Confound signal has an incorrect length"
    ):
        estimator.fit_transform(
            input_img, confounds=_rng().random((length * 2, 3))
        )


def check_masker_refit(estimator):
    """Check masker can be refitted and give different results."""
    if accept_niimg_input(estimator):
        # using larger images to be compatible
        # with regions extraction tests
        mask = np.zeros(_shape_3d_large(), dtype=np.int8)
        mask[1:-1, 1:-1, 1:-1] = 1
        mask_img_1 = Nifti1Image(mask, _affine_eye())

        mask = np.zeros(_shape_3d_large(), dtype=np.int8)
        mask[3:-3, 3:-3, 3:-3] = 1
        mask_img_2 = Nifti1Image(mask, _affine_eye())
    else:
        mask_img_1 = _make_surface_mask()
        data = {
            part: np.ones(mask_img_1.data.parts[part].shape)
            for part in mask_img_1.data.parts
        }
        mask_img_2 = SurfaceImage(mask_img_1.mesh, data)

    estimator.mask_img = mask_img_1
    estimator.fit()
    fitted_mask_1 = estimator.mask_img_

    estimator.mask_img = mask_img_2
    estimator.fit()
    fitted_mask_2 = estimator.mask_img_

    if accept_niimg_input(estimator):
        with pytest.raises(AssertionError):
            assert_array_equal(
                fitted_mask_1.get_fdata(), fitted_mask_2.get_fdata()
            )
    else:
        with pytest.raises(ValueError):
            assert_surface_image_equal(fitted_mask_1, fitted_mask_2)


def check_masker_fit_with_empty_mask(estimator):
    """Check mask that excludes all voxels raise an error."""
    if accept_niimg_input(estimator):
        mask_img = _img_3d_zeros()
        imgs = [_img_3d_rand()]
    else:
        mask_img = _make_surface_mask()
        for k, v in mask_img.data.parts.items():
            mask_img.data.parts[k] = np.zeros(v.shape)
        imgs = _make_surface_img(1)

    estimator.mask_img = mask_img
    with pytest.raises(
        ValueError,
        match="The mask is invalid as it is empty: it masks all data",
    ):
        estimator.fit(imgs)


def check_masker_fit_with_non_finite_in_mask(estimator):
    """Check mask with non finite values can be used with maskers.

    - Warning is thrown.
    - Output of transform must contain only finite values.
    """
    if accept_niimg_input(estimator):
        # _shape_3d_large() is used,
        # this test would fail for RegionExtractor otherwise
        mask = np.ones(_shape_3d_large())
        mask[:, :, 7] = np.nan
        mask[:, :, 4] = np.inf
        mask_img = Nifti1Image(mask, affine=_affine_eye())

        imgs = _img_3d_rand()

    else:
        mask_img = _make_surface_mask()
        for k, v in mask_img.data.parts.items():
            mask_img.data.parts[k] = np.zeros(v.shape)
        mask_img.data.parts["left"][0:3, 0] = [np.nan, np.inf, 1]
        mask_img.data.parts["right"][0:3, 0] = [np.nan, np.inf, 1]

        imgs = _make_surface_img(1)

    estimator.mask_img = mask_img
    with pytest.warns(UserWarning, match="Non-finite values detected."):
        estimator.fit()

    signal = estimator.transform(imgs)
    assert np.all(np.isfinite(signal))


def check_masker_dtypes(estimator):
    """Check masker can fit/transform with inputs of varying dtypes.

    Replacement for sklearn check_estimators_dtypes.

    np.int64 not tested: see no_int64_nifti in nilearn/conftest.py
    """
    length = 20
    for dtype in [np.float32, np.float64, np.int32]:
        estimator = clone(estimator)

        if accept_niimg_input(estimator):
            data = np.zeros((*_shape_3d_large(), length))
            data[1:28, 1:28, 1:28, ...] = (
                _rng().random((27, 27, 27, length)) + 2.0
            )
            imgs = Nifti1Image(data.astype(dtype), affine=_affine_eye())

        else:
            imgs = _make_surface_img(length)
            for k, v in imgs.data.parts.items():
                imgs.data.parts[k] = v.astype(dtype)

        estimator.fit(imgs)
        estimator.transform(imgs)


def check_masker_smooth(estimator):
    """Check that masker can smooth data when extracting.

    Check that masker instance has smoothing_fwhm attribute.
    Check that output is different with and without smoothing.

    For Surface maskers:
    - Check smoothing on surface maskers raises NotImplemented warning.
    - Check that output is the same with and without smoothing.
    TODO: update once smoothing is implemented.
    """
    assert hasattr(estimator, "smoothing_fwhm")

    n_sample = 1
    if accept_niimg_input(estimator):
        imgs = _img_3d_rand()
    else:
        imgs = _make_surface_img(n_sample)

    signal = estimator.fit_transform(imgs)

    estimator.smoothing_fwhm = 3
    estimator.fit(imgs)

    if accept_niimg_input(estimator):
        smoothed_signal = estimator.transform(imgs)

        assert_raises(
            AssertionError, assert_array_equal, smoothed_signal, signal
        )

    else:
        with pytest.warns(UserWarning, match="not yet supported"):
            smoothed_signal = estimator.transform(imgs)

        assert_array_equal(smoothed_signal, signal)


def check_masker_inverse_transform(estimator) -> None:
    """Check output of inverse_transform.

    For signal with 1 or more samples.

    For nifti maskers:
        - 1D arrays -> 3D images
        - 2D arrays -> 4D images

    For surface maskers:
        - 1D arrays -> 1D images
        - 2D arrays -> 2D images

    Check that running transform() is not required to run inverse_transform().

    Check that running inverse_transform() before and after running transform()
    give same result.

    Check that the proper error is thrown, if signal has the wrong shape.
    """
    if accept_niimg_input(estimator):
        # using different shape for imgs, mask
        # to force resampling
        input_shape = (28, 29, 30)
        imgs = Nifti1Image(_rng().random(input_shape), _affine_eye())

        mask_shape = (15, 16, 17)
        mask_img = Nifti1Image(np.ones(mask_shape), _affine_eye())

        if isinstance(estimator, NiftiSpheresMasker):
            tmp = mask_img.shape
        else:
            tmp = input_shape
        expected_shapes = [tmp, (*tmp, 1), (*tmp, 10)]

    else:
        imgs = _make_surface_img(1)

        mask_img = _make_surface_mask()

        expected_shapes = [
            (imgs.shape[0],),
            (imgs.shape[0], 1),
            (imgs.shape[0], 10),
        ]

    for i, expected_shape in enumerate(
        expected_shapes,
    ):
        estimator = clone(estimator)

        if isinstance(estimator, (NiftiSpheresMasker)):
            estimator.mask_img = mask_img

        estimator.fit(imgs)

        if i == 0:
            signals = _rng().random((estimator.n_elements_,))
        elif i == 1:
            signals = _rng().random((1, estimator.n_elements_))
        elif i == 2:
            signals = _rng().random((10, estimator.n_elements_))

        new_imgs = estimator.inverse_transform(signals)

        if accept_niimg_input(estimator):
            actual_shape = new_imgs.shape
            assert_array_almost_equal(imgs.affine, new_imgs.affine)
        else:
            actual_shape = new_imgs.data.shape
        assert actual_shape == expected_shape

        # same result before and after running transform()
        estimator.transform(imgs)

        new_imgs_2 = estimator.inverse_transform(signals)

        if accept_niimg_input(estimator):
            assert check_imgs_equal(new_imgs, new_imgs_2)
        else:
            assert_surface_image_equal(new_imgs, new_imgs_2)

    signals = _rng().random((1, estimator.n_elements_ + 1))
    with pytest.raises(
        ValueError, match="Input to 'inverse_transform' has wrong shape."
    ):
        estimator.inverse_transform(signals)


def check_masker_transform_resampling(estimator) -> None:
    """Check transform / inverse_transform for maskers with resampling.

    Similar to check_masker_inverse_transform
    but for nifti masker that can do some resampling
    (labels and maps maskers).

    Check that output has the shape of the data or the labels/maps image
    depending on which resampling_target was requested at init.

    Check that using a mask does not affect shape of output.

    Check that running transform() is not required to run inverse_transform().

    Check that running inverse_transform() before and after running transform()
    give same result.

    Check that running transform on images with different fov
    than those used at fit is possible.
    """
    if not hasattr(estimator, "resampling_target"):
        return None

    # using different shape for imgs, mask
    # to force resampling
    n_sample = 10
    input_shape = (28, 29, 30, n_sample)
    imgs = Nifti1Image(_rng().random(input_shape), _affine_eye())

    imgs2 = Nifti1Image(_rng().random((20, 21, 22)), _affine_eye())

    mask_shape = (15, 16, 17)
    mask_img = Nifti1Image(np.ones(mask_shape), _affine_eye())

    for resampling_target in ["data", "labels"]:
        expected_shape = input_shape
        if resampling_target == "labels":
            if isinstance(estimator, NiftiMapsMasker):
                expected_shape = (*estimator.maps_img.shape[:3], n_sample)
                resampling_target = "maps"
            else:
                expected_shape = (*estimator.labels_img.shape, n_sample)

        for mask in [None, mask_img]:
            estimator = clone(estimator)
            estimator.resampling_target = resampling_target
            estimator.mask_img = mask

            # no resampling warning at fit time
            with warnings.catch_warnings(record=True) as warning_list:
                estimator.fit(imgs)
            assert not any(
                "at transform time" in str(x.message) for x in warning_list
            )

            signals = _rng().random((n_sample, estimator.n_elements_))

            new_imgs = estimator.inverse_transform(signals)

            assert_array_almost_equal(imgs.affine, new_imgs.affine)
            actual_shape = new_imgs.shape
            assert actual_shape == expected_shape

            # no resampling warning when using same imgs as for fit()
            with warnings.catch_warnings(record=True) as warning_list:
                estimator.transform(imgs)
            assert not any(
                "at transform time" in str(x.message) for x in warning_list
            )

            # same result before and after running transform()
            new_imgs_2 = estimator.inverse_transform(signals)

            assert check_imgs_equal(new_imgs, new_imgs_2)

            # no error transforming an image with different fov
            # than the one used at fit time,
            # but there should be a resampling warning
            # we are resampling to data
            with warnings.catch_warnings(record=True) as warning_list:
                estimator.transform(imgs2)
            if resampling_target == "data":
                assert any(
                    "at transform time" in str(x.message) for x in warning_list
                )
            else:
                assert not any(
                    "at transform time" in str(x.message) for x in warning_list
                )


def check_masker_fit_score_takes_y(estimator):
    """Replace sklearn check_fit_score_takes_y for maskers.

    Check that all estimators accept an optional y
    in fit and score so they can be used in pipelines.
    """
    for attr in ["fit", "fit_transform"]:
        tmp = {
            k: v.default
            for k, v in inspect.signature(
                getattr(estimator, attr)
            ).parameters.items()
            if v.default is not inspect.Parameter.empty
        }
        if "y" not in tmp:
            raise ValueError(
                f"{estimator.__class__.__name__} "
                f"is missing 'y=None' for the method '{attr}'."
            )
        assert tmp["y"] is None


def check_masker_dont_overwrite_parameters(estimator) -> None:
    """Check that fit method only changes or sets private attributes.

    Replaces check_dont_overwrite_parameters from sklearn.
    """
    estimator = clone(estimator)

    n_sample = 1
    if accept_niimg_input(estimator):
        imgs = _img_3d_rand()
    else:
        imgs = _make_surface_img(n_sample)

    set_random_state(estimator, 1)

    dict_before_fit = estimator.__dict__.copy()

    estimator.fit(imgs)

    dict_after_fit = estimator.__dict__

    public_keys_after_fit = [
        key for key in dict_after_fit if _is_public_parameter(key)
    ]

    attrs_added_by_fit = [
        key for key in public_keys_after_fit if key not in dict_before_fit
    ]

    # check that fit doesn't add any public attribute
    assert not attrs_added_by_fit, (
        "Estimator adds public attribute(s) during"
        " the fit method."
        " Estimators are only allowed to add private attributes"
        " either started with _ or ended"
        f" with _ but {', '.join(attrs_added_by_fit)} added"
    )

    # check that fit doesn't change any public attribute

    # nifti_maps_masker, nifti_maps_masker, nifti_spheres_masker
    # change memory parameters on fit if it's None
    keys_to_ignore = ["memory"]

    attrs_changed_by_fit = [
        key
        for key in public_keys_after_fit
        if (dict_before_fit[key] is not dict_after_fit[key])
        and key not in keys_to_ignore
    ]

    assert not attrs_changed_by_fit, (
        "Estimator changes public attribute(s) during"
        " the fit method. Estimators are only allowed"
        " to change attributes started"
        " or ended with _, but"
        f" {', '.join(attrs_changed_by_fit)} changed"
    )


def check_masker_estimators_overwrite_params(estimator) -> None:
    """Check that we do not change or mutate the internal state of input..

    Replaces sklearn check_estimators_overwrite_params
    """
    estimator = clone(estimator)

    # Make a physical copy of the original estimator parameters before fitting.
    params = estimator.get_params()
    original_params = deepcopy(params)

    n_sample = 1
    if accept_niimg_input(estimator):
        imgs = _img_3d_rand()
    else:
        imgs = _make_surface_img(n_sample)

    # Fit the model
    estimator.fit(imgs)

    # Compare the state of the model parameters with the original parameters
    new_params = estimator.get_params()

    # nifti_maps_masker, nifti_maps_masker, nifti_spheres_masker
    # change memory parameters on fit if it's None
    param_to_ignore = ["memory"]

    for param_name, original_value in original_params.items():
        if param_name in param_to_ignore:
            continue

        new_value = new_params[param_name]

        # We should never change or mutate the internal state of input
        # parameters by default. To check this we use the joblib.hash function
        # that introspects recursively any subobjects to compute a checksum.
        # The only exception to this rule of immutable constructor parameters
        # is possible RandomState instance but in this check we explicitly
        # fixed the random_state params recursively to be integer seeds.
        assert joblib.hash(new_value) == joblib.hash(original_value), (
            f"Estimator {estimator.__class__.__name__} "
            "should not change or mutate "
            f" the parameter {param_name} from {original_value} "
            f"to {new_value} during fit."
        )


# ------------------ SURFACE MASKER CHECKS ------------------


def check_surface_masker_fit_with_mask(estimator):
    """Check fit / transform with mask provided at init.

    Check with 2D and 1D images.

    1D image -> 1D array
    2D image -> 2D array

    Also check 'shape' errors between images to fit and mask.
    """
    mask_img = _make_surface_mask()

    # 1D image
    mesh = _make_mesh()
    data = {}
    for k, v in mesh.parts.items():
        data_shape = (v.n_vertices,)
        data[k] = _rng().random(data_shape)
    imgs = SurfaceImage(mesh, data)
    assert imgs.shape == (9,)
    estimator.fit(imgs)

    signal = estimator.transform(imgs)

    assert isinstance(signal, np.ndarray)
    assert signal.shape == (estimator.n_elements_,)

    # 2D image with 1 sample
    imgs = _make_surface_img(1)
    estimator.mask_img = mask_img
    estimator.fit(imgs)

    signal = estimator.transform(imgs)

    assert isinstance(signal, np.ndarray)
    assert signal.shape == (1, estimator.n_elements_)

    # 2D image with several samples
    imgs = _make_surface_img(5)
    estimator = clone(estimator)
    estimator.mask_img = mask_img
    estimator.fit(imgs)

    signal = estimator.transform(imgs)

    assert isinstance(signal, np.ndarray)
    assert signal.shape == (5, estimator.n_elements_)

    # errors
    with pytest.raises(
        MeshDimensionError,
        match="Number of vertices do not match for between meshes.",
    ):
        estimator.fit(_flip_surf_img(imgs))
    with pytest.raises(
        MeshDimensionError,
        match="Number of vertices do not match for between meshes.",
    ):
        estimator.transform(_flip_surf_img(imgs))

    with pytest.raises(
        MeshDimensionError, match="PolyMeshes do not have the same keys."
    ):
        estimator.fit(_drop_surf_img_part(imgs))
    with pytest.raises(
        MeshDimensionError, match="PolyMeshes do not have the same keys."
    ):
        estimator.transform(_drop_surf_img_part(imgs))


def check_surface_masker_list_surf_images(estimator):
    """Test transform / inverse_transform on list of surface images.

    Check that 1D or 2D mask work.

    transform
    - list of 1D -> 2D array
    - list of 2D -> 2D array
    """
    n_sample = 5
    images_to_transform = [
        [_make_surface_img()] * 5,
        [_make_surface_img(2), _make_surface_img(3)],
    ]
    for imgs in images_to_transform:
        for mask_img in [None, _surf_mask_1d(), _make_surface_mask()]:
            estimator.mask_img = mask_img

            estimator = estimator.fit(imgs)

            signals = estimator.transform(imgs)

            assert signals.shape == (n_sample, estimator.n_elements_)

            img = estimator.inverse_transform(signals)

            assert img.shape == (_make_surface_img().mesh.n_vertices, n_sample)


# ------------------ NIFTI MASKER CHECKS ------------------


def check_nifti_masker_fit_transform(estimator):
    """Run several checks on maskers.

    - can fit 3D / 4D image
    - fitted maskers can transform:
      - 3D image
      - list of 3D images with same affine
    - array from transformed 3D images should have 1D
    - array from transformed 4D images should have 2D
    """
    estimator.fit(_img_3d_rand())

    # 3D images
    signal = estimator.transform(_img_3d_rand())

    assert isinstance(signal, np.ndarray)
    assert signal.shape == (estimator.n_elements_,)

    signal_2 = estimator.fit_transform(_img_3d_rand())

    assert_array_equal(signal, signal_2)

    # list of 3D images
    signal = estimator.transform([_img_3d_rand(), _img_3d_rand()])

    if is_multimasker(estimator):
        assert isinstance(signal, list)
        assert len(signal) == 2
        for x in signal:
            assert isinstance(x, np.ndarray)
            assert x.ndim == 1
            assert x.shape == (estimator.n_elements_,)
    else:
        assert isinstance(signal, np.ndarray)
        assert signal.ndim == 2
        assert signal.shape[1] == estimator.n_elements_

    # 4D images
    signal = estimator.transform(_img_4d_rand_eye())

    assert isinstance(signal, np.ndarray)
    assert signal.ndim == 2
    assert signal.shape == (_img_4d_rand_eye().shape[3], estimator.n_elements_)


def check_nifti_masker_fit_transform_5d(estimator):
    """Run checks on nifti maskers for transforming 5D images.

    - multi masker should be fine
      and return a list of 2D numpy arrays
    - non multimasker should fail
    """
    n_subject = 3

    estimator.fit(_img_3d_rand())

    input_5d_img = [_img_4d_rand_eye() for _ in range(n_subject)]

    if not is_multimasker(estimator):
        with pytest.raises(
            DimensionError,
            match="Input data has incompatible dimensionality: "
            "Expected dimension is 4D and you provided "
            "a list of 4D images \\(5D\\).",
        ):
            estimator.transform(input_5d_img)

        with pytest.raises(
            DimensionError,
            match="Input data has incompatible dimensionality: "
            "Expected dimension is 4D and you provided "
            "a list of 4D images \\(5D\\).",
        ):
            estimator.fit_transform(input_5d_img)

    else:
        signal = estimator.transform(input_5d_img)

        assert isinstance(signal, list)
        assert all(isinstance(x, np.ndarray) for x in signal)
        assert len(signal) == n_subject
        assert all(x.ndim == 2 for x in signal)

        signal = estimator.fit_transform(input_5d_img)

        assert isinstance(signal, list)
        assert all(isinstance(x, np.ndarray) for x in signal)
        assert len(signal) == n_subject
        assert all(x.ndim == 2 for x in signal)


def check_nifti_masker_clean_error(estimator):
    """Nifti maskers cannot be given cleaning parameters \
        via both clean_args and kwargs simultaneously.

    TODO remove after nilearn 0.13.0
    """
    input_img = _img_4d_rand_eye_medium()

    estimator.t_r = 2.0
    estimator.high_pass = 1 / 128
    estimator.clean_kwargs = {"clean__filter": "cosine"}
    estimator.clean_args = {"filter": "cosine"}

    error_msg = (
        "Passing arguments via 'kwargs' "
        "is mutually exclusive with using 'clean_args'"
    )
    with pytest.raises(ValueError, match=error_msg):
        estimator.fit(input_img)


def check_nifti_masker_clean_warning(estimator):
    """Nifti maskers raise warning if cleaning parameters \
        passed via kwargs.

        But this still affects the transformed signal.

    TODO remove after nilearn 0.13.0
    """
    input_img = _img_4d_rand_eye_medium()

    signal = estimator.fit_transform(input_img)

    estimator.t_r = 2.0
    estimator.high_pass = 1 / 128
    estimator.clean_kwargs = {"clean__filter": "cosine"}

    with pytest.warns(DeprecationWarning, match="You passed some kwargs"):
        estimator.fit(input_img)

    detrended_signal = estimator.transform(input_img)

    assert_raises(AssertionError, assert_array_equal, detrended_signal, signal)


def check_nifti_masker_fit_transform_files(estimator):
    """Check that nifti maskers can work directly on files."""
    with TemporaryDirectory() as tmp_dir:
        filename = write_imgs_to_path(
            _img_3d_rand(),
            file_path=Path(tmp_dir),
            create_files=True,
        )

        estimator.fit(filename)
        estimator.transform(filename)
        estimator.fit_transform(filename)


def check_nifti_masker_dtype(estimator):
    """Check dtype of output of maskers."""
    data_32 = _rng().random(_shape_3d_default(), dtype=np.float32)
    affine_32 = np.eye(4, dtype=np.float32)
    img_32 = Nifti1Image(data_32, affine_32)

    data_64 = _rng().random(_shape_3d_default(), dtype=np.float64)
    affine_64 = np.eye(4, dtype=np.float64)
    img_64 = Nifti1Image(data_64, affine_64)

    for img in [img_32, img_64]:
        estimator = clone(estimator)
        estimator.dtype = "auto"
        assert estimator.fit_transform(img).dtype == np.float32

    for img in [img_32, img_64]:
        estimator = clone(estimator)
        estimator.dtype = "float64"
        assert estimator.fit_transform(img).dtype == np.float64


def check_nifti_masker_fit_with_3d_mask(estimator):
    """Check 3D mask can be used with nifti maskers.

    Mask can have different shape than fitted image.
    """
    # _shape_3d_large() is used
    # this test would fail for RegionExtractor otherwise
    mask = np.ones(_shape_3d_large())
    mask_img = Nifti1Image(mask, affine=_affine_eye())

    estimator.mask_img = mask_img

    assert not hasattr(estimator, "mask_img_")

    estimator.fit([_img_3d_rand()])

    assert hasattr(estimator, "mask_img_")


# ------------------ MULTI NIFTI MASKER CHECKS ------------------


def check_multi_masker_with_confounds(estimator):
    """Test multi maskers with a list of confounds.

    Ensure results is different than when not using confounds.

    Check that confounds are applied when passing a 4D image (not iterable)
    to transform.

    Check that error is raised if number of confounds
    does not match number of images.
    """
    length = _img_4d_rand_eye_medium().shape[3]

    array = _rng().random((length, 3))

    signals_list_1 = estimator.fit_transform(
        [_img_4d_rand_eye_medium(), _img_4d_rand_eye_medium()],
    )
    signals_list_2 = estimator.fit_transform(
        [_img_4d_rand_eye_medium(), _img_4d_rand_eye_medium()],
        confounds=[array, array],
    )

    for signal_1, signal_2 in zip(signals_list_1, signals_list_2):
        assert_raises(AssertionError, assert_array_equal, signal_1, signal_2)

    # should also work with a single 4D image (has no __iter__ )
    signals_list_1 = estimator.fit_transform(_img_4d_rand_eye_medium())
    signals_list_2 = estimator.fit_transform(
        _img_4d_rand_eye_medium(),
        confounds=[array],
    )
    for signal_1, signal_2 in zip(signals_list_1, signals_list_2):
        assert_raises(AssertionError, assert_array_equal, signal_1, signal_2)

    # Mismatch n imgs and n confounds
    with pytest.raises(
        ValueError, match="number of confounds .* unequal to number of images"
    ):
        estimator.fit_transform(
            [_img_4d_rand_eye_medium(), _img_4d_rand_eye_medium()],
            confounds=[array],
        )

    with pytest.raises(
        TypeError, match="'confounds' must be a None or a list."
    ):
        estimator.fit_transform(
            [_img_4d_rand_eye_medium(), _img_4d_rand_eye_medium()],
            confounds=1,
        )


def check_multi_masker_transformer_sample_mask(estimator):
    """Test multi maskers with a list of "sample_mask".

    "sample_mask" was directly sent as input to the parallel calls of
    "transform_single_imgs" instead of sending iterations.
    See https://github.com/nilearn/nilearn/issues/3967 for more details.
    """
    length = _img_4d_rand_eye_medium().shape[3]

    n_scrub1 = 3
    n_scrub2 = 2

    sample_mask1 = np.arange(length - n_scrub1)
    sample_mask2 = np.arange(length - n_scrub2)

    signals_list = estimator.fit_transform(
        [_img_4d_rand_eye_medium(), _img_4d_rand_eye_medium()],
        sample_mask=[sample_mask1, sample_mask2],
    )

    for ts, n_scrub in zip(signals_list, [n_scrub1, n_scrub2]):
        assert ts.shape[0] == length - n_scrub

    # should also work with a single 4D image (has no __iter__ )
    signals_list = estimator.fit_transform(
        _img_4d_rand_eye_medium(),
        sample_mask=[sample_mask1],
    )

    assert signals_list.shape[0] == length - n_scrub1

    with pytest.raises(
        ValueError,
        match="number of sample_mask .* unequal to number of images",
    ):
        estimator.fit_transform(
            [_img_4d_rand_eye_medium(), _img_4d_rand_eye_medium()],
            sample_mask=[sample_mask1],
        )

    with pytest.raises(
        TypeError, match="'sample_mask' must be a None or a list."
    ):
        estimator.fit_transform(
            [_img_4d_rand_eye_medium(), _img_4d_rand_eye_medium()],
            sample_mask=1,
        )


def check_multi_masker_transformer_high_variance_confounds(estimator):
    """Check high_variance_confounds use in multi maskers with 5D data.

    Make sure that using high_variance_confounds returns different result.

    Ensure that high_variance_confounds can be used with regular confounds,
    and that results are different than when just using the confounds alone.
    """
    length = 20

    data = _rng().random((*_shape_3d_default(), length))
    input_img = Nifti1Image(data, _affine_eye())

    estimator.high_variance_confounds = False

    signal = estimator.fit_transform([input_img, input_img])

    estimator = clone(estimator)
    estimator.high_variance_confounds = True

    signal_hvc = estimator.fit_transform([input_img, input_img])

    for s1, s2 in zip(signal, signal_hvc):
        assert_raises(AssertionError, assert_array_equal, s1, s2)

    with TemporaryDirectory() as tmp_dir:
        array = _rng().random((length, 3))

        dataframe = pd.DataFrame(array)

        tmp_dir = Path(tmp_dir)
        dataframe.to_csv(tmp_dir / "confounds.csv")

        for c in [array, dataframe, tmp_dir / "confounds.csv"]:
            confounds = [c, c]

            estimator = clone(estimator)
            estimator.high_variance_confounds = False
            signal_c = estimator.fit_transform(
                [input_img, input_img], confounds=confounds
            )

            estimator = clone(estimator)
            estimator.high_variance_confounds = True
            signal_c_hvc = estimator.fit_transform(
                [input_img, input_img], confounds=confounds
            )

            for s1, s2 in zip(signal_c, signal_c_hvc):
                assert_raises(AssertionError, assert_array_equal, s1, s2)


# ------------------ GLM CHECKS ------------------


def check_glm_is_fitted(estimator):
    """Check glm throws proper error when not fitted."""
    with pytest.raises(ValueError, match=_not_fitted_error_message(estimator)):
        estimator.compute_contrast([])

    data, design_matrices = _make_surface_img_and_design()
    # FirstLevel
    if hasattr(estimator, "hrf_model"):
        estimator.fit(data, design_matrices=design_matrices)
    # SecondLevel
    else:
        estimator.fit(data, design_matrix=design_matrices)

    assert estimator.__sklearn_is_fitted__()

    check_is_fitted(estimator)


def check_glm_dtypes(estimator):
    """Check glm can fit with inputs of varying dtypes.

    Replacement for sklearn check_estimators_dtypes.

    np.int64 not tested: see no_int64_nifti in nilearn/conftest.py
    """
    imgs, design_matrices = _make_surface_img_and_design()

    for dtype in [np.float32, np.float64, np.int32]:
        estimator = clone(estimator)

        for k, v in imgs.data.parts.items():
            imgs.data.parts[k] = v.astype(dtype)

        # FirstLevel
        if hasattr(estimator, "hrf_model"):
            estimator.fit(imgs, design_matrices=design_matrices)
        # SecondLevel
        else:
            estimator.fit(imgs, design_matrix=design_matrices)


def check_glm_dont_overwrite_parameters(estimator) -> None:
    """Check that fit method only changes or sets private attributes.

    Replaces check_dont_overwrite_parameters from sklearn.
    """
    estimator = clone(estimator)

    set_random_state(estimator, 1)

    dict_before_fit = estimator.__dict__.copy()

    data, design_matrices = _make_surface_img_and_design()
    # FirstLevel
    if hasattr(estimator, "hrf_model"):
        estimator.fit(data, design_matrices=design_matrices)
    # SecondLevel
    else:
        estimator.fit(data, design_matrix=design_matrices)

    dict_after_fit = estimator.__dict__

    public_keys_after_fit = [
        key for key in dict_after_fit if _is_public_parameter(key)
    ]

    attrs_added_by_fit = [
        key for key in public_keys_after_fit if key not in dict_before_fit
    ]

    # check that fit doesn't add any public attribute
    assert not attrs_added_by_fit, (
        "Estimator adds public attribute(s) during"
        " the fit method."
        " Estimators are only allowed to add private attributes"
        " either started with _ or ended"
        f" with _ but {', '.join(attrs_added_by_fit)} added"
    )

    # check that fit doesn't change any public attribute

    # nifti_maps_masker, nifti_maps_masker, nifti_spheres_masker
    # change memory parameters on fit if it's None
    keys_to_ignore = ["memory"]

    attrs_changed_by_fit = [
        key
        for key in public_keys_after_fit
        if (dict_before_fit[key] is not dict_after_fit[key])
        and key not in keys_to_ignore
    ]

    assert not attrs_changed_by_fit, (
        "Estimator changes public attribute(s) during"
        " the fit method. Estimators are only allowed"
        " to change attributes started"
        " or ended with _, but"
        f" {', '.join(attrs_changed_by_fit)} changed"
    )


def check_glm_estimators_overwrite_params(estimator) -> None:
    """Check that we do not change or mutate the internal state of input.

    Replaces sklearn check_estimators_overwrite_params
    """
    estimator = clone(estimator)

    # Make a physical copy of the original estimator parameters before fitting.
    params = estimator.get_params()
    original_params = deepcopy(params)

    data, design_matrices = _make_surface_img_and_design()
    # FirstLevel
    if hasattr(estimator, "hrf_model"):
        estimator.fit(data, design_matrices=design_matrices)
    # SecondLevel
    else:
        estimator.fit(data, design_matrix=design_matrices)

    # Compare the state of the model parameters with the original parameters
    new_params = estimator.get_params()

    # nifti_maps_masker, nifti_maps_masker, nifti_spheres_masker
    # change memory parameters on fit if it's None
    param_to_ignore = ["memory"]

    for param_name, original_value in original_params.items():
        if param_name in param_to_ignore:
            continue

        new_value = new_params[param_name]

        # We should never change or mutate the internal state of input
        # parameters by default. To check this we use the joblib.hash function
        # that introspects recursively any subobjects to compute a checksum.
        # The only exception to this rule of immutable constructor parameters
        # is possible RandomState instance but in this check we explicitly
        # fixed the random_state params recursively to be integer seeds.
        assert joblib.hash(new_value) == joblib.hash(original_value), (
            f"Estimator {estimator.__class__.__name__} "
            "should not change or mutate "
            f" the parameter {param_name} from {original_value} "
            f"to {new_value} during fit."
        )


# ------------------ REPORT GENERATION CHECKS ------------------


def _generate_report_with_no_warning(estimator):
    """Check that report generation throws no warning."""
    from nilearn.maskers import (
        SurfaceMapsMasker,
    )

    with warnings.catch_warnings(record=True) as warning_list:
        report = _generate_report(estimator)

        # TODO
        # RegionExtractor, SurfaceMapsMasker still throws too many warnings
        warnings_to_ignore = [
            # only thrown with older dependencies
            "No contour levels were found within the data range.",
        ]
        unknown_warnings = [
            str(x.message)
            for x in warning_list
            if str(x.message) not in warnings_to_ignore
        ]
        if not isinstance(estimator, (RegionExtractor, SurfaceMapsMasker)):
            assert not unknown_warnings, unknown_warnings

    _check_html(report)

    return report


def _generate_report(estimator):
    """Adapt the call to generate_report to limit warnings.

    For example by only passing the number of displayed maps
    that a map masker contains.
    """
    from nilearn.maskers import (
        MultiNiftiMapsMasker,
        NiftiMapsMasker,
        SurfaceMapsMasker,
    )

    if isinstance(
        estimator,
        (NiftiMapsMasker, MultiNiftiMapsMasker, SurfaceMapsMasker),
    ) and hasattr(estimator, "n_elements_"):
        return estimator.generate_report(displayed_maps=estimator.n_elements_)
    else:
        return estimator.generate_report()


def check_masker_generate_report(estimator):
    """Check that maskers can generate report.

    - check that we get a warning:
      - when matplotlib is not installed
      - when generating reports before fit
    - check content of report before fit and after fit

    """
    if not is_matplotlib_installed():
        with warnings.catch_warnings(record=True) as warning_list:
            report = _generate_report(estimator)

        assert len(warning_list) == 1
        assert issubclass(warning_list[0].category, ImportWarning)
        assert report == [None]

        return

    with warnings.catch_warnings(record=True) as warning_list:
        report = _generate_report(estimator)
        assert len(warning_list) == 1

    _check_html(report, is_fit=False)
    assert "Make sure to run `fit`" in str(report)

    if accept_niimg_input(estimator):
        input_img = _img_3d_rand()
    else:
        input_img = _make_surface_img(2)

    estimator.fit(input_img)

    assert estimator._report_content["warning_message"] is None

    # TODO
    # SurfaceMapsMasker, RegionExtractor still throws a warning
    report = _generate_report_with_no_warning(estimator)
    report = _generate_report(estimator)
    _check_html(report)

    with TemporaryDirectory() as tmp_dir:
        report.save_as_html(Path(tmp_dir) / "report.html")
        assert (Path(tmp_dir) / "report.html").is_file()


def check_nifti_masker_generate_report_after_fit_with_only_mask(estimator):
    """Check 3D mask is enough to run with fit and generate report."""
    mask = np.ones(_shape_3d_large())
    mask_img = Nifti1Image(mask, affine=_affine_eye())

    estimator.mask_img = mask_img

    assert not hasattr(estimator, "mask_img_")

    estimator.fit()

    assert estimator._report_content["warning_message"] is None

    if not is_matplotlib_installed():
        return

    with pytest.warns(UserWarning, match="No image provided to fit."):
        report = _generate_report(estimator)
    _check_html(report)

    input_img = _img_4d_rand_eye_medium()

    estimator.fit(input_img)

    # TODO
    # NiftiSpheresMasker still throws a warning
    if isinstance(estimator, NiftiSpheresMasker):
        return
    report = _generate_report_with_no_warning(estimator)
    _check_html(report)


def check_masker_generate_report_false(estimator):
    """Test with reports set to False."""
    if not is_matplotlib_installed():
        return

    estimator.reports = False

    if accept_niimg_input(estimator):
        input_img = _img_4d_rand_eye_medium()
    else:
        input_img = _make_surface_img(2)

    estimator.fit(input_img)

    assert estimator._reporting_data is None
    assert estimator._reporting() == [None]
    with pytest.warns(
        UserWarning,
        match=("No visual outputs created."),
    ):
        report = _generate_report(estimator)

    _check_html(report, reports_requested=False)

    assert "Empty Report" in str(report)


def check_multi_nifti_masker_generate_report_4d_fit(estimator):
    """Test calling generate report on multiple subjects raises warning."""
    if not is_matplotlib_installed():
        return

    estimator.maps_img = _img_3d_ones()
    estimator.fit([_img_4d_rand_eye_medium(), _img_4d_rand_eye_medium()])
    with pytest.warns(
        UserWarning, match="A list of 4D subject images were provided to fit. "
    ):
        _generate_report(estimator)<|MERGE_RESOLUTION|>--- conflicted
+++ resolved
@@ -24,7 +24,9 @@
 from packaging.version import parse
 from sklearn import __version__ as sklearn_version
 from sklearn import clone
-<<<<<<< HEAD
+from sklearn.base import BaseEstimator, is_classifier, is_regressor
+from sklearn.datasets import make_classification, make_regression
+from sklearn.preprocessing import StandardScaler
 from sklearn.utils._testing import (
     set_random_state,
 )
@@ -32,15 +34,9 @@
     _is_public_parameter,
     check_is_fitted,
 )
-=======
-from sklearn.base import BaseEstimator, is_classifier, is_regressor
-from sklearn.datasets import make_classification, make_regression
-from sklearn.preprocessing import StandardScaler
 from sklearn.utils.estimator_checks import (
     check_estimator as sklearn_check_estimator,
 )
-from sklearn.utils.estimator_checks import check_is_fitted
->>>>>>> a7e4773c
 
 from nilearn._utils.exceptions import DimensionError, MeshDimensionError
 from nilearn._utils.helpers import is_matplotlib_installed
@@ -94,151 +90,7 @@
     assert_surface_image_equal,
 )
 
-<<<<<<< HEAD
-SKLEARN_GT_1_5 = parse(sklearn_version).release[1] >= 6
-
-# TODO simplify when dropping sklearn 1.5,
-if SKLEARN_GT_1_5:
-    from sklearn.utils.estimator_checks import _check_name
-    from sklearn.utils.estimator_checks import (
-        estimator_checks_generator as sklearn_check_generator,
-    )
-else:
-    from sklearn.utils.estimator_checks import (
-        check_estimator as sklearn_check_estimator,
-    )
-
-# List of sklearn estimators checks that are 'valid'
-# for all nilearn estimators.
-# Some may be explicitly skipped : see CHECKS_TO_SKIP_IF_IMG_INPUT below
-VALID_CHECKS = [
-    "check_complex_data",
-    "check_decision_proba_consistency",
-    "check_dict_unchangedcheck_clusterer_compute_labels_predict",
-    "check_do_not_raise_errors_in_init_or_set_params",
-    "check_dont_overwrite_parameters",
-    "check_dtype_object",
-    "check_estimator_cloneable",
-    "check_estimators_dtypes",
-    "check_estimator_repr",
-    "check_estimator_sparse_array",
-    "check_estimator_sparse_data",
-    "check_estimator_sparse_matrix",
-    "check_estimator_sparse_tag",
-    "check_estimator_tags_renamed",
-    "check_estimators_empty_data_messages",
-    "check_estimators_overwrite_params",
-    "check_estimators_partial_fit_n_features",
-    "check_estimators_unfitted",
-    "check_f_contiguous_array_estimator",
-    "check_fit1d",
-    "check_fit2d_1feature",
-    "check_fit2d_1sample",
-    "check_fit2d_predict1d",
-    "check_fit_check_is_fitted",
-    "check_fit_score_takes_y",
-    "check_get_params_invariance",
-    "check_methods_sample_order_invariance",
-    "check_methods_subset_invariance",
-    "check_mixin_order",
-    "check_n_features_in",
-    "check_n_features_in_after_fitting",
-    "check_no_attributes_set_in_init",
-    "check_non_transformer_estimators_n_iter",
-    "check_parameters_default_constructible",
-    "check_positive_only_tag_during_fit",
-    "check_readonly_memmap_input",
-    "check_set_params",
-    "check_transformer_data_not_an_array",
-    "check_transformer_general",
-    "check_transformer_n_iter",
-    "check_transformer_preserve_dtypes",
-    "check_transformers_unfitted",
-]
-
-if SKLEARN_GT_1_5:
-    VALID_CHECKS.append("check_valid_tag_types")
-else:
-    VALID_CHECKS.append("check_estimator_get_tags_default_keys")
-
-# keeping track of some of those in
-# https://github.com/nilearn/nilearn/issues/4538
-
-
-CHECKS_TO_SKIP_IF_IMG_INPUT = {
-    # The following do not apply for nilearn maskers
-    # as they do not take numpy arrays as input.
-    "check_complex_data": "not applicable for image input",
-    "check_dtype_object": "not applicable for image input",
-    "check_estimator_sparse_array": "not applicable for image input",
-    "check_estimator_sparse_data": "not applicable for image input",
-    "check_estimator_sparse_matrix": "not applicable for image input",
-    "check_estimator_sparse_tag": "not applicable for image input",
-    "check_f_contiguous_array_estimator": "not applicable for image input",
-    "check_fit1d": "not applicable for image input",
-    "check_fit2d_1feature": "not applicable for image input",
-    "check_fit2d_1sample": "not applicable for image input",
-    "check_fit2d_predict1d": "not applicable for image input",
-    "check_n_features_in": "not applicable",
-    "check_n_features_in_after_fitting": "not applicable",
-    # the following are skipped because there is nilearn specific replacement
-    "check_dont_overwrite_parameters": (
-        "replaced by check_masker_dont_overwrite_parameters or "
-        "check_glm_dont_overwrite_parameters"
-    ),
-    "check_estimators_dtypes": (
-        "replaced by check_masker_dtypes and check_glm_dtypes"
-    ),
-    "check_estimators_fit_returns_self": (
-        "replaced by check_nifti_masker_fit_returns_self "
-        "or check_surface_masker_fit_returns_self or "
-        "check_glm_fit_returns_self"
-    ),
-    "check_estimators_overwrite_params": (
-        "replaced by check_masker_estimators_overwrite_params and"
-        "check_glm_estimators_overwrite_params"
-    ),
-    "check_fit_check_is_fitted": (
-        "replaced by check_masker_fitted or check_glm_is_fitted"
-    ),
-    "check_transformer_data_not_an_array": (
-        "replaced by check_masker_transformer"
-    ),
-    "check_transformer_general": "replaced by check_masker_transformer",
-    "check_transformer_preserve_dtypes": (
-        "replaced by check_masker_transformer"
-    ),
-    "check_dict_unchanged": "replaced by check_masker_dict_unchanged",
-    "check_fit_score_takes_y": "replaced by check_masker_fit_score_takes_y",
-    # Those are skipped for now they fail
-    # for unknown reasons
-    #  most often because sklearn inputs expect a numpy array
-    #  that errors with maskers,
-    # or because a suitable nilearn replacement has not yet been created.
-    "check_estimators_empty_data_messages": "TODO",
-    "check_estimators_nan_inf": "TODO",
-    "check_estimators_pickle": "TODO",
-    "check_fit_idempotent": "TODO",
-    "check_methods_sample_order_invariance": "TODO",
-    "check_methods_subset_invariance": "TODO",
-    "check_positive_only_tag_during_fit": "TODO",
-    "check_pipeline_consistency": "TODO",
-    "check_readonly_memmap_input": "TODO",
-}
-
-# TODO
-# remove when bumping to sklearn >= 1.3
-try:
-    from sklearn.utils.estimator_checks import (
-        check_classifiers_one_label_sample_weights,
-    )
-
-    VALID_CHECKS.append(check_classifiers_one_label_sample_weights.__name__)
-except ImportError:
-    ...
-=======
 SKLEARN_MINOR = parse(sklearn_version).release[1]
->>>>>>> a7e4773c
 
 
 def nilearn_dir() -> Path:
@@ -768,11 +620,7 @@
         yield (clone(estimator), check_masker_dict_unchanged)
         yield (clone(estimator), check_masker_dont_overwrite_parameters)
         yield (clone(estimator), check_masker_dtypes)
-<<<<<<< HEAD
         yield (clone(estimator), check_masker_estimators_overwrite_params)
-        yield (clone(estimator), check_masker_fit_returns_self)
-=======
->>>>>>> a7e4773c
         yield (clone(estimator), check_masker_fit_score_takes_y)
         yield (clone(estimator), check_masker_fit_with_empty_mask)
         yield (
@@ -833,13 +681,9 @@
             yield (clone(estimator), check_surface_masker_fit_with_mask)
             yield (clone(estimator), check_surface_masker_list_surf_images)
 
-<<<<<<< HEAD
-    if is_glm:
+    if is_glm(estimator):
         yield (clone(estimator), check_glm_estimators_overwrite_params)
         yield (clone(estimator), check_glm_dont_overwrite_parameters)
-=======
-    if is_glm(estimator):
->>>>>>> a7e4773c
         yield (clone(estimator), check_glm_dtypes)
         yield (clone(estimator), check_glm_is_fitted)
 
