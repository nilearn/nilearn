--- conflicted
+++ resolved
@@ -828,21 +828,6 @@
     Passed to :func:`matplotlib.pyplot.imshow`.
 """
 
-<<<<<<< HEAD
-# keep_masked_maps
-docdict["keep_masked_maps"] = """
-keep_masked_maps : :obj:`bool`, optional
-    If True, masked atlas with invalid maps (maps that contain only
-    zeros after applying the mask) will be retained in the output, resulting
-    in corresponding time series containing zeros only. If False, the
-    invalid maps will be removed from the trimmed atlas, resulting in
-    no empty time series in the output.
-
-    .. deprecated:: 0.10.2.dev
-        The 'True' option for ``keep_masked_maps`` is deprecated.
-        The default value will change to 'False' in 0.13,
-        and the ``keep_masked_maps`` parameter will be removed in 0.15.
-=======
 # keep_masked_labels
 docdict["keep_masked_labels"] = """
 keep_masked_labels : :obj:`bool`, optional
@@ -860,7 +845,22 @@
         The 'True' option for ``keep_masked_labels`` is deprecated.
         The default value will change to 'False' in 0.13,
         and the ``keep_masked_labels`` parameter will be removed in 0.15.
->>>>>>> 787d6621
+"""
+
+# keep_masked_maps
+docdict["keep_masked_maps"] = """
+keep_masked_maps : :obj:`bool`, optional
+    If True, masked atlas with invalid maps (maps that contain only
+    zeros after applying the mask) will be retained in the output, resulting
+    in corresponding time series containing zeros only. If False, the
+    invalid maps will be removed from the trimmed atlas, resulting in
+    no empty time series in the output.
+
+    .. deprecated:: 0.10.2.dev
+    
+        The 'True' option for ``keep_masked_maps`` is deprecated.
+        The default value will change to 'False' in 0.13,
+        and the ``keep_masked_maps`` parameter will be removed in 0.15.
 """
 
 ##############################################################################
