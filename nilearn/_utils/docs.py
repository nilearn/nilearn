--- conflicted
+++ resolved
@@ -299,15 +299,9 @@
 extractor : {"local_regions", "connected_components"}, default="local_regions"
     This option can take two values:
 
-<<<<<<< HEAD
-        - `"connected_components"`: each component/region in the image
-          is extracted automatically by labeling each region based
-          upon the presence of unique features in their respective regions.
-=======
     - ``"connected_components"``: each component/region in the image
-      is extracted automatically by labelling each region based
+      is extracted automatically by labeling each region based
       upon the presence of unique features in their respective regions.
->>>>>>> 0b2a2e3b
 
     - ``"local_regions"``: each component/region is extracted
       based on their maximum peak value to define a seed marker
@@ -350,18 +344,6 @@
     Smoothing strength, as a :term:`full-width at half maximum<FWHM>`,
     in millimeters:
 
-<<<<<<< HEAD
-        - If a nonzero scalar is given, width is identical in all 3 directions.
-        - If a :class:`numpy.ndarray`, :obj:`tuple`, or :obj:`list` is given,
-          it must have 3 elements, giving the :term:`FWHM` along each axis.
-          If any of the elements is `0` or `None`,
-          smoothing is not performed along that axis.
-        - If `fwhm="fast"`, a fast smoothing will be performed with a filter
-          [0.2, 1, 0.2] in each direction and a normalization to preserve the
-          local average value.
-        - If `fwhm` is `None`, no filtering is performed
-          (useful when just removal of non-finite values is needed).
-=======
     - If a nonzero scalar is given, width is identical in all 3 directions.
 
     - If a :class:`numpy.ndarray`, :obj:`tuple`, or :obj:`list` is given,
@@ -370,12 +352,11 @@
 
       smoothing is not performed along that axis.
     - If `fwhm="fast"`, a fast smoothing will be performed with a filter
-      [0.2, 1, 0.2] in each direction and a normalisation to preserve the
+      [0.2, 1, 0.2] in each direction and a normalization to preserve the
       local average value.
 
     - If `fwhm` is `None`, no filtering is performed
       (useful when just removal of non-finite values is needed).
->>>>>>> 0b2a2e3b
 
     .. note::
 
