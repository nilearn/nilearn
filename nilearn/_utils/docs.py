--- conflicted
+++ resolved
@@ -326,7 +326,7 @@
 
 """
 
-<<<<<<< HEAD
+
 # cross-validation
 cv = """
 cv : cross-validation generator, :obj:`int` or None, default={}
@@ -345,20 +345,7 @@
 docdict["cv8_5"] = cv.format(8, 5)
 docdict["cvNone_3"] = cv.format("None", 3)
 
-# darkness
-docdict["darkness"] = """
-darkness : :obj:`float` between 0 and 1, optional
-    Specifying the darkness of the background image:
-
-    - `1` indicates that the original values of the background are used
-
-    - `0.5` indicates that the background values
-        are reduced by half before being applied.
-
-"""
-
-=======
->>>>>>> 586e1069
+
 # data_dir
 docdict["debias"] = """
 debias : :obj:`bool`, default=False
