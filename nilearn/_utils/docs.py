--- conflicted
+++ resolved
@@ -11,14 +11,9 @@
 
 import sys
 
-<<<<<<< HEAD
-###################################
-=======
-
-
 
 ##############################################################################
->>>>>>> dcd052b5
+
 # Standard documentation entries
 #
 # Entries are listed in alphabetical order.
