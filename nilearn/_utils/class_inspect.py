"""Small utilities to inspect classes."""

from pathlib import Path
from tempfile import TemporaryDirectory

import numpy as np
from nibabel import Nifti1Image
from numpy.testing import assert_array_equal, assert_raises
from sklearn import __version__ as sklearn_version
from sklearn import clone
from sklearn.utils.estimator_checks import (
    check_estimator as sklearn_check_estimator,
)

from nilearn._utils import compare_version
from nilearn._utils.exceptions import DimensionError

# List of sklearn estimators checks that are valid
# for all nilearn estimators.
VALID_CHECKS = [
    "check_decision_proba_consistency",
    "check_estimator_cloneable",
    "check_estimator_repr",
    "check_estimator_tags_renamed",
    "check_estimators_partial_fit_n_features",
    "check_get_params_invariance",
    "check_mixin_order",
    "check_non_transformer_estimators_n_iter",
    "check_parameters_default_constructible",
    "check_set_params",
    "check_transformer_n_iter",
    "check_transformers_unfitted",
]

if compare_version(sklearn_version, ">", "1.5.2"):
    VALID_CHECKS.append("check_valid_tag_types")
else:
    VALID_CHECKS.append("check_estimator_get_tags_default_keys")


# TODO / TOCHECK: with sklearn >= 1.6
# some of those checks should be skipped 'automatically'
# by sklearn
# and could be removed from this list.
CHECKS_TO_SKIP_IF_IMG_INPUT = {
    "check_estimator_sparse_array",
    "check_estimator_sparse_data",
    "check_estimator_sparse_matrix",
    "check_estimator_sparse_tag",
    "check_estimators_fit_returns_self",
    "check_f_contiguous_array_estimator",
    "check_fit1d",
    "check_fit2d_1feature",
    "check_fit2d_1sample",
    "check_fit2d_predict1d",
}

# TODO
# remove when bumping to sklearn >= 1.3
try:
    from sklearn.utils.estimator_checks import (
        check_classifiers_one_label_sample_weights,
    )

    VALID_CHECKS.append(check_classifiers_one_label_sample_weights.__name__)
except ImportError:
    ...


def check_estimator(estimator=None, valid=True, extra_valid_checks=None):
    """Yield a valid or invalid scikit-learn estimators check.

    As some of Nilearn estimators do not comply
    with sklearn recommendations
    (cannot fit Numpy arrays, do input validation in the constructor...)
    we cannot directly use
    sklearn.utils.estimator_checks.check_estimator.

    So this is a home made generator that yields an estimator instance
    along with a
    - valid check from sklearn: those should stay valid
    - or an invalid check that is known to fail.

    If new 'valid' checks are added to scikit-learn,
    then tests marked as xfail will start passing.

    If estimator have some nilearn specific tags
    then some checks will skip rather than yield.

    See this section rolling-your-own-estimator in
    the scikit-learn doc for more info:
    https://scikit-learn.org/stable/developers/develop.html

    Parameters
    ----------
    estimator : estimator object or list of estimator object
        Estimator instance to check.

    valid : bool, default=True
        Whether to return only the valid checks or not.

    extra_valid_checks : list of strings
        Names of checks to be tested as valid for this estimator.
    """
    valid_checks = VALID_CHECKS
    if extra_valid_checks is not None:
        valid_checks = VALID_CHECKS + extra_valid_checks

    if not isinstance(estimator, list):
        estimator = [estimator]
    for est in estimator:
        for e, check in sklearn_check_estimator(
            estimator=est, generate_only=True
        ):
            tags = est._more_tags()

            niimg_input = False
            surf_img = False
            # TODO remove first if when dropping sklearn 1.5
            #  for sklearn >= 1.6 tags are always a dataclass
            if isinstance(tags, dict) and "X_types" in tags:
                niimg_input = "niimg_like" in tags["X_types"]
                surf_img = "surf_img" in tags["X_types"]
            else:
                niimg_input = getattr(tags.input_tags, "niimg_like", False)
                surf_img = getattr(tags.input_tags, "surf_img", False)

            if (
                niimg_input or surf_img
            ) and check.func.__name__ in CHECKS_TO_SKIP_IF_IMG_INPUT:
                continue

            if valid and check.func.__name__ in valid_checks:
                yield e, check, check.func.__name__
            if not valid and check.func.__name__ not in valid_checks:
                yield e, check, check.func.__name__

    if valid:
        for est in estimator:
            for e, check in nilearn_check_estimator(estimator=est):
                yield e, check, check.__name__


def nilearn_check_estimator(estimator):
    tags = estimator._more_tags()

    is_masker = False
    surf_img_input = False
    # TODO remove first if when dropping sklearn 1.5
    #  for sklearn >= 1.6 tags are always a dataclass
    if isinstance(tags, dict) and "X_types" in tags:
        is_masker = "masker" in tags["X_types"]
        surf_img_input = "surf_img" in tags["X_types"]
    else:
        is_masker = getattr(tags.input_tags, "masker", False)
        surf_img_input = getattr(tags.input_tags, "surf_img", False)

    if is_masker:
        yield (clone(estimator), check_masker_fitted)
        yield (clone(estimator), check_masker_clean_kwargs)

        if not is_multimasker(estimator):
            yield (clone(estimator), check_masker_detrending)
            yield (clone(estimator), check_masker_clean)

        if accept_niimg_input(estimator):
            yield (clone(estimator), check_nifti_masker_fit_transform)
            yield (clone(estimator), check_nifti_masker_fit_transform_files)
            yield (clone(estimator), check_nifti_masker_fit_with_3d_mask)
            yield (clone(estimator), check_nifti_masker_fit_with_4d_mask)
            yield (clone(estimator), check_nifti_masker_fit_with_empty_mask)
            yield (clone(estimator), check_nifti_masker_clean_error)
            yield (clone(estimator), check_nifti_masker_clean_warning)
            yield (clone(estimator), check_nifti_masker_dtype)
<<<<<<< HEAD
            yield (clone(estimator), check_nifti_masker_smooth)
=======
            yield (clone(estimator), check_nifti_masker_fit_returns_self)
>>>>>>> 4aad1074

        if surf_img_input:
            yield (clone(estimator), check_surface_masker_fit_returns_self)


def is_multimasker(estimator):
    tags = estimator._more_tags()

    # TODO remove first if when dropping sklearn 1.5
    #  for sklearn >= 1.6 tags are always a dataclass
    if isinstance(tags, dict) and "X_types" in tags:
        return "niimg_like" in tags["X_types"]
    else:
        return getattr(tags.input_tags, "multi_masker", False)


def accept_niimg_input(estimator):
    tags = estimator._more_tags()

    # TODO remove first if when dropping sklearn 1.5
    #  for sklearn >= 1.6 tags are always a dataclass
    if isinstance(tags, dict) and "X_types" in tags:
        return "multi_masker" in tags["X_types"]
    else:
        return getattr(tags.input_tags, "niimg_like", False)


def check_masker_fitted(estimator):
    """Check that transform() and inverse_transform() \
       fail for maskers if they have not been fitted.
    """
    import pytest

    from nilearn._utils.data_gen import generate_random_img

    # Failure should happen before the input type is determined
    # so we can pass nifti image to surface maskers.
    img_3d_rand_eye = generate_random_img(shape=(7, 8, 9), affine=np.eye(4))
    with pytest.raises(ValueError, match="has not been fitted."):
        estimator.transform(img_3d_rand_eye)

    # Failure should happen before the size of the input type is determined
    # so we can pass any array here.
    signals = np.ones((10, 11))
    with pytest.raises(ValueError, match="has not been fitted."):
        estimator.inverse_transform(signals)


def check_nifti_masker_fit_returns_self(estimator):
    """Check if self is returned when calling fit."""
    from nilearn.conftest import _img_3d_rand

    assert estimator.fit(_img_3d_rand()) is estimator


def check_surface_masker_fit_returns_self(estimator):
    """Check detrending does something.

    Fit transform on same input should give different results
    if detrend is true or false.
    """
    from nilearn.conftest import _make_surface_img

    assert estimator.fit(_make_surface_img(100)) is estimator


def check_nifti_masker_fit_transform(estimator):
    """Run several checks on maskers.

    - can fit 3D image
    - fitted maskers can transform:
      - 3D image
      - list of 3D images
    - can fit transform 3D image
    """
    from nilearn.conftest import _img_3d_rand, _img_4d_rand_eye

    estimator.fit(_img_3d_rand())

    signal = estimator.transform(_img_3d_rand())

    assert signal.shape[0] == 1

    estimator.transform([_img_3d_rand(), _img_3d_rand()])

    assert signal.shape[0] == 1

    estimator.transform(_img_4d_rand_eye())

    assert signal.shape[0] == 1

    estimator.fit_transform(_img_3d_rand())

    assert signal.shape[0] == 1


def check_masker_clean_kwargs(estimator):
    """Check attributes for cleaning.

    Maskers accept a clean_args dict
    and store in clean_args and contains parameters to pass to clean.
    """
    assert estimator.clean_args is None


def check_masker_detrending(estimator):
    """Check detrending does something.

    Fit transform on same input should give different results
    if detrend is true or false.
    """
    from nilearn.conftest import _img_4d_rand_eye_medium, _make_surface_img

    if accept_niimg_input(estimator):
        input_img = _img_4d_rand_eye_medium()
    else:
        input_img = _make_surface_img(100)

    signal = estimator.fit_transform(input_img)

    estimator.detrend = True
    detrended_signal = estimator.fit_transform(input_img)

    assert_raises(AssertionError, assert_array_equal, detrended_signal, signal)


def check_masker_clean(estimator):
    """Check that cleaning does something on fit transform.

    Fit transform on same input should give different results
    if some cleaning parameters are passed.
    """
    from nilearn.conftest import _img_4d_rand_eye_medium, _make_surface_img

    if accept_niimg_input(estimator):
        input_img = _img_4d_rand_eye_medium()
    else:
        input_img = _make_surface_img(100)

    signal = estimator.fit_transform(input_img)

    estimator.t_r = 2.0
    estimator.high_pass = 1 / 128
    estimator.clean_args = {"filter": "cosine"}
    detrended_signal = estimator.fit_transform(input_img)

    assert_raises(AssertionError, assert_array_equal, detrended_signal, signal)


def check_nifti_masker_clean_error(estimator):
    """Nifti maskers cannot be given cleaning parameters \
        via both clean_args and kwargs simultaneously.

    TODO remove after nilearn 0.13.0
    """
    import pytest

    from nilearn.conftest import _img_4d_rand_eye_medium

    input_img = _img_4d_rand_eye_medium()

    estimator.t_r = 2.0
    estimator.high_pass = 1 / 128
    estimator.clean_kwargs = {"clean__filter": "cosine"}
    estimator.clean_args = {"filter": "cosine"}

    error_msg = (
        "Passing arguments via 'kwargs' "
        "is mutually exclusive with using 'clean_args'"
    )
    with pytest.raises(ValueError, match=error_msg):
        estimator.fit(input_img)


def check_nifti_masker_clean_warning(estimator):
    """Nifti maskers raise warning if cleaning parameters \
        passed via kwargs.

        But this still affects the transformed signal.

    TODO remove after nilearn 0.13.0
    """
    import pytest

    from nilearn.conftest import _img_4d_rand_eye_medium

    input_img = _img_4d_rand_eye_medium()

    signal = estimator.fit_transform(input_img)

    # TODO remove this cloning once nifti sphere masker can be refitted
    # See https://github.com/nilearn/nilearn/issues/5091
    estimator = clone(estimator)

    estimator.t_r = 2.0
    estimator.high_pass = 1 / 128
    estimator.clean_kwargs = {"clean__filter": "cosine"}

    with pytest.warns(DeprecationWarning, match="You passed some kwargs"):
        estimator.fit(input_img)

    detrended_signal = estimator.transform(input_img)

    assert_raises(AssertionError, assert_array_equal, detrended_signal, signal)


def check_nifti_masker_smooth(estimator):
    """Check that masker can smooth data when extracting.

    Check that masker instance has smoothing_fwhm attribute.
    Check that output is different with and without smoothing.
    """
    from nilearn.conftest import _img_3d_rand

    assert hasattr(estimator, "smoothing_fwhm")

    signal = estimator.fit(_img_3d_rand())
    signal = estimator.transform(_img_3d_rand())

    assert isinstance(signal, np.ndarray)
    assert signal.shape[0] == 1

    estimator.smoothing_fwhm = 3
    estimator.fit(_img_3d_rand())
    smoothed_signal = estimator.transform(_img_3d_rand())

    assert isinstance(signal, np.ndarray)
    assert signal.shape[0] == 1

    assert_raises(AssertionError, assert_array_equal, smoothed_signal, signal)


def check_surface_masker_smooth(estimator):
    """Check smoothing on surface maskers raises warning.

    Check that output is the same with and without smoothing.
    TODO: update once smoothing is implemented.
    """
    import pytest

    from nilearn.conftest import _make_surface_img

    assert hasattr(estimator, "smoothing_fwhm")

    n_sample = 100

    input_img = _make_surface_img(n_sample)

    estimator.fit()

    signal = estimator.transform(input_img)

    assert isinstance(signal, np.ndarray)
    assert signal.shape[0] == n_sample

    estimator.smoothing_fwhm = 3
    estimator.fit()

    with pytest.warns(UserWarning, match="not yet supported"):
        smoothed_signal = estimator.transform(input_img)

    assert estimator.smoothing_fwhm is None

    assert isinstance(signal, np.ndarray)
    assert signal.shape[0] == n_sample

    assert_array_equal(smoothed_signal, signal)


def check_nifti_masker_fit_transform_files(estimator):
    """Check that nifti maskers can work directly on files."""
    from nilearn._utils.testing import write_imgs_to_path
    from nilearn.conftest import _img_3d_rand

    with TemporaryDirectory() as tmp_dir:
        filename = write_imgs_to_path(
            _img_3d_rand(),
            file_path=Path(tmp_dir),
            create_files=True,
        )

        estimator.fit(filename)
        estimator.transform(filename)
        estimator.fit_transform(filename)


def check_nifti_masker_dtype(estimator):
    """Check dtype of output of maskers."""
    from nilearn.conftest import _rng, _shape_3d_default

    data_32 = _rng().random(_shape_3d_default(), dtype=np.float32)
    affine_32 = np.eye(4, dtype=np.float32)
    img_32 = Nifti1Image(data_32, affine_32)

    data_64 = _rng().random(_shape_3d_default(), dtype=np.float64)
    affine_64 = np.eye(4, dtype=np.float64)
    img_64 = Nifti1Image(data_64, affine_64)

    for img in [img_32, img_64]:
        estimator = clone(estimator)
        estimator.dtype = "auto"
        assert estimator.fit_transform(img).dtype == np.float32

    for img in [img_32, img_64]:
        estimator = clone(estimator)
        estimator.dtype = "float64"
        assert estimator.fit_transform(img).dtype == np.float64


def check_nifti_masker_fit_with_3d_mask(estimator):
    """Check 3D mask can be used with nifti maskers.

    Mask can have different shape than fitted image.
    """
    from nilearn.conftest import _affine_eye, _img_3d_rand

    # TODO
    # (29, 30, 31) is used to match MAP_SHAPE in
    # nilearn/regions/tests/test_region_extractor.py
    # this test would fail for RegionExtractor otherwise
    mask = np.ones((29, 30, 31))
    mask_img = Nifti1Image(mask, affine=_affine_eye())

    estimator.mask_img = mask_img

    assert not hasattr(estimator, "mask_img_")

    estimator.fit([_img_3d_rand()])

    assert hasattr(estimator, "mask_img_")


def check_nifti_masker_fit_with_empty_mask(estimator):
    """Check mask that excludes all voxels raise an error."""
    import pytest

    from nilearn.conftest import _img_3d_rand, _img_3d_zeros

    estimator.mask_img = _img_3d_zeros()
    with pytest.raises(
        ValueError,
        match="The mask is invalid as it is empty: it masks all data",
    ):
        estimator.fit([_img_3d_rand()])


def check_nifti_masker_fit_with_4d_mask(estimator):
    """Check 4D mask cannot be used with nifti maskers."""
    import pytest

    from nilearn.conftest import _img_3d_rand, _img_4d_zeros

    with pytest.raises(DimensionError, match="Expected dimension is 3D"):
        estimator.mask_img = _img_4d_zeros()
        estimator.fit([_img_3d_rand()])


def get_params(cls, instance, ignore=None):
    """Retrieve the initialization parameters corresponding to a class.

    This helper function retrieves the parameters of function __init__ for
    class 'cls' and returns the value for these parameters in object
    'instance'. When using a composition pattern (e.g. with a NiftiMasker
    class), it is useful to forward parameters from one instance to another.

    Parameters
    ----------
    cls : class
        The class that gives us the list of parameters we are interested in.

    instance : object, instance of BaseEstimator
        The object that gives us the values of the parameters.

    ignore : None or list of strings
        Names of the parameters that are not returned.

    Returns
    -------
    params : dict
        The dict of parameters.

    """
    _ignore = {"memory", "memory_level", "verbose", "copy", "n_jobs"}
    if ignore is not None:
        _ignore.update(ignore)

    param_names = cls._get_param_names()

    params = {}
    for param_name in param_names:
        if param_name in _ignore:
            continue
        if hasattr(instance, param_name):
            params[param_name] = getattr(instance, param_name)

    return params<|MERGE_RESOLUTION|>--- conflicted
+++ resolved
@@ -172,11 +172,8 @@
             yield (clone(estimator), check_nifti_masker_clean_error)
             yield (clone(estimator), check_nifti_masker_clean_warning)
             yield (clone(estimator), check_nifti_masker_dtype)
-<<<<<<< HEAD
             yield (clone(estimator), check_nifti_masker_smooth)
-=======
             yield (clone(estimator), check_nifti_masker_fit_returns_self)
->>>>>>> 4aad1074
 
         if surf_img_input:
             yield (clone(estimator), check_surface_masker_fit_returns_self)
