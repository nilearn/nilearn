--- conflicted
+++ resolved
@@ -29,22 +29,6 @@
     "check_set_params",
     "check_transformer_n_iter",
     "check_transformers_unfitted",
-    # Nilearn checks
-    "check_masker_clean_kwargs",
-    "check_masker_fitted",
-<<<<<<< HEAD
-    "check_nifti_masker_fit_transform",
-    "check_nifti_masker_fit_transform_files",
-=======
-    "check_nifti_masker_clean",
-    "check_nifti_masker_detrending",
-    "check_nifti_masker_fit_list_3d",
-    "check_surface_masker_clean",
-    "check_surface_masker_detrending",
->>>>>>> 90dc8872
-    "check_nifti_masker_fit_with_3d_mask",
-    "check_nifti_masker_fit_with_4d_mask",
-    "check_nifti_masker_fit_with_empty_mask",
 ]
 
 if compare_version(sklearn_version, ">", "1.5.2"):
@@ -177,16 +161,10 @@
         yield (clone(estimator), check_masker_fitted)
         yield (clone(estimator), check_masker_clean_kwargs)
 
-<<<<<<< HEAD
-    if is_masker and niimg_input:
-        yield (clone(estimator), check_nifti_masker_fit_transform)
-        yield (clone(estimator), check_nifti_masker_fit_transform_files)
-        yield (clone(estimator), check_nifti_masker_fit_with_3d_mask)
-        yield (clone(estimator), check_nifti_masker_fit_with_4d_mask)
-        yield (clone(estimator), check_nifti_masker_fit_with_empty_mask)
-=======
+    if is_masker:
         if niimg_input:
-            yield (clone(estimator), check_nifti_masker_fit_list_3d)
+            yield (clone(estimator), check_nifti_masker_fit_transform)
+            yield (clone(estimator), check_nifti_masker_fit_transform_files)
             yield (clone(estimator), check_nifti_masker_fit_with_3d_mask)
             yield (clone(estimator), check_nifti_masker_fit_with_4d_mask)
             yield (clone(estimator), check_nifti_masker_fit_with_empty_mask)
@@ -209,7 +187,6 @@
         return "multi_masker" in tags["X_types"]
     else:
         return getattr(tags.input_tags, "multi_masker", False)
->>>>>>> 90dc8872
 
 
 def check_masker_fitted(estimator):
@@ -233,7 +210,6 @@
         estimator.inverse_transform(signals)
 
 
-<<<<<<< HEAD
 def check_nifti_masker_fit_transform(estimator):
     """Run several checks on maskers.
 
@@ -264,10 +240,6 @@
     assert signal.shape[0] == 1
 
 
-def check_nifti_masker_fit_transform_files(estimator):
-    """Check that nifti maskers can work directly on files."""
-    from nilearn._utils.testing import write_imgs_to_path
-=======
 def check_masker_clean_kwargs(estimator):
     """Check attributes for cleaning.
 
@@ -358,9 +330,9 @@
     assert_raises(AssertionError, assert_array_equal, detrended_signal, signal)
 
 
-def check_nifti_masker_fit_list_3d(estimator):
-    """Check that list of 3D image can be fitted."""
->>>>>>> 90dc8872
+def check_nifti_masker_fit_transform_files(estimator):
+    """Check that nifti maskers can work directly on files."""
+    from nilearn._utils.testing import write_imgs_to_path
     from nilearn.conftest import _img_3d_rand
 
     with TemporaryDirectory() as tmp_dir:
