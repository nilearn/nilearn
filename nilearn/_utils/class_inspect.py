"""Small utilities to inspect classes."""

import numpy as np
from nibabel import Nifti1Image
from numpy.testing import assert_array_equal, assert_raises
from sklearn import __version__ as sklearn_version
from sklearn import clone
from sklearn.utils.estimator_checks import (
    check_estimator as sklearn_check_estimator,
)

from nilearn._utils import compare_version
from nilearn._utils.exceptions import DimensionError

# List of sklearn estimators checks that are valid
# for all nilearn estimators.
VALID_CHECKS = [
    "check_decision_proba_consistency",
    "check_estimator_cloneable",
    "check_estimators_partial_fit_n_features",
    "check_estimator_repr",
    "check_estimator_tags_renamed",
    "check_get_params_invariance",
    "check_mixin_order",
    "check_non_transformer_estimators_n_iter",
    "check_set_params",
    "check_transformer_n_iter",
    "check_transformers_unfitted",
<<<<<<< HEAD
=======
    # Nilearn checks
    "check_masker_clean_kwargs",
    "check_masker_fitted",
    "check_nifti_masker_clean",
    "check_nifti_masker_detrending",
    "check_nifti_masker_fit_list_3d",
    "check_surface_masker_clean",
    "check_surface_masker_detrending",
    "check_nifti_masker_fit_with_3d_mask",
    "check_nifti_masker_fit_with_4d_mask",
    "check_nifti_masker_fit_with_empty_mask",
>>>>>>> 1ee2bf52
]

if compare_version(sklearn_version, ">", "1.5.2"):
    VALID_CHECKS.append("check_valid_tag_types")
else:
    VALID_CHECKS.append("check_estimator_get_tags_default_keys")


# TODO / TOCHECK: with sklearn >= 1.6
# some of those checks should be skipped 'automatically'
# by sklearn
# and could be removed from this list.
CHECKS_TO_SKIP_IF_IMG_INPUT = {
    "check_estimator_sparse_array",
    "check_estimator_sparse_data",
    "check_estimator_sparse_matrix",
    "check_estimator_sparse_tag",
    "check_f_contiguous_array_estimator",
    "check_fit1d",
    "check_fit2d_1feature",
    "check_fit2d_1sample",
    "check_fit2d_predict1d",
    "check_nifti_masker_clean",
}

# TODO
# remove when bumping to sklearn >= 1.3
try:
    from sklearn.utils.estimator_checks import (
        check_classifiers_one_label_sample_weights,
    )

    VALID_CHECKS.append(check_classifiers_one_label_sample_weights.__name__)
except ImportError:
    ...


def check_estimator(estimator=None, valid=True, extra_valid_checks=None):
    """Yield a valid or invalid scikit-learn estimators check.

    As some of Nilearn estimators do not comply
    with sklearn recommendations
    (cannot fit Numpy arrays, do input validation in the constructor...)
    we cannot directly use
    sklearn.utils.estimator_checks.check_estimator.

    So this is a home made generator that yields an estimator instance
    along with a
    - valid check from sklearn: those should stay valid
    - or an invalid check that is known to fail.

    If new 'valid' checks are added to scikit-learn,
    then tests marked as xfail will start passing.

    If estimator have some nilearn specific tags
    then some checks will skip rather than yield.

    See this section rolling-your-own-estimator in
    the scikit-learn doc for more info:
    https://scikit-learn.org/stable/developers/develop.html

    Parameters
    ----------
    estimator : estimator object or list of estimator object
        Estimator instance to check.

    valid : bool, default=True
        Whether to return only the valid checks or not.

    extra_valid_checks : list of strings
        Names of checks to be tested as valid for this estimator.
    """
    valid_checks = VALID_CHECKS
    if extra_valid_checks is not None:
        valid_checks = VALID_CHECKS + extra_valid_checks

    if not isinstance(estimator, list):
        estimator = [estimator]
    for est in estimator:
        for e, check in sklearn_check_estimator(
            estimator=est, generate_only=True
        ):
            tags = est._more_tags()

            niimg_input = False
            surf_img = False
            # TODO remove first if when dropping sklearn 1.5
            #  for sklearn >= 1.6 tags are always a dataclass
            if isinstance(tags, dict) and "X_types" in tags:
                niimg_input = "niimg_like" in tags["X_types"]
                surf_img = "surf_img" in tags["X_types"]
            else:
                niimg_input = getattr(tags.input_tags, "niimg_like", False)
                surf_img = getattr(tags.input_tags, "surf_img", False)

            if (
                niimg_input or surf_img
            ) and check.func.__name__ in CHECKS_TO_SKIP_IF_IMG_INPUT:
                continue

            if valid and check.func.__name__ in valid_checks:
                yield e, check, check.func.__name__
            if not valid and check.func.__name__ not in valid_checks:
                yield e, check, check.func.__name__

    if valid:
        for est in estimator:
            for e, check in nilearn_check_estimator(estimator=est):
                yield e, check, check.__name__


def nilearn_check_estimator(estimator):
    tags = estimator._more_tags()

    niimg_input = False
    is_masker = False
    is_surf_masker = False
    # TODO remove first if when dropping sklearn 1.5
    #  for sklearn >= 1.6 tags are always a dataclass
    if isinstance(tags, dict) and "X_types" in tags:
        niimg_input = "niimg_like" in tags["X_types"]
        is_surf_masker = "surf_img" in tags["X_types"]
        is_masker = "masker" in tags["X_types"]
    else:
        niimg_input = getattr(tags.input_tags, "niimg_like", False)
        is_surf_masker = getattr(tags.input_tags, "surf_img", False)
        is_masker = getattr(tags.input_tags, "masker", False)

    if is_masker:
        yield (clone(estimator), check_masker_fitted)
        yield (clone(estimator), check_masker_clean_kwargs)

<<<<<<< HEAD
    if is_masker and niimg_input:
        yield (clone(estimator), check_nifti_masker_fit_list_3d)
        yield (clone(estimator), check_nifti_masker_fit_with_3d_mask)
        yield (clone(estimator), check_nifti_masker_fit_with_4d_mask)
        yield (clone(estimator), check_nifti_masker_fit_with_empty_mask)
        yield (clone(estimator), check_nifti_masker_dtype)
=======
        if niimg_input:
            yield (clone(estimator), check_nifti_masker_fit_list_3d)
            yield (clone(estimator), check_nifti_masker_fit_with_3d_mask)
            yield (clone(estimator), check_nifti_masker_fit_with_4d_mask)
            yield (clone(estimator), check_nifti_masker_fit_with_empty_mask)

            if not is_multimasker(estimator):
                yield (clone(estimator), check_nifti_masker_detrending)
                yield (clone(estimator), check_nifti_masker_clean)

        if is_surf_masker:
            yield (clone(estimator), check_surface_masker_detrending)
            yield (clone(estimator), check_surface_masker_clean)


def is_multimasker(estimator):
    tags = estimator._more_tags()

    # TODO remove first if when dropping sklearn 1.5
    #  for sklearn >= 1.6 tags are always a dataclass
    if isinstance(tags, dict) and "X_types" in tags:
        return "multi_masker" in tags["X_types"]
    else:
        return getattr(tags.input_tags, "multi_masker", False)
>>>>>>> 1ee2bf52


def check_masker_fitted(estimator):
    """Check that transform() and inverse_transform() \
       fail for maskers if they have not been fitted.
    """
    import pytest

    from nilearn._utils.data_gen import generate_random_img

    # Failure should happen before the input type is determined
    # so we can pass nifti image to surface maskers.
    img_3d_rand_eye = generate_random_img(shape=(7, 8, 9), affine=np.eye(4))
    with pytest.raises(ValueError, match="has not been fitted."):
        estimator.transform(img_3d_rand_eye)

    # Failure should happen before the size of the input type is determined
    # so we can pass any array here.
    signals = np.ones((10, 11))
    with pytest.raises(ValueError, match="has not been fitted."):
        estimator.inverse_transform(signals)


def check_masker_clean_kwargs(estimator):
    """Check attributes for cleaning.

    Nifti maskers accept **kwargs
    and store in clean_kwargs any parameters that starts with clean__

    Surface maskers accept a clean_args dict
    and store in clean_args and contains parameters to pass to clean
    """
    try:
        estimator.clean_kwargs  # noqa: B018
    except AttributeError:
        assert estimator.clean_args is None


def check_nifti_masker_detrending(estimator):
    """Check detrending does something.

    Fit transform on same input should give different results
    if detrend is true or false.
    """
    from nilearn.conftest import _img_4d_rand_eye_medium

    input_img = _img_4d_rand_eye_medium()

    signal = estimator.fit_transform(input_img)

    estimator.detrend = True
    detrended_signal = estimator.fit_transform(input_img)

    assert_raises(AssertionError, assert_array_equal, detrended_signal, signal)


def check_surface_masker_detrending(estimator):
    """Check detrending does something.

    Fit transform on same input should give different results
    if detrend is true or false.
    """
    from nilearn.conftest import _make_surface_img

    input_img = _make_surface_img(100)

    signal = estimator.fit_transform(input_img)

    estimator.detrend = True
    detrended_signal = estimator.fit_transform(input_img)

    assert_raises(AssertionError, assert_array_equal, detrended_signal, signal)


def check_nifti_masker_clean(estimator):
    """Check that cleaning does something on fit transform.

    Fit transform on same input should give different results
    if some cleaning parameters are passed.
    """
    from nilearn.conftest import _img_4d_rand_eye_medium

    input_img = _img_4d_rand_eye_medium()
    signal = estimator.fit_transform(input_img)

    estimator.t_r = 2.0
    estimator.high_pass = 1 / 128
    estimator.clean_kwargs = {"clean__filter": "cosine"}
    detrended_signal = estimator.fit_transform(input_img)

    assert_raises(AssertionError, assert_array_equal, detrended_signal, signal)


def check_surface_masker_clean(estimator):
    """Check that cleaning does something on fit transform.

    Fit transform on same input should give different results
    if some cleaning parameters are passed.
    """
    from nilearn.conftest import _make_surface_img

    input_img = _make_surface_img(100)

    signal = estimator.fit_transform(input_img)

    estimator.t_r = 2.0
    estimator.high_pass = 1 / 128
    estimator.clean_kwargs = {"filter": "cosine"}
    detrended_signal = estimator.fit_transform(input_img)

    assert_raises(AssertionError, assert_array_equal, detrended_signal, signal)


def check_nifti_masker_fit_list_3d(estimator):
    """Check that list of 3D image can be fitted."""
    from nilearn.conftest import _img_3d_rand

    estimator.fit([_img_3d_rand(), _img_3d_rand()])


def check_nifti_masker_dtype(estimator):
    """Check dtype of output of maskers."""
    from nilearn.conftest import _shape_3d_default

    data_32 = np.zeros(_shape_3d_default(), dtype=np.float32)
    data_32[2:-2, 2:-2, 2:-2] = 10
    affine_32 = np.eye(4, dtype=np.float32)
    img_32 = Nifti1Image(data_32, affine_32)

    data_64 = np.zeros(_shape_3d_default(), dtype=np.float64)
    data_64[2:-2, 2:-2, 2:-2] = 10
    affine_64 = np.eye(4, dtype=np.float64)
    img_64 = Nifti1Image(data_64, affine_64)

    estimator.dtype = "auto"
    assert estimator.fit_transform(img_32).dtype == np.float32
    assert estimator.fit_transform(img_64).dtype == np.float32

    estimator.dtype = "float64"
    assert estimator.fit_transform(img_32).dtype == np.float64
    assert estimator.fit_transform(img_64).dtype == np.float64


def check_nifti_masker_fit_with_3d_mask(estimator):
    """Check 3D mask can be used with nifti maskers.

    Mask can have different shape than fitted image.
    """
    from nilearn.conftest import _affine_eye, _img_3d_rand

    # TODO
    # (29, 30, 31) is used to match MAP_SHAPE in
    # nilearn/regions/tests/test_region_extractor.py
    # this test would fail for RegionExtractor otherwise
    mask = np.ones((29, 30, 31))
    mask_img = Nifti1Image(mask, affine=_affine_eye())

    estimator.mask_img = mask_img

    assert not hasattr(estimator, "mask_img_")

    estimator.fit([_img_3d_rand()])

    assert hasattr(estimator, "mask_img_")


def check_nifti_masker_fit_with_empty_mask(estimator):
    """Check mask that excludes all voxels raise an error."""
    import pytest

    from nilearn.conftest import _img_3d_rand, _img_3d_zeros

    estimator.mask_img = _img_3d_zeros()
    with pytest.raises(
        ValueError,
        match="The mask is invalid as it is empty: it masks all data",
    ):
        estimator.fit([_img_3d_rand()])


def check_nifti_masker_fit_with_4d_mask(estimator):
    """Check 4D mask cannot be used with nifti maskers."""
    import pytest

    from nilearn.conftest import _img_3d_rand, _img_4d_zeros

    with pytest.raises(DimensionError, match="Expected dimension is 3D"):
        estimator.mask_img = _img_4d_zeros()
        estimator.fit([_img_3d_rand()])


def get_params(cls, instance, ignore=None):
    """Retrieve the initialization parameters corresponding to a class.

    This helper function retrieves the parameters of function __init__ for
    class 'cls' and returns the value for these parameters in object
    'instance'. When using a composition pattern (e.g. with a NiftiMasker
    class), it is useful to forward parameters from one instance to another.

    Parameters
    ----------
    cls : class
        The class that gives us the list of parameters we are interested in.

    instance : object, instance of BaseEstimator
        The object that gives us the values of the parameters.

    ignore : None or list of strings
        Names of the parameters that are not returned.

    Returns
    -------
    params : dict
        The dict of parameters.

    """
    _ignore = {"memory", "memory_level", "verbose", "copy", "n_jobs"}
    if ignore is not None:
        _ignore.update(ignore)

    param_names = cls._get_param_names()

    params = {}
    for param_name in param_names:
        if param_name in _ignore:
            continue
        if hasattr(instance, param_name):
            params[param_name] = getattr(instance, param_name)

    return params<|MERGE_RESOLUTION|>--- conflicted
+++ resolved
@@ -26,20 +26,6 @@
     "check_set_params",
     "check_transformer_n_iter",
     "check_transformers_unfitted",
-<<<<<<< HEAD
-=======
-    # Nilearn checks
-    "check_masker_clean_kwargs",
-    "check_masker_fitted",
-    "check_nifti_masker_clean",
-    "check_nifti_masker_detrending",
-    "check_nifti_masker_fit_list_3d",
-    "check_surface_masker_clean",
-    "check_surface_masker_detrending",
-    "check_nifti_masker_fit_with_3d_mask",
-    "check_nifti_masker_fit_with_4d_mask",
-    "check_nifti_masker_fit_with_empty_mask",
->>>>>>> 1ee2bf52
 ]
 
 if compare_version(sklearn_version, ">", "1.5.2"):
@@ -169,22 +155,16 @@
         is_masker = getattr(tags.input_tags, "masker", False)
 
     if is_masker:
+      
         yield (clone(estimator), check_masker_fitted)
         yield (clone(estimator), check_masker_clean_kwargs)
 
-<<<<<<< HEAD
-    if is_masker and niimg_input:
-        yield (clone(estimator), check_nifti_masker_fit_list_3d)
-        yield (clone(estimator), check_nifti_masker_fit_with_3d_mask)
-        yield (clone(estimator), check_nifti_masker_fit_with_4d_mask)
-        yield (clone(estimator), check_nifti_masker_fit_with_empty_mask)
-        yield (clone(estimator), check_nifti_masker_dtype)
-=======
         if niimg_input:
             yield (clone(estimator), check_nifti_masker_fit_list_3d)
             yield (clone(estimator), check_nifti_masker_fit_with_3d_mask)
             yield (clone(estimator), check_nifti_masker_fit_with_4d_mask)
             yield (clone(estimator), check_nifti_masker_fit_with_empty_mask)
+            yield (clone(estimator), check_nifti_masker_dtype)
 
             if not is_multimasker(estimator):
                 yield (clone(estimator), check_nifti_masker_detrending)
@@ -204,7 +184,7 @@
         return "multi_masker" in tags["X_types"]
     else:
         return getattr(tags.input_tags, "multi_masker", False)
->>>>>>> 1ee2bf52
+
 
 
 def check_masker_fitted(estimator):
