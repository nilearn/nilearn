"""Small utilities to inspect classes."""

import numpy as np
<<<<<<< HEAD
from numpy.testing import assert_array_equal, assert_raises
=======
from nibabel import Nifti1Image
>>>>>>> 68bf1049
from sklearn import __version__ as sklearn_version
from sklearn import clone
from sklearn.utils.estimator_checks import (
    check_estimator as sklearn_check_estimator,
)

from nilearn._utils import compare_version
from nilearn._utils.exceptions import DimensionError

# List of sklearn estimators checks that are valid
# for all nilearn estimators.
VALID_CHECKS = [
    "check_decision_proba_consistency",
    "check_estimator_cloneable",
    "check_estimators_partial_fit_n_features",
    "check_estimator_repr",
    "check_estimator_tags_renamed",
    "check_get_params_invariance",
    "check_mixin_order",
    "check_non_transformer_estimators_n_iter",
    "check_set_params",
    # Nilearn checks
    "check_masker_clean_kwargs",
    "check_masker_fitted",
    "check_nifti_masker_clean",
    "check_nifti_masker_detrending",
    "check_nifti_masker_fit_list_3d",
<<<<<<< HEAD
    "check_surface_masker_clean",
    "check_surface_masker_detrending",
=======
    "check_nifti_masker_fit_with_3d_mask",
    "check_nifti_masker_fit_with_4d_mask",
    "check_nifti_masker_fit_with_empty_mask",
>>>>>>> 68bf1049
]

if compare_version(sklearn_version, ">", "1.5.2"):
    VALID_CHECKS.append("check_valid_tag_types")
else:
    VALID_CHECKS.append("check_estimator_get_tags_default_keys")


# TODO / TOCHECK: with sklearn >= 1.6
# some of those checks should be skipped 'automatically'
# by sklearn
# and could be removed from this list.
CHECKS_TO_SKIP_IF_IMG_INPUT = {
    "check_estimator_sparse_array",
    "check_estimator_sparse_data",
    "check_estimator_sparse_matrix",
    "check_estimator_sparse_tag",
    "check_f_contiguous_array_estimator",
    "check_fit1d",
    "check_fit2d_1feature",
    "check_fit2d_1sample",
    "check_fit2d_predict1d",
    "check_nifti_masker_clean",
}

# TODO
# remove when bumping to sklearn >= 1.3
try:
    from sklearn.utils.estimator_checks import (
        check_classifiers_one_label_sample_weights,
    )

    VALID_CHECKS.append(check_classifiers_one_label_sample_weights.__name__)
except ImportError:
    ...


def check_estimator(estimator=None, valid=True, extra_valid_checks=None):
    """Yield a valid or invalid scikit-learn estimators check.

    As some of Nilearn estimators do not comply
    with sklearn recommendations
    (cannot fit Numpy arrays, do input validation in the constructor...)
    we cannot directly use
    sklearn.utils.estimator_checks.check_estimator.

    So this is a home made generator that yields an estimator instance
    along with a
    - valid check from sklearn: those should stay valid
    - or an invalid check that is known to fail.

    If new 'valid' checks are added to scikit-learn,
    then tests marked as xfail will start passing.

    If estimator have some nilearn specific tags
    then some checks will skip rather than yield.

    See this section rolling-your-own-estimator in
    the scikit-learn doc for more info:
    https://scikit-learn.org/stable/developers/develop.html

    Parameters
    ----------
    estimator : estimator object or list of estimator object
        Estimator instance to check.

    valid : bool, default=True
        Whether to return only the valid checks or not.

    extra_valid_checks : list of strings
        Names of checks to be tested as valid for this estimator.
    """
    valid_checks = VALID_CHECKS
    if extra_valid_checks is not None:
        valid_checks = VALID_CHECKS + extra_valid_checks

    if not isinstance(estimator, list):
        estimator = [estimator]
    for est in estimator:
        for e, check in sklearn_check_estimator(
            estimator=est, generate_only=True
        ):
            tags = est._more_tags()

            niimg_input = False
            surf_img = False
            # TODO remove first if when dropping sklearn 1.5
            #  for sklearn >= 1.6 tags are always a dataclass
            if isinstance(tags, dict) and "X_types" in tags:
                niimg_input = "niimg_like" in tags["X_types"]
                surf_img = "surf_img" in tags["X_types"]
            else:
                niimg_input = getattr(tags.input_tags, "niimg_like", False)
                surf_img = getattr(tags.input_tags, "surf_img", False)

            if (
                niimg_input or surf_img
            ) and check.func.__name__ in CHECKS_TO_SKIP_IF_IMG_INPUT:
                continue

            if valid and check.func.__name__ in valid_checks:
                yield e, check, check.func.__name__
            if not valid and check.func.__name__ not in valid_checks:
                yield e, check, check.func.__name__

    if valid:
        for est in estimator:
            for e, check in nilearn_check_estimator(estimator=est):
                yield e, check, check.__name__


def nilearn_check_estimator(estimator):
    tags = estimator._more_tags()

    niimg_input = False
    is_masker = False
    is_surf_masker = False
    # TODO remove first if when dropping sklearn 1.5
    #  for sklearn >= 1.6 tags are always a dataclass
    if isinstance(tags, dict) and "X_types" in tags:
        niimg_input = "niimg_like" in tags["X_types"]
        is_surf_masker = "surf_img" in tags["X_types"]
        is_masker = "masker" in tags["X_types"]
    else:
        niimg_input = getattr(tags.input_tags, "niimg_like", False)
        is_surf_masker = getattr(tags.input_tags, "surf_img", False)
        is_masker = getattr(tags.input_tags, "masker", False)

    if is_masker:
        yield (clone(estimator), check_masker_fitted)
        yield (clone(estimator), check_masker_clean_kwargs)

<<<<<<< HEAD
        if niimg_input:
            yield (clone(estimator), check_nifti_masker_fit_list_3d)
            if not is_multimasker(estimator):
                yield (clone(estimator), check_nifti_masker_detrending)
                yield (clone(estimator), check_nifti_masker_clean)

        if is_surf_masker:
            yield (clone(estimator), check_surface_masker_detrending)
            yield (clone(estimator), check_surface_masker_clean)


def is_multimasker(estimator):
    tags = estimator._more_tags()

    # TODO remove first if when dropping sklearn 1.5
    #  for sklearn >= 1.6 tags are always a dataclass
    if isinstance(tags, dict) and "X_types" in tags:
        return "multi_masker" in tags["X_types"]
    else:
        return getattr(tags.input_tags, "multi_masker", False)
=======
    if is_masker and niimg_input:
        yield (clone(estimator), check_nifti_masker_fit_list_3d)
        yield (clone(estimator), check_nifti_masker_fit_with_3d_mask)
        yield (clone(estimator), check_nifti_masker_fit_with_4d_mask)
        yield (clone(estimator), check_nifti_masker_fit_with_empty_mask)
>>>>>>> 68bf1049


def check_masker_fitted(estimator):
    """Check that transform() and inverse_transform() \
       fail for maskers if they have not been fitted.
    """
    import pytest

    from nilearn._utils.data_gen import generate_random_img

    # Failure should happen before the input type is determined
    # so we can pass nifti image to surface maskers.
    img_3d_rand_eye = generate_random_img(shape=(7, 8, 9), affine=np.eye(4))
    with pytest.raises(ValueError, match="has not been fitted."):
        estimator.transform(img_3d_rand_eye)

    # Failure should happen before the size of the input type is determined
    # so we can pass any array here.
    signals = np.ones((10, 11))
    with pytest.raises(ValueError, match="has not been fitted."):
        estimator.inverse_transform(signals)


def check_masker_clean_kwargs(estimator):
    """Check attributes for cleaning.

    Nifti maskers accept **kwargs
    and store in clean_kwargs any parameters that starts with clean__

    Surface maskers accept a clean_args dict
    and store in clean_args and contains parameters to pass to clean
    """
    try:
        estimator.clean_kwargs  # noqa: B018
    except AttributeError:
        assert estimator.clean_args is None


def check_nifti_masker_detrending(estimator):
    """Check detrending does something.

    Fit transform on same input should give different results
    if detrend is true or false.
    """
    from nilearn.conftest import _img_4d_rand_eye_medium

    input_img = _img_4d_rand_eye_medium()

    signal = estimator.fit_transform(input_img)

    estimator.detrend = True
    detrended_signal = estimator.fit_transform(input_img)

    assert_raises(AssertionError, assert_array_equal, detrended_signal, signal)


def check_surface_masker_detrending(estimator):
    """Check detrending does something.

    Fit transform on same input should give different results
    if detrend is true or false.
    """
    from nilearn.conftest import _make_surface_img

    input_img = _make_surface_img(100)

    signal = estimator.fit_transform(input_img)

    estimator.detrend = True
    detrended_signal = estimator.fit_transform(input_img)

    assert_raises(AssertionError, assert_array_equal, detrended_signal, signal)


def check_nifti_masker_clean(estimator):
    """Check that cleaning does something on fit transform.

    Fit transform on same input should give different results
    if some cleaning parameters are passed.
    """
    from nilearn.conftest import _img_4d_rand_eye_medium

    input_img = _img_4d_rand_eye_medium()
    signal = estimator.fit_transform(input_img)

    estimator.t_r = 2.0
    estimator.high_pass = 1 / 128
    estimator.clean_kwargs = {"clean__filter": "cosine"}
    detrended_signal = estimator.fit_transform(input_img)

    assert_raises(AssertionError, assert_array_equal, detrended_signal, signal)


def check_surface_masker_clean(estimator):
    """Check that cleaning does something on fit transform.

    Fit transform on same input should give different results
    if some cleaning parameters are passed.
    """
    from nilearn.conftest import _make_surface_img

    input_img = _make_surface_img(100)

    signal = estimator.fit_transform(input_img)

    estimator.t_r = 2.0
    estimator.high_pass = 1 / 128
    estimator.clean_kwargs = {"filter": "cosine"}
    detrended_signal = estimator.fit_transform(input_img)

    assert_raises(AssertionError, assert_array_equal, detrended_signal, signal)


def check_nifti_masker_fit_list_3d(estimator):
    """Check that list of 3D image can be fitted."""
    from nilearn.conftest import _img_3d_rand

    estimator.fit([_img_3d_rand(), _img_3d_rand()])


def check_nifti_masker_fit_with_3d_mask(estimator):
    """Check 3D mask can be used with nifti maskers.

    Mask can have different shape than fitted image.
    """
    from nilearn.conftest import _affine_eye, _img_3d_rand

    # TODO
    # (29, 30, 31) is used to match MAP_SHAPE in
    # nilearn/regions/tests/test_region_extractor.py
    # this test would fail for RegionExtractor otherwise
    mask = np.ones((29, 30, 31))
    mask_img = Nifti1Image(mask, affine=_affine_eye())

    estimator.mask_img = mask_img

    assert not hasattr(estimator, "mask_img_")

    estimator.fit([_img_3d_rand()])

    assert hasattr(estimator, "mask_img_")


def check_nifti_masker_fit_with_empty_mask(estimator):
    """Check mask that excludes all voxels raise an error."""
    import pytest

    from nilearn.conftest import _img_3d_rand, _img_3d_zeros

    estimator.mask_img = _img_3d_zeros()
    with pytest.raises(
        ValueError,
        match="The mask is invalid as it is empty: it masks all data",
    ):
        estimator.fit([_img_3d_rand()])


def check_nifti_masker_fit_with_4d_mask(estimator):
    """Check 4D mask cannot be used with nifti maskers."""
    import pytest

    from nilearn.conftest import _img_3d_rand, _img_4d_zeros

    with pytest.raises(DimensionError, match="Expected dimension is 3D"):
        estimator.mask_img = _img_4d_zeros()
        estimator.fit([_img_3d_rand()])


def get_params(cls, instance, ignore=None):
    """Retrieve the initialization parameters corresponding to a class.

    This helper function retrieves the parameters of function __init__ for
    class 'cls' and returns the value for these parameters in object
    'instance'. When using a composition pattern (e.g. with a NiftiMasker
    class), it is useful to forward parameters from one instance to another.

    Parameters
    ----------
    cls : class
        The class that gives us the list of parameters we are interested in.

    instance : object, instance of BaseEstimator
        The object that gives us the values of the parameters.

    ignore : None or list of strings
        Names of the parameters that are not returned.

    Returns
    -------
    params : dict
        The dict of parameters.

    """
    _ignore = {"memory", "memory_level", "verbose", "copy", "n_jobs"}
    if ignore is not None:
        _ignore.update(ignore)

    param_names = cls._get_param_names()

    params = {}
    for param_name in param_names:
        if param_name in _ignore:
            continue
        if hasattr(instance, param_name):
            params[param_name] = getattr(instance, param_name)

    return params<|MERGE_RESOLUTION|>--- conflicted
+++ resolved
@@ -1,11 +1,9 @@
 """Small utilities to inspect classes."""
 
 import numpy as np
-<<<<<<< HEAD
 from numpy.testing import assert_array_equal, assert_raises
-=======
 from nibabel import Nifti1Image
->>>>>>> 68bf1049
+
 from sklearn import __version__ as sklearn_version
 from sklearn import clone
 from sklearn.utils.estimator_checks import (
@@ -33,14 +31,11 @@
     "check_nifti_masker_clean",
     "check_nifti_masker_detrending",
     "check_nifti_masker_fit_list_3d",
-<<<<<<< HEAD
     "check_surface_masker_clean",
     "check_surface_masker_detrending",
-=======
     "check_nifti_masker_fit_with_3d_mask",
     "check_nifti_masker_fit_with_4d_mask",
     "check_nifti_masker_fit_with_empty_mask",
->>>>>>> 68bf1049
 ]
 
 if compare_version(sklearn_version, ">", "1.5.2"):
@@ -173,9 +168,12 @@
         yield (clone(estimator), check_masker_fitted)
         yield (clone(estimator), check_masker_clean_kwargs)
 
-<<<<<<< HEAD
         if niimg_input:
             yield (clone(estimator), check_nifti_masker_fit_list_3d)
+            yield (clone(estimator), check_nifti_masker_fit_with_3d_mask)
+            yield (clone(estimator), check_nifti_masker_fit_with_4d_mask)
+            yield (clone(estimator), check_nifti_masker_fit_with_empty_mask)      
+      
             if not is_multimasker(estimator):
                 yield (clone(estimator), check_nifti_masker_detrending)
                 yield (clone(estimator), check_nifti_masker_clean)
@@ -184,8 +182,8 @@
             yield (clone(estimator), check_surface_masker_detrending)
             yield (clone(estimator), check_surface_masker_clean)
 
-
-def is_multimasker(estimator):
+def is_multimasker(estimator):            
+
     tags = estimator._more_tags()
 
     # TODO remove first if when dropping sklearn 1.5
@@ -194,13 +192,6 @@
         return "multi_masker" in tags["X_types"]
     else:
         return getattr(tags.input_tags, "multi_masker", False)
-=======
-    if is_masker and niimg_input:
-        yield (clone(estimator), check_nifti_masker_fit_list_3d)
-        yield (clone(estimator), check_nifti_masker_fit_with_3d_mask)
-        yield (clone(estimator), check_nifti_masker_fit_with_4d_mask)
-        yield (clone(estimator), check_nifti_masker_fit_with_empty_mask)
->>>>>>> 68bf1049
 
 
 def check_masker_fitted(estimator):
