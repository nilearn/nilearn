"""Masker utilities available for other nilearn modules.

Must be kept out of the nilearn.maskers subpackage to avoid circular imports.
"""

from collections.abc import Iterable

from nilearn._utils.param_validation import check_is_of_allowed_type
from nilearn.surface.surface import SurfaceImage
from nilearn.typing import NiimgLike


<<<<<<< HEAD
def check_embedded_masker(estimator, masker_type="multi_nii", ignore=None):
    """Create a masker from instance parameters.

    Base function for using a masker within a BaseEstimator class

    This creates a masker from instance parameters :

    - If instance contains a mask image in mask parameter,
    we use this image as new masker mask_img, forwarding instance parameters to
    new masker : smoothing_fwhm, standardize, detrend, low_pass= high_pass,
    t_r, target_affine, target_shape, mask_strategy, mask_args...

    - If instance contains a masker in mask parameter, we use a copy of
    this masker, overriding all instance masker related parameters.
    In all case, we forward system parameters of instance to new masker :
    memory, memory_level, verbose, n_jobs

    Parameters
    ----------
    instance : object, instance of BaseEstimator
        The object that gives us the values of the parameters

    masker_type : {"multi_nii", "nii", "surface", "multi_surface"}, \
                  default="mutli_nii"
        Indicates whether to return a MultiNiftiMasker, NiftiMasker,
        SurfaceMasker, or a MultiSurfaceMasker.

    ignore : None or list of strings
        Names of the parameters of the estimator that should not be
        transferred to the new masker.

    Returns
    -------
    masker : MultiNiftiMasker, NiftiMasker, \
             or :obj:`~nilearn.maskers.SurfaceMasker`
        New masker

    """
    from nilearn.maskers import (
        MultiNiftiMasker,
        MultiSurfaceMasker,
        NiftiMasker,
        SurfaceMasker,
    )

    if masker_type == "surface":
        masker_type = SurfaceMasker
    elif masker_type == "multi_surface":
        masker_type = MultiSurfaceMasker
    elif masker_type == "multi_nii":
        masker_type = MultiNiftiMasker
    else:
        masker_type = NiftiMasker

    estimator_params = get_params(masker_type, estimator, ignore=ignore)

    mask = getattr(estimator, "mask", None)
    if is_glm(estimator):
        mask = getattr(estimator, "mask_img", None)

    if isinstance(
        mask,
        (NiftiMasker, MultiNiftiMasker, SurfaceMasker, MultiSurfaceMasker),
    ):
        # Creating masker from provided masker
        masker_params = get_params(masker_type, mask)
        new_masker_params = masker_params
    else:
        # Creating a masker with parameters extracted from estimator
        new_masker_params = estimator_params
        new_masker_params["mask_img"] = mask
    # Forwarding system parameters of instance to new masker in all case
    if issubclass(
        masker_type, (MultiNiftiMasker, MultiSurfaceMasker)
    ) and hasattr(estimator, "n_jobs"):
        # For MultiMaskers only
        new_masker_params["n_jobs"] = estimator.n_jobs

    warning_msg = Template(
        "Provided estimator has no $attribute attribute set."
        "Setting $attribute to $default_value by default."
    )

    if hasattr(estimator, "memory"):
        new_masker_params["memory"] = check_memory(estimator.memory)
    else:
        warnings.warn(
            warning_msg.substitute(
                attribute="memory",
                default_value="Memory(location=None)",
            ),
            stacklevel=find_stack_level(),
        )
        new_masker_params["memory"] = check_memory(None)

    if hasattr(estimator, "memory_level"):
        new_masker_params["memory_level"] = max(0, estimator.memory_level - 1)
    else:
        warnings.warn(
            warning_msg.substitute(
                attribute="memory_level", default_value="0"
            ),
            stacklevel=find_stack_level(),
        )
        new_masker_params["memory_level"] = 0

    if hasattr(estimator, "verbose"):
        new_masker_params["verbose"] = int(
            np.maximum(estimator.verbose - 1, 0)
        )
    else:
        warnings.warn(
            warning_msg.substitute(attribute="verbose", default_value="0"),
            stacklevel=find_stack_level(),
        )
        new_masker_params["verbose"] = 0

    conflicting_param = [
        k
        for k in sorted(estimator_params)
        if np.any(new_masker_params[k] != estimator_params[k])
    ]
    if conflicting_param:
        conflict_string = "".join(
            (
                f"Parameter {k} :\n"
                f"    Masker parameter {new_masker_params[k]}"
                f" - overriding estimator parameter {estimator_params[k]}\n"
            )
            for k in conflicting_param
        )
        warn_str = (
            "Overriding provided-default estimator parameters with"
            f" provided masker parameters :\n{conflict_string}"
        )
        warnings.warn(warn_str, stacklevel=find_stack_level())

    masker = masker_type(**new_masker_params)

    # Forwarding potential attribute of provided masker
    if hasattr(mask, "mask_img_"):
        # Allow free fit of returned mask
        masker.mask_img = mask.mask_img_

    return masker


=======
>>>>>>> 49854b87
def check_compatibility_mask_and_images(mask_img, run_imgs):
    """Check that mask type and image types are compatible.

    Images to fit should be a Niimg-Like
    if the mask is a NiftiImage, NiftiMasker or a path.
    Similarly, only SurfaceImages can be fitted
    with a SurfaceImage or a SurfaceMasker as mask.
    """
    from nilearn.maskers import NiftiMasker, SurfaceMasker

    if mask_img is None:
        return None

    if not isinstance(run_imgs, Iterable):
        run_imgs = [run_imgs]

    msg = (
        "Mask and input images must be of compatible types.\n"
        f"Got mask of type: {mask_img.__class__.__name__}, "
        f"and images of type: {[type(x) for x in run_imgs]}"
    )

    volumetric_type = (*NiimgLike, NiftiMasker)
    surface_type = (SurfaceImage, SurfaceMasker)
    all_allowed_types = (*volumetric_type, *surface_type)

    check_is_of_allowed_type(mask_img, all_allowed_types, "mask")

    if isinstance(mask_img, volumetric_type) and any(
        not isinstance(x, NiimgLike) for x in run_imgs
    ):
        raise TypeError(
            f"{msg} "
            f"where images should be NiftiImage-like instances "
            f"(Nifti1Image or str or Path)."
        )
    elif isinstance(mask_img, surface_type) and any(
        not isinstance(x, SurfaceImage) for x in run_imgs
    ):
        raise TypeError(
            f"{msg} where SurfaceImage instances would be expected."
        )<|MERGE_RESOLUTION|>--- conflicted
+++ resolved
@@ -3,14 +3,21 @@
 Must be kept out of the nilearn.maskers subpackage to avoid circular imports.
 """
 
+import warnings
 from collections.abc import Iterable
-
+from string import Template
+
+import numpy as np
+
+from nilearn._utils.cache_mixin import check_memory
+from nilearn._utils.class_inspect import get_params
+from nilearn._utils.logger import find_stack_level
 from nilearn._utils.param_validation import check_is_of_allowed_type
+from nilearn._utils.tags import is_glm
 from nilearn.surface.surface import SurfaceImage
 from nilearn.typing import NiimgLike
 
 
-<<<<<<< HEAD
 def check_embedded_masker(estimator, masker_type="multi_nii", ignore=None):
     """Create a masker from instance parameters.
 
@@ -158,8 +165,6 @@
     return masker
 
 
-=======
->>>>>>> 49854b87
 def check_compatibility_mask_and_images(mask_img, run_imgs):
     """Check that mask type and image types are compatible.
 
