<<<<<<< HEAD
"""The :mod:`nilearn._utils` module provides utilities for developers."""

import pkgutil
import inspect
import warnings
from pathlib import Path
from importlib import import_module

from .niimg_conversions import (check_niimg,
                                check_niimg_3d,
                                concat_niimgs,
                                check_niimg_4d)

from .niimg import _repr_niimgs, copy_img, load_niimg

from .docs import fill_doc

from .numpy_conversions import as_ndarray
=======
from nilearn._utils.helpers import (
    _compare_version,
    remove_parameters,
    rename_parameters,
    stringify_path,
)
>>>>>>> 87efd910

from .cache_mixin import CacheMixin
from .docs import fill_doc
from .logger import _compose_err_msg
from .niimg import _repr_niimgs, copy_img, load_niimg
from .niimg_conversions import (
    check_niimg,
    check_niimg_3d,
    check_niimg_4d,
    concat_niimgs,
)
from .numpy_conversions import as_ndarray

<<<<<<< HEAD

def all_modules(modules_to_ignore=None, modules_to_consider=None):
    """Get a list of all modules from nilearn.

    This function returns a list of all modules from Nilearn.

    .. note::

        ``modules_to_ignore`` and ``modules_to_consider`` cannot
        be specified simultaneously.

    Parameters
    ----------
    modules_to_ignore : List/Set of :obj:`str` or None
        List of modules to exclude from the listing.
        Default=None.

        .. note::

            This function will ignore ``tests``,
            ``externals``, and ``data`` by default.

    modules_to_consider : List/Set of :obj:`str` or None
        List of modules to include in the listing.
        Default=None.

    Returns
    -------
    all_modules : List of :obj:`str`
        List of modules.
    """
    if(
        modules_to_ignore is not None and modules_to_consider is not None
    ):
        raise ValueError(
            "`modules_to_ignore` and `modules_to_consider` "
            "cannot be both specified."
        )
    if modules_to_ignore is None:
        modules_to_ignore = {
            "data",
            "tests",
            "externals",
        }
    all_modules = []
    root = str(Path(__file__).parent.parent)
    with warnings.catch_warnings():
        warnings.simplefilter("ignore")
        for importer, modname, ispkg in pkgutil.walk_packages(
            path=[root], prefix="nilearn."
        ):
            mod_parts = modname.split(".")
            if modules_to_consider is not None:
                if mod_parts[-2] in modules_to_consider:
                    all_modules.append(modname)
                    continue
            else:
                if(
                    any(part in modules_to_ignore for part in mod_parts)
                    or "._" in modname
                ):
                    continue
                all_modules.append(modname)
    return all_modules


def all_functions(return_private=False,
                  modules_to_ignore=None,
                  modules_to_consider=None):
    """Get a list of all functions from nilearn.

    This function returns a list of all functions defined in Nilearn.

    .. note::

        ``modules_to_ignore`` and ``modules_to_consider`` cannot
        be specified simultaneously.

    Parameters
    ----------
    return_private : :obj:`bool`
        Whether to return also private functions or not.
        Default=False.

    modules_to_ignore : List/Set of :obj:`str` or None
        List of modules to exclude from the listing.
        Default=None.

        .. note::

            This function will not list functions from
            ``tests``, ``externals``, and ``data`` by default.

    modules_to_consider : List/Set of :obj:`str` or None
        List of modules to consider for the listing.
        Default=None.

    Returns
    -------
    all_functions : List of Tuples (:obj:`str`, callable)
        List of functions. Each element is a length 2 tuple
        where the first element is the function name as a string,
        and the second element is the function itself.
    """
    all_functions = []
    modules = all_modules(
        modules_to_ignore=modules_to_ignore,
        modules_to_consider=modules_to_consider,
    )
    for modname in modules:
        module = import_module(modname)
        functions = [
            (name, func) for name, func in inspect.getmembers(
                module, inspect.isfunction
            )
            if func.__module__ == module.__name__
        ]
        if not return_private:
            functions = [
                (name, func) for name, func in functions
                if not name.startswith("_")
            ]
        all_functions.extend(functions)
    return all_functions


def all_classes(return_private=False,
                modules_to_ignore=None,
                modules_to_consider=None):
    """Get a list of all classes from nilearn.

    This function returns a list of all classes defined in Nilearn.

    .. note::

        ``modules_to_ignore`` and ``modules_to_consider`` cannot
        be specified simultaneously.

    Parameters
    ----------
    return_private : :obj:`bool`
        Whether to return also private classes or not.
        Default=False.

    modules_to_ignore : List/Set of :obj:`str` or None
        List of modules to exclude from the listing.
        Default=None.

        .. note::

            This function will not list classes from
            ``tests``, ``externals``, and ``data`` by default.

    modules_to_consider : List/Set of :obj:`str` or None
        List of modules to consider for the listing.
        Default=None.

    Returns
    -------
    all_classes : List of Tuples (:obj:`str`, callable)
        List of classes. Each element is a length 2 tuple
        where the first element is the class name as a string,
        and the second element is the class itself.
    """
    all_classes = []
    modules = all_modules(
        modules_to_ignore=modules_to_ignore,
        modules_to_consider=modules_to_consider,
    )
    for modname in modules:
        module = import_module(modname)
        classes = [
            (name, cls) for name, cls in inspect.getmembers(
                module, inspect.isclass
            )
            if cls.__module__ == module.__name__
        ]
        if not return_private:
            classes = [
                (name, cls) for name, cls in classes
                if not name.startswith("_")
            ]
        all_classes.extend(classes)
    return all_classes


__all__ = ['check_niimg', 'check_niimg_3d', 'concat_niimgs', 'check_niimg_4d',
           '_repr_niimgs', 'copy_img', 'load_niimg',
           'as_ndarray', 'CacheMixin', '_compose_err_msg', 'rename_parameters',
           'remove_parameters', 'fill_doc', 'all_functions', 'all_classes'
           ]
=======
__all__ = [
    "check_niimg",
    "check_niimg_3d",
    "concat_niimgs",
    "check_niimg_4d",
    "_repr_niimgs",
    "copy_img",
    "load_niimg",
    "as_ndarray",
    "CacheMixin",
    "_compose_err_msg",
    "rename_parameters",
    "remove_parameters",
    "fill_doc",
    "stringify_path",
    "_compare_version",
]
>>>>>>> 87efd910
<|MERGE_RESOLUTION|>--- conflicted
+++ resolved
@@ -1,4 +1,3 @@
-<<<<<<< HEAD
 """The :mod:`nilearn._utils` module provides utilities for developers."""
 
 import pkgutil
@@ -17,14 +16,14 @@
 from .docs import fill_doc
 
 from .numpy_conversions import as_ndarray
-=======
+
 from nilearn._utils.helpers import (
     _compare_version,
     remove_parameters,
     rename_parameters,
     stringify_path,
 )
->>>>>>> 87efd910
+
 
 from .cache_mixin import CacheMixin
 from .docs import fill_doc
@@ -38,7 +37,6 @@
 )
 from .numpy_conversions import as_ndarray
 
-<<<<<<< HEAD
 
 def all_modules(modules_to_ignore=None, modules_to_consider=None):
     """Get a list of all modules from nilearn.
@@ -225,12 +223,8 @@
     return all_classes
 
 
-__all__ = ['check_niimg', 'check_niimg_3d', 'concat_niimgs', 'check_niimg_4d',
-           '_repr_niimgs', 'copy_img', 'load_niimg',
-           'as_ndarray', 'CacheMixin', '_compose_err_msg', 'rename_parameters',
-           'remove_parameters', 'fill_doc', 'all_functions', 'all_classes'
-           ]
-=======
+
+
 __all__ = [
     "check_niimg",
     "check_niimg_3d",
@@ -246,6 +240,5 @@
     "remove_parameters",
     "fill_doc",
     "stringify_path",
-    "_compare_version",
+    "_compare_version", 'all_functions', 'all_classes'
 ]
->>>>>>> 87efd910
