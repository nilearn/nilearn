"""Contains the GLM and contrast classes that are meant to be the main \
objects of fMRI data analyses.

Author: Bertrand Thirion, Martin Perez-Guevara, 2016

"""
from __future__ import annotations

import glob
import os
import sys
import time
from pathlib import Path
from warnings import warn

import numpy as np
import pandas as pd
from joblib import Memory, Parallel, delayed
from nibabel import Nifti1Image
<<<<<<< HEAD
from sklearn.base import clone
from sklearn.cluster import KMeans

from nilearn.interfaces.bids import (get_bids_files,
                                     parse_bids_filename)
from nilearn.interfaces.bids.query import \
    (_infer_slice_timing_start_time_from_dataset,
     _infer_repetition_time_from_dataset)
from nilearn._utils import fill_doc
from nilearn.interfaces.bids._utils import _bids_entities, _check_bids_label
from nilearn._utils.glm import (_check_events_file_uses_tab_separators,
                                _check_run_tables, _check_run_sample_masks)
=======
from nilearn._utils import fill_doc, stringify_path
from nilearn._utils.glm import (
    _check_events_file_uses_tab_separators,
    _check_run_sample_masks,
    _check_run_tables,
)
>>>>>>> a60f967b
from nilearn._utils.niimg_conversions import check_niimg
from nilearn.glm._base import BaseGLM
from nilearn.glm.contrasts import (
    _compute_fixed_effect_contrast,
    expression_to_contrast_vector,
)
from nilearn.glm.first_level.design_matrix import (
    make_first_level_design_matrix,
)
from nilearn.glm.regression import (
    ARModel,
    OLSModel,
    RegressionResults,
    SimpleRegressionResults,
)
from nilearn.image import get_data
from nilearn.interfaces.bids import get_bids_files, parse_bids_filename
from nilearn.interfaces.bids._utils import _bids_entities, _check_bids_label
from sklearn.base import clone
from sklearn.cluster import KMeans


def mean_scaling(Y, axis=0):
    """Scaling of the data to have percent of baseline change \
    along the specified axis.

    Parameters
    ----------
    Y : array of shape (n_time_points, n_voxels)
       The input data.

    axis : int, optional
        Axis along which the scaling mean should be calculated. Default=0.

    Returns
    -------
    Y : array of shape (n_time_points, n_voxels),
       The data after mean-scaling, de-meaning and multiplication by 100.

    mean : array of shape (n_voxels,)
        The data mean.

    """
    mean = Y.mean(axis=axis)
    if (mean == 0).any():
        warn('Mean values of 0 observed.'
             'The data have probably been centered.'
             'Scaling might not work as expected')
    mean = np.maximum(mean, 1)
    Y = 100 * (Y / mean - 1)
    return Y, mean


def _ar_model_fit(X, val, Y):
    """Wrap fit method of ARModel to allow joblib parallelization."""
    return ARModel(X, val).fit(Y)


def _yule_walker(x, order):
    """Compute Yule-Walker (adapted from MNE and statsmodels).

    Operates along the last axis of x.
    """
    from scipy.linalg import toeplitz
    if order < 1:
        raise ValueError("AR order must be positive")
    if type(order) is not int:
        raise TypeError("AR order must be an integer")
    if x.ndim < 1:
        raise TypeError("Input data must have at least 1 dimension")

    denom = x.shape[-1] - np.arange(order + 1)
    n = np.prod(np.array(x.shape[:-1], int))
    r = np.zeros((n, order + 1), np.float64)
    y = x - x.mean()
    y.shape = (n, x.shape[-1])  # inplace
    r[:, 0] += (y[:, np.newaxis, :] @ y[:, :, np.newaxis])[:, 0, 0]
    for k in range(1, order + 1):
        r[:, k] += (y[:, np.newaxis, 0:-k] @ y[:, k:, np.newaxis])[:, 0, 0]
    r /= denom * x.shape[-1]
    rt = np.array([toeplitz(rr[:-1]) for rr in r], np.float64)
    rho = np.linalg.solve(rt, r[:, 1:])
    rho.shape = x.shape[:-1] + (order,)
    return rho


def run_glm(Y, X, noise_model='ar1', bins=100,
            n_jobs=1, verbose=0, random_state=None):
    """GLM fit for an fMRI data matrix.

    Parameters
    ----------
    Y : array of shape (n_time_points, n_voxels)
        The fMRI data.

    X : array of shape (n_time_points, n_regressors)
        The design matrix.

    noise_model : {'ar(N)', 'ols'}, optional
        The temporal variance model.
        To specify the order of an autoregressive model place the
        order after the characters `ar`, for example to specify a third order
        model use `ar3`.
        Default='ar1'.

    bins : int, optional
        Maximum number of discrete bins for the AR coef histogram.
        If an autoregressive model with order greater than one is specified
        then adaptive quantification is performed and the coefficients
        will be clustered via K-means with `bins` number of clusters.
        Default=100.

    n_jobs : int, optional
        The number of CPUs to use to do the computation. -1 means
        'all CPUs'. Default=1.

    verbose : int, optional
        The verbosity level. Default=0.

    random_state : int or numpy.random.RandomState, optional
        Random state seed to sklearn.cluster.KMeans for autoregressive models
        of order at least 2 ('ar(N)' with n >= 2). Default=None.

        .. versionadded:: 0.9.1

    Returns
    -------
    labels : array of shape (n_voxels,),
        A map of values on voxels used to identify the corresponding model.

    results : dict,
        Keys correspond to the different labels values
        values are RegressionResults instances corresponding to the voxels.

    """
    acceptable_noise_models = ['ols', 'arN']
    if ((noise_model[:2] != 'ar') and (noise_model != 'ols')):
        raise ValueError(
            "Acceptable noise models are {}. You provided "
            "'noise_model={}'".format(acceptable_noise_models,
                                      noise_model)
        )
    if Y.shape[0] != X.shape[0]:
        raise ValueError('The number of rows of Y '
                         'should match the number of rows of X.'
                         ' You provided X with shape {0} '
                         'and Y with shape {1}'.
                         format(X.shape, Y.shape))

    # Create the model
    ols_result = OLSModel(X).fit(Y)

    if noise_model[:2] == 'ar':

        err_msg = ('AR order must be a positive integer specified as arN, '
                   'where N is an integer. E.g. ar3. '
                   'You provided {}.'.format(noise_model))
        try:
            ar_order = int(noise_model[2:])
        except ValueError:
            raise ValueError(err_msg)

        # compute the AR coefficients
        ar_coef_ = _yule_walker(ols_result.residuals.T, ar_order)
        del ols_result
        if len(ar_coef_[0]) == 1:
            ar_coef_ = ar_coef_[:, 0]

        # Either bin the AR1 coefs or cluster ARN coefs
        if ar_order == 1:
            for idx in range(len(ar_coef_)):
                ar_coef_[idx] = (ar_coef_[idx] * bins).astype(int) * 1. / bins
            labels = np.array([str(val) for val in ar_coef_])
        else:  # AR(N>1) case
            n_clusters = np.min([bins, Y.shape[1]])
            kmeans = KMeans(n_clusters=n_clusters,
                            random_state=random_state).fit(ar_coef_)
            ar_coef_ = kmeans.cluster_centers_[kmeans.labels_]

            # Create a set of rounded values for the labels with _ between
            # each coefficient
            cluster_labels = kmeans.cluster_centers_.copy()
            cluster_labels = np.array(['_'.join(map(str, np.round(a, 2)))
                                       for a in cluster_labels])
            # Create labels and coef per voxel
            labels = np.array([cluster_labels[i] for i in kmeans.labels_])

        unique_labels = np.unique(labels)
        results = {}

        # Fit the AR model according to current AR(N) estimates
        ar_result = Parallel(n_jobs=n_jobs, verbose=verbose)(
            delayed(_ar_model_fit)(X, ar_coef_[labels == val][0],
                                   Y[:, labels == val])
            for val in unique_labels)

        # Converting the key to a string is required for AR(N>1) cases
        for val, result in zip(unique_labels, ar_result):
            results[val] = result
        del unique_labels
        del ar_result

    else:
        labels = np.zeros(Y.shape[1])
        results = {0.0: ols_result}

    return labels, results


@fill_doc
class FirstLevelModel(BaseGLM):
    """Implement the General Linear Model for single session fMRI data.

    Parameters
    ----------
    t_r : float
        This parameter indicates repetition times of the experimental runs.
        In seconds. It is necessary to correctly consider times in the design
        matrix. This parameter is also passed to :func:`nilearn.signal.clean`.
        Please see the related documentation for details.

    slice_time_ref : float, optional
        This parameter indicates the time of the reference slice used in the
        slice timing preprocessing step of the experimental runs. It is
        expressed as a percentage of the t_r (time repetition), so it can have
        values between 0. and 1. Default=0.
    %(hrf_model)s
        Default='glover'.
    drift_model : string, optional
        This parameter specifies the desired drift model for the design
        matrices. It can be 'polynomial', 'cosine' or None.
        Default='cosine'.

    high_pass : float, optional
        This parameter specifies the cut frequency of the high-pass filter in
        Hz for the design matrices. Used only if drift_model is 'cosine'.
        Default=0.01.

    drift_order : int, optional
        This parameter specifies the order of the drift model (in case it is
        polynomial) for the design matrices. Default=1.

    fir_delays : array of shape(n_onsets) or list, optional
        In case of FIR design, yields the array of delays used in the FIR
        model, in scans. Default=[0].

    min_onset : float, optional
        This parameter specifies the minimal onset relative to the design
        (in seconds). Events that start before (slice_time_ref * t_r +
        min_onset) are not considered. Default=-24.

    mask_img : Niimg-like, NiftiMasker object or False, optional
        Mask to be used on data. If an instance of masker is passed,
        then its mask will be used. If no mask is given,
        it will be computed automatically by a NiftiMasker with default
        parameters. If False is given then the data will not be masked.

    target_affine : 3x3 or 4x4 matrix, optional
        This parameter is passed to nilearn.image.resample_img.
        Please see the related documentation for details.

    target_shape : 3-tuple of integers, optional
        This parameter is passed to nilearn.image.resample_img.
        Please see the related documentation for details.
    %(smoothing_fwhm)s
    memory : string or pathlib.Path, optional
        Path to the directory used to cache the masking process and the glm
        fit. By default, no caching is done.
        Creates instance of joblib.Memory.

    memory_level : integer, optional
        Rough estimator of the amount of memory used by caching. Higher value
        means more memory for caching.

    standardize : boolean, optional
        If standardize is True, the time-series are centered and normed:
        their variance is put to 1 in the time dimension. Default=False.

    signal_scaling : False, int or (int, int), optional
        If not False, fMRI signals are
        scaled to the mean value of scaling_axis given,
        which can be 0, 1 or (0, 1).
        0 refers to mean scaling each voxel with respect to time,
        1 refers to mean scaling each time point with respect to all voxels &
        (0, 1) refers to scaling with respect to voxels and time,
        which is known as grand mean scaling.
        Incompatible with standardize (standardize=False is enforced when
        signal_scaling is not False).
        Default=0.

    noise_model : {'ar1', 'ols'}, optional
        The temporal variance model. Default='ar1'.

    verbose : integer, optional
        Indicate the level of verbosity. By default, nothing is printed.
        If 0 prints nothing. If 1 prints progress by computation of
        each run. If 2 prints timing details of masker and GLM. If 3
        prints masker computation details. Default=0.

    n_jobs : integer, optional
        The number of CPUs to use to do the computation. -1 means
        'all CPUs', -2 'all CPUs but one', and so on.
        Default=1.

    minimize_memory : boolean, optional
        Gets rid of some variables on the model fit results that are not
        necessary for contrast computation and would only be useful for
        further inspection of model details. This has an important impact
        on memory consumption. Default=True.

    subject_label : string, optional
        This id will be used to identify a `FirstLevelModel` when passed to
        a `SecondLevelModel` object.

    random_state : int or numpy.random.RandomState, optional
        Random state seed to sklearn.cluster.KMeans for autoregressive models
        of order at least 2 ('ar(N)' with n >= 2). Default=None.

        .. versionadded:: 0.9.1

    Attributes
    ----------
    labels_ : array of shape (n_voxels,),
        a map of values on voxels used to identify the corresponding model

    results_ : dict,
        with keys corresponding to the different labels values.
        Values are SimpleRegressionResults corresponding to the voxels,
        if minimize_memory is True,
        RegressionResults if minimize_memory is False

    """

    def __init__(self, t_r=None, slice_time_ref=0., hrf_model='glover',
                 drift_model='cosine', high_pass=.01, drift_order=1,
                 fir_delays=[0], min_onset=-24, mask_img=None,
                 target_affine=None, target_shape=None, smoothing_fwhm=None,
                 memory=Memory(None), memory_level=1, standardize=False,
                 signal_scaling=0, noise_model='ar1', verbose=0, n_jobs=1,
                 minimize_memory=True, subject_label=None, random_state=None):
        # design matrix parameters
        if t_r is not None:
            _check_repetition_time(t_r)
        self.t_r = t_r
        if slice_time_ref is not None:
            _check_slice_time_ref(slice_time_ref)        
        self.slice_time_ref = slice_time_ref
        self.hrf_model = hrf_model
        self.drift_model = drift_model
        self.high_pass = high_pass
        self.drift_order = drift_order
        self.fir_delays = fir_delays
        self.min_onset = min_onset
        # glm parameters
        self.mask_img = mask_img
        self.target_affine = target_affine
        self.target_shape = target_shape
        self.smoothing_fwhm = smoothing_fwhm
        memory = stringify_path(memory)
        if isinstance(memory, str):
            self.memory = Memory(memory)
        else:
            self.memory = memory
        self.memory_level = memory_level
        self.standardize = standardize
        if signal_scaling is False:
            self.signal_scaling = signal_scaling
        elif signal_scaling in [0, 1, (0, 1)]:
            self.signal_scaling = signal_scaling
            self.standardize = False
        else:
            raise ValueError('signal_scaling must be "False", "0", "1"'
                             ' or "(0, 1)"')

        self.noise_model = noise_model
        self.verbose = verbose
        self.n_jobs = n_jobs
        self.minimize_memory = minimize_memory
        # attributes
        self.labels_ = None
        self.results_ = None
        self.subject_label = subject_label
        self.random_state = random_state

    @property
    def scaling_axis(self):
        """Return scaling of axis."""
        warn(DeprecationWarning(
            "Deprecated. `scaling_axis` will be removed in 0.11.0. "
            "Please use `signal_scaling` instead."
        ))
        return self.signal_scaling

    def fit(self, run_imgs, events=None, confounds=None, sample_masks=None,
            design_matrices=None, bins=100):
        """Fit the GLM.

        For each run:
        1. create design matrix X
        2. do a masker job: fMRI_data -> Y
        3. fit regression to (Y, X)

        Parameters
        ----------
        run_imgs : Niimg-like object or list of Niimg-like objects,
            Data on which the GLM will be fitted. If this is a list,
            the affine is considered the same for all.

        events : pandas Dataframe or string or list of pandas DataFrames \
                 or strings, optional
            fMRI events used to build design matrices. One events object
            expected per run_img. Ignored in case designs is not None.
            If string, then a path to a csv file is expected.

        confounds : pandas Dataframe, numpy array or string or
            list of pandas DataFrames, numpy arrays or strings, optional
            Each column in a DataFrame corresponds to a confound variable
            to be included in the regression model of the respective run_img.
            The number of rows must match the number of volumes in the
            respective run_img. Ignored in case designs is not None.
            If string, then a path to a csv file is expected.

        sample_masks : array_like, or list of array_like, optional
            shape of array: (number of scans - number of volumes removed, )
            Indices of retained volumes. Masks the niimgs along time/fourth
            dimension to perform scrubbing (remove volumes with high motion)
            and/or remove non-steady-state volumes.
            Default=None.

            .. versionadded:: 0.9.2

        design_matrices : pandas DataFrame or \
                          list of pandas DataFrames, optional
            Design matrices that will be used to fit the GLM. If given it
            takes precedence over events and confounds.

        bins : int, optional
            Maximum number of discrete bins for the AR coef histogram.
            If an autoregressive model with order greater than one is specified
            then adaptive quantification is performed and the coefficients
            will be clustered via K-means with `bins` number of clusters.
            Default=100.

        """
        # Initialize masker_ to None such that attribute exists
        self.masker_ = None

        # Raise a warning if both design_matrices and confounds are provided
        if design_matrices is not None and \
                (confounds is not None or events is not None):
            warn(
                'If design matrices are supplied, '
                'confounds and events will be ignored.'
            )
        # Local import to prevent circular imports
        from nilearn.maskers import NiftiMasker

        # Check arguments
        # Check imgs type
        if events is not None:
            _check_events_file_uses_tab_separators(events_files=events)
        if not isinstance(run_imgs, (list, tuple)):
            run_imgs = [run_imgs]
        if design_matrices is None:
            if events is None:
                raise ValueError('events or design matrices must be provided')
            if self.t_r is None:
                raise ValueError('t_r not given to FirstLevelModel object'
                                 ' to compute design from events')
        else:
            design_matrices = _check_run_tables(run_imgs, design_matrices,
                                                'design_matrices')
        # Check that number of events and confound files match number of runs
        # Also check that events and confound files can be loaded as DataFrame
        if events is not None:
            events = _check_run_tables(run_imgs, events, 'events')
        if confounds is not None:
            confounds = _check_run_tables(run_imgs, confounds, 'confounds')

        if sample_masks is not None:
            sample_masks = _check_run_sample_masks(len(run_imgs), sample_masks)

        # Learn the mask
        if self.mask_img is False:
            # We create a dummy mask to preserve functionality of api
            ref_img = check_niimg(run_imgs[0])
            self.mask_img = Nifti1Image(np.ones(ref_img.shape[:3]),
                                        ref_img.affine)
        if not isinstance(self.mask_img, NiftiMasker):
            self.masker_ = NiftiMasker(mask_img=self.mask_img,
                                       smoothing_fwhm=self.smoothing_fwhm,
                                       target_affine=self.target_affine,
                                       standardize=self.standardize,
                                       mask_strategy='epi',
                                       t_r=self.t_r,
                                       memory=self.memory,
                                       verbose=max(0, self.verbose - 2),
                                       target_shape=self.target_shape,
                                       memory_level=self.memory_level
                                       )
            self.masker_.fit(run_imgs[0])
        else:
            # Make sure masker has been fitted otherwise no attribute mask_img_
            self.mask_img._check_fitted()
            if self.mask_img.mask_img_ is None and self.masker_ is None:
                self.masker_ = clone(self.mask_img)
                for param_name in ['target_affine', 'target_shape',
                                   'smoothing_fwhm', 't_r', 'memory',
                                   'memory_level']:
                    our_param = getattr(self, param_name)
                    if our_param is None:
                        continue
                    if getattr(self.masker_, param_name) is not None:
                        warn(
                            f'Parameter {param_name} of the masker overridden'
                        )
                    setattr(self.masker_, param_name, our_param)
                self.masker_.fit(run_imgs[0])
            else:
                self.masker_ = self.mask_img

        # For each run fit the model and keep only the regression results.
        self.labels_, self.results_, self.design_matrices_ = [], [], []
        n_runs = len(run_imgs)
        t0 = time.time()
        for run_idx, run_img in enumerate(run_imgs):
            # Report progress
            if self.verbose > 0:
                percent = float(run_idx) / n_runs
                percent = round(percent * 100, 2)
                dt = time.time() - t0
                # We use a max to avoid a division by zero
                if run_idx == 0:
                    remaining = 'go take a coffee, a big one'
                else:
                    remaining = (100. - percent) / max(0.01, percent) * dt
                    remaining = f'{int(remaining)} seconds remaining'

                sys.stderr.write(
                    "Computing run %d out of %d runs (%s)\n"
                    % (run_idx + 1, n_runs, remaining))

            # Build the experimental design for the glm
            run_img = check_niimg(run_img, ensure_ndim=4)
            if design_matrices is None:
                n_scans = get_data(run_img).shape[3]
                if confounds is not None:
                    confounds_matrix = confounds[run_idx].values
                    if confounds_matrix.shape[0] != n_scans:
                        raise ValueError('Rows in confounds does not match'
                                         'n_scans in run_img at index %d'
                                         % (run_idx,))
                    confounds_names = confounds[run_idx].columns.tolist()
                else:
                    confounds_matrix = None
                    confounds_names = None
                start_time = self.slice_time_ref * self.t_r
                end_time = (n_scans - 1 + self.slice_time_ref) * self.t_r
                frame_times = np.linspace(start_time, end_time, n_scans)
                design = make_first_level_design_matrix(frame_times,
                                                        events[run_idx],
                                                        self.hrf_model,
                                                        self.drift_model,
                                                        self.high_pass,
                                                        self.drift_order,
                                                        self.fir_delays,
                                                        confounds_matrix,
                                                        confounds_names,
                                                        self.min_onset
                                                        )
            else:
                design = design_matrices[run_idx]

            if sample_masks is not None:
                sample_mask = sample_masks[run_idx]
                design = design.iloc[sample_mask, :]
            else:
                sample_mask = None

            self.design_matrices_.append(design)

            # Mask and prepare data for GLM
            if self.verbose > 1:
                t_masking = time.time()
                sys.stderr.write('Starting masker computation \r')

            Y = self.masker_.transform(run_img, sample_mask=sample_mask)
            del run_img  # Delete unmasked image to save memory

            if self.verbose > 1:
                t_masking = time.time() - t_masking
                sys.stderr.write(
                    f'Masker took {int(t_masking)} seconds       \n')

            if self.signal_scaling is not False:
                Y, _ = mean_scaling(Y, self.signal_scaling)
            if self.memory:
                mem_glm = self.memory.cache(run_glm, ignore=['n_jobs'])
            else:
                mem_glm = run_glm

            # compute GLM
            if self.verbose > 1:
                t_glm = time.time()
                sys.stderr.write('Performing GLM computation\r')
            labels, results = mem_glm(Y, design.values,
                                      noise_model=self.noise_model,
                                      bins=bins, n_jobs=self.n_jobs,
                                      random_state=self.random_state)
            if self.verbose > 1:
                t_glm = time.time() - t_glm
                sys.stderr.write(f'GLM took {int(t_glm)} seconds         \n')

            self.labels_.append(labels)
            # We save memory if inspecting model details is not necessary
            if self.minimize_memory:
                for key in results:
                    results[key] = SimpleRegressionResults(results[key])
            self.results_.append(results)
            del Y

        # Report progress
        if self.verbose > 0:
            sys.stderr.write("\nComputation of %d runs done in %i seconds\n\n"
                             % (n_runs, time.time() - t0))
        return self

    def compute_contrast(self, contrast_def, stat_type=None,
                         output_type='z_score'):
        """Generate different outputs corresponding to \
        the contrasts provided e.g. z_map, t_map, effects and variance.

        In multi-session case, outputs the fixed effects map.

        Parameters
        ----------
        contrast_def : str or array of shape (n_col) or list of (string or
                       array of shape (n_col))

            where ``n_col`` is the number of columns of the design matrix,
            (one array per run). If only one array is provided when there
            are several runs, it will be assumed that the same contrast is
            desired for all runs. One can use the name of the conditions as
            they appear in the design matrix of the fitted model combined with
            operators +- and combined with numbers with operators +-`*`/. In
            this case, the string defining the contrasts must be a valid
            expression for compatibility with :meth:`pandas.DataFrame.eval`.

        stat_type : {'t', 'F'}, optional
            Type of the contrast.

        output_type : str, optional
            Type of the output map. Can be 'z_score', 'stat', 'p_value',
            :term:`'effect_size'<Parameter Estimate>`, 'effect_variance' or
            'all'.
            Default='z_score'.

        Returns
        -------
        output : Nifti1Image or dict
            The desired output image(s). If ``output_type == 'all'``, then
            the output is a dictionary of images, keyed by the type of image.

        """
        if self.labels_ is None or self.results_ is None:
            raise ValueError('The model has not been fit yet')

        if isinstance(contrast_def, (np.ndarray, str)):
            con_vals = [contrast_def]
        elif isinstance(contrast_def, (list, tuple)):
            con_vals = contrast_def
        else:
            raise ValueError('contrast_def must be an array or str or list of'
                             ' (array or str)')

        n_runs = len(self.labels_)
        n_contrasts = len(con_vals)
        if n_contrasts == 1 and n_runs > 1:
            warn(f'One contrast given, assuming it for all {int(n_runs)} runs')
            con_vals = con_vals * n_runs
        elif n_contrasts != n_runs:
            raise ValueError('%d contrasts given, while there are %d runs' %
                             (n_contrasts, n_runs))

        # Translate formulas to vectors
        for cidx, (con, design_mat) in enumerate(zip(con_vals,
                                                     self.design_matrices_)
                                                 ):
            design_columns = design_mat.columns.tolist()
            if isinstance(con, str):
                con_vals[cidx] = expression_to_contrast_vector(
                    con, design_columns)

        valid_types = ['z_score', 'stat', 'p_value', 'effect_size',
                       'effect_variance']
        valid_types.append('all')  # ensuring 'all' is the final entry.
        if output_type not in valid_types:
            raise ValueError(
                f'output_type must be one of {valid_types}')
        contrast = _compute_fixed_effect_contrast(self.labels_, self.results_,
                                                  con_vals, stat_type)
        output_types = (valid_types[:-1]
                        if output_type == 'all' else [output_type])
        outputs = {}
        for output_type_ in output_types:
            estimate_ = getattr(contrast, output_type_)()
            # Prepare the returned images
            output = self.masker_.inverse_transform(estimate_)
            contrast_name = str(con_vals)
            output.header['descrip'] = (
                f'{output_type_} of contrast {contrast_name}')
            outputs[output_type_] = output

        return outputs if output_type == 'all' else output

    def _get_voxelwise_model_attribute(self, attribute,
                                       result_as_time_series):
        """Transform RegressionResults instances within a dictionary \
        (whose keys represent the autoregressive coefficient under the 'ar1' \
        noise model or only 0.0 under 'ols' noise_model and values are the \
        RegressionResults instances) into input nifti space.

        Parameters
        ----------
        attribute : str
            an attribute of a RegressionResults instance.
            possible values include: residuals, normalized_residuals,
            predicted, SSE, r_square, MSE.

        result_as_time_series : bool
            whether the RegressionResult attribute has a value
            per timepoint of the input nifti image.

        Returns
        -------
        output : list
            A list of Nifti1Image(s).

        """
        # check if valid attribute is being accessed.
        all_attributes = dict(vars(RegressionResults)).keys()
        possible_attributes = [prop
                               for prop in all_attributes
                               if '__' not in prop
                               ]
        if attribute not in possible_attributes:
            msg = (f"attribute must be one of: {possible_attributes}"
                   )
            raise ValueError(msg)

        if self.minimize_memory:
            raise ValueError(
                'To access voxelwise attributes like '
                'R-squared, residuals, and predictions, '
                'the `FirstLevelModel`-object needs to store '
                'there attributes. '
                'To do so, set `minimize_memory` to `False` '
                'when initializing the `FirstLevelModel`-object.')

        if self.labels_ is None or self.results_ is None:
            raise ValueError('The model has not been fit yet')

        output = []

        for design_matrix, labels, results in zip(self.design_matrices_,
                                                  self.labels_,
                                                  self.results_
                                                  ):
            if result_as_time_series:
                voxelwise_attribute = np.zeros((design_matrix.shape[0],
                                                len(labels))
                                               )
            else:
                voxelwise_attribute = np.zeros((1, len(labels)))

            for label_ in results:
                label_mask = labels == label_
                voxelwise_attribute[:, label_mask] = getattr(results[label_],
                                                             attribute)

            output.append(self.masker_.inverse_transform(voxelwise_attribute))

        return output


def _check_repetition_time(t_r):
    if not isinstance(t_r, (float, int)):
        raise TypeError("'t_r' must be a float or an integer. "
                        f"Got {type(t_r)} instead.")   
    if t_r <= 0:
        raise ValueError("'t_r' must be positive. "
                        f"Got {t_r} instead.")        


def _check_slice_time_ref(slice_time_ref):
    if not isinstance(slice_time_ref, (float, int)):
        raise TypeError("'slice_time_ref' must be a float or an integer. "
                        f"Got {type(slice_time_ref)} instead.")   
    if slice_time_ref < 0 or slice_time_ref > 1:
        raise ValueError("'slice_time_ref' must be between 0 and 1. "
                        f"Got {slice_time_ref} instead.")  


def first_level_from_bids(dataset_path,
                          task_label,
                          space_label=None,
                          sub_labels=None,
                          img_filters=None,
                          t_r=None,
                          slice_time_ref=0.0,
                          hrf_model='glover',
                          drift_model='cosine',
                          high_pass=.01,
                          drift_order=1,
                          fir_delays=[0],
                          min_onset=-24,
                          mask_img=None,
                          target_affine=None,
                          target_shape=None,
                          smoothing_fwhm=None,
                          memory=Memory(None),
                          memory_level=1,
                          standardize=False,
                          signal_scaling=0,
                          noise_model='ar1',
                          verbose=0,
                          n_jobs=1,
                          minimize_memory=True,
                          derivatives_folder='derivatives'):
    """Create FirstLevelModel objects and fit arguments from a BIDS dataset.

    If t_r is `None` this function will attempt to load it from a bold.json.
    If `slice_time_ref` is  `None` this function will attempt
    to infer it from a bold.json.
    Otherwise t_r and slice_time_ref are taken as given,
    but a warning may be raised if they are not consistent with the bold.json.

    Parameters
    ----------
    dataset_path : :obj:`str` or :obj:`pathlib.Path`
        Directory of the highest level folder of the BIDS dataset.
        Should contain subject folders and a derivatives folder.

    task_label : :obj:`str`
        Task_label as specified in the file names like _task-<task_label>_.

    space_label : :obj:`str`, optional
        Specifies the space label of the preprocessed bold.nii images.
        As they are specified in the file names like _space-<space_label>_.

    sub_labels : :obj:`list` of :obj:`str`, optional
        Specifies the subset of subject labels to model.
        If 'None', will model all subjects in the dataset.
        .. versionadded:: 0.10.1.dev

    img_filters : :obj:`list` of :obj:`tuple` (str, str), optional
        Filters are of the form (field, label). Only one filter per field
        allowed.
        A file that does not match a filter will be discarded.
        Possible filters are 'acq', 'ce', 'dir', 'rec', 'run', 'echo', 'res',
        'den', and 'desc'.
        Filter examples would be ('desc', 'preproc'), ('dir', 'pa')
        and ('run', '10').

    slice_time_ref : :obj:`float` between 0.0 and 1.0, optional
        This parameter indicates the time of the reference slice used in the
        slice timing preprocessing step of the experimental runs. It is
        expressed as a percentage of the t_r (time repetition), so it can have
        values between 0. and 1. Default=0.0

        .. deprecated:: 0.10.1

            The default=0 for ``slice_time_ref`` will be deprecated.
            The default value will change to 'None' in 0.12.        

    derivatives_folder : :obj:`str`, Defaults="derivatives".
        derivatives and app folder path containing preprocessed files.
        Like "derivatives/FMRIPREP".

    All other parameters correspond to a `FirstLevelModel` object, which
    contains their documentation.
    The subject label of the model will be determined directly
    from the BIDS dataset.

    Returns
    -------
    models : list of `FirstLevelModel` objects
        Each FirstLevelModel object corresponds to a subject.
        All runs from different sessions are considered together
        for the same subject to run a fixed effects analysis on them.

    models_run_imgs : list of list of Niimg-like objects,
        Items for the FirstLevelModel fit function of their respective model.

    models_events : list of list of pandas DataFrames,
        Items for the FirstLevelModel fit function of their respective model.

    models_confounds : list of list of pandas DataFrames or None,
        Items for the FirstLevelModel fit function of their respective model.

    """

    if slice_time_ref == 0:
        warn(
            'Starting in version 0.12, slice_time_ref will default to None.',
            DeprecationWarning,
        )

    sub_labels = sub_labels or []
    img_filters = img_filters or []

    _check_args_first_level_from_bids(dataset_path=dataset_path,
                                      task_label=task_label,
                                      space_label=space_label,
                                      sub_labels=sub_labels,
                                      img_filters=img_filters,
                                      derivatives_folder=derivatives_folder)

    derivatives_path = Path(dataset_path) / derivatives_folder

    # Get metadata for models.
    #
    # We do it once and assume all subjects and runs 
    # have the same value.

    # Repetition time
    #
    # Try to find a t_r value in the bids datasets
    # If the parameter information is not found in the derivatives folder,
    # a search is done in the raw data folder.  
    filters = _make_bids_files_filter(
        task_label=task_label,
        space_label=space_label,
        supported_filters=[*_bids_entities()["raw"], *_bids_entities()["derivatives"]],
        extra_filter=img_filters,
        verbose=verbose
    )
    inferred_t_r = _infer_repetition_time_from_dataset(
        bids_path=derivatives_path,
        filters=filters,
        verbose=verbose)       
    if inferred_t_r is None:
        filters = _make_bids_files_filter(
            task_label=task_label,
<<<<<<< HEAD
            supported_filters=[*_bids_entities()["raw"]],
            extra_filter=img_filters,
                        verbose=verbose
        )
        inferred_t_r = _infer_repetition_time_from_dataset(
        bids_path=dataset_path,
        filters=filters,
        verbose=verbose)

    if t_r is None and inferred_t_r is not None:     
            t_r = inferred_t_r        
    if t_r is not None and t_r != inferred_t_r:
        warn(f"'t_r' provided ({t_r}) is different "
             f"from the value found in the BIDS dataset ({inferred_t_r}).\n"
             "Note this may lead to the wrong model specification.")
    if t_r is not None:        
        _check_repetition_time(t_r)
    else:
        warn("'t_r' not provided and cannot be inferred from BIDS metadata. " 
             "It will need to be set manually in the list of models, "
             "otherwise their fit will throw an exception.")

    # Slice time correction reference time
    #
    # Try to infer a slice_time_ref value in the bids derivatives dataset.
    #
    # If no value can be inferred, the default value of 0.0 is used.
    filters = _make_bids_files_filter(
        task_label=task_label,
        space_label=space_label,
        supported_filters=[*_bids_entities()["raw"], *_bids_entities()["derivatives"]],
        extra_filter=img_filters,
        verbose=verbose
    )
    StartTime = _infer_slice_timing_start_time_from_dataset(
        bids_path=derivatives_path, 
        filters=filters,
        verbose=verbose)
    if StartTime is not None and t_r is not None:
        assert(StartTime < t_r)
        inferred_slice_time_ref = StartTime / t_r
    else:
        warn("'slice_time_ref' not provided "
             "and cannot be inferred from metadata."
             "It will be assumed that the slice timing reference "
             "is 0.0 percent of the repetition time. "
             "If it is not the case it will need to "
             "be set manually in the generated list of models.")    
        inferred_slice_time_ref = 0.0        

    if slice_time_ref is None and inferred_slice_time_ref is not None:     
            slice_time_ref = inferred_slice_time_ref               
    if slice_time_ref is not None and slice_time_ref != inferred_slice_time_ref:
        warn(f"'slice_time_ref' provided ({slice_time_ref}) is different "
             f"from the value found in the BIDS dataset "
             f"({inferred_slice_time_ref}).\n"
             "Note this may lead to the wrong model specification.")            
    if slice_time_ref is not None:
        _check_slice_time_ref(slice_time_ref)
=======
            supported_filters=[*_bids_entities()["raw"],
                               *_bids_entities()["derivatives"]],
            extra_filter=img_filters
        )
        img_specs = get_bids_files(derivatives_path,
                                   modality_folder='func',
                                   file_tag='bold',
                                   file_type='json',
                                   filters=filters)
        # If we don't find the parameter information in the derivatives folder
        # we try to search in the raw data folder
        if not img_specs:
            filters = _make_bids_files_filter(
                task_label=task_label,
                supported_filters=_bids_entities()["raw"],
                extra_filter=img_filters
            )
            img_specs = get_bids_files(dataset_path,
                                       modality_folder='func',
                                       file_tag='bold',
                                       file_type='json',
                                       filters=filters)
        if not img_specs:
            warn('No bold.json found in the derivatives or dataset folder.'
                 ' t_r can not be inferred '
                 ' and will need to be set manually in the list of models'
                 ' otherwise their fit will throw an exception.')
        else:
            specs = json.load(open(img_specs[0]))
            if 'RepetitionTime' in specs:
                t_r = float(specs['RepetitionTime'])
            else:
                warn(f'RepetitionTime not found in file {img_specs[0]}.'
                     ' t_r can not be inferred ',
                     ' and will need to be set manually in the list of models',
                     ' otherwise their fit will throw an exception.')
            if 'SliceTimingRef' in specs:
                slice_time_ref = float(specs['SliceTimingRef'])
            else:
                warn('SliceTimingRef not found in file %s. It will be assumed'
                     ' that the slice timing reference is 0.0 percent of the '
                     'repetition time. If it is not the case it will need to '
                     'be set manually in the generated list of models' %
                     img_specs[0])

    sub_labels = _list_valid_subjects(derivatives_path, sub_labels)
>>>>>>> a60f967b

    # Build fit_kwargs dictionaries to pass to their respective models fit
    # Events and confounds files must match number of imgs (runs)
    models = []
    models_run_imgs = []
    models_events = []
    models_confounds = []

    sub_labels = _list_valid_subjects(derivatives_path, sub_labels)
    for sub_label_ in sub_labels:

        # Create model
        model = FirstLevelModel(
            t_r=t_r, slice_time_ref=slice_time_ref, hrf_model=hrf_model,
            drift_model=drift_model, high_pass=high_pass,
            drift_order=drift_order, fir_delays=fir_delays,
            min_onset=min_onset, mask_img=mask_img,
            target_affine=target_affine, target_shape=target_shape,
            smoothing_fwhm=smoothing_fwhm, memory=memory,
            memory_level=memory_level, standardize=standardize,
            signal_scaling=signal_scaling, noise_model=noise_model,
            verbose=verbose, n_jobs=n_jobs,
            minimize_memory=minimize_memory, subject_label=sub_label_)
        models.append(model)

        imgs = _get_processed_imgs(derivatives_path=derivatives_path,
                                   sub_label=sub_label_,
                                   task_label=task_label,
                                   space_label=space_label,
                                   img_filters=img_filters,
                                   verbose=verbose)
        models_run_imgs.append(imgs)

        events = _get_events_files(dataset_path=dataset_path,
                                   sub_label=sub_label_,
                                   task_label=task_label,
                                   img_filters=img_filters,
                                   imgs=imgs,
                                   verbose=verbose)
        events = [pd.read_csv(event, sep='\t', index_col=None)
                  for event in events]
        models_events.append(events)

        confounds = _get_confounds(derivatives_path=derivatives_path,
                                   sub_label=sub_label_,
                                   task_label=task_label,
                                   img_filters=img_filters,
                                   imgs=imgs,
                                   verbose=verbose)
        if confounds:
            confounds = [pd.read_csv(c, sep='\t', index_col=None)
                         for c in confounds]
        models_confounds.append(confounds)

    return models, models_run_imgs, models_events, models_confounds


def _list_valid_subjects(derivatives_path,
                         sub_labels):
    """List valid subjects in the dataset.

    - Include all subjects if no subject pre-selection is passed.
    - Exclude subjects that do not exist in the derivatives folder.
    - Remove duplicate subjects.

    Parameters
    ----------
    derivatives_path : :obj:`str`
        Path to the BIDS derivatives folder.

    sub_labels : :obj:`list` of :obj:`str`, optional
        List of subject labels to process.
        If None, all subjects in the dataset will be processed.

    Returns
    -------
    sub_labels : :obj:`list` of :obj:`str`, optional
        List of subject labels that will be processed.
    """
    # Infer subjects in dataset if not provided
    if not sub_labels:
        sub_folders = glob.glob(os.path.join(derivatives_path, "sub-*/"))
        sub_labels = [
            os.path.basename(s[:-1]).split("-")[1] for s in sub_folders
        ]
        sub_labels = sorted(list(set(sub_labels)))

    # keep only existing subjects
    sub_labels_exist = []
    for sub_label_ in sub_labels:
        if os.path.exists(os.path.join(derivatives_path, f"sub-{sub_label_}")):
            sub_labels_exist.append(sub_label_)
        else:
            warn(
                f"Subject label {sub_label_} is not present in the"
                " dataset and cannot be processed."
            )

    return set(sub_labels_exist)


def _report_found_files(
    files, text, sub_label, filters
):
    """Print list of files found for a given subject and filter.

    Parameters
    ----------
    files : :obj:`list` of :obj:`str`
        List of fullpath of files.

    text :  :obj:`str`
        Text description of the file type.

    sub_label : :obj:`str`
        Subject label as specified in the file names like sub-<sub_label>_.

    filters : :obj:`list` of :obj:`tuple` (str, str)
        Filters are of the form (field, label).
        Only one filter per field allowed.

    """
    print(
        f"Found the following {len(files)} {text} files\n",
        f"for subject {sub_label}\n",
        f"for filter: {filters}:\n",
        f"{files}\n",
    )


def _get_processed_imgs(
    derivatives_path,
    sub_label,
    task_label,
    space_label,
    img_filters,
    verbose
) :
    """Get images for a given subject, task and filters.

    Also checks that there is only one images per run / session.

    Parameters
    ----------
    derivatives_path : :obj:`str`
        Directory of the derivatives BIDS dataset.

    sub_label : :obj:`str`
        Subject label as specified in the file names like sub-<sub_label>_.

    task_label : :obj:`str`
        Task label as specified in the file names like _task-<task_label>_.

    img_filters : :obj:`list` of :obj:`tuple` (str, str)
        Filters are of the form (field, label).
        Only one filter per field allowed.

    verbose : :obj:`integer`
        Indicate the level of verbosity.

    Returns
    -------
    imgs : :obj:`list` of :obj:`str`
        List of fullpath to the imgs files

    """
    filters = _make_bids_files_filter(
        task_label=task_label,
        space_label=space_label,
        supported_filters=_bids_entities()["raw"]
        + _bids_entities()["derivatives"],
        extra_filter=img_filters,
        verbose=verbose,
    )
    imgs = get_bids_files(
        main_path=derivatives_path,
        modality_folder="func",
        file_tag="bold",
        file_type="nii*",
        sub_label=sub_label,
        filters=filters,
    )
    if verbose:
        _report_found_files(files=imgs,
                            text='preprocessed BOLD',
                            sub_label=sub_label,
                            filters=filters)
    _check_bids_image_list(imgs, sub_label, filters)
    return imgs


def _get_events_files(
    dataset_path,
    sub_label,
    task_label,
    img_filters,
    imgs,
    verbose,
):
    """Get events.tsv files for a given subject, task and filters.

    Also checks that the number of events.tsv files
    matches the number of images.

    Parameters
    ----------
    dataset_path : :obj:`str`
        Directory of the derivatives BIDS dataset.

    sub_label : :obj:`str`
        Subject label as specified in the file names like sub-<sub_label>_.

    task_label : :obj:`str`
        Task label as specified in the file names like _task-<task_label>_.

    img_filters : :obj:`list` of :obj:`tuple` (str, str)
        Filters are of the form (field, label).
        Only one filter per field allowed.

    imgs : :obj:`list` of :obj:`str`
        List of fullpath to the preprocessed images

    verbose : :obj:`integer`
        Indicate the level of verbosity.

    Returns
    -------
    events : :obj:`list` of :obj:`str`
        List of fullpath to the events files
    """
    events_filters = _make_bids_files_filter(
        task_label=task_label,
        supported_filters=_bids_entities()["raw"],
        extra_filter=img_filters,
        verbose=verbose,
    )
    events = get_bids_files(
        dataset_path,
        modality_folder="func",
        file_tag="events",
        file_type="tsv",
        sub_label=sub_label,
        filters=events_filters,
    )
    if verbose:
        _report_found_files(files=events,
                            text='events',
                            sub_label=sub_label,
                            filters=events_filters)
    _check_bids_events_list(
        events=events,
        imgs=imgs,
        sub_label=sub_label,
        task_label=task_label,
        dataset_path=dataset_path,
        events_filters=events_filters,
        verbose=verbose,
    )
    return events


def _get_confounds(
    derivatives_path,
    sub_label,
    task_label,
    img_filters,
    imgs,
    verbose,
):
    """Get confounds.tsv files for a given subject, task and filters.

    Also checks that the number of confounds.tsv files
    matches the number of images.

    Parameters
    ----------
    derivatives_path : :obj:`str`
        Directory of the derivatives BIDS dataset.

    sub_label : :obj:`str`
        Subject label as specified in the file names like sub-<sub_label>_.

    task_label : :obj:`str`
        Task label as specified in the file names like _task-<task_label>_.

    img_filters : :obj:`list` of :obj:`tuple` (str, str)
        Filters are of the form (field, label).
        Only one filter per field allowed.

    imgs : :obj:`list` of :obj:`str`
        List of fullpath to the preprocessed images

    verbose : :obj:`integer`
        Indicate the level of verbosity.

    Returns
    -------
    confounds : :obj:`list` of :obj:`str` or None
        List of fullpath to the confounds.tsv files

    """
    supported_filters = (
        _bids_entities()["raw"]
        + _bids_entities()["derivatives"]
    )
    # confounds use a desc-confounds,
    # so we must remove desc if it was passed as a filter
    supported_filters.remove("desc")
    filters = _make_bids_files_filter(
        task_label=task_label,
        supported_filters=supported_filters,
        extra_filter=img_filters,
        verbose=verbose,
    )
    confounds = get_bids_files(
        derivatives_path,
        modality_folder="func",
        file_tag="desc-confounds*",
        file_type="tsv",
        sub_label=sub_label,
        filters=filters,
    )
    if verbose:
        _report_found_files(files=confounds,
                            text='confounds',
                            sub_label=sub_label,
                            filters=filters)
    _check_confounds_list(confounds=confounds, imgs=imgs)
    return confounds or None


def _check_confounds_list(confounds, imgs):
    """Check the number of confounds.tsv files.

    If no file is found, it will be assumed there are none,
    but if there are any confounds files, there must be one per run.

    Parameters
    ----------
    confounds : :obj:`list` of :obj:`str`
        List of fullpath to the confounds.tsv files

    imgs : :obj:`list` of :obj:`str`
        List of fullpath to the preprocessed images

    """
    if confounds and len(confounds) != len(imgs):
        raise ValueError(
            f"{len(confounds)} confounds.tsv files found "
            f"for {len(imgs)} bold files. "
            "Same number of confound files as "
            "the number of runs is expected"
        )


def _check_args_first_level_from_bids(
    dataset_path,
    task_label,
    space_label,
    sub_labels,
    img_filters,
    derivatives_folder,
):
    """Check type and value of arguments of first_level_from_bids.

    Check that:
        - dataset_path is a string and exists
        - derivatives_path exists
        - task_label and space_label are valid bids labels
        - img_filters is a list of tuples of strings
          and all filters are valid bids entities
          with valid bids labels

    Parameters
    ----------
    dataset_path : :obj:`str`
        Fullpath of the BIDS dataset root folder.

    task_label : :obj:`str`
        Task_label as specified in the file names like _task-<task_label>_.

    space_label : :obj:`str`
        Specifies the space label of the preprocessed bold.nii images.
        As they are specified in the file names like _space-<space_label>_.

    sub_labels : :obj:`list` of :obj:`str`, optional
        Specifies the subset of subject labels to model.
        If 'None', will model all subjects in the dataset.

    img_filters : :obj:`list` of :obj:`tuples` (str, str)
        Filters are of the form (field, label).
        Only one filter per field allowed.

    derivatives_path : :obj:`str`
        Fullpath of the BIDS dataset derivative folder.

    """
    if not isinstance(dataset_path, (str, Path)):
        raise TypeError(
            "'dataset_path' must be a string or pathlike. "
            f"Got {type(dataset_path)} instead."
        )
    dataset_path = Path(dataset_path)
    if not dataset_path.exists():
        raise ValueError(f"'dataset_path' does not exist:\n{dataset_path}")

    if not isinstance(derivatives_folder, str):
        raise TypeError(
            "'derivatives_folder' must be a string. "
            f"Got {type(derivatives_folder)} instead."
        )
    derivatives_folder = dataset_path / derivatives_folder
    if not derivatives_folder.exists():
        raise ValueError(
            "derivatives folder not found in given dataset:\n"
            f"{derivatives_folder}"
        )

    _check_bids_label(task_label)

    if space_label is not None:
        _check_bids_label(space_label)

    if not isinstance(sub_labels, list):
        raise TypeError(
            f"sub_labels must be a list, instead {type(sub_labels)} was given"
        )
    for sub_label_ in sub_labels:
        _check_bids_label(sub_label_)

    if not isinstance(img_filters, list):
        raise TypeError(
            f"'img_filters' must be a list. "
            f"Got {type(img_filters)} instead."
        )
    supported_filters = [
        *_bids_entities()["raw"], *_bids_entities()["derivatives"]
    ]
    for filter_ in img_filters:
        if len(filter_) != 2 or not all(isinstance(x, str) for x in filter_):
            raise TypeError(
                "Filters in img_filters must be (str, str). "
                f"Got {filter_} instead."
            )
        if filter_[0] not in supported_filters:
            raise ValueError(
                f"Entity {filter_[0]} for {filter_} is not a possible filter. "
                f"Only {supported_filters} are allowed."
            )
        _check_bids_label(filter_[1])


def _make_bids_files_filter(
    task_label,
    space_label=None,
<<<<<<< HEAD
    supported_filters= None,
    extra_filter= None,
    verbose=0
=======
    supported_filters=None,
    extra_filter=None,
>>>>>>> a60f967b
) :
    """Return a filter to specific files from a BIDS dataset.

    Parameters
    ----------
    task_label : :obj:`str`
        Task label as specified in the file names like _task-<task_label>_.

    space_label : :obj:`str` or None, optional
        Specifies the space label of the preprocessed bold.nii images.
        As they are specified in the file names like _space-<space_label>_.

    supported_filters : :obj:`list` of :obj:`str` or None, optional
        List of authorized BIDS entities

    extra_filter : :obj:`list` of :obj:`tuple` (str, str) or None, optional
        _description_

    Returns
    -------
    Filter to be used by :func:`get_bids_files`: \
        :obj:`list` of :obj:`tuple` (str, str)
        filters

    """
    filters = [("task", task_label)]

    if space_label is not None:
        filters.append(("space", space_label))

    if extra_filter and supported_filters:
        for filter_ in extra_filter:
            if filter_[0] not in supported_filters:
                if verbose:
                    warn(
                        f"The filter {filter_} will be skipped. "
                        f"'{filter_[0]}' is not among the supported filters. "
                        f"Allowed filters include: {supported_filters}"
                    )
                continue

            filters.append(filter_)

    return filters


def _check_bids_image_list(
    imgs, sub_label, filters
):
    """Check input BIDS images.

    Check that:
        - some images were found
        - if more than one image was found, check that there is not more than
          one image for a given session / run combination.

    Parameters
    ----------
    imgs : :obj:`list` of :obj:`str` or None
        List of image fullpath filenames.

    sub_label : :obj:`str`
        Subject label as specified in the file names like _sub-<sub_label>_.

    filters : :obj:`list` of :obj:`tuple` (str, str)
        Filters of the form (field, label) used to select the files.
        See :func:`get_bids_files`.

    """
    if not imgs:
        raise ValueError(
            "No BOLD files found "
            f"for subject {sub_label} "
            f"for filter: {filters}"
        )

    if len(imgs) <= 1:
        return

    msg_start = (
        "Too many images found\n "
        f"for subject: '{sub_label}'\n"
        f"for filters: {filters}\n"
    )
    msg_end = (
        "Please specify it further by setting, "
        "for example, some required task_label, "
        "space_label or img_filters"
    )

    run_check_list: list = []

    for img_ in imgs:
        parsed_filename = parse_bids_filename(img_)
        session = parsed_filename.get("ses", None)
        run = parsed_filename.get("run", None)

        if session and run:
            if (session, run) in set(run_check_list):
                raise ValueError(
                    f"{msg_start}"
                    f"for the same run {run} and session {session}. "
                    f"{msg_end}"
                )
            run_check_list.append((session, run))

        elif session:
            if session in set(run_check_list):
                raise ValueError(
                    f"{msg_start}"
                    f"for the same session {session}, "
                    "while no additional run specification present. "
                    f"{msg_end}"
                )
            run_check_list.append(session)

        elif run:
            if run in set(run_check_list):
                raise ValueError(
                    f"{msg_start}" f"for the same run {run}. " f"{msg_end}"
                )
            run_check_list.append(run)


def _check_bids_events_list(
    events,
    imgs,
    sub_label,
    task_label,
    dataset_path,
    events_filters,
    verbose
):
    """Check input BIDS events.

    Check that:
        - some events.tsv files were found
        - as many events.tsv were found as images
        - there is only one events.tsv per image and that they have the same
          raw entities.

    Parameters
    ----------
    events : :obj:`list` of :obj:`str` or None
        List of events.tsv fullpath filenames.

    imgs : :obj:`list` of :obj:`str`
        List of image fullpath filenames.

    sub_label : :obj:`str`
        Subject label as specified in the file names like sub-<sub_label>_.

    task_label : :obj:`str`
        Task label as specified in the file names like _task-<task_label>_.

    dataset_path : :obj:`str`
        Fullpath to the BIDS dataset.

    events_filters : :obj:`list` of :obj:`tuple` (str, str)
        Filters of the form (field, label) used to select the files.
        See :func:`get_bids_files`.

    """
    if not events:
        raise ValueError(
            "No events.tsv files found "
            f"for subject {sub_label} "
            f"for filter: {events_filters}."
        )
    if len(events) != len(imgs):
        raise ValueError(
            f"{len(events)} events.tsv files found"
            f" for {len(imgs)} bold files. "
            "Same number of event files "
            "as the number of runs is expected."
        )

    supported_filters = [
        "sub",
        "ses",
        "task",
        *_bids_entities()["raw"],
    ]
    for this_img in imgs:
        parsed_filename = parse_bids_filename(this_img)
        extra_filter = [
            (key, parsed_filename[key])
            for key in parsed_filename
            if key in supported_filters
        ]
        filters = _make_bids_files_filter(
            task_label=task_label,
            space_label=None,
            supported_filters=supported_filters,
            extra_filter=extra_filter,
            verbose=verbose
        )
        this_event = get_bids_files(
            dataset_path,
            modality_folder="func",
            file_tag="events",
            file_type="tsv",
            sub_label=sub_label,
            filters=filters,
        )
        msg_suffix = (
            f" bold file:\n{this_img}\nfilter:\n{filters})\n"
            "Found all the following events files "
            f"for filter:\n{events}\n"
        )
        if len(this_event) == 0:
            raise ValueError(
                f"No events.tsv files " f"corresponding to {msg_suffix}"
            )
        if len(this_event) > 1:
            raise ValueError(
                f"More than 1 events.tsv files "
                f"corresponding to {msg_suffix}"
            )
        if this_event[0] not in events:
            raise ValueError(
                f"\n{this_event} not in {events}.\n"
                "No corresponding events.tsv files found "
                f"for {msg_suffix}"
            )<|MERGE_RESOLUTION|>--- conflicted
+++ resolved
@@ -17,27 +17,12 @@
 import pandas as pd
 from joblib import Memory, Parallel, delayed
 from nibabel import Nifti1Image
-<<<<<<< HEAD
-from sklearn.base import clone
-from sklearn.cluster import KMeans
-
-from nilearn.interfaces.bids import (get_bids_files,
-                                     parse_bids_filename)
-from nilearn.interfaces.bids.query import \
-    (_infer_slice_timing_start_time_from_dataset,
-     _infer_repetition_time_from_dataset)
-from nilearn._utils import fill_doc
-from nilearn.interfaces.bids._utils import _bids_entities, _check_bids_label
-from nilearn._utils.glm import (_check_events_file_uses_tab_separators,
-                                _check_run_tables, _check_run_sample_masks)
-=======
 from nilearn._utils import fill_doc, stringify_path
 from nilearn._utils.glm import (
     _check_events_file_uses_tab_separators,
     _check_run_sample_masks,
     _check_run_tables,
 )
->>>>>>> a60f967b
 from nilearn._utils.niimg_conversions import check_niimg
 from nilearn.glm._base import BaseGLM
 from nilearn.glm.contrasts import (
@@ -58,6 +43,27 @@
 from nilearn.interfaces.bids._utils import _bids_entities, _check_bids_label
 from sklearn.base import clone
 from sklearn.cluster import KMeans
+
+from nilearn.interfaces.bids import (get_bids_files,
+                                     parse_bids_filename)
+from nilearn.interfaces.bids.query import \
+    (_infer_slice_timing_start_time_from_dataset,
+     _infer_repetition_time_from_dataset)
+from nilearn._utils import fill_doc
+from nilearn.interfaces.bids._utils import _bids_entities, _check_bids_label
+from nilearn._utils.glm import (_check_events_file_uses_tab_separators,
+                                _check_run_tables, _check_run_sample_masks)
+from nilearn._utils.niimg_conversions import check_niimg
+from nilearn._utils import stringify_path
+from nilearn.glm.contrasts import (_compute_fixed_effect_contrast,
+                                   expression_to_contrast_vector)
+from nilearn.glm.first_level.design_matrix import \
+    make_first_level_design_matrix
+from nilearn.image import get_data
+from nilearn.glm.regression import (ARModel, OLSModel, RegressionResults,
+                                    SimpleRegressionResults)
+from nilearn.glm._base import BaseGLM
+
 
 
 def mean_scaling(Y, axis=0):
@@ -982,7 +988,6 @@
     if inferred_t_r is None:
         filters = _make_bids_files_filter(
             task_label=task_label,
-<<<<<<< HEAD
             supported_filters=[*_bids_entities()["raw"]],
             extra_filter=img_filters,
                         verbose=verbose
@@ -1042,54 +1047,6 @@
              "Note this may lead to the wrong model specification.")            
     if slice_time_ref is not None:
         _check_slice_time_ref(slice_time_ref)
-=======
-            supported_filters=[*_bids_entities()["raw"],
-                               *_bids_entities()["derivatives"]],
-            extra_filter=img_filters
-        )
-        img_specs = get_bids_files(derivatives_path,
-                                   modality_folder='func',
-                                   file_tag='bold',
-                                   file_type='json',
-                                   filters=filters)
-        # If we don't find the parameter information in the derivatives folder
-        # we try to search in the raw data folder
-        if not img_specs:
-            filters = _make_bids_files_filter(
-                task_label=task_label,
-                supported_filters=_bids_entities()["raw"],
-                extra_filter=img_filters
-            )
-            img_specs = get_bids_files(dataset_path,
-                                       modality_folder='func',
-                                       file_tag='bold',
-                                       file_type='json',
-                                       filters=filters)
-        if not img_specs:
-            warn('No bold.json found in the derivatives or dataset folder.'
-                 ' t_r can not be inferred '
-                 ' and will need to be set manually in the list of models'
-                 ' otherwise their fit will throw an exception.')
-        else:
-            specs = json.load(open(img_specs[0]))
-            if 'RepetitionTime' in specs:
-                t_r = float(specs['RepetitionTime'])
-            else:
-                warn(f'RepetitionTime not found in file {img_specs[0]}.'
-                     ' t_r can not be inferred ',
-                     ' and will need to be set manually in the list of models',
-                     ' otherwise their fit will throw an exception.')
-            if 'SliceTimingRef' in specs:
-                slice_time_ref = float(specs['SliceTimingRef'])
-            else:
-                warn('SliceTimingRef not found in file %s. It will be assumed'
-                     ' that the slice timing reference is 0.0 percent of the '
-                     'repetition time. If it is not the case it will need to '
-                     'be set manually in the generated list of models' %
-                     img_specs[0])
-
-    sub_labels = _list_valid_subjects(derivatives_path, sub_labels)
->>>>>>> a60f967b
 
     # Build fit_kwargs dictionaries to pass to their respective models fit
     # Events and confounds files must match number of imgs (runs)
@@ -1545,14 +1502,8 @@
 def _make_bids_files_filter(
     task_label,
     space_label=None,
-<<<<<<< HEAD
-    supported_filters= None,
-    extra_filter= None,
-    verbose=0
-=======
     supported_filters=None,
     extra_filter=None,
->>>>>>> a60f967b
 ) :
     """Return a filter to specific files from a BIDS dataset.
 
