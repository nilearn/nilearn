"""Contains the GLM and contrast classes that are meant to be the main \
objects of fMRI data analyses.

Author: Bertrand Thirion, Martin Perez-Guevara, 2016

"""

from __future__ import annotations

import csv
import time
from collections.abc import Iterable
from pathlib import Path
from warnings import warn

import numpy as np
import pandas as pd
from joblib import Memory, Parallel, delayed
from nibabel import Nifti1Image
from scipy.linalg import toeplitz
from sklearn.cluster import KMeans
from sklearn.utils.estimator_checks import check_is_fitted

from nilearn._utils import fill_doc, logger
from nilearn._utils.cache_mixin import check_memory
from nilearn._utils.glm import check_and_load_tables
from nilearn._utils.masker_validation import (
    check_compatibility_mask_and_images,
    check_embedded_masker,
)
from nilearn._utils.niimg_conversions import check_niimg
from nilearn._utils.param_validation import (
    check_params,
    check_run_sample_masks,
)
from nilearn.datasets import load_fsaverage
from nilearn.glm._base import BaseGLM
from nilearn.glm.contrasts import (
    compute_fixed_effect_contrast,
    expression_to_contrast_vector,
)
from nilearn.glm.first_level.design_matrix import (
    make_first_level_design_matrix,
)
from nilearn.glm.regression import (
    ARModel,
    OLSModel,
    RegressionResults,
    SimpleRegressionResults,
)
from nilearn.image import get_data
from nilearn.interfaces.bids import get_bids_files, parse_bids_filename
from nilearn.interfaces.bids.query import (
    infer_repetition_time_from_dataset,
    infer_slice_timing_start_time_from_dataset,
)
from nilearn.interfaces.bids.utils import bids_entities, check_bids_label
from nilearn.interfaces.fmriprep.load_confounds import load_confounds
from nilearn.maskers import SurfaceMasker
from nilearn.surface import SurfaceImage


def mean_scaling(Y, axis=0):
    """Scaling of the data to have percent of baseline change \
    along the specified axis.

    Parameters
    ----------
    Y : array of shape (n_time_points, n_voxels)
       The input data.

    axis : :obj:`int`, default=0
        Axis along which the scaling mean should be calculated.

    Returns
    -------
    Y : array of shape (n_time_points, n_voxels),
       The data after mean-scaling, de-meaning and multiplication by 100.

    mean : array of shape (n_voxels,)
        The data mean.

    """
    mean = Y.mean(axis=axis)
    if (mean == 0).any():
        warn(
            "Mean values of 0 observed. "
            "The data have probably been centered."
            "Scaling might not work as expected",
            UserWarning,
            stacklevel=4,
        )
    mean = np.maximum(mean, 1)
    Y = 100 * (Y / mean - 1)
    return Y, mean


def _ar_model_fit(X, val, Y):
    """Wrap fit method of ARModel to allow joblib parallelization."""
    return ARModel(X, val).fit(Y)


def _yule_walker(x, order):
    """Compute Yule-Walker (adapted from MNE and statsmodels).

    Operates along the last axis of x.
    """
    if order < 1:
        raise ValueError("AR order must be positive")
    if type(order) is not int:
        raise TypeError("AR order must be an integer")
    if x.ndim < 1:
        raise TypeError("Input data must have at least 1 dimension")

    denom = x.shape[-1] - np.arange(order + 1)
    n = np.prod(np.array(x.shape[:-1], int))
    r = np.zeros((n, order + 1), np.float64)
    y = x - x.mean()
    y.shape = (n, x.shape[-1])  # inplace
    r[:, 0] += (y[:, np.newaxis, :] @ y[:, :, np.newaxis])[:, 0, 0]
    for k in range(1, order + 1):
        r[:, k] += (y[:, np.newaxis, 0:-k] @ y[:, k:, np.newaxis])[:, 0, 0]
    r /= denom * x.shape[-1]
    rt = np.array([toeplitz(rr[:-1]) for rr in r], np.float64)

    # extra dimension added to r for compatibility with numpy <2 and >2
    # see https://numpy.org/devdocs/release/2.0.0-notes.html
    # section removed-ambiguity-when-broadcasting-in-np-solve
    rho = np.linalg.solve(rt, r[:, 1:, None])[..., 0]

    rho.shape = x.shape[:-1] + (order,)
    return rho


@fill_doc
def run_glm(
    Y, X, noise_model="ar1", bins=100, n_jobs=1, verbose=0, random_state=None
):
    """:term:`GLM` fit for an :term:`fMRI` data matrix.

    Parameters
    ----------
    Y : array of shape (n_time_points, n_voxels)
        The :term:`fMRI` data.

    X : array of shape (n_time_points, n_regressors)
        The design matrix.

    noise_model : {'ar(N)', 'ols'}, default='ar1'
        The temporal variance model.
        To specify the order of an autoregressive model place the
        order after the characters `ar`, for example to specify a third order
        model use `ar3`.

    bins : :obj:`int`, default=100
        Maximum number of discrete bins for the AR coef histogram.
        If an autoregressive model with order greater than one is specified
        then adaptive quantification is performed and the coefficients
        will be clustered via K-means with `bins` number of clusters.

    n_jobs : :obj:`int`, default=1
        The number of CPUs to use to do the computation. -1 means
        'all CPUs'.

    %(verbose0)s

    random_state : :obj:`int` or numpy.random.RandomState, default=None
        Random state seed to sklearn.cluster.KMeans for autoregressive models
        of order at least 2 ('ar(N)' with n >= 2).

        .. versionadded:: 0.9.1

    Returns
    -------
    labels : array of shape (n_voxels,),
        A map of values on voxels used to identify the corresponding model.

    results : :obj:`dict`,
        Keys correspond to the different labels values
        values are RegressionResults instances corresponding to the voxels.

    """
    acceptable_noise_models = ["ols", "arN"]
    if (noise_model[:2] != "ar") and (noise_model != "ols"):
        raise ValueError(
            f"Acceptable noise models are {acceptable_noise_models}. "
            f"You provided 'noise_model={noise_model}'."
        )
    if Y.shape[0] != X.shape[0]:
        raise ValueError(
            "The number of rows of Y "
            "should match the number of rows of X.\n"
            f"You provided X with shape {X.shape} "
            f"and Y with shape {Y.shape}."
        )

    # Create the model
    ols_result = OLSModel(X).fit(Y)

    if noise_model[:2] == "ar":
        err_msg = (
            "AR order must be a positive integer specified as arN, "
            "where N is an integer. E.g. ar3. "
            f"You provided {noise_model}."
        )
        try:
            ar_order = int(noise_model[2:])
        except ValueError:
            raise ValueError(err_msg)

        # compute the AR coefficients
        ar_coef_ = _yule_walker(ols_result.residuals.T, ar_order)
        del ols_result
        if len(ar_coef_[0]) == 1:
            ar_coef_ = ar_coef_[:, 0]

        # Either bin the AR1 coefs or cluster ARN coefs
        if ar_order == 1:
            for idx in range(len(ar_coef_)):
                ar_coef_[idx] = (ar_coef_[idx] * bins).astype(int) * 1.0 / bins
            labels = np.array([str(val) for val in ar_coef_])
        else:  # AR(N>1) case
            n_clusters = np.min([bins, Y.shape[1]])
            kmeans = KMeans(
                n_clusters=n_clusters, n_init=10, random_state=random_state
            ).fit(ar_coef_)
            ar_coef_ = kmeans.cluster_centers_[kmeans.labels_]

            # Create a set of rounded values for the labels with _ between
            # each coefficient
            cluster_labels = kmeans.cluster_centers_.copy()
            cluster_labels = np.array(
                ["_".join(map(str, np.round(a, 2))) for a in cluster_labels]
            )
            # Create labels and coef per voxel
            labels = np.array([cluster_labels[i] for i in kmeans.labels_])

        unique_labels = np.unique(labels)
        results = {}

        # Fit the AR model according to current AR(N) estimates
        ar_result = Parallel(n_jobs=n_jobs, verbose=verbose)(
            delayed(_ar_model_fit)(
                X, ar_coef_[labels == val][0], Y[:, labels == val]
            )
            for val in unique_labels
        )

        # Converting the key to a string is required for AR(N>1) cases
        results = dict(zip(unique_labels, ar_result))
        del unique_labels
        del ar_result

    else:
        labels = np.zeros(Y.shape[1])
        results = {0.0: ols_result}

    return labels, results


def _check_trial_type(events):
    """Check that the event files contain a "trial_type" column.

    Parameters
    ----------
    events : :obj:`list` of :obj:`str` or :obj:`pathlib.Path``.
              A list of paths of events.tsv files.

    """
    file_names = []

    for event_ in events:
        events_df = pd.read_csv(event_, sep="\t")
        if "trial_type" not in events_df.columns:
            file_names.append(Path(event_).name)

    if file_names:
        file_names = "\n -".join(file_names)
        warn(
            f"No column named 'trial_type' found in:{file_names}.\n "
            "All rows in those files will be treated "
            "as if they are instances of same experimental condition.\n"
            "If there is a column in the dataframe "
            "corresponding to trial information, "
            "consider renaming it to 'trial_type'.",
            stacklevel=6,
        )


@fill_doc
class FirstLevelModel(BaseGLM):
    """Implement the General Linear Model for single run :term:`fMRI` data.

    Parameters
    ----------
    t_r : :obj:`float` or None, default=None
        This parameter indicates :term:`repetition times<TR>`
        of the experimental runs.
        In seconds. It is necessary to correctly consider times in the design
        matrix. This parameter is also passed to :func:`nilearn.signal.clean`.
        Please see the related documentation for details.

    slice_time_ref : :obj:`float`, default=0.0
        This parameter indicates the time of the reference slice used in the
        slice timing preprocessing step of the experimental runs.
        It is expressed as a fraction of the ``t_r`` (repetition time),
        so it can have values between 0. and 1.

    %(hrf_model)s
        Default='glover'.

    drift_model : :obj:`str`, default='cosine'
        This parameter specifies the desired drift model for the design
        matrices. It can be 'polynomial', 'cosine' or None.

    high_pass : :obj:`float`, default=0.01
        This parameter specifies the cut frequency of the high-pass filter in
        Hz for the design matrices. Used only if drift_model is 'cosine'.

    drift_order : :obj:`int`, default=1
        This parameter specifies the order of the drift model (in case it is
        polynomial) for the design matrices.

    fir_delays : array of shape(n_onsets), :obj:`list` or None, default=None
        Will be set to ``[0]`` if ``None`` is passed.
        In case of :term:`FIR` design,
        yields the array of delays used in the :term:`FIR` model,
        in scans.

    min_onset : :obj:`float`, default=-24
        This parameter specifies the minimal onset relative to the design
        (in seconds). Events that start before (slice_time_ref * t_r +
        min_onset) are not considered.

    mask_img : Niimg-like, NiftiMasker, :obj:`~nilearn.surface.SurfaceImage`,\
             :obj:`~nilearn.maskers.SurfaceMasker`, False or \
             None, default=None
        Mask to be used on data.
        If an instance of masker is passed, then its mask will be used.
        If None is passed, the mask will be computed automatically
        by a NiftiMasker
        or :obj:`~nilearn.maskers.SurfaceMasker` with default parameters.
        If False is given then the data will not be masked.
        In the case of surface analysis, passing None or False will lead to
        no masking.

    %(target_affine)s

        .. note::
            This parameter is passed to :func:`nilearn.image.resample_img`.

    %(target_shape)s

        .. note::
            This parameter is passed to :func:`nilearn.image.resample_img`.

    %(smoothing_fwhm)s

    %(memory)s

    %(memory_level)s

    standardize : :obj:`bool`, default=False
        If standardize is True, the time-series are centered and normed:
        their variance is put to 1 in the time dimension.

    signal_scaling : False, :obj:`int` or (int, int), default=0
        If not False, fMRI signals are
        scaled to the mean value of scaling_axis given,
        which can be 0, 1 or (0, 1).
        0 refers to mean scaling each voxel with respect to time,
        1 refers to mean scaling each time point with respect to all voxels &
        (0, 1) refers to scaling with respect to voxels and time,
        which is known as grand mean scaling.
        Incompatible with standardize (standardize=False is enforced when
        signal_scaling is not False).

    noise_model : {'ar1', 'ols'}, default='ar1'
        The temporal variance model.

    %(verbose)s
        If 1 prints progress by computation of
        each run. If 2 prints timing details of masker and GLM. If 3
        prints masker computation details.

    %(n_jobs)s

    minimize_memory : :obj:`bool`, default=True
        Gets rid of some variables on the model fit results that are not
        necessary for contrast computation and would only be useful for
        further inspection of model details. This has an important impact
        on memory consumption.

    subject_label : :obj:`str`, optional
        This id will be used to identify a `FirstLevelModel` when passed to
        a `SecondLevelModel` object.

    random_state : :obj:`int` or numpy.random.RandomState, default=None.
        Random state seed to sklearn.cluster.KMeans
        for autoregressive models
        of order at least 2 ('ar(N)' with n >= 2).

        .. versionadded:: 0.9.1

    Attributes
    ----------
    labels_ : array of shape (n_voxels,),
        a map of values on voxels used to identify the corresponding model

    results_ : :obj:`dict`,
        with keys corresponding to the different labels values.
        Values are SimpleRegressionResults corresponding to the voxels,
        if minimize_memory is True,
        RegressionResults if minimize_memory is False

    """

    def __str__(self):
        return "First Level Model"

    def __init__(
        self,
        t_r=None,
        slice_time_ref=0.0,
        hrf_model="glover",
        drift_model="cosine",
        high_pass=0.01,
        drift_order=1,
        fir_delays=None,
        min_onset=-24,
        mask_img=None,
        target_affine=None,
        target_shape=None,
        smoothing_fwhm=None,
        memory=None,
        memory_level=1,
        standardize=False,
        signal_scaling=0,
        noise_model="ar1",
        verbose=0,
        n_jobs=1,
        minimize_memory=True,
        subject_label=None,
        random_state=None,
    ):
        # design matrix parameters
        self.t_r = t_r
        self.slice_time_ref = slice_time_ref
        self.hrf_model = hrf_model
        self.drift_model = drift_model
        self.high_pass = high_pass
        self.drift_order = drift_order
        self.fir_delays = fir_delays
        self.min_onset = min_onset

        # glm parameters
        self.mask_img = mask_img
        self.target_affine = target_affine
        self.target_shape = target_shape
        self.smoothing_fwhm = smoothing_fwhm
        self.memory = memory
        self.memory_level = memory_level
        self.standardize = standardize
        self.signal_scaling = signal_scaling

        self.noise_model = noise_model
        self.verbose = verbose
        self.n_jobs = n_jobs
        self.minimize_memory = minimize_memory

        # attributes
        self.subject_label = subject_label
        self.random_state = random_state

    def _check_fit_inputs(
        self,
        run_imgs,
        events,
        confounds,
        sample_masks,
        design_matrices,
    ):
        """Run input validation and ensure inputs are compatible."""
        # Raise a warning if both design_matrices and confounds are provided
        if design_matrices is not None and (
            confounds is not None or events is not None
        ):
            warn(
                "If design matrices are supplied, "
                "confounds and events will be ignored.",
                stacklevel=3,
            )

        if events is not None:
            _check_events_file_uses_tab_separators(events_files=events)

        if not isinstance(run_imgs, (list, tuple)):
            run_imgs = [run_imgs]

        if design_matrices is None:
            if events is None:
                raise ValueError("events or design matrices must be provided")
            if self.t_r is None:
                raise ValueError(
                    "t_r not given to FirstLevelModel object"
                    " to compute design from events"
                )
        else:
            design_matrices = _check_run_tables(
                run_imgs, design_matrices, "design_matrices"
            )

        # Check that number of events and confound files match number of runs
        # Also check that events and confound files can be loaded as DataFrame
        if events is not None:
            events = _check_run_tables(run_imgs, events, "events")

        if confounds is not None:
            confounds = _check_run_tables(run_imgs, confounds, "confounds")

        if sample_masks is not None:
            sample_masks = check_run_sample_masks(len(run_imgs), sample_masks)

        return (
            run_imgs,
            events,
            confounds,
            sample_masks,
            design_matrices,
        )

    def _log(
        self, step, run_idx=None, n_runs=None, t0=None, time_in_second=None
    ):
        """Generate and log messages for different step of the model fit."""
        if step == "progress":
            msg = self._report_progress(run_idx, n_runs, t0)
        elif step == "running":
            msg = "Performing GLM computation."
        elif step == "run_done":
            msg = f"GLM took {int(time_in_second)} seconds."
        elif step == "masking":
            msg = "Performing mask computation."
        elif step == "masking_done":
            msg = f"Masking took {int(time_in_second)} seconds."
        elif step == "done":
            msg = (
                f"Computation of {n_runs} runs done "
                f"in {int(time_in_second)} seconds."
            )

        logger.log(msg, verbose=self.verbose, stack_level=2)

    def _report_progress(self, run_idx, n_runs, t0):
        remaining = "go take a coffee, a big one"
        if run_idx != 0:
            percent = float(run_idx) / n_runs
            percent = round(percent * 100, 2)
            dt = time.time() - t0
            # We use a max to avoid a division by zero
            remaining = (100.0 - percent) / max(0.01, percent) * dt
            remaining = f"{int(remaining)} seconds remaining"

        return (
            f"Computing run {run_idx + 1} out of {n_runs} runs ({remaining})."
        )

    def _fit_single_run(self, sample_masks, bins, run_img, run_idx):
        """Fit the model for a single and keep only the regression results."""
        design = self.design_matrices_[run_idx]

        sample_mask = None
        if sample_masks is not None:
            sample_mask = sample_masks[run_idx]
            design = design.iloc[sample_mask, :]
            self.design_matrices_[run_idx] = design

        # Mask and prepare data for GLM
        self._log("masking")
        t_masking = time.time()
        Y = self.masker_.transform(run_img, sample_mask=sample_mask)
        del run_img  # Delete unmasked image to save memory
        self._log("masking_done", time_in_second=time.time() - t_masking)

        if self.signal_scaling is not False:
            Y, _ = mean_scaling(Y, self.signal_scaling)

        if self.memory:
            mem_glm = self.memory.cache(run_glm, ignore=["n_jobs"])
        else:
            mem_glm = run_glm

        # compute GLM
        t_glm = time.time()
        self._log("running")

        labels, results = mem_glm(
            Y,
            design.values,
            noise_model=self.noise_model,
            bins=bins,
            n_jobs=self.n_jobs,
            random_state=self.random_state,
        )

        self._log("run_done", time_in_second=time.time() - t_glm)

        self.labels_.append(labels)

        # We save memory if inspecting model details is not necessary
        if self.minimize_memory:
            results = {
                k: SimpleRegressionResults(v) for k, v in results.items()
            }
        self.results_.append(results)
        del Y

    def _create_all_designs(
        self, run_imgs, events, confounds, design_matrices
    ):
        """Build experimental design of all runs."""
        if design_matrices is not None:
            return design_matrices

        design_matrices = []

        for run_idx, run_img in enumerate(run_imgs):
            if isinstance(run_img, SurfaceImage):
                n_scans = run_img.shape[1]
            else:
                run_img = check_niimg(run_img, ensure_ndim=4)
                n_scans = get_data(run_img).shape[3]

            design = self._create_single_design(
                n_scans, events, confounds, run_idx
            )

            design_matrices.append(design)

        return design_matrices

    def _create_single_design(self, n_scans, events, confounds, run_idx):
        """Build experimental design of a single run.

        Parameters
        ----------
        n_scans: int

        events : list of pandas.DataFrame

        confounds : list of pandas.DataFrame or numpy.arrays

        run_idx : int
        """
        confounds_matrix = None
        confounds_names = None
        if confounds is not None:
            confounds_matrix = confounds[run_idx]

            if isinstance(confounds_matrix, pd.DataFrame):
                confounds_names = confounds[run_idx].columns.tolist()
                confounds_matrix = confounds_matrix.to_numpy()
            else:
                # create dummy names when dealing with numpy arrays
                confounds_names = [
                    f"confound_{i}" for i in range(confounds_matrix.shape[1])
                ]

            if confounds_matrix.shape[0] != n_scans:
                raise ValueError(
                    "Rows in confounds does not match "
                    "n_scans in run_img "
                    f"at index {run_idx}."
                )

        tmp = check_and_load_tables(events[run_idx], "events")[0]
        if "trial_type" in tmp.columns:
            self._reporting_data["trial_types"].extend(tmp["trial_type"])

        start_time = self.slice_time_ref * self.t_r
        end_time = (n_scans - 1 + self.slice_time_ref) * self.t_r
        frame_times = np.linspace(start_time, end_time, n_scans)
        design = make_first_level_design_matrix(
            frame_times,
            events[run_idx],
            self.hrf_model,
            self.drift_model,
            self.high_pass,
            self.drift_order,
            self.fir_delays,
            confounds_matrix,
            confounds_names,
            self.min_onset,
        )

        return design

    def __sklearn_is_fitted__(self):
        return (
            hasattr(self, "labels_")
            and hasattr(self, "results_")
            and self.labels_ is not None
            and self.results_ is not None
        )

    def fit(
        self,
        run_imgs,
        events=None,
        confounds=None,
        sample_masks=None,
        design_matrices=None,
        bins=100,
    ):
        """Fit the :term:`GLM`.

        For each run:
        1. create design matrix X
        2. do a masker job: fMRI_data -> Y
        3. fit regression to (Y, X)

        Parameters
        ----------
        run_imgs : Niimg-like object, \
                   :obj:`list` or :obj:`tuple` of Niimg-like objects, \
                   SurfaceImage object, \
                   or :obj:`list` or \
                   :obj:`tuple` of :obj:`~nilearn.surface.SurfaceImage`
            Data on which the :term:`GLM` will be fitted.
            If this is a list, the affine is considered the same for all.

            .. warning::

                If the FirstLevelModel object was instantiated
                with a ``mask_img``,
                then ``run_imgs`` must be compatible with ``mask_img``.
                For example, if ``mask_img`` is
                a :class:`nilearn.maskers.NiftiMasker` instance
                or a Niimng-like object, then ``run_imgs`` must be a
                Niimg-like object, \
                a :obj:`list` or a :obj:`tuple` of Niimg-like objects.
                If ``mask_img`` is
                a :obj:`~nilearn.maskers.SurfaceMasker`
                or :obj:`~nilearn.surface.SurfaceImage` instance,
                then ``run_imgs`` must be a
                :obj:`~nilearn.surface.SurfaceImage`, \
                a :obj:`list` or \
                a :obj:`tuple` of :obj:`~nilearn.surface.SurfaceImage`.

        events : :obj:`pandas.DataFrame` or :obj:`str` or \
                 :obj:`pathlib.Path` to a TSV file, or \
                 :obj:`list` of \
                 :obj:`pandas.DataFrame`, :obj:`str` or \
                 :obj:`pathlib.Path` to a TSV file, \
                 or None, default=None
            :term:`fMRI` events used to build design matrices.
            One events object expected per run_img.
            Ignored in case designs is not None.
            If string, then a path to a csv or tsv file is expected.
            See :func:`~nilearn.glm.first_level.make_first_level_design_matrix`
            for details on the required content of events files.

        confounds : :class:`pandas.DataFrame`, :class:`numpy.ndarray` or \
                    :obj:`str` or :obj:`list` of :class:`pandas.DataFrame`, \
                    :class:`numpy.ndarray` or :obj:`str`, default=None
            Each column in a DataFrame corresponds to a confound variable
            to be included in the regression model of the respective run_img.
            The number of rows must match the number of volumes in the
            respective run_img.
            Ignored in case designs is not None.
            If string, then a path to a csv file is expected.

        sample_masks : array_like, or :obj:`list` of array_like, default=None
            shape of array: (number of scans - number of volumes remove)
            Indices of retained volumes. Masks the niimgs along time/fourth
            dimension to perform scrubbing (remove volumes with high motion)
            and/or remove non-steady-state volumes.

            .. versionadded:: 0.9.2

        design_matrices : :obj:`pandas.DataFrame` or :obj:`str` or \
                          :obj:`pathlib.Path` to a CSV or TSV file, or \
                          :obj:`list` of \
                          :obj:`pandas.DataFrame`, :obj:`str` or \
                          :obj:`pathlib.Path` to a CSV or TSV file, \
                          or None, default=None
            Design matrices that will be used to fit the GLM.
            If given it takes precedence over events and confounds.

        bins : :obj:`int`, default=100
            Maximum number of discrete bins for the AR coef histogram.
            If an autoregressive model with order greater than one is specified
            then adaptive quantification is performed and the coefficients
            will be clustered via K-means with `bins` number of clusters.

        """
        check_params(self.__dict__)
        #  check attributes passed at construction
        if self.t_r is not None:
            _check_repetition_time(self.t_r)

        if self.slice_time_ref is not None:
            _check_slice_time_ref(self.slice_time_ref)

        if self.fir_delays is None:
            self.fir_delays = [0]

        self.memory = check_memory(self.memory)

        if self.signal_scaling not in {False, 1, (0, 1)}:
            raise ValueError(
                'signal_scaling must be "False", "0", "1" or "(0, 1)"'
            )
        if self.signal_scaling in [0, 1, (0, 1)]:
            self.standardize = False

        if not isinstance(
            run_imgs, (str, Path, Nifti1Image, SurfaceImage, list, tuple)
        ) or (
            isinstance(run_imgs, (list, tuple))
            and not all(
                isinstance(x, (str, Path, Nifti1Image, SurfaceImage))
                for x in run_imgs
            )
        ):
            input_type = type(run_imgs)
            if isinstance(run_imgs, list):
                input_type = [type(x) for x in run_imgs]
            raise TypeError(
                "'run_imgs' must be a single instance / a list "
                "of any of the following:\n"
                "- string\n"
                "- pathlib.Path\n"
                "- NiftiImage\n"
                "- SurfaceImage\n"
                f"Got: {input_type}"
            )

        self.labels_ = None
        self.results_ = None

        run_imgs, events, confounds, sample_masks, design_matrices = (
            self._check_fit_inputs(
                run_imgs,
                events,
                confounds,
                sample_masks,
                design_matrices,
            )
        )

        # Initialize masker_ to None such that attribute exists
        self.masker_ = None

        self._prepare_mask(run_imgs[0])

        # collect info that may be useful for report generation
        drift_model_str = None
        if self.drift_model:
            if self.drift_model == "cosine":
                param_str = f"high pass filter={self.high_pass} Hz"
            else:
                param_str = f"order={self.drift_order}"
            drift_model_str = (
                f"and a {self.drift_model} drift model ({param_str})"
            )
        self._reporting_data = {
            "trial_types": [],
            "noise_model": self.noise_model,
            "hrf_model": "finite impulse response"
            if self.hrf_model == "fir"
            else self.hrf_model,
            "drift_model": drift_model_str,
        }

        self.design_matrices_ = self._create_all_designs(
            run_imgs, events, confounds, design_matrices
        )

        self._reporting_data["trial_types"] = set(
            self._reporting_data["trial_types"]
        )

        # For each run fit the model and keep only the regression results.
        self.labels_, self.results_ = [], []
        n_runs = len(run_imgs)
        t0 = time.time()
        for run_idx, run_img in enumerate(run_imgs):
            self._log("progress", run_idx=run_idx, n_runs=n_runs, t0=t0)
            self._fit_single_run(sample_masks, bins, run_img, run_idx)

        self._log("done", n_runs=n_runs, time_in_second=time.time() - t0)

        return self

    def compute_contrast(
        self,
        contrast_def,
        stat_type=None,
        output_type="z_score",
    ):
        """Generate different outputs corresponding to \
        the contrasts provided e.g. z_map, t_map, effects and variance.

        In multi-run case, outputs the fixed effects map.

        Parameters
        ----------
        contrast_def : :obj:`str` \
                       or array of shape (n_col) or \
                       :obj:`list` of (:obj:`str` or array of shape (n_col))

            where ``n_col`` is the number of columns of the design matrix,
            (one array per run). If only one array is provided when there
            are several runs, it will be assumed that
            the same :term:`contrast` is
            desired for all runs. One can use the name of the conditions as
            they appear in the design matrix of the fitted model combined with
            operators +- and combined with numbers with operators +-`*`/. In
            this case, the string defining the contrasts must be a valid
            expression for compatibility with :meth:`pandas.DataFrame.eval`.

        stat_type : {'t', 'F'}, default=None
            Type of the contrast.

        output_type : :obj:`str`, default='z_score'
            Type of the output map. Can be 'z_score', 'stat', 'p_value',
            :term:`'effect_size'<Parameter Estimate>`, 'effect_variance' or
            'all'.

        Returns
        -------
        output : Nifti1Image, :obj:`~nilearn.surface.SurfaceImage`, \
                 or :obj:`dict`
            The desired output image(s).
            If ``output_type == 'all'``,
            then the output is a dictionary of images,
            keyed by the type of image.

        """
        check_is_fitted(self)

        if isinstance(contrast_def, (np.ndarray, str)):
            con_vals = [contrast_def]
        elif isinstance(contrast_def, (list, tuple)):
            con_vals = contrast_def
        else:
            raise ValueError(
                "contrast_def must be an array or str or list of"
                " (array or str)."
            )

        n_runs = len(self.labels_)
        n_contrasts = len(con_vals)
        if n_contrasts == 1 and n_runs > 1:
            warn(
                f"One contrast given, assuming it for all {n_runs} runs",
                category=UserWarning,
                stacklevel=2,
            )
            con_vals = con_vals * n_runs
        elif n_contrasts != n_runs:
            raise ValueError(
                f"{n_contrasts} contrasts given, "
                f"while there are {n_runs} runs."
            )

        # Translate formulas to vectors
        for cidx, (con, design_mat) in enumerate(
            zip(con_vals, self.design_matrices_)
        ):
            design_columns = design_mat.columns.tolist()
            if isinstance(con, str):
                con_vals[cidx] = expression_to_contrast_vector(
                    con, design_columns
                )

        valid_types = [
            "z_score",
            "stat",
            "p_value",
            "effect_size",
            "effect_variance",
            "all",  # must be the final entry!
        ]
        if output_type not in valid_types:
            raise ValueError(f"output_type must be one of {valid_types}")
        contrast = compute_fixed_effect_contrast(
            self.labels_, self.results_, con_vals, stat_type
        )
        output_types = (
            valid_types[:-1] if output_type == "all" else [output_type]
        )
        outputs = {}
        for output_type_ in output_types:
            estimate_ = getattr(contrast, output_type_)()
            # Prepare the returned images
            output = self.masker_.inverse_transform(estimate_)
            contrast_name = str(con_vals)
            if not isinstance(output, SurfaceImage):
                output.header["descrip"] = (
                    f"{output_type_} of contrast {contrast_name}"
                )

            outputs[output_type_] = output

        return outputs if output_type == "all" else output

    def _get_element_wise_model_attribute(
        self, attribute, result_as_time_series
    ):
        """Transform RegressionResults instances within a dictionary \
        (whose keys represent the autoregressive coefficient under the 'ar1' \
        noise model or only 0.0 under 'ols' noise_model and values are the \
        RegressionResults instances) into an image.

        Parameters
        ----------
        attribute : :obj:`str`
            an attribute of a RegressionResults instance.
            possible values include: residuals, normalized_residuals,
            predicted, SSE, r_square, MSE.

        result_as_time_series : :obj:`bool`
            whether the RegressionResult attribute has a value
            per timepoint of the input nifti image.

        Returns
        -------
        output : :obj:`list`
            A list of Nifti1Image(s) or SurfaceImage(s).

        """
        # check if valid attribute is being accessed.
        check_is_fitted(self)

        all_attributes = dict(vars(RegressionResults)).keys()
        possible_attributes = [
            prop for prop in all_attributes if "__" not in prop
        ]
        if attribute not in possible_attributes:
            msg = f"attribute must be one of: {possible_attributes}"
            raise ValueError(msg)

        if self.minimize_memory:
            raise ValueError(
                "To access voxelwise attributes like "
                "R-squared, residuals, and predictions, "
                "the `FirstLevelModel`-object needs to store "
                "there attributes. "
                "To do so, set `minimize_memory` to `False` "
                "when initializing the `FirstLevelModel`-object."
            )

        output = []

        for design_matrix, labels, results in zip(
            self.design_matrices_, self.labels_, self.results_
        ):
            if result_as_time_series:
                voxelwise_attribute = np.zeros(
                    (design_matrix.shape[0], len(labels))
                )
            else:
                voxelwise_attribute = np.zeros((1, len(labels)))

            for label_ in results:
                label_mask = labels == label_
                voxelwise_attribute[:, label_mask] = getattr(
                    results[label_], attribute
                )

            output.append(self.masker_.inverse_transform(voxelwise_attribute))

        return output

    def _prepare_mask(self, run_img):
        """Set up the masker.

        Parameters
        ----------
        run_img : Niimg-like or :obj:`~nilearn.surface.SurfaceImage` object
            Used for setting up the masker object.
        """
        # Local import to prevent circular imports
        from nilearn.maskers import NiftiMasker

        masker_type = "nii"
        # all elements of X should be of the similar type by now
        # so we can only check the first one
        to_check = run_img[0] if isinstance(run_img, Iterable) else run_img
        if not self._is_volume_glm() or isinstance(to_check, SurfaceImage):
            masker_type = "surface"

        # Learn the mask
        if self.mask_img is False:
            # We create a dummy mask to preserve functionality of api
            if masker_type == "surface":
                surf_data = {
                    part: np.ones(
                        run_img.data.parts[part].shape[0], dtype=bool
                    )
                    for part in run_img.mesh.parts
                }
                self.mask_img = SurfaceImage(mesh=run_img.mesh, data=surf_data)
            else:
                ref_img = check_niimg(run_img)
                self.mask_img = Nifti1Image(
                    np.ones(ref_img.shape[:3]), ref_img.affine
                )

        if masker_type == "surface" and self.smoothing_fwhm is not None:
            warn(
                "Parameter smoothing_fwhm is not "
                "yet supported for surface data",
                UserWarning,
                stacklevel=3,
            )
            self.smoothing_fwhm = 0

        check_compatibility_mask_and_images(self.mask_img, run_img)
        if (  # deal with self.mask_img as image, str, path, none
            (not isinstance(self.mask_img, (NiftiMasker, SurfaceMasker)))
            or
            # edge case:
            # If fitted NiftiMasker with a None mask_img_ attribute
            # the masker parameters are overridden
            # by the FirstLevelModel parameters
            (
                getattr(self.mask_img, "mask_img_", "not_none") is None
                and self.masker_ is None
            )
        ):
            self.masker_ = check_embedded_masker(
                self, masker_type, ignore=["high_pass"]
            )

            if isinstance(self.masker_, NiftiMasker):
                self.masker_.mask_strategy = "epi"

            self.masker_.fit(run_img)

        else:
            check_is_fitted(self.mask_img)
<<<<<<< HEAD
            self.masker_ = self.mask_img
=======
            if self.mask_img.mask_img_ is None and self.masker_ is None:
                self.masker_ = clone(self.mask_img)
                for param_name in [
                    "target_affine",
                    "target_shape",
                    "smoothing_fwhm",
                    "t_r",
                    "memory",
                    "memory_level",
                ]:
                    our_param = getattr(self, param_name)
                    if our_param is None:
                        continue
                    if getattr(self.masker_, param_name) is not None:
                        warn(  # noqa : B028
                            f"Parameter {param_name} of the masker overridden"
                        )
                    if (
                        isinstance(self.masker_, SurfaceMasker)
                        and param_name not in ["target_affine", "target_shape"]
                    ) or not isinstance(self.masker_, SurfaceMasker):
                        setattr(self.masker_, param_name, our_param)
                self.masker_.fit(run_img)
            else:
                self.masker_ = self.mask_img
>>>>>>> 3e073997


def _check_events_file_uses_tab_separators(events_files):
    """Raise a ValueError if provided list of text based data files \
    (.csv, .tsv, etc) do not enforce \
    the :term:`BIDS` convention of using Tabs as separators.

    Only scans their first row.
    Does nothing if:
        - If the separator used is :term:`BIDS` compliant.
        - Paths are invalid.
        - File(s) are not text files.

    Does not flag comma-separated-values-files for compatibility reasons;
    this may change in future as commas are not :term:`BIDS` compliant.

    Parameters
    ----------
    events_files : :obj:`str`, List/Tuple[str]
        A single file's path or a collection of filepaths.
        Files are expected to be text files.
        Non-text files will raise ValueError.

    Returns
    -------
    None

    Raises
    ------
    ValueError:
        If value separators are not Tabs (or commas)

    """
    valid_separators = [",", "\t"]
    if not isinstance(events_files, (list, tuple)):
        events_files = [events_files]
    for events_file_ in events_files:
        if isinstance(events_file_, (pd.DataFrame)):
            continue
        try:
            with Path(events_file_).open() as events_file_obj:
                events_file_sample = events_file_obj.readline()
            # The following errors are not being handled here,
            # as they are handled elsewhere in the calling code.
            # Handling them here will break the calling code,
            # and refactoring is not straightforward.
        except OSError:  # if invalid filepath.
            pass
        else:
            try:
                csv.Sniffer().sniff(
                    sample=events_file_sample,
                    delimiters=valid_separators,
                )
            except csv.Error as e:
                raise ValueError(
                    "The values in the events file "
                    "are not separated by tabs; "
                    "please enforce BIDS conventions",
                    events_file_,
                ) from e


def _check_run_tables(run_imgs, tables_, tables_name):
    """Check fMRI runs and corresponding tables to raise error if necessary."""
    _check_length_match(run_imgs, tables_, "run_imgs", tables_name)
    tables_ = check_and_load_tables(tables_, tables_name)
    return tables_


def _check_length_match(list_1, list_2, var_name_1, var_name_2):
    """Check length match of two given inputs to raise error if necessary."""
    if not isinstance(list_1, list):
        list_1 = [list_1]
    if not isinstance(list_2, list):
        list_2 = [list_2]
    if len(list_1) != len(list_2):
        raise ValueError(
            f"len({var_name_1}) {len(list_1)} does not match "
            f"len({var_name_2}) {len(list_2)}"
        )


def _check_repetition_time(t_r):
    """Check that the repetition time is a positive number."""
    if not isinstance(t_r, (float, int)):
        raise TypeError(
            f"'t_r' must be a float or an integer. Got {type(t_r)} instead."
        )
    if t_r <= 0:
        raise ValueError(f"'t_r' must be positive. Got {t_r} instead.")


def _check_slice_time_ref(slice_time_ref):
    """Check that slice_time_ref is a number between 0 and 1."""
    if not isinstance(slice_time_ref, (float, int)):
        raise TypeError(
            "'slice_time_ref' must be a float or an integer. "
            f"Got {type(slice_time_ref)} instead."
        )
    if slice_time_ref < 0 or slice_time_ref > 1:
        raise ValueError(
            "'slice_time_ref' must be between 0 and 1. "
            f"Got {slice_time_ref} instead."
        )


def first_level_from_bids(
    dataset_path,
    task_label,
    space_label=None,
    sub_labels=None,
    img_filters=None,
    t_r=None,
    slice_time_ref=0.0,
    hrf_model="glover",
    drift_model="cosine",
    high_pass=0.01,
    drift_order=1,
    fir_delays=None,
    min_onset=-24,
    mask_img=None,
    target_affine=None,
    target_shape=None,
    smoothing_fwhm=None,
    memory=None,
    memory_level=1,
    standardize=False,
    signal_scaling=0,
    noise_model="ar1",
    verbose=0,
    n_jobs=1,
    minimize_memory=True,
    derivatives_folder="derivatives",
    **kwargs,
):
    """Create FirstLevelModel objects and fit arguments \
       from a :term:`BIDS` dataset.

    If ``t_r`` is ``None``, this function will attempt
    to load it from a ``bold.json``.
    If ``slice_time_ref`` is  ``None``, this function will attempt
    to infer it from a ``bold.json``.
    Otherwise, ``t_r`` and ``slice_time_ref`` are taken as given,
    but a warning may be raised if they are not consistent with the
    ``bold.json``.

    All parameters not described here are passed to
    :class:`~nilearn.glm.first_level.FirstLevelModel`.

    The subject label of the model will be determined directly
    from the :term:`BIDS` dataset.

    Parameters
    ----------
    dataset_path : :obj:`str` or :obj:`pathlib.Path`
        Directory of the highest level folder of the :term:`BIDS` dataset.
        Should contain subject folders and a derivatives folder.

    task_label : :obj:`str`
        Task_label as specified in the file names like ``_task-<task_label>_``.

    space_label : :obj:`str` or None, default=None
        Specifies the space label of the preprocessed bold.nii images.
        As they are specified in the file names like ``_space-<space_label>_``.
        If "fsaverage5" is passed as a value
        then the GLM will be run on pial surface data.

    sub_labels : :obj:`list` of :obj:`str`, default=None
        Specifies the subset of subject labels to model.
        If ``None``, will model all subjects in the dataset.

        .. versionadded:: 0.10.1

    img_filters : :obj:`list` of :obj:`tuple` (:obj:`str`, :obj:`str`), \
        default=None
        Filters are of the form ``(field, label)``. Only one filter per field
        allowed.
        A file that does not match a filter will be discarded.
        Possible filters are ``'acq'``, ``'ce'``, ``'dir'``, ``'rec'``,
        ``'run'``, ``'echo'``, ``'res'``, ``'den'``, and ``'desc'``.
        Filter examples would be ``('desc', 'preproc')``, ``('dir', 'pa')``
        and ``('run', '10')``.

    slice_time_ref : :obj:`float` between ``0.0`` and ``1.0``, default= ``0.0``
        This parameter indicates the time of the reference slice used in the
        slice timing preprocessing step of the experimental runs. It is
        expressed as a fraction of the ``t_r`` (time repetition), so it can
        have values between ``0.`` and ``1.``

        .. deprecated:: 0.10.1

            The default= ``0`` for ``slice_time_ref`` will be deprecated.
            The default value will change to ``None`` in 0.12.

    derivatives_folder : :obj:`str`, default= ``"derivatives"``.
        derivatives and app folder path containing preprocessed files.
        Like ``"derivatives/FMRIPREP"``.

    kwargs : :obj:`dict`

        Keyword arguments to be passed to functions called within this
        function.

        Kwargs prefixed with ``confounds_``
        will be passed to :func:`~nilearn.interfaces.fmriprep.load_confounds`.
        This allows ``first_level_from_bids`` to return
        a specific set of confounds by relying on confound loading strategies
        defined in :func:`~nilearn.interfaces.fmriprep.load_confounds`.
        If no kwargs are passed, ``first_level_from_bids`` will return
        all the confounds available in the confounds TSV files.

        .. versionadded:: 0.10.3

    Examples
    --------
    If you want to only load
    the rotation and translation motion parameters confounds:

    .. code-block:: python

        models, imgs, events, confounds = first_level_from_bids(
            dataset_path=path_to_a_bids_dataset,
            task_label="TaskName",
            space_label="MNI",
            img_filters=[("desc", "preproc")],
            confounds_strategy=("motion"),
            confounds_motion="basic",
        )

    If you want to load the motion parameters confounds
    with their derivatives:

    .. code-block:: python

        models, imgs, events, confounds = first_level_from_bids(
            dataset_path=path_to_a_bids_dataset,
            task_label="TaskName",
            space_label="MNI",
            img_filters=[("desc", "preproc")],
            confounds_strategy=("motion"),
            confounds_motion="derivatives",
        )

    If you additionally want to load
    the confounds with CSF and white matter signal:

    .. code-block:: python

        models, imgs, events, confounds = first_level_from_bids(
            dataset_path=path_to_a_bids_dataset,
            task_label="TaskName",
            space_label="MNI",
            img_filters=[("desc", "preproc")],
            confounds_strategy=("motion", "wm_csf"),
            confounds_motion="derivatives",
            confounds_wm_csf="basic",
        )

    If you also want to scrub high-motion timepoints:

    .. code-block:: python

        models, imgs, events, confounds = first_level_from_bids(
            dataset_path=path_to_a_bids_dataset,
            task_label="TaskName",
            space_label="MNI",
            img_filters=[("desc", "preproc")],
            confounds_strategy=("motion", "wm_csf", "scrub"),
            confounds_motion="derivatives",
            confounds_wm_csf="basic",
            confounds_scrub=1,
            confounds_fd_threshold=0.2,
            confounds_std_dvars_threshold=0,
        )

    Please refer to the documentation
    of :func:`~nilearn.interfaces.fmriprep.load_confounds`
    for more details on the confounds loading strategies.

    Returns
    -------
    models : list of :class:`~nilearn.glm.first_level.FirstLevelModel` objects
        Each :class:`~nilearn.glm.first_level.FirstLevelModel` object
        corresponds to a subject.
        All runs from different sessions are considered together
        for the same subject to run a fixed effects analysis on them.

    models_run_imgs : :obj:`list` of list of Niimg-like objects,
        Items for the :class:`~nilearn.glm.first_level.FirstLevelModel`
        fit function of their respective model.

    models_events : :obj:`list` of list of pandas DataFrames,
        Items for the :class:`~nilearn.glm.first_level.FirstLevelModel`
        fit function of their respective model.

    models_confounds : :obj:`list` of list of pandas DataFrames or ``None``,
        Items for the :class:`~nilearn.glm.first_level.FirstLevelModel`
        fit function of their respective model.

    """
    if memory is None:
        memory = Memory(None)
    if slice_time_ref == 0:
        warn(
            "Starting in version 0.12, slice_time_ref will default to None.",
            DeprecationWarning,
            stacklevel=2,
        )
    if space_label is None:
        space_label = "MNI152NLin2009cAsym"

    sub_labels = sub_labels or []
    img_filters = img_filters or []

    _check_args_first_level_from_bids(
        dataset_path=dataset_path,
        task_label=task_label,
        space_label=space_label,
        sub_labels=sub_labels,
        img_filters=img_filters,
        derivatives_folder=derivatives_folder,
    )

    dataset_path = Path(dataset_path).absolute()

    kwargs_load_confounds, remaining_kwargs = _check_kwargs_load_confounds(
        **kwargs
    )

    if len(remaining_kwargs) > 0:
        raise RuntimeError(
            "Unknown keyword arguments. Keyword arguments should start with "
            f"`confounds_` prefix: {remaining_kwargs}"
        )

    if (
        drift_model is not None
        and kwargs_load_confounds is not None
        and "high_pass" in kwargs_load_confounds.get("strategy")
    ):
        if drift_model == "cosine":
            verb = "duplicate"
        if drift_model == "polynomial":
            verb = "conflict with"

        warn(
            f"""Confounds will contain a high pass filter,
 that may {verb} the {drift_model} one used in the model.
 Remember to visualize your design matrix before fitting your model
 to check that your model is not overspecified.""",
            UserWarning,
            stacklevel=2,
        )

    derivatives_path = Path(dataset_path) / derivatives_folder
    derivatives_path = derivatives_path.absolute()

    # Get metadata for models.
    #
    # We do it once and assume all subjects and runs
    # have the same value.

    # Repetition time
    #
    # Try to find a t_r value in the bids datasets
    # If the parameter information is not found in the derivatives folder,
    # a search is done in the raw data folder.
    filters = _make_bids_files_filter(
        task_label=task_label,
        space_label=space_label,
        supported_filters=[
            *bids_entities()["raw"],
            *bids_entities()["derivatives"],
        ],
        extra_filter=img_filters,
        verbose=verbose,
    )
    inferred_t_r = infer_repetition_time_from_dataset(
        bids_path=derivatives_path, filters=filters, verbose=verbose
    )
    if inferred_t_r is None:
        filters = _make_bids_files_filter(
            task_label=task_label,
            supported_filters=[*bids_entities()["raw"]],
            extra_filter=img_filters,
            verbose=verbose,
        )
        inferred_t_r = infer_repetition_time_from_dataset(
            bids_path=dataset_path, filters=filters, verbose=verbose
        )

    if t_r is None and inferred_t_r is not None:
        t_r = inferred_t_r
    if t_r is not None and t_r != inferred_t_r:
        warn(
            f"\n't_r' provided ({t_r}) is different "
            f"from the value found in the BIDS dataset ({inferred_t_r}).\n"
            "Note this may lead to the wrong model specification.",
            stacklevel=2,
        )
    if t_r is not None:
        _check_repetition_time(t_r)
    else:
        warn(
            "\n't_r' not provided and cannot be inferred from BIDS metadata.\n"
            "It will need to be set manually in the list of models, "
            "otherwise their fit will throw an exception.",
            stacklevel=2,
        )

    # Slice time correction reference time
    #
    # Try to infer a slice_time_ref value in the bids derivatives dataset.
    #
    # If no value can be inferred, the default value of 0.0 is used.
    filters = _make_bids_files_filter(
        task_label=task_label,
        space_label=space_label,
        supported_filters=[
            *bids_entities()["raw"],
            *bids_entities()["derivatives"],
        ],
        extra_filter=img_filters,
        verbose=verbose,
    )
    StartTime = infer_slice_timing_start_time_from_dataset(
        bids_path=derivatives_path, filters=filters, verbose=verbose
    )
    if StartTime is not None and t_r is not None:
        assert StartTime < t_r
        inferred_slice_time_ref = StartTime / t_r
    else:
        if slice_time_ref is None:
            warn(
                "'slice_time_ref' not provided "
                "and cannot be inferred from metadata.\n"
                "It will be assumed that the slice timing reference "
                "is 0.0 percent of the repetition time.\n"
                "If it is not the case it will need to "
                "be set manually in the generated list of models.",
                stacklevel=2,
            )
        inferred_slice_time_ref = 0.0

    if slice_time_ref is None and inferred_slice_time_ref is not None:
        slice_time_ref = inferred_slice_time_ref
    if (
        slice_time_ref is not None
        and slice_time_ref != inferred_slice_time_ref
    ):
        warn(
            f"'slice_time_ref' provided ({slice_time_ref}) is different "
            f"from the value found in the BIDS dataset "
            f"({inferred_slice_time_ref}).\n"
            "Note this may lead to the wrong model specification.",
            stacklevel=2,
        )
    if slice_time_ref is not None:
        _check_slice_time_ref(slice_time_ref)

    # Build fit_kwargs dictionaries to pass to their respective models fit
    # Events and confounds files must match number of imgs (runs)
    models = []
    models_run_imgs = []
    models_events = []
    models_confounds = []

    sub_labels = _list_valid_subjects(derivatives_path, sub_labels)
    if len(sub_labels) == 0:
        raise RuntimeError(f"\nNo subject found in:\n {derivatives_path}")
    for sub_label_ in sub_labels:
        # Create model
        model = FirstLevelModel(
            t_r=t_r,
            slice_time_ref=slice_time_ref,
            hrf_model=hrf_model,
            drift_model=drift_model,
            high_pass=high_pass,
            drift_order=drift_order,
            fir_delays=fir_delays,
            min_onset=min_onset,
            mask_img=mask_img,
            target_affine=target_affine,
            target_shape=target_shape,
            smoothing_fwhm=smoothing_fwhm,
            memory=memory,
            memory_level=memory_level,
            standardize=standardize,
            signal_scaling=signal_scaling,
            noise_model=noise_model,
            verbose=verbose,
            n_jobs=n_jobs,
            minimize_memory=minimize_memory,
            subject_label=sub_label_,
        )
        models.append(model)

        imgs, files_to_check = _get_processed_imgs(
            derivatives_path=derivatives_path,
            sub_label=sub_label_,
            task_label=task_label,
            space_label=space_label,
            img_filters=img_filters,
            verbose=verbose,
        )
        models_run_imgs.append(imgs)

        events = _get_events_files(
            dataset_path=dataset_path,
            sub_label=sub_label_,
            task_label=task_label,
            img_filters=img_filters,
            imgs=files_to_check,
            verbose=verbose,
        )
        events = [
            pd.read_csv(event, sep="\t", index_col=None) for event in events
        ]
        models_events.append(events)

        confounds = _get_confounds(
            derivatives_path=derivatives_path,
            sub_label=sub_label_,
            task_label=task_label,
            img_filters=img_filters,
            imgs=files_to_check,
            verbose=verbose,
            kwargs_load_confounds=kwargs_load_confounds,
        )
        models_confounds.append(confounds)

    return models, models_run_imgs, models_events, models_confounds


def _list_valid_subjects(derivatives_path, sub_labels):
    """List valid subjects in the dataset.

    - Include all subjects if no subject pre-selection is passed.
    - Exclude subjects that do not exist in the derivatives folder.
    - Remove duplicate subjects.

    Parameters
    ----------
    derivatives_path : :obj:`str` or :obj:`pathlib.Path`
        Path to the BIDS derivatives folder.

    sub_labels : :obj:`list` of :obj:`str`
        List of subject labels to process.
        If None, all subjects in the dataset will be processed.

    Returns
    -------
    sub_labels : :obj:`list` of :obj:`str`
        List of subject labels that will be processed.
    """
    derivatives_path = Path(derivatives_path)
    # Infer subjects in dataset if not provided
    if not sub_labels:
        sub_folders = derivatives_path.glob("sub-*/")
        sub_labels = [s.name.split("-")[1] for s in sub_folders if s.is_dir()]

    # keep only existing subjects
    sub_labels_exist = []
    for sub_label_ in sub_labels:
        if (derivatives_path / f"sub-{sub_label_}").exists():
            sub_labels_exist.append(sub_label_)
        else:
            warn(
                f"\nSubject label '{sub_label_}' is not present "
                "in the following dataset and cannot be processed:\n"
                f" {derivatives_path}",
                stacklevel=3,
            )

    return sorted(set(sub_labels_exist))


def _report_found_files(files, text, sub_label, filters, verbose):
    """Print list of files found for a given subject and filter.

    Parameters
    ----------
    files : :obj:`list` of :obj:`str`
        List of fullpath of files.

    text :  :obj:`str`
        Text description of the file type.

    sub_label : :obj:`str`
        Subject label as specified in the file names like sub-<sub_label>_.

    filters : :obj:`list` of :obj:`tuple` (str, str)
        Filters are of the form (field, label).
        Only one filter per field allowed.

    """
    unordered_list_string = "\n\t- ".join(files)
    logger.log(
        f"\nFound the following {len(files)} {text} files\n"
        f"- for subject {sub_label}\n"
        f"- for filter: {filters}:\n\t"
        f"- {unordered_list_string}\n",
        verbose=verbose,
        stack_level=3,
    )


def _get_processed_imgs(
    derivatives_path, sub_label, task_label, space_label, img_filters, verbose
):
    """Get images for a given subject, task and filters.

    Also checks that there is only one images per run / session.

    Parameters
    ----------
    derivatives_path : :obj:`str`
        Directory of the derivatives BIDS dataset.

    sub_label : :obj:`str`
        Subject label as specified in the file names like sub-<sub_label>_.

    task_label : :obj:`str`
        Task label as specified in the file names like _task-<task_label>_.

    space_label : None or :obj:`str`

    img_filters : :obj:`list` of :obj:`tuple` (str, str)
        Filters are of the form (field, label).
        Only one filter per field allowed.

    verbose : :obj:`integer`
        Indicate the level of verbosity.

    Returns
    -------
    imgs : :obj:`list` of :obj:`str`, \
        or :obj:`list` of :obj:`~nilearn.surface.SurfaceImage`
        List of fullpath to the imgs files
        If fsaverage5 is passed then both hemisphere for each run
        will be loaded into a single SurfaceImage.

    files_to_check : : :obj:`list` of :obj:`str`
        List of fullpath to imgs files.
        Used for validation
        when finding events or confounds associated with images.
    """
    filters = _make_bids_files_filter(
        task_label=task_label,
        space_label=space_label,
        supported_filters=bids_entities()["raw"]
        + bids_entities()["derivatives"],
        extra_filter=img_filters,
        verbose=verbose,
    )

    if space_label is not None and (
        space_label == "" or space_label not in ("fsaverage5")
    ):
        imgs = get_bids_files(
            main_path=derivatives_path,
            modality_folder="func",
            file_tag="bold",
            file_type="nii*",
            sub_label=sub_label,
            filters=filters,
        )
        files_to_report = imgs
        files_to_check = imgs

    else:
        tmp_filter = filters.copy()
        tmp_filter.append(("hemi", "L"))
        imgs_left = get_bids_files(
            main_path=derivatives_path,
            modality_folder="func",
            file_tag="bold",
            file_type="func.gii",
            sub_label=sub_label,
            filters=tmp_filter,
        )
        tmp_filter[-1] = ("hemi", "R")
        imgs_right = get_bids_files(
            main_path=derivatives_path,
            modality_folder="func",
            file_tag="bold",
            file_type="func.gii",
            sub_label=sub_label,
            filters=tmp_filter,
        )

        # Sanity check to make sure we have the same number of files
        # for each hemisphere
        assert len(imgs_left) == len(imgs_right)

        imgs = []
        for data_left, data_right in zip(imgs_left, imgs_right):
            # make sure that filenames only differ by hemisphere
            assert (
                Path(data_left).stem.replace("hemi-L", "hemi-R")
                == Path(data_right).stem
            )
            # Assumption: we are loading the data on the pial surface.
            imgs.append(
                SurfaceImage(
                    mesh=load_fsaverage()["pial"],
                    data={"left": data_left, "right": data_right},
                )
            )

        files_to_report = imgs_left + imgs_right

        # Only check the left files
        # as we know they have a right counterpart.
        files_to_check = imgs_left

    _report_found_files(
        files=files_to_report,
        text="preprocessed BOLD",
        sub_label=sub_label,
        filters=filters,
        verbose=verbose,
    )
    _check_bids_image_list(files_to_check, sub_label, filters)
    return imgs, files_to_check


def _get_events_files(
    dataset_path,
    sub_label,
    task_label,
    img_filters,
    imgs,
    verbose,
):
    """Get events.tsv files for a given subject, task and filters.

    Also checks that the number of events.tsv files
    matches the number of images.

    Parameters
    ----------
    dataset_path : :obj:`str`
        Directory of the derivatives BIDS dataset.

    sub_label : :obj:`str`
        Subject label as specified in the file names like sub-<sub_label>_.

    task_label : :obj:`str`
        Task label as specified in the file names like _task-<task_label>_.

    img_filters : :obj:`list` of :obj:`tuple` (str, str)
        Filters are of the form (field, label).
        Only one filter per field allowed.

    imgs : :obj:`list` of :obj:`str`
        List of fullpath to the preprocessed images

    verbose : :obj:`integer`
        Indicate the level of verbosity.

    Returns
    -------
    events : :obj:`list` of :obj:`str`
        List of fullpath to the events files
    """
    # pop the derivatives filter
    # it would otherwise trigger some meaningless warnings
    # as the derivatives entity are not supported in BIDS raw datasets
    img_filters = [
        x for x in img_filters if x[0] not in bids_entities()["derivatives"]
    ]
    events_filters = _make_bids_files_filter(
        task_label=task_label,
        supported_filters=bids_entities()["raw"],
        extra_filter=img_filters,
        verbose=verbose,
    )
    events = get_bids_files(
        dataset_path,
        modality_folder="func",
        file_tag="events",
        file_type="tsv",
        sub_label=sub_label,
        filters=events_filters,
    )
    _report_found_files(
        files=events,
        text="events",
        sub_label=sub_label,
        filters=events_filters,
        verbose=verbose,
    )
    _check_bids_events_list(
        events=events,
        imgs=imgs,
        sub_label=sub_label,
        task_label=task_label,
        dataset_path=dataset_path,
        events_filters=events_filters,
        verbose=verbose,
    )
    return events


def _get_confounds(
    derivatives_path,
    sub_label,
    task_label,
    img_filters,
    imgs,
    verbose,
    kwargs_load_confounds,
):
    """Get confounds.tsv files for a given subject, task and filters.

    Also checks that the number of confounds.tsv files
    matches the number of images.

    Parameters
    ----------
    derivatives_path : :obj:`str`
        Directory of the derivatives BIDS dataset.

    sub_label : :obj:`str`
        Subject label as specified in the file names like sub-<sub_label>_.

    task_label : :obj:`str`
        Task label as specified in the file names like _task-<task_label>_.

    img_filters : :obj:`list` of :obj:`tuple` (str, str)
        Filters are of the form (field, label).
        Only one filter per field allowed.

    imgs : :obj:`list` of :obj:`str`
        List of fullpath to the preprocessed images

    verbose : :obj:`integer`
        Indicate the level of verbosity.

    Returns
    -------
    confounds : :obj:`list` of :class:`pandas.DataFrame`

    """
    # pop the 'desc' filter
    # it would otherwise trigger some meaningless warnings
    # as desc entity are not supported in BIDS raw datasets
    # and we add a desc-confounds 'filter' later on
    img_filters = [x for x in img_filters if x[0] != "desc"]
    filters = _make_bids_files_filter(
        task_label=task_label,
        supported_filters=bids_entities()["raw"],
        extra_filter=img_filters,
        verbose=verbose,
    )
    confounds = get_bids_files(
        derivatives_path,
        modality_folder="func",
        file_tag="desc-confounds*",
        file_type="tsv",
        sub_label=sub_label,
        filters=filters,
    )
    _report_found_files(
        files=confounds,
        text="confounds",
        sub_label=sub_label,
        filters=filters,
        verbose=verbose,
    )
    _check_confounds_list(confounds=confounds, imgs=imgs)

    if confounds:
        if kwargs_load_confounds is None:
            confounds = [
                pd.read_csv(c, sep="\t", index_col=None) for c in confounds
            ]
            return confounds or None

        confounds, _ = load_confounds(img_files=imgs, **kwargs_load_confounds)

        return confounds


def _check_confounds_list(confounds, imgs):
    """Check the number of confounds.tsv files.

    If no file is found, it will be assumed there are none,
    but if there are any confounds files, there must be one per run.

    Parameters
    ----------
    confounds : :obj:`list` of :obj:`str`
        List of fullpath to the confounds.tsv files

    imgs : :obj:`list` of :obj:`str`
        List of fullpath to the preprocessed images

    """
    if confounds and len(confounds) != len(imgs):
        raise ValueError(
            f"{len(confounds)} confounds.tsv files found "
            f"for {len(imgs)} bold files. "
            "Same number of confound files as "
            "the number of runs is expected"
        )


def _check_args_first_level_from_bids(
    dataset_path,
    task_label,
    space_label,
    sub_labels,
    img_filters,
    derivatives_folder,
):
    """Check type and value of arguments of first_level_from_bids.

    Check that:
        - dataset_path is a string and exists
        - derivatives_path exists
        - task_label and space_label are valid bids labels
        - img_filters is a list of tuples of strings
          and all filters are valid bids entities
          with valid bids labels

    Parameters
    ----------
    dataset_path : :obj:`str`
        Fullpath of the BIDS dataset root folder.

    task_label : :obj:`str`
        Task_label as specified in the file names like _task-<task_label>_.

    space_label : :obj:`str`
        Specifies the space label of the preprocessed bold.nii images.
        As they are specified in the file names like _space-<space_label>_.

    sub_labels : :obj:`list` of :obj:`str`, optional
        Specifies the subset of subject labels to model.
        If 'None', will model all subjects in the dataset.

    img_filters : :obj:`list` of :obj:`tuples` (str, str)
        Filters are of the form (field, label).
        Only one filter per field allowed.

    derivatives_path : :obj:`str`
        Fullpath of the BIDS dataset derivative folder.

    """
    if not isinstance(dataset_path, (str, Path)):
        raise TypeError(
            "'dataset_path' must be a string or pathlike. "
            f"Got {type(dataset_path)} instead."
        )
    dataset_path = Path(dataset_path)
    if not dataset_path.exists():
        raise ValueError(f"'dataset_path' does not exist:\n{dataset_path}")

    if not isinstance(derivatives_folder, str):
        raise TypeError(
            "'derivatives_folder' must be a string. "
            f"Got {type(derivatives_folder)} instead."
        )
    derivatives_folder = dataset_path / derivatives_folder
    if not derivatives_folder.exists():
        raise ValueError(
            "derivatives folder not found in given dataset:\n"
            f"{derivatives_folder}"
        )

    check_bids_label(task_label)

    if space_label is not None:
        check_bids_label(space_label)

    if not isinstance(sub_labels, list):
        raise TypeError(
            f"sub_labels must be a list, instead {type(sub_labels)} was given"
        )
    for sub_label_ in sub_labels:
        check_bids_label(sub_label_)

    if not isinstance(img_filters, list):
        raise TypeError(
            f"'img_filters' must be a list. Got {type(img_filters)} instead."
        )
    supported_filters = [
        *bids_entities()["raw"],
        *bids_entities()["derivatives"],
    ]
    for filter_ in img_filters:
        if len(filter_) != 2 or not all(isinstance(x, str) for x in filter_):
            raise TypeError(
                "Filters in img_filters must be (str, str). "
                f"Got {filter_} instead."
            )
        if filter_[0] not in supported_filters:
            raise ValueError(
                f"Entity {filter_[0]} for {filter_} is not a possible filter. "
                f"Only {supported_filters} are allowed."
            )
        check_bids_label(filter_[1])


def _check_kwargs_load_confounds(**kwargs):
    # reuse the default from nilearn.interface.fmriprep.load_confounds
    defaults = {
        "strategy": ("motion", "high_pass", "wm_csf"),
        "motion": "full",
        "scrub": 5,
        "fd_threshold": 0.2,
        "std_dvars_threshold": 3,
        "wm_csf": "basic",
        "global_signal": "basic",
        "compcor": "anat_combined",
        "n_compcor": "all",
        "ica_aroma": "full",
        "demean": True,
    }

    if kwargs.get("confounds_strategy") is None:
        return None, kwargs

    remaining_kwargs = kwargs.copy()
    kwargs_load_confounds = {}
    for key in defaults:
        confounds_key = f"confounds_{key}"
        if confounds_key in kwargs:
            kwargs_load_confounds[key] = remaining_kwargs.pop(confounds_key)
        else:
            kwargs_load_confounds[key] = defaults[key]

    return kwargs_load_confounds, remaining_kwargs


def _make_bids_files_filter(
    task_label,
    space_label=None,
    supported_filters=None,
    extra_filter=None,
    verbose=0,
):
    """Return a filter to specific files from a BIDS dataset.

    Parameters
    ----------
    task_label : :obj:`str`
        Task label as specified in the file names like _task-<task_label>_.

    space_label : :obj:`str` or None, optional
        Specifies the space label of the preprocessed bold.nii images.
        As they are specified in the file names like _space-<space_label>_.

    supported_filters : :obj:`list` of :obj:`str` or None, optional
        List of authorized BIDS entities

    extra_filter : :obj:`list` of :obj:`tuple` (str, str) or None, optional
        Filters are of the form (field, label).
        Only one filter per field allowed.

    %(verbose0)s

    Returns
    -------
    Filter to be used by :func:`get_bids_files`: \
        :obj:`list` of :obj:`tuple` (str, str)
        filters

    """
    filters = [("task", task_label)]

    if space_label is not None:
        filters.append(("space", space_label))

    if extra_filter and supported_filters:
        for filter_ in extra_filter:
            if filter_[0] not in supported_filters:
                if verbose:
                    warn(
                        f"The filter {filter_} will be skipped. "
                        f"'{filter_[0]}' is not among the supported filters. "
                        f"Allowed filters include: {supported_filters}",
                        stacklevel=3,
                    )
                continue

            filters.append(filter_)

    return filters


def _check_bids_image_list(imgs, sub_label, filters):
    """Check input BIDS images.

    Check that:
        - some images were found
        - if more than one image was found, check that there is not more than
          one image for a given session / run combination.

    Parameters
    ----------
    imgs : :obj:`list` of :obj:`str` or None
        List of image fullpath filenames.

    sub_label : :obj:`str`
        Subject label as specified in the file names like _sub-<sub_label>_.

    filters : :obj:`list` of :obj:`tuple` (str, str)
        Filters of the form (field, label) used to select the files.
        See :func:`get_bids_files`.

    """
    if not imgs:
        raise ValueError(
            "No BOLD files found "
            f"for subject {sub_label} "
            f"for filter: {filters}"
        )

    if len(imgs) <= 1:
        return

    msg_start = (
        "Too many images found\n "
        f"for subject: '{sub_label}'\n"
        f"for filters: {filters}\n"
    )
    msg_end = (
        "Please specify it further by setting, "
        "for example, some required task_label, "
        "space_label or img_filters"
    )

    run_check_list = []

    for img_ in imgs:
        parsed_filename = parse_bids_filename(img_)
        session = parsed_filename.get("ses")
        run = parsed_filename.get("run")

        if session and run:
            if (session, run) in set(run_check_list):
                raise ValueError(
                    f"{msg_start}"
                    f"for the same run {run} and session {session}. "
                    f"{msg_end}"
                )
            run_check_list.append((session, run))

        elif session:
            if session in set(run_check_list):
                raise ValueError(
                    f"{msg_start}"
                    f"for the same session {session}, "
                    "while no additional run specification present. "
                    f"{msg_end}"
                )
            run_check_list.append(session)

        elif run:
            if run in set(run_check_list):
                raise ValueError(
                    f"{msg_start}for the same run {run}. {msg_end}"
                )
            run_check_list.append(run)


def _check_bids_events_list(
    events, imgs, sub_label, task_label, dataset_path, events_filters, verbose
):
    """Check input BIDS events.

    Check that:
        - some events.tsv files were found
        - as many events.tsv were found as images
        - there is only one events.tsv per image and that they have the same
          raw entities.

    Parameters
    ----------
    events : :obj:`list` of :obj:`str` or None
        List of events.tsv fullpath filenames.

    imgs : :obj:`list` of :obj:`str`
        List of image fullpath filenames.

    sub_label : :obj:`str`
        Subject label as specified in the file names like sub-<sub_label>_.

    task_label : :obj:`str`
        Task label as specified in the file names like _task-<task_label>_.

    dataset_path : :obj:`str`
        Fullpath to the BIDS dataset.

    events_filters : :obj:`list` of :obj:`tuple` (str, str)
        Filters of the form (field, label) used to select the files.
        See :func:`get_bids_files`.

    """
    if not events:
        raise ValueError(
            "No events.tsv files found "
            f"for subject {sub_label} "
            f"for filter: {events_filters}."
        )
    if len(events) != len(imgs):
        raise ValueError(
            f"{len(events)} events.tsv files found"
            f" for {len(imgs)} bold files. "
            "Same number of event files "
            "as the number of runs is expected."
        )
    _check_trial_type(events=events)

    supported_filters = [
        "sub",
        "ses",
        "task",
        *bids_entities()["raw"],
    ]
    for this_img in imgs:
        parsed_filename = parse_bids_filename(this_img)
        extra_filter = [
            (key, parsed_filename[key])
            for key in parsed_filename
            if key in supported_filters
        ]
        filters = _make_bids_files_filter(
            task_label=task_label,
            space_label=None,
            supported_filters=supported_filters,
            extra_filter=extra_filter,
            verbose=verbose,
        )
        this_event = get_bids_files(
            dataset_path,
            modality_folder="func",
            file_tag="events",
            file_type="tsv",
            sub_label=sub_label,
            filters=filters,
        )
        msg_suffix = (
            f"bold file:\n{this_img}\nfilter:\n{filters})\n"
            "Found all the following events files "
            f"for filter:\n{events}\n"
        )
        if len(this_event) == 0:
            raise ValueError(
                f"No events.tsv files corresponding to {msg_suffix}"
            )
        if len(this_event) > 1:
            raise ValueError(
                f"More than 1 events.tsv files corresponding to {msg_suffix}"
            )
        if this_event[0] not in events:
            raise ValueError(
                f"\n{this_event} not in {events}.\n"
                "No corresponding events.tsv files found "
                f"for {msg_suffix}"
            )<|MERGE_RESOLUTION|>--- conflicted
+++ resolved
@@ -1142,35 +1142,8 @@
 
         else:
             check_is_fitted(self.mask_img)
-<<<<<<< HEAD
+
             self.masker_ = self.mask_img
-=======
-            if self.mask_img.mask_img_ is None and self.masker_ is None:
-                self.masker_ = clone(self.mask_img)
-                for param_name in [
-                    "target_affine",
-                    "target_shape",
-                    "smoothing_fwhm",
-                    "t_r",
-                    "memory",
-                    "memory_level",
-                ]:
-                    our_param = getattr(self, param_name)
-                    if our_param is None:
-                        continue
-                    if getattr(self.masker_, param_name) is not None:
-                        warn(  # noqa : B028
-                            f"Parameter {param_name} of the masker overridden"
-                        )
-                    if (
-                        isinstance(self.masker_, SurfaceMasker)
-                        and param_name not in ["target_affine", "target_shape"]
-                    ) or not isinstance(self.masker_, SurfaceMasker):
-                        setattr(self.masker_, param_name, our_param)
-                self.masker_.fit(run_img)
-            else:
-                self.masker_ = self.mask_img
->>>>>>> 3e073997
 
 
 def _check_events_file_uses_tab_separators(events_files):
