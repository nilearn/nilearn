"""Contains the GLM and contrast classes that are meant to be the main \
objects of fMRI data analyses.

Author: Bertrand Thirion, Martin Perez-Guevara, 2016

"""

from __future__ import annotations

import csv
import time
from pathlib import Path
from warnings import warn

import numpy as np
import pandas as pd
from joblib import Memory, Parallel, delayed
from nibabel import Nifti1Image
from sklearn.base import clone
from sklearn.cluster import KMeans

from nilearn._utils import fill_doc, logger, stringify_path
from nilearn._utils.masker_validation import (
    check_compatibility_mask_and_images,
)
from nilearn._utils.niimg_conversions import check_niimg
from nilearn._utils.param_validation import check_run_sample_masks
from nilearn.experimental.surface import SurfaceImage, SurfaceMasker
from nilearn.glm._base import BaseGLM
from nilearn.glm.contrasts import (
    compute_fixed_effect_contrast,
    expression_to_contrast_vector,
)
from nilearn.glm.first_level.design_matrix import (
    make_first_level_design_matrix,
)
from nilearn.glm.regression import (
    ARModel,
    OLSModel,
    RegressionResults,
    SimpleRegressionResults,
)
from nilearn.image import get_data
from nilearn.interfaces.bids import get_bids_files, parse_bids_filename
from nilearn.interfaces.bids.query import (
    infer_repetition_time_from_dataset,
    infer_slice_timing_start_time_from_dataset,
)
from nilearn.interfaces.bids.utils import bids_entities, check_bids_label
from nilearn.interfaces.fmriprep.load_confounds import load_confounds


def mean_scaling(Y, axis=0):
    """Scaling of the data to have percent of baseline change \
    along the specified axis.

    Parameters
    ----------
    Y : array of shape (n_time_points, n_voxels)
       The input data.

    axis : :obj:`int`, default=0
        Axis along which the scaling mean should be calculated.

    Returns
    -------
    Y : array of shape (n_time_points, n_voxels),
       The data after mean-scaling, de-meaning and multiplication by 100.

    mean : array of shape (n_voxels,)
        The data mean.

    """
    mean = Y.mean(axis=axis)
    if (mean == 0).any():
        warn(
            "Mean values of 0 observed. "
            "The data have probably been centered."
            "Scaling might not work as expected",
            UserWarning,
            stacklevel=2,
        )
    mean = np.maximum(mean, 1)
    Y = 100 * (Y / mean - 1)
    return Y, mean


def _ar_model_fit(X, val, Y):
    """Wrap fit method of ARModel to allow joblib parallelization."""
    return ARModel(X, val).fit(Y)


def _yule_walker(x, order):
    """Compute Yule-Walker (adapted from MNE and statsmodels).

    Operates along the last axis of x.
    """
    from scipy.linalg import toeplitz

    if order < 1:
        raise ValueError("AR order must be positive")
    if type(order) is not int:
        raise TypeError("AR order must be an integer")
    if x.ndim < 1:
        raise TypeError("Input data must have at least 1 dimension")

    denom = x.shape[-1] - np.arange(order + 1)
    n = np.prod(np.array(x.shape[:-1], int))
    r = np.zeros((n, order + 1), np.float64)
    y = x - x.mean()
    y.shape = (n, x.shape[-1])  # inplace
    r[:, 0] += (y[:, np.newaxis, :] @ y[:, :, np.newaxis])[:, 0, 0]
    for k in range(1, order + 1):
        r[:, k] += (y[:, np.newaxis, 0:-k] @ y[:, k:, np.newaxis])[:, 0, 0]
    r /= denom * x.shape[-1]
    rt = np.array([toeplitz(rr[:-1]) for rr in r], np.float64)

    # extra dimension added to r for compatibility with numpy <2 and >2
    # see https://numpy.org/devdocs/release/2.0.0-notes.html
    # section removed-ambiguity-when-broadcasting-in-np-solve
    rho = np.linalg.solve(rt, r[:, 1:, None])[..., 0]

    rho.shape = x.shape[:-1] + (order,)
    return rho


def run_glm(
    Y, X, noise_model="ar1", bins=100, n_jobs=1, verbose=0, random_state=None
):
    """:term:`GLM` fit for an :term:`fMRI` data matrix.

    Parameters
    ----------
    Y : array of shape (n_time_points, n_voxels)
        The :term:`fMRI` data.

    X : array of shape (n_time_points, n_regressors)
        The design matrix.

    noise_model : {'ar(N)', 'ols'}, default='ar1'
        The temporal variance model.
        To specify the order of an autoregressive model place the
        order after the characters `ar`, for example to specify a third order
        model use `ar3`.

    bins : :obj:`int`, default=100
        Maximum number of discrete bins for the AR coef histogram.
        If an autoregressive model with order greater than one is specified
        then adaptive quantification is performed and the coefficients
        will be clustered via K-means with `bins` number of clusters.

    n_jobs : :obj:`int`, default=1
        The number of CPUs to use to do the computation. -1 means
        'all CPUs'.

    verbose : :obj:`int`, default=0
        The verbosity level.

    random_state : :obj:`int` or numpy.random.RandomState, default=None
        Random state seed to sklearn.cluster.KMeans for autoregressive models
        of order at least 2 ('ar(N)' with n >= 2).

        .. versionadded:: 0.9.1

    Returns
    -------
    labels : array of shape (n_voxels,),
        A map of values on voxels used to identify the corresponding model.

    results : :obj:`dict`,
        Keys correspond to the different labels values
        values are RegressionResults instances corresponding to the voxels.

    """
    acceptable_noise_models = ["ols", "arN"]
    if (noise_model[:2] != "ar") and (noise_model != "ols"):
        raise ValueError(
            f"Acceptable noise models are {acceptable_noise_models}. "
            f"You provided 'noise_model={noise_model}'."
        )
    if Y.shape[0] != X.shape[0]:
        raise ValueError(
            "The number of rows of Y "
            "should match the number of rows of X.\n"
            f"You provided X with shape {X.shape} "
            f"and Y with shape {Y.shape}."
        )

    # Create the model
    ols_result = OLSModel(X).fit(Y)

    if noise_model[:2] == "ar":
        err_msg = (
            "AR order must be a positive integer specified as arN, "
            "where N is an integer. E.g. ar3. "
            f"You provided {noise_model}."
        )
        try:
            ar_order = int(noise_model[2:])
        except ValueError:
            raise ValueError(err_msg)

        # compute the AR coefficients
        ar_coef_ = _yule_walker(ols_result.residuals.T, ar_order)
        del ols_result
        if len(ar_coef_[0]) == 1:
            ar_coef_ = ar_coef_[:, 0]

        # Either bin the AR1 coefs or cluster ARN coefs
        if ar_order == 1:
            for idx in range(len(ar_coef_)):
                ar_coef_[idx] = (ar_coef_[idx] * bins).astype(int) * 1.0 / bins
            labels = np.array([str(val) for val in ar_coef_])
        else:  # AR(N>1) case
            n_clusters = np.min([bins, Y.shape[1]])
            kmeans = KMeans(
                n_clusters=n_clusters, n_init=10, random_state=random_state
            ).fit(ar_coef_)
            ar_coef_ = kmeans.cluster_centers_[kmeans.labels_]

            # Create a set of rounded values for the labels with _ between
            # each coefficient
            cluster_labels = kmeans.cluster_centers_.copy()
            cluster_labels = np.array(
                ["_".join(map(str, np.round(a, 2))) for a in cluster_labels]
            )
            # Create labels and coef per voxel
            labels = np.array([cluster_labels[i] for i in kmeans.labels_])

        unique_labels = np.unique(labels)
        results = {}

        # Fit the AR model according to current AR(N) estimates
        ar_result = Parallel(n_jobs=n_jobs, verbose=verbose)(
            delayed(_ar_model_fit)(
                X, ar_coef_[labels == val][0], Y[:, labels == val]
            )
            for val in unique_labels
        )

        # Converting the key to a string is required for AR(N>1) cases
        results = dict(zip(unique_labels, ar_result))
        del unique_labels
        del ar_result

    else:
        labels = np.zeros(Y.shape[1])
        results = {0.0: ols_result}

    return labels, results


def _check_trial_type(events):
    """Check that the event files contain a "trial_type" column.

    Parameters
    ----------
    events : :obj:`list` of :obj:`str` or :obj:`pathlib.Path``.
              A list of paths of events.tsv files.

    """
    file_names = []

    for event_ in events:
        events_df = pd.read_csv(event_, sep="\t")
        if "trial_type" not in events_df.columns:
            file_names.append(Path(event_).name)

    if file_names:
        file_names = "\n -".join(file_names)
        warn(
            f"No column named 'trial_type' found in:{file_names}.\n "
            "All rows in those files will be treated "
            "as if they are instances of same experimental condition.\n"
            "If there is a column in the dataframe "
            "corresponding to trial information, "
            "consider renaming it to 'trial_type'."
        )


@fill_doc
class FirstLevelModel(BaseGLM):
    """Implement the General Linear Model for single run :term:`fMRI` data.

    Parameters
    ----------
    t_r : :obj:`float` or None, default=None
        This parameter indicates :term:`repetition times<TR>`
        of the experimental runs.
        In seconds. It is necessary to correctly consider times in the design
        matrix. This parameter is also passed to :func:`nilearn.signal.clean`.
        Please see the related documentation for details.

    slice_time_ref : :obj:`float`, default=0.0
        This parameter indicates the time of the reference slice used in the
        slice timing preprocessing step of the experimental runs.
        It is expressed as a fraction of the ``t_r`` (repetition time),
        so it can have values between 0. and 1.
    %(hrf_model)s
        Default='glover'.
    drift_model : :obj:`str`, default='cosine'
        This parameter specifies the desired drift model for the design
        matrices. It can be 'polynomial', 'cosine' or None.

    high_pass : :obj:`float`, default=0.01
        This parameter specifies the cut frequency of the high-pass filter in
        Hz for the design matrices. Used only if drift_model is 'cosine'.

    drift_order : :obj:`int`, default=1
        This parameter specifies the order of the drift model (in case it is
        polynomial) for the design matrices.

    fir_delays : array of shape(n_onsets), :obj:`list` or None, default=None
        Will be set to ``[0]`` if ``None`` is passed.
        In case of :term:`FIR` design,
        yields the array of delays used in the :term:`FIR` model,
        in scans.

    min_onset : :obj:`float`, default=-24
        This parameter specifies the minimal onset relative to the design
        (in seconds). Events that start before (slice_time_ref * t_r +
        min_onset) are not considered.

    mask_img : Niimg-like, NiftiMasker, SurfaceImage, SurfaceMasker, False or \
               None, default=None
        Mask to be used on data.
        If an instance of masker is passed, then its mask will be used.
        If None is passed, the mask will be computed automatically
        by a NiftiMasker or SurfaceMasker with default parameters.
        If False is given then the data will not be masked.
        In the case of surface analysis, passing None or False will lead to
        no masking.

    target_affine : 3x3 or 4x4 matrix, or None, default=None
        This parameter is passed to nilearn.image.resample_img.
        Please see the related documentation for details.

    target_shape : 3-tuple of :obj:`int`, or None, default=None
        This parameter is passed to nilearn.image.resample_img.
        Please see the related documentation for details.
    %(smoothing_fwhm)s
    memory : :obj:`str` or pathlib.Path, default=None
        Path to the directory used to cache the masking process
        and the glm fit.
        By default, no caching is done.
        Creates instance of joblib.Memory.
        If ``None`` is passed will default to ``Memory(location=None)``.

    memory_level : :obj:`int` or None, default=None
        Rough estimator of the amount of memory used by caching.
        Higher value means more memory for caching.


    standardize : :obj:`bool`, default=False
        If standardize is True, the time-series are centered and normed:
        their variance is put to 1 in the time dimension.

    signal_scaling : False, :obj:`int` or (int, int), default=0
        If not False, fMRI signals are
        scaled to the mean value of scaling_axis given,
        which can be 0, 1 or (0, 1).
        0 refers to mean scaling each voxel with respect to time,
        1 refers to mean scaling each time point with respect to all voxels &
        (0, 1) refers to scaling with respect to voxels and time,
        which is known as grand mean scaling.
        Incompatible with standardize (standardize=False is enforced when
        signal_scaling is not False).

    noise_model : {'ar1', 'ols'}, default='ar1'
        The temporal variance model.

    verbose : :obj:`int`, default=0
        Indicate the level of verbosity. By default, nothing is printed.
        If 0 prints nothing. If 1 prints progress by computation of
        each run. If 2 prints timing details of masker and GLM. If 3
        prints masker computation details.

    n_jobs : :obj:`int`, default=1
        The number of CPUs to use to do the computation. -1 means
        'all CPUs', -2 'all CPUs but one', and so on.

    minimize_memory : :obj:`bool`, default=True
        Gets rid of some variables on the model fit results that are not
        necessary for contrast computation and would only be useful for
        further inspection of model details. This has an important impact
        on memory consumption.

    subject_label : :obj:`str`, optional
        This id will be used to identify a `FirstLevelModel` when passed to
        a `SecondLevelModel` object.

    random_state : :obj:`int` or numpy.random.RandomState, default=None.
        Random state seed to sklearn.cluster.KMeans
        for autoregressive models
        of order at least 2 ('ar(N)' with n >= 2).

        .. versionadded:: 0.9.1

    Attributes
    ----------
    labels_ : array of shape (n_voxels,),
        a map of values on voxels used to identify the corresponding model

    results_ : :obj:`dict`,
        with keys corresponding to the different labels values.
        Values are SimpleRegressionResults corresponding to the voxels,
        if minimize_memory is True,
        RegressionResults if minimize_memory is False

    """

    def __init__(
        self,
        t_r=None,
        slice_time_ref=0.0,
        hrf_model="glover",
        drift_model="cosine",
        high_pass=0.01,
        drift_order=1,
        fir_delays=None,
        min_onset=-24,
        mask_img=None,
        target_affine=None,
        target_shape=None,
        smoothing_fwhm=None,
        memory=None,
        memory_level=1,
        standardize=False,
        signal_scaling=0,
        noise_model="ar1",
        verbose=0,
        n_jobs=1,
        minimize_memory=True,
        subject_label=None,
        random_state=None,
    ):
        if fir_delays is None:
            fir_delays = [0]
        if memory is None:
            memory = Memory(None)
        # design matrix parameters
        if t_r is not None:
            _check_repetition_time(t_r)
        self.t_r = t_r
        if slice_time_ref is not None:
            _check_slice_time_ref(slice_time_ref)
        self.slice_time_ref = slice_time_ref
        self.hrf_model = hrf_model
        self.drift_model = drift_model
        self.high_pass = high_pass
        self.drift_order = drift_order
        self.fir_delays = fir_delays
        self.min_onset = min_onset
        # glm parameters
        self.mask_img = mask_img
        self.target_affine = target_affine
        self.target_shape = target_shape
        self.smoothing_fwhm = smoothing_fwhm
        memory = stringify_path(memory)
        self.memory = Memory(memory) if isinstance(memory, str) else memory
        self.memory_level = memory_level
        self.standardize = standardize
        if signal_scaling is False:
            self.signal_scaling = signal_scaling
        elif signal_scaling in [0, 1, (0, 1)]:
            self.signal_scaling = signal_scaling
            self.standardize = False
        else:
            raise ValueError(
                'signal_scaling must be "False", "0", "1" or "(0, 1)"'
            )

        self.noise_model = noise_model
        self.verbose = verbose
        self.n_jobs = n_jobs
        self.minimize_memory = minimize_memory
        # attributes
        self.labels_ = None
        self.results_ = None
        self.subject_label = subject_label
        self.random_state = random_state

    @property
    def scaling_axis(self):
        """Return scaling of axis."""
        warn(
            DeprecationWarning(
                "Deprecated. `scaling_axis` will be removed in 0.11.0. "
                "Please use `signal_scaling` instead."
            )
        )
        return self.signal_scaling

    def _check_fit_inputs(
        self,
        run_imgs,
        events,
        confounds,
        sample_masks,
        design_matrices,
    ):
        """Run input validation and ensure inputs are compatible."""
        # Raise a warning if both design_matrices and confounds are provided
        if design_matrices is not None and (
            confounds is not None or events is not None
        ):
            warn(
                "If design matrices are supplied, "
                "confounds and events will be ignored."
            )

        if events is not None:
            _check_events_file_uses_tab_separators(events_files=events)

        if not isinstance(run_imgs, (list, tuple)):
            run_imgs = [run_imgs]

        check_compatibility_mask_and_images(self.mask_img, run_imgs)

        if design_matrices is None:
            if events is None:
                raise ValueError("events or design matrices must be provided")
            if self.t_r is None:
                raise ValueError(
                    "t_r not given to FirstLevelModel object"
                    " to compute design from events"
                )
        else:
            design_matrices = _check_run_tables(
                run_imgs, design_matrices, "design_matrices"
            )

        # Check that number of events and confound files match number of runs
        # Also check that events and confound files can be loaded as DataFrame
        if events is not None:
            events = _check_run_tables(run_imgs, events, "events")

        if confounds is not None:
            confounds = _check_run_tables(run_imgs, confounds, "confounds")

        if sample_masks is not None:
            sample_masks = check_run_sample_masks(len(run_imgs), sample_masks)

        return (
            run_imgs,
            events,
            confounds,
            sample_masks,
            design_matrices,
        )

    def _log(
        self, step, run_idx=None, n_runs=None, t0=None, time_in_second=None
    ):
        """Generate and log messages for different step of the model fit."""
        if step == "progress":
            msg = self._report_progress(run_idx, n_runs, t0)
        elif step == "running":
            msg = "Performing GLM computation."
        elif step == "run_done":
            msg = f"GLM took {int(time_in_second)} seconds."
        elif step == "masking":
            msg = "Performing mask computation."
        elif step == "masking_done":
            msg = f"Masking took {int(time_in_second)} seconds."
        elif step == "done":
            msg = (
                f"Computation of {n_runs} runs done "
                f"in {int(time_in_second)} seconds."
            )

        logger.log(msg, verbose=self.verbose, stack_level=2)

    def _report_progress(self, run_idx, n_runs, t0):
        remaining = "go take a coffee, a big one"
        if run_idx != 0:
            percent = float(run_idx) / n_runs
            percent = round(percent * 100, 2)
            dt = time.time() - t0
            # We use a max to avoid a division by zero
            remaining = (100.0 - percent) / max(0.01, percent) * dt
            remaining = f"{int(remaining)} seconds remaining"

        return (
            f"Computing run {run_idx + 1} "
            f"out of {n_runs} runs ({remaining})."
        )

    def _fit_single_run(self, sample_masks, bins, run_img, run_idx):
        """Fit the model for a single and keep only the regression results."""
        design = self.design_matrices_[run_idx]

        sample_mask = None
        if sample_masks is not None:
            sample_mask = sample_masks[run_idx]
            design = design.iloc[sample_mask, :]
            self.design_matrices_[run_idx] = design

        # Mask and prepare data for GLM
        self._log("masking")
        t_masking = time.time()
        Y = self.masker_.transform(run_img, sample_mask=sample_mask)
        del run_img  # Delete unmasked image to save memory
        self._log("masking_done", time_in_second=time.time() - t_masking)

        if self.signal_scaling is not False:
            Y, _ = mean_scaling(Y, self.signal_scaling)

        if self.memory:
            mem_glm = self.memory.cache(run_glm, ignore=["n_jobs"])
        else:
            mem_glm = run_glm

        # compute GLM
        t_glm = time.time()
        self._log("running")

        labels, results = mem_glm(
            Y,
            design.values,
            noise_model=self.noise_model,
            bins=bins,
            n_jobs=self.n_jobs,
            random_state=self.random_state,
        )

        self._log("run_done", time_in_second=time.time() - t_glm)

        self.labels_.append(labels)

        # We save memory if inspecting model details is not necessary
        if self.minimize_memory:
            for key in results:
                results[key] = SimpleRegressionResults(results[key])
        self.results_.append(results)
        del Y

    def _create_all_designs(
        self, run_imgs, events, confounds, design_matrices
    ):
        """Build experimental design of all runs."""
        if design_matrices is not None:
            return design_matrices

        design_matrices = []

        for run_idx, run_img in enumerate(run_imgs):
            if isinstance(run_img, SurfaceImage):
                n_scans = run_img.shape[0]
            else:
                run_img = check_niimg(run_img, ensure_ndim=4)
                n_scans = get_data(run_img).shape[3]

            design = self._create_single_design(
                n_scans, events, confounds, run_idx
            )

            design_matrices.append(design)

        return design_matrices

    def _create_single_design(self, n_scans, events, confounds, run_idx):
        """Build experimental design of a single run."""
        if confounds is not None:
            confounds_matrix = confounds[run_idx].to_numpy()
            if confounds_matrix.shape[0] != n_scans:
                raise ValueError(
                    "Rows in confounds does not match "
                    "n_scans in run_img "
                    f"at index {run_idx}."
                )
            confounds_names = confounds[run_idx].columns.tolist()
        else:
            confounds_matrix = None
            confounds_names = None

        start_time = self.slice_time_ref * self.t_r
        end_time = (n_scans - 1 + self.slice_time_ref) * self.t_r
        frame_times = np.linspace(start_time, end_time, n_scans)
        design = make_first_level_design_matrix(
            frame_times,
            events[run_idx],
            self.hrf_model,
            self.drift_model,
            self.high_pass,
            self.drift_order,
            self.fir_delays,
            confounds_matrix,
            confounds_names,
            self.min_onset,
        )

        return design

    def fit(
        self,
        run_imgs,
        events=None,
        confounds=None,
        sample_masks=None,
        design_matrices=None,
        bins=100,
    ):
        """Fit the :term:`GLM`.

        For each run:
        1. create design matrix X
        2. do a masker job: fMRI_data -> Y
        3. fit regression to (Y, X)

        Parameters
        ----------
        run_imgs : Niimg-like object, \
                   :obj:`list` or :obj:`tuple` of Niimg-like objects, \
                   SurfaceImage object, \
                   or :obj:`list` or :obj:`tuple` of SurfaceImage
            Data on which the :term:`GLM` will be fitted.
            If this is a list, the affine is considered the same for all.

            .. warning::

                If the FirstLevelModel object was instantiated
                with a ``mask_img``,
                then ``run_imgs`` must be compatible with ``mask_img``.
                For example, if ``mask_img`` is
                a :class:`nilearn.maskers.NiftiMasker` instance
                or a Niimng-like object, then ``run_imgs`` must be a
                Niimg-like object, \
                a :obj:`list` or a :obj:`tuple` of Niimg-like objects.
                If ``mask_img`` is
                a ``SurfaceMasker`` or ``SurfaceImage`` instance,
                then ``run_imgs`` must be a
                ``SurfaceImage`` object, \
                a :obj:`list` or a :obj:`tuple` of ``SurfaceImage`` objects.

        events : :class:`pandas.DataFrame` or :obj:`str` or :obj:`list` of \
                 :class:`pandas.DataFrame` or :obj:`str`, default=None
            :term:`fMRI` events used to build design matrices.
            One events object expected per run_img.
            Ignored in case designs is not None.
            If string, then a path to a csv file is expected.

        confounds : :class:`pandas.DataFrame`, :class:`numpy.ndarray` or \
                    :obj:`str` or :obj:`list` of :class:`pandas.DataFrame`, \
                    :class:`numpy.ndarray` or :obj:`str`, default=None
            Each column in a DataFrame corresponds to a confound variable
            to be included in the regression model of the respective run_img.
            The number of rows must match the number of volumes in the
            respective run_img. Ignored in case designs is not None.
            If string, then a path to a csv file is expected.

        sample_masks : array_like, or :obj:`list` of array_like, default=None
            shape of array: (number of scans - number of volumes remove)
            Indices of retained volumes. Masks the niimgs along time/fourth
            dimension to perform scrubbing (remove volumes with high motion)
            and/or remove non-steady-state volumes.

            .. versionadded:: 0.9.2

        design_matrices : :class:`pandas.DataFrame` or :obj:`list` of \
                          :class:`pandas.DataFrame`, default=None
            Design matrices that will be used to fit the GLM. If given it
            takes precedence over events and confounds.

        bins : :obj:`int`, default=100
            Maximum number of discrete bins for the AR coef histogram.
            If an autoregressive model with order greater than one is specified
            then adaptive quantification is performed and the coefficients
            will be clustered via K-means with `bins` number of clusters.

        """
        if not isinstance(
            run_imgs, (str, Path, Nifti1Image, SurfaceImage, list, tuple)
        ) or (
            isinstance(run_imgs, (list, tuple))
            and not all(
                isinstance(x, (str, Path, Nifti1Image, SurfaceImage))
                for x in run_imgs
            )
        ):
            input_type = type(run_imgs)
            if isinstance(run_imgs, list):
                input_type = [type(x) for x in run_imgs]
            raise TypeError(
                "'run_imgs' must be a single instance / a list "
                "of any of the following:\n"
                "- string\n"
                "- pathlib.Path\n"
                "- NiftiImage\n"
                "- SurfaceImage\n"
                f"Got: {input_type}"
            )

        run_imgs, events, confounds, sample_masks, design_matrices = (
            self._check_fit_inputs(
                run_imgs,
                events,
                confounds,
                sample_masks,
                design_matrices,
            )
        )

        # Initialize masker_ to None such that attribute exists
        self.masker_ = None

        self._prepare_mask(run_imgs[0])

        self.design_matrices_ = self._create_all_designs(
            run_imgs, events, confounds, design_matrices
        )

        # For each run fit the model and keep only the regression results.
        self.labels_, self.results_ = [], []
        n_runs = len(run_imgs)
        t0 = time.time()
        for run_idx, run_img in enumerate(run_imgs):
            self._log("progress", run_idx=run_idx, n_runs=n_runs, t0=t0)
            self._fit_single_run(sample_masks, bins, run_img, run_idx)

        self._log("done", n_runs=n_runs, time_in_second=time.time() - t0)

        return self

    def compute_contrast(
        self,
        contrast_def,
        stat_type=None,
        output_type="z_score",
    ):
        """Generate different outputs corresponding to \
        the contrasts provided e.g. z_map, t_map, effects and variance.

        In multi-run case, outputs the fixed effects map.

        Parameters
        ----------
        contrast_def : str or array of shape (n_col) or list of (string or
                       array of shape (n_col))

            where ``n_col`` is the number of columns of the design matrix,
            (one array per run). If only one array is provided when there
            are several runs, it will be assumed that
            the same :term:`contrast` is
            desired for all runs. One can use the name of the conditions as
            they appear in the design matrix of the fitted model combined with
            operators +- and combined with numbers with operators +-`*`/. In
            this case, the string defining the contrasts must be a valid
            expression for compatibility with :meth:`pandas.DataFrame.eval`.

        stat_type : {'t', 'F'}, optional
            Type of the contrast.

        output_type : :obj:`str`, default='z_score'
            Type of the output map. Can be 'z_score', 'stat', 'p_value',
            :term:`'effect_size'<Parameter Estimate>`, 'effect_variance' or
            'all'.

        Returns
        -------
        output : Nifti1Image, or :obj:`dict`
            The desired output image(s). If ``output_type == 'all'``, then
            the output is a dictionary of images, keyed by the type of image.

        """
        if self.labels_ is None or self.results_ is None:
            raise ValueError("The model has not been fit yet.")

        if isinstance(contrast_def, (np.ndarray, str)):
            con_vals = [contrast_def]
        elif isinstance(contrast_def, (list, tuple)):
            con_vals = contrast_def
        else:
            raise ValueError(
                "contrast_def must be an array or str or list of"
                " (array or str)."
            )

        n_runs = len(self.labels_)
        n_contrasts = len(con_vals)
        if n_contrasts == 1 and n_runs > 1:
            warn(
                f"One contrast given, assuming it for all {n_runs} runs",
                category=UserWarning,
                stacklevel=2,
            )
            con_vals = con_vals * n_runs
        elif n_contrasts != n_runs:
            raise ValueError(
                f"{n_contrasts} contrasts given, "
                f"while there are {n_runs} runs."
            )

        # Translate formulas to vectors
        for cidx, (con, design_mat) in enumerate(
            zip(con_vals, self.design_matrices_)
        ):
            design_columns = design_mat.columns.tolist()
            if isinstance(con, str):
                con_vals[cidx] = expression_to_contrast_vector(
                    con, design_columns
                )

        valid_types = [
            "z_score",
            "stat",
            "p_value",
            "effect_size",
            "effect_variance",
        ]
        valid_types.append("all")  # ensuring 'all' is the final entry.
        if output_type not in valid_types:
            raise ValueError(f"output_type must be one of {valid_types}")
        contrast = compute_fixed_effect_contrast(
            self.labels_, self.results_, con_vals, stat_type
        )
        output_types = (
            valid_types[:-1] if output_type == "all" else [output_type]
        )
        outputs = {}
        for output_type_ in output_types:
            estimate_ = getattr(contrast, output_type_)()
            # Prepare the returned images
            output = self.masker_.inverse_transform(estimate_)
            contrast_name = str(con_vals)
            if not isinstance(output, SurfaceImage):
                output.header["descrip"] = (
                    f"{output_type_} of contrast {contrast_name}"
                )

            outputs[output_type_] = output

        return outputs if output_type == "all" else output

    def _get_voxelwise_model_attribute(self, attribute, result_as_time_series):
        """Transform RegressionResults instances within a dictionary \
        (whose keys represent the autoregressive coefficient under the 'ar1' \
        noise model or only 0.0 under 'ols' noise_model and values are the \
        RegressionResults instances) into input nifti space.

        Parameters
        ----------
        attribute : :obj:`str`
            an attribute of a RegressionResults instance.
            possible values include: residuals, normalized_residuals,
            predicted, SSE, r_square, MSE.

        result_as_time_series : :obj:`bool`
            whether the RegressionResult attribute has a value
            per timepoint of the input nifti image.

        Returns
        -------
        output : :obj:`list`
            A list of Nifti1Image(s).

        """
        # check if valid attribute is being accessed.
        all_attributes = dict(vars(RegressionResults)).keys()
        possible_attributes = [
            prop for prop in all_attributes if "__" not in prop
        ]
        if attribute not in possible_attributes:
            msg = f"attribute must be one of: {possible_attributes}"
            raise ValueError(msg)

        if self.minimize_memory:
            raise ValueError(
                "To access voxelwise attributes like "
                "R-squared, residuals, and predictions, "
                "the `FirstLevelModel`-object needs to store "
                "there attributes. "
                "To do so, set `minimize_memory` to `False` "
                "when initializing the `FirstLevelModel`-object."
            )

        if self.labels_ is None or self.results_ is None:
            raise ValueError("The model has not been fit yet.")

        output = []

        for design_matrix, labels, results in zip(
            self.design_matrices_, self.labels_, self.results_
        ):
            if result_as_time_series:
                voxelwise_attribute = np.zeros(
                    (design_matrix.shape[0], len(labels))
                )
            else:
                voxelwise_attribute = np.zeros((1, len(labels)))

            for label_ in results:
                label_mask = labels == label_
                voxelwise_attribute[:, label_mask] = getattr(
                    results[label_], attribute
                )

            output.append(self.masker_.inverse_transform(voxelwise_attribute))

        return output

    def _prepare_mask(self, run_img):
        """Set up the masker.

        Parameters
        ----------
        run_img : Niimg-like object or SurfaceImage object
            Used for setting up the masker object.
        """
        # Local import to prevent circular imports
        from nilearn.maskers import NiftiMasker

        # Learn the mask
        if self.mask_img is False:
            # We create a dummy mask to preserve functionality of api
            if isinstance(run_img, SurfaceImage):
                surf_data = {}
                for part in run_img.mesh.parts:
                    surf_data[part] = np.ones(
                        run_img.data.parts[part].shape[1], dtype=bool
                    )
                self.mask_img = SurfaceImage(mesh=run_img.mesh, data=surf_data)
            else:
                ref_img = check_niimg(run_img)
                self.mask_img = Nifti1Image(
                    np.ones(ref_img.shape[:3]), ref_img.affine
                )

        if isinstance(run_img, SurfaceImage) and not isinstance(
            self.mask_img, SurfaceMasker
        ):
            if self.smoothing_fwhm is not None:
                warn(
                    "Parameter smoothing_fwhm is not "
                    "yet supported for surface data",
                    UserWarning,
                    stacklevel=3,
                )
            self.masker_ = SurfaceMasker(
                mask_img=self.mask_img,
                smoothing_fwhm=self.smoothing_fwhm,
                standardize=self.standardize,
                t_r=self.t_r,
                memory=self.memory,
                memory_level=self.memory_level,
            )
            self.masker_.fit(run_img)

        elif not isinstance(
            self.mask_img, (NiftiMasker, SurfaceMasker, SurfaceImage)
        ):
            self.masker_ = NiftiMasker(
                mask_img=self.mask_img,
                smoothing_fwhm=self.smoothing_fwhm,
                target_affine=self.target_affine,
                standardize=self.standardize,
                mask_strategy="epi",
                t_r=self.t_r,
                memory=self.memory,
                verbose=max(0, self.verbose - 2),
                target_shape=self.target_shape,
                memory_level=self.memory_level,
            )
            self.masker_.fit(run_img)

        else:
            # Make sure masker has been fitted otherwise no attribute mask_img_
            self.mask_img._check_fitted()
            if self.mask_img.mask_img_ is None and self.masker_ is None:
                self.masker_ = clone(self.mask_img)
                for param_name in [
                    "target_affine",
                    "target_shape",
                    "smoothing_fwhm",
                    "t_r",
                    "memory",
                    "memory_level",
                ]:
                    our_param = getattr(self, param_name)
                    if our_param is None:
                        continue
                    if getattr(self.masker_, param_name) is not None:
                        warn(
                            f"Parameter {param_name} of the masker overridden"
                        )
                    if isinstance(self.masker_, SurfaceMasker):
                        if param_name not in ["target_affine", "target_shape"]:
                            setattr(self.masker_, param_name, our_param)
                    else:
                        setattr(self.masker_, param_name, our_param)
                self.masker_.fit(run_img)
            else:
                self.masker_ = self.mask_img


def _check_events_file_uses_tab_separators(events_files):
    """Raise a ValueError if provided list of text based data files \
    (.csv, .tsv, etc) do not enforce \
    the :term:`BIDS` convention of using Tabs as separators.

    Only scans their first row.
    Does nothing if:
        - If the separator used is :term:`BIDS` compliant.
        - Paths are invalid.
        - File(s) are not text files.

    Does not flag comma-separated-values-files for compatibility reasons;
    this may change in future as commas are not :term:`BIDS` compliant.

    Parameters
    ----------
    events_files : :obj:`str`, List/Tuple[str]
        A single file's path or a collection of filepaths.
        Files are expected to be text files.
        Non-text files will raise ValueError.

    Returns
    -------
    None

    Raises
    ------
    ValueError:
        If value separators are not Tabs (or commas)

    """
    valid_separators = [",", "\t"]
    if not isinstance(events_files, (list, tuple)):
        events_files = [events_files]
    for events_file_ in events_files:
        if isinstance(events_file_, (pd.DataFrame)):
            continue
        try:
            with open(events_file_) as events_file_obj:
                events_file_sample = events_file_obj.readline()
            """
            The following errors are not being handled here,
            as they are handled elsewhere in the calling code.
            Handling them here will beak the calling code,
            and refactoring that is not straightforward.
            """
        except OSError:  # if invalid filepath.
            pass
        else:
            try:
                csv.Sniffer().sniff(
                    sample=events_file_sample,
                    delimiters=valid_separators,
                )
            except csv.Error as e:
                raise ValueError(
                    "The values in the events file "
                    "are not separated by tabs; "
                    "please enforce BIDS conventions",
                    events_file_,
                ) from e


def _check_run_tables(run_imgs, tables_, tables_name):
    """Check fMRI runs and corresponding tables to raise error if necessary."""
    if isinstance(tables_, (str, pd.DataFrame, np.ndarray)):
        tables_ = [tables_]
    _check_list_length_match(run_imgs, tables_, "run_imgs", tables_name)
    tables_ = _check_and_load_tables(tables_, tables_name)
    return tables_


def _check_list_length_match(list_1, list_2, var_name_1, var_name_2):
    """Check length match of two given lists to raise error if necessary."""
    if len(list_1) != len(list_2):
        raise ValueError(
            "len(%s) %d does not match len(%s) %d"
            % (str(var_name_1), len(list_1), str(var_name_2), len(list_2))
        )


def _check_and_load_tables(tables_, var_name):
    """Check tables can be loaded in DataFrame to raise error if necessary."""
    tables = []
    for table_idx, table in enumerate(tables_):
        table = stringify_path(table)
        if isinstance(table, str):
            loaded = _read_events_table(table)
            tables.append(loaded)
        elif isinstance(table, pd.DataFrame):
            tables.append(table)
        elif isinstance(table, np.ndarray):
            pass
        else:
            raise TypeError(
                f"{var_name} can only be a pandas DataFrame, "
                "a Path object or a string. "
                f"A {type(table)} was provided at idx {table_idx}"
            )
    return tables


def _read_events_table(table):
    """Accept the path to en event.tsv file \
    and loads it as a Pandas Dataframe.

    Raises an error if loading fails.

    Parameters
    ----------
<<<<<<< HEAD
    table : string, pathlib.Path
=======
    table : :obj:`str`
>>>>>>> 242c749f
        Accepts the path to an events file.

    Returns
    -------
    loaded : pandas.Dataframe object
        Pandas Dataframe with e events data.

    """
    try:
        # kept for historical reasons, a lot of tests use csv with index column
        loaded = pd.read_csv(table, index_col=0)
    except:  # noqa: E722
        raise ValueError(f"table path {table} could not be loaded")
    if loaded.empty:
        try:
            loaded = pd.read_csv(table, sep="\t")
        except:  # noqa: E722
            raise ValueError(f"table path {table} could not be loaded")
    return loaded


def _check_repetition_time(t_r):
    """Check that the repetition time is a positive number."""
    if not isinstance(t_r, (float, int)):
        raise TypeError(
            f"'t_r' must be a float or an integer. Got {type(t_r)} instead."
        )
    if t_r <= 0:
        raise ValueError(f"'t_r' must be positive. Got {t_r} instead.")


def _check_slice_time_ref(slice_time_ref):
    """Check that slice_time_ref is a number between 0 and 1."""
    if not isinstance(slice_time_ref, (float, int)):
        raise TypeError(
            "'slice_time_ref' must be a float or an integer. "
            f"Got {type(slice_time_ref)} instead."
        )
    if slice_time_ref < 0 or slice_time_ref > 1:
        raise ValueError(
            "'slice_time_ref' must be between 0 and 1. "
            f"Got {slice_time_ref} instead."
        )


def first_level_from_bids(
    dataset_path,
    task_label,
    space_label=None,
    sub_labels=None,
    img_filters=None,
    t_r=None,
    slice_time_ref=0.0,
    hrf_model="glover",
    drift_model="cosine",
    high_pass=0.01,
    drift_order=1,
    fir_delays=None,
    min_onset=-24,
    mask_img=None,
    target_affine=None,
    target_shape=None,
    smoothing_fwhm=None,
    memory=None,
    memory_level=1,
    standardize=False,
    signal_scaling=0,
    noise_model="ar1",
    verbose=0,
    n_jobs=1,
    minimize_memory=True,
    derivatives_folder="derivatives",
    **kwargs,
):
    """Create FirstLevelModel objects and fit arguments \
       from a :term:`BIDS` dataset.

    If ``t_r`` is ``None``, this function will attempt
    to load it from a ``bold.json``.
    If ``slice_time_ref`` is  ``None``, this function will attempt
    to infer it from a ``bold.json``.
    Otherwise, ``t_r`` and ``slice_time_ref`` are taken as given,
    but a warning may be raised if they are not consistent with the
    ``bold.json``.

    All parameters not described here are passed to
    :class:`~nilearn.glm.first_level.FirstLevelModel`.

    The subject label of the model will be determined directly
    from the :term:`BIDS` dataset.

    Parameters
    ----------
    dataset_path : :obj:`str` or :obj:`pathlib.Path`
        Directory of the highest level folder of the :term:`BIDS` dataset.
        Should contain subject folders and a derivatives folder.

    task_label : :obj:`str`
        Task_label as specified in the file names like ``_task-<task_label>_``.

    space_label : :obj:`str` or None, default=None
        Specifies the space label of the preprocessed bold.nii images.
        As they are specified in the file names like ``_space-<space_label>_``.

    sub_labels : :obj:`list` of :obj:`str`, default=None
        Specifies the subset of subject labels to model.
        If ``None``, will model all subjects in the dataset.

        .. versionadded:: 0.10.1

    img_filters : :obj:`list` of :obj:`tuple` (:obj:`str`, :obj:`str`), \
        default=None
        Filters are of the form ``(field, label)``. Only one filter per field
        allowed.
        A file that does not match a filter will be discarded.
        Possible filters are ``'acq'``, ``'ce'``, ``'dir'``, ``'rec'``,
        ``'run'``, ``'echo'``, ``'res'``, ``'den'``, and ``'desc'``.
        Filter examples would be ``('desc', 'preproc')``, ``('dir', 'pa')``
        and ``('run', '10')``.

    slice_time_ref : :obj:`float` between ``0.0`` and ``1.0``, default= ``0.0``
        This parameter indicates the time of the reference slice used in the
        slice timing preprocessing step of the experimental runs. It is
        expressed as a fraction of the ``t_r`` (time repetition), so it can
        have values between ``0.`` and ``1.``

        .. deprecated:: 0.10.1

            The default= ``0`` for ``slice_time_ref`` will be deprecated.
            The default value will change to ``None`` in 0.12.

    derivatives_folder : :obj:`str`, default= ``"derivatives"``.
        derivatives and app folder path containing preprocessed files.
        Like ``"derivatives/FMRIPREP"``.

    kwargs : :obj:`dict`

        Keyword arguments to be passed to functions called within this
        function.

        Kwargs prefixed with ``confounds_``
        will be passed to :func:`~nilearn.interfaces.fmriprep.load_confounds`.
        This allows ``first_level_from_bids`` to return
        a specific set of confounds by relying on confound loading strategies
        defined in :func:`~nilearn.interfaces.fmriprep.load_confounds`.
        If no kwargs are passed, ``first_level_from_bids`` will return
        all the confounds available in the confounds TSV files.

        .. versionadded:: 0.10.3

    Examples
    --------
    If you want to only load
    the rotation and translation motion parameters confounds:

    .. code-block:: python

        models, imgs, events, confounds = first_level_from_bids(
            dataset_path=path_to_a_bids_dataset,
            task_label="TaskName",
            space_label="MNI",
            img_filters=[("desc", "preproc")],
            confounds_strategy=("motion"),
            confounds_motion="basic",
        )

    If you want to load the motion parameters confounds
    with their derivatives:

    .. code-block:: python

        models, imgs, events, confounds = first_level_from_bids(
            dataset_path=path_to_a_bids_dataset,
            task_label="TaskName",
            space_label="MNI",
            img_filters=[("desc", "preproc")],
            confounds_strategy=("motion"),
            confounds_motion="derivatives",
        )

    If you additionally want to load
    the confounds with CSF and white matter signal:

    .. code-block:: python

        models, imgs, events, confounds = first_level_from_bids(
            dataset_path=path_to_a_bids_dataset,
            task_label="TaskName",
            space_label="MNI",
            img_filters=[("desc", "preproc")],
            confounds_strategy=("motion", "wm_csf"),
            confounds_motion="derivatives",
            confounds_wm_csf="basic",
        )

    If you also want to scrub high-motion timepoints:

    .. code-block:: python

        models, imgs, events, confounds = first_level_from_bids(
            dataset_path=path_to_a_bids_dataset,
            task_label="TaskName",
            space_label="MNI",
            img_filters=[("desc", "preproc")],
            confounds_strategy=("motion", "wm_csf", "scrub"),
            confounds_motion="derivatives",
            confounds_wm_csf="basic",
            confounds_scrub=1,
            confounds_fd_threshold=0.2,
            confounds_std_dvars_threshold=0,
        )

    Please refer to the documentation
    of :func:`~nilearn.interfaces.fmriprep.load_confounds`
    for more details on the confounds loading strategies.

    Returns
    -------
    models : list of :class:`~nilearn.glm.first_level.FirstLevelModel` objects
        Each :class:`~nilearn.glm.first_level.FirstLevelModel` object
        corresponds to a subject.
        All runs from different sessions are considered together
        for the same subject to run a fixed effects analysis on them.

    models_run_imgs : :obj:`list` of list of Niimg-like objects,
        Items for the :class:`~nilearn.glm.first_level.FirstLevelModel`
        fit function of their respective model.

    models_events : :obj:`list` of list of pandas DataFrames,
        Items for the :class:`~nilearn.glm.first_level.FirstLevelModel`
        fit function of their respective model.

    models_confounds : :obj:`list` of list of pandas DataFrames or ``None``,
        Items for the :class:`~nilearn.glm.first_level.FirstLevelModel`
        fit function of their respective model.

    """
    if memory is None:
        memory = Memory(None)
    if slice_time_ref == 0:
        warn(
            "Starting in version 0.12, slice_time_ref will default to None.",
            DeprecationWarning,
        )

    sub_labels = sub_labels or []
    img_filters = img_filters or []

    _check_args_first_level_from_bids(
        dataset_path=dataset_path,
        task_label=task_label,
        space_label=space_label,
        sub_labels=sub_labels,
        img_filters=img_filters,
        derivatives_folder=derivatives_folder,
    )

    dataset_path = Path(dataset_path).absolute()

    kwargs_load_confounds, remaining_kwargs = _check_kwargs_load_confounds(
        **kwargs
    )

    if len(remaining_kwargs) > 0:
        raise RuntimeError(
            "Unknown keyword arguments. Keyword arguments should start with "
            f"`confounds_` prefix: {remaining_kwargs}"
        )

    if (
        drift_model is not None
        and kwargs_load_confounds is not None
        and "high_pass" in kwargs_load_confounds.get("strategy")
    ):
        if drift_model == "cosine":
            verb = "duplicate"
        if drift_model == "polynomial":
            verb = "conflict with"

        warn(
            f"""Confounds will contain a high pass filter,
 that may {verb} the {drift_model} one used in the model.
 Remember to visualize your design matrix before fitting your model
 to check that your model is not overspecified.""",
            UserWarning,
        )

    derivatives_path = Path(dataset_path) / derivatives_folder
    derivatives_path = derivatives_path.absolute()

    # Get metadata for models.
    #
    # We do it once and assume all subjects and runs
    # have the same value.

    # Repetition time
    #
    # Try to find a t_r value in the bids datasets
    # If the parameter information is not found in the derivatives folder,
    # a search is done in the raw data folder.
    filters = _make_bids_files_filter(
        task_label=task_label,
        space_label=space_label,
        supported_filters=[
            *bids_entities()["raw"],
            *bids_entities()["derivatives"],
        ],
        extra_filter=img_filters,
        verbose=verbose,
    )
    inferred_t_r = infer_repetition_time_from_dataset(
        bids_path=derivatives_path, filters=filters, verbose=verbose
    )
    if inferred_t_r is None:
        filters = _make_bids_files_filter(
            task_label=task_label,
            supported_filters=[*bids_entities()["raw"]],
            extra_filter=img_filters,
            verbose=verbose,
        )
        inferred_t_r = infer_repetition_time_from_dataset(
            bids_path=dataset_path, filters=filters, verbose=verbose
        )

    if t_r is None and inferred_t_r is not None:
        t_r = inferred_t_r
    if t_r is not None and t_r != inferred_t_r:
        warn(
            f"\n't_r' provided ({t_r}) is different "
            f"from the value found in the BIDS dataset ({inferred_t_r}).\n"
            "Note this may lead to the wrong model specification.",
            stacklevel=2,
        )
    if t_r is not None:
        _check_repetition_time(t_r)
    else:
        warn(
            "\n't_r' not provided and cannot be inferred from BIDS metadata.\n"
            "It will need to be set manually in the list of models, "
            "otherwise their fit will throw an exception.",
            stacklevel=2,
        )

    # Slice time correction reference time
    #
    # Try to infer a slice_time_ref value in the bids derivatives dataset.
    #
    # If no value can be inferred, the default value of 0.0 is used.
    filters = _make_bids_files_filter(
        task_label=task_label,
        space_label=space_label,
        supported_filters=[
            *bids_entities()["raw"],
            *bids_entities()["derivatives"],
        ],
        extra_filter=img_filters,
        verbose=verbose,
    )
    StartTime = infer_slice_timing_start_time_from_dataset(
        bids_path=derivatives_path, filters=filters, verbose=verbose
    )
    if StartTime is not None and t_r is not None:
        assert StartTime < t_r
        inferred_slice_time_ref = StartTime / t_r
    else:
        if slice_time_ref is None:
            warn(
                "'slice_time_ref' not provided "
                "and cannot be inferred from metadata.\n"
                "It will be assumed that the slice timing reference "
                "is 0.0 percent of the repetition time.\n"
                "If it is not the case it will need to "
                "be set manually in the generated list of models."
            )
        inferred_slice_time_ref = 0.0

    if slice_time_ref is None and inferred_slice_time_ref is not None:
        slice_time_ref = inferred_slice_time_ref
    if (
        slice_time_ref is not None
        and slice_time_ref != inferred_slice_time_ref
    ):
        warn(
            f"'slice_time_ref' provided ({slice_time_ref}) is different "
            f"from the value found in the BIDS dataset "
            f"({inferred_slice_time_ref}).\n"
            "Note this may lead to the wrong model specification."
        )
    if slice_time_ref is not None:
        _check_slice_time_ref(slice_time_ref)

    # Build fit_kwargs dictionaries to pass to their respective models fit
    # Events and confounds files must match number of imgs (runs)
    models = []
    models_run_imgs = []
    models_events = []
    models_confounds = []

    sub_labels = _list_valid_subjects(derivatives_path, sub_labels)
    if len(sub_labels) == 0:
        raise RuntimeError(f"\nNo subject found in:\n {derivatives_path}")
    for sub_label_ in sub_labels:
        # Create model
        model = FirstLevelModel(
            t_r=t_r,
            slice_time_ref=slice_time_ref,
            hrf_model=hrf_model,
            drift_model=drift_model,
            high_pass=high_pass,
            drift_order=drift_order,
            fir_delays=fir_delays,
            min_onset=min_onset,
            mask_img=mask_img,
            target_affine=target_affine,
            target_shape=target_shape,
            smoothing_fwhm=smoothing_fwhm,
            memory=memory,
            memory_level=memory_level,
            standardize=standardize,
            signal_scaling=signal_scaling,
            noise_model=noise_model,
            verbose=verbose,
            n_jobs=n_jobs,
            minimize_memory=minimize_memory,
            subject_label=sub_label_,
        )
        models.append(model)

        imgs = _get_processed_imgs(
            derivatives_path=derivatives_path,
            sub_label=sub_label_,
            task_label=task_label,
            space_label=space_label,
            img_filters=img_filters,
            verbose=verbose,
        )
        models_run_imgs.append(imgs)

        events = _get_events_files(
            dataset_path=dataset_path,
            sub_label=sub_label_,
            task_label=task_label,
            img_filters=img_filters,
            imgs=imgs,
            verbose=verbose,
        )
        events = [
            pd.read_csv(event, sep="\t", index_col=None) for event in events
        ]
        models_events.append(events)

        confounds = _get_confounds(
            derivatives_path=derivatives_path,
            sub_label=sub_label_,
            task_label=task_label,
            img_filters=img_filters,
            imgs=imgs,
            verbose=verbose,
            kwargs_load_confounds=kwargs_load_confounds,
        )
        models_confounds.append(confounds)

    return models, models_run_imgs, models_events, models_confounds


def _list_valid_subjects(derivatives_path, sub_labels):
    """List valid subjects in the dataset.

    - Include all subjects if no subject pre-selection is passed.
    - Exclude subjects that do not exist in the derivatives folder.
    - Remove duplicate subjects.

    Parameters
    ----------
    derivatives_path : :obj:`str` or :obj:`pathlib.Path`
        Path to the BIDS derivatives folder.

    sub_labels : :obj:`list` of :obj:`str`
        List of subject labels to process.
        If None, all subjects in the dataset will be processed.

    Returns
    -------
    sub_labels : :obj:`list` of :obj:`str`
        List of subject labels that will be processed.
    """
    derivatives_path = Path(derivatives_path)
    # Infer subjects in dataset if not provided
    if not sub_labels:
        sub_folders = derivatives_path.glob("sub-*/")
        sub_labels = [s.name.split("-")[1] for s in sub_folders if s.is_dir()]

    # keep only existing subjects
    sub_labels_exist = []
    for sub_label_ in sub_labels:
        if (derivatives_path / f"sub-{sub_label_}").exists():
            sub_labels_exist.append(sub_label_)
        else:
            warn(
                f"\nSubject label '{sub_label_}' is not present "
                "in the following dataset and cannot be processed:\n"
                f" {derivatives_path}",
                stacklevel=3,
            )

    return sorted(set(sub_labels_exist))


def _report_found_files(files, text, sub_label, filters, verbose):
    """Print list of files found for a given subject and filter.

    Parameters
    ----------
    files : :obj:`list` of :obj:`str`
        List of fullpath of files.

    text :  :obj:`str`
        Text description of the file type.

    sub_label : :obj:`str`
        Subject label as specified in the file names like sub-<sub_label>_.

    filters : :obj:`list` of :obj:`tuple` (str, str)
        Filters are of the form (field, label).
        Only one filter per field allowed.

    """
    unordered_list_string = "\n\t- ".join(files)
    logger.log(
        f"\nFound the following {len(files)} {text} files\n"
        f"- for subject {sub_label}\n"
        f"- for filter: {filters}:\n\t"
        f"- {unordered_list_string}\n",
        verbose=verbose,
        stack_level=3,
    )


def _get_processed_imgs(
    derivatives_path, sub_label, task_label, space_label, img_filters, verbose
):
    """Get images for a given subject, task and filters.

    Also checks that there is only one images per run / session.

    Parameters
    ----------
    derivatives_path : :obj:`str`
        Directory of the derivatives BIDS dataset.

    sub_label : :obj:`str`
        Subject label as specified in the file names like sub-<sub_label>_.

    task_label : :obj:`str`
        Task label as specified in the file names like _task-<task_label>_.

    img_filters : :obj:`list` of :obj:`tuple` (str, str)
        Filters are of the form (field, label).
        Only one filter per field allowed.

    verbose : :obj:`integer`
        Indicate the level of verbosity.

    Returns
    -------
    imgs : :obj:`list` of :obj:`str`
        List of fullpath to the imgs files

    """
    filters = _make_bids_files_filter(
        task_label=task_label,
        space_label=space_label,
        supported_filters=bids_entities()["raw"]
        + bids_entities()["derivatives"],
        extra_filter=img_filters,
        verbose=verbose,
    )
    imgs = get_bids_files(
        main_path=derivatives_path,
        modality_folder="func",
        file_tag="bold",
        file_type="nii*",
        sub_label=sub_label,
        filters=filters,
    )
    _report_found_files(
        files=imgs,
        text="preprocessed BOLD",
        sub_label=sub_label,
        filters=filters,
        verbose=verbose,
    )
    _check_bids_image_list(imgs, sub_label, filters)
    return imgs


def _get_events_files(
    dataset_path,
    sub_label,
    task_label,
    img_filters,
    imgs,
    verbose,
):
    """Get events.tsv files for a given subject, task and filters.

    Also checks that the number of events.tsv files
    matches the number of images.

    Parameters
    ----------
    dataset_path : :obj:`str`
        Directory of the derivatives BIDS dataset.

    sub_label : :obj:`str`
        Subject label as specified in the file names like sub-<sub_label>_.

    task_label : :obj:`str`
        Task label as specified in the file names like _task-<task_label>_.

    img_filters : :obj:`list` of :obj:`tuple` (str, str)
        Filters are of the form (field, label).
        Only one filter per field allowed.

    imgs : :obj:`list` of :obj:`str`
        List of fullpath to the preprocessed images

    verbose : :obj:`integer`
        Indicate the level of verbosity.

    Returns
    -------
    events : :obj:`list` of :obj:`str`
        List of fullpath to the events files
    """
    # pop the derivatives filter
    # it would otherwise trigger some meaningless warnings
    # as the derivatives entity are not supported in BIDS raw datasets
    img_filters = [
        x for x in img_filters if x[0] not in bids_entities()["derivatives"]
    ]
    events_filters = _make_bids_files_filter(
        task_label=task_label,
        supported_filters=bids_entities()["raw"],
        extra_filter=img_filters,
        verbose=verbose,
    )
    events = get_bids_files(
        dataset_path,
        modality_folder="func",
        file_tag="events",
        file_type="tsv",
        sub_label=sub_label,
        filters=events_filters,
    )
    _report_found_files(
        files=events,
        text="events",
        sub_label=sub_label,
        filters=events_filters,
        verbose=verbose,
    )
    _check_bids_events_list(
        events=events,
        imgs=imgs,
        sub_label=sub_label,
        task_label=task_label,
        dataset_path=dataset_path,
        events_filters=events_filters,
        verbose=verbose,
    )
    return events


def _get_confounds(
    derivatives_path,
    sub_label,
    task_label,
    img_filters,
    imgs,
    verbose,
    kwargs_load_confounds,
):
    """Get confounds.tsv files for a given subject, task and filters.

    Also checks that the number of confounds.tsv files
    matches the number of images.

    Parameters
    ----------
    derivatives_path : :obj:`str`
        Directory of the derivatives BIDS dataset.

    sub_label : :obj:`str`
        Subject label as specified in the file names like sub-<sub_label>_.

    task_label : :obj:`str`
        Task label as specified in the file names like _task-<task_label>_.

    img_filters : :obj:`list` of :obj:`tuple` (str, str)
        Filters are of the form (field, label).
        Only one filter per field allowed.

    imgs : :obj:`list` of :obj:`str`
        List of fullpath to the preprocessed images

    verbose : :obj:`integer`
        Indicate the level of verbosity.

    Returns
    -------
    confounds : :obj:`list` of :class:`pandas.DataFrame`

    """
    # pop the 'desc' filter
    # it would otherwise trigger some meaningless warnings
    # as desc entity are not supported in BIDS raw datasets
    # and we add a desc-confounds 'filter' later on
    img_filters = [x for x in img_filters if x[0] != "desc"]
    filters = _make_bids_files_filter(
        task_label=task_label,
        supported_filters=bids_entities()["raw"],
        extra_filter=img_filters,
        verbose=verbose,
    )
    confounds = get_bids_files(
        derivatives_path,
        modality_folder="func",
        file_tag="desc-confounds*",
        file_type="tsv",
        sub_label=sub_label,
        filters=filters,
    )
    _report_found_files(
        files=confounds,
        text="confounds",
        sub_label=sub_label,
        filters=filters,
        verbose=verbose,
    )
    _check_confounds_list(confounds=confounds, imgs=imgs)

    if confounds:
        if kwargs_load_confounds is None:
            confounds = [
                pd.read_csv(c, sep="\t", index_col=None) for c in confounds
            ]
            return confounds or None

        confounds, _ = load_confounds(img_files=imgs, **kwargs_load_confounds)

        return confounds


def _check_confounds_list(confounds, imgs):
    """Check the number of confounds.tsv files.

    If no file is found, it will be assumed there are none,
    but if there are any confounds files, there must be one per run.

    Parameters
    ----------
    confounds : :obj:`list` of :obj:`str`
        List of fullpath to the confounds.tsv files

    imgs : :obj:`list` of :obj:`str`
        List of fullpath to the preprocessed images

    """
    if confounds and len(confounds) != len(imgs):
        raise ValueError(
            f"{len(confounds)} confounds.tsv files found "
            f"for {len(imgs)} bold files. "
            "Same number of confound files as "
            "the number of runs is expected"
        )


def _check_args_first_level_from_bids(
    dataset_path,
    task_label,
    space_label,
    sub_labels,
    img_filters,
    derivatives_folder,
):
    """Check type and value of arguments of first_level_from_bids.

    Check that:
        - dataset_path is a string and exists
        - derivatives_path exists
        - task_label and space_label are valid bids labels
        - img_filters is a list of tuples of strings
          and all filters are valid bids entities
          with valid bids labels

    Parameters
    ----------
    dataset_path : :obj:`str`
        Fullpath of the BIDS dataset root folder.

    task_label : :obj:`str`
        Task_label as specified in the file names like _task-<task_label>_.

    space_label : :obj:`str`
        Specifies the space label of the preprocessed bold.nii images.
        As they are specified in the file names like _space-<space_label>_.

    sub_labels : :obj:`list` of :obj:`str`, optional
        Specifies the subset of subject labels to model.
        If 'None', will model all subjects in the dataset.

    img_filters : :obj:`list` of :obj:`tuples` (str, str)
        Filters are of the form (field, label).
        Only one filter per field allowed.

    derivatives_path : :obj:`str`
        Fullpath of the BIDS dataset derivative folder.

    """
    if not isinstance(dataset_path, (str, Path)):
        raise TypeError(
            "'dataset_path' must be a string or pathlike. "
            f"Got {type(dataset_path)} instead."
        )
    dataset_path = Path(dataset_path)
    if not dataset_path.exists():
        raise ValueError(f"'dataset_path' does not exist:\n{dataset_path}")

    if not isinstance(derivatives_folder, str):
        raise TypeError(
            "'derivatives_folder' must be a string. "
            f"Got {type(derivatives_folder)} instead."
        )
    derivatives_folder = dataset_path / derivatives_folder
    if not derivatives_folder.exists():
        raise ValueError(
            "derivatives folder not found in given dataset:\n"
            f"{derivatives_folder}"
        )

    check_bids_label(task_label)

    if space_label is not None:
        check_bids_label(space_label)

    if not isinstance(sub_labels, list):
        raise TypeError(
            f"sub_labels must be a list, instead {type(sub_labels)} was given"
        )
    for sub_label_ in sub_labels:
        check_bids_label(sub_label_)

    if not isinstance(img_filters, list):
        raise TypeError(
            f"'img_filters' must be a list. "
            f"Got {type(img_filters)} instead."
        )
    supported_filters = [
        *bids_entities()["raw"],
        *bids_entities()["derivatives"],
    ]
    for filter_ in img_filters:
        if len(filter_) != 2 or not all(isinstance(x, str) for x in filter_):
            raise TypeError(
                "Filters in img_filters must be (str, str). "
                f"Got {filter_} instead."
            )
        if filter_[0] not in supported_filters:
            raise ValueError(
                f"Entity {filter_[0]} for {filter_} is not a possible filter. "
                f"Only {supported_filters} are allowed."
            )
        check_bids_label(filter_[1])


def _check_kwargs_load_confounds(**kwargs):
    # reuse the default from nilearn.interface.fmriprep.load_confounds
    defaults = {
        "strategy": ("motion", "high_pass", "wm_csf"),
        "motion": "full",
        "scrub": 5,
        "fd_threshold": 0.2,
        "std_dvars_threshold": 3,
        "wm_csf": "basic",
        "global_signal": "basic",
        "compcor": "anat_combined",
        "n_compcor": "all",
        "ica_aroma": "full",
        "demean": True,
    }

    if kwargs.get("confounds_strategy") is None:
        return None, kwargs

    remaining_kwargs = kwargs.copy()
    kwargs_load_confounds = {}
    for key in defaults:
        confounds_key = f"confounds_{key}"
        if confounds_key in kwargs:
            kwargs_load_confounds[key] = remaining_kwargs.pop(confounds_key)
        else:
            kwargs_load_confounds[key] = defaults[key]

    return kwargs_load_confounds, remaining_kwargs


def _make_bids_files_filter(
    task_label,
    space_label=None,
    supported_filters=None,
    extra_filter=None,
    verbose=0,
):
    """Return a filter to specific files from a BIDS dataset.

    Parameters
    ----------
    task_label : :obj:`str`
        Task label as specified in the file names like _task-<task_label>_.

    space_label : :obj:`str` or None, optional
        Specifies the space label of the preprocessed bold.nii images.
        As they are specified in the file names like _space-<space_label>_.

    supported_filters : :obj:`list` of :obj:`str` or None, optional
        List of authorized BIDS entities

    extra_filter : :obj:`list` of :obj:`tuple` (str, str) or None, optional
        Filters are of the form (field, label).
        Only one filter per field allowed.

    verbose : :obj:`integer`
        Indicate the level of verbosity.

    Returns
    -------
    Filter to be used by :func:`get_bids_files`: \
        :obj:`list` of :obj:`tuple` (str, str)
        filters

    """
    filters = [("task", task_label)]

    if space_label is not None:
        filters.append(("space", space_label))

    if extra_filter and supported_filters:
        for filter_ in extra_filter:
            if filter_[0] not in supported_filters:
                if verbose:
                    warn(
                        f"The filter {filter_} will be skipped. "
                        f"'{filter_[0]}' is not among the supported filters. "
                        f"Allowed filters include: {supported_filters}",
                        stacklevel=3,
                    )
                continue

            filters.append(filter_)

    return filters


def _check_bids_image_list(imgs, sub_label, filters):
    """Check input BIDS images.

    Check that:
        - some images were found
        - if more than one image was found, check that there is not more than
          one image for a given session / run combination.

    Parameters
    ----------
    imgs : :obj:`list` of :obj:`str` or None
        List of image fullpath filenames.

    sub_label : :obj:`str`
        Subject label as specified in the file names like _sub-<sub_label>_.

    filters : :obj:`list` of :obj:`tuple` (str, str)
        Filters of the form (field, label) used to select the files.
        See :func:`get_bids_files`.

    """
    if not imgs:
        raise ValueError(
            "No BOLD files found "
            f"for subject {sub_label} "
            f"for filter: {filters}"
        )

    if len(imgs) <= 1:
        return

    msg_start = (
        "Too many images found\n "
        f"for subject: '{sub_label}'\n"
        f"for filters: {filters}\n"
    )
    msg_end = (
        "Please specify it further by setting, "
        "for example, some required task_label, "
        "space_label or img_filters"
    )

    run_check_list: list = []

    for img_ in imgs:
        parsed_filename = parse_bids_filename(img_)
        session = parsed_filename.get("ses", None)
        run = parsed_filename.get("run", None)

        if session and run:
            if (session, run) in set(run_check_list):
                raise ValueError(
                    f"{msg_start}"
                    f"for the same run {run} and session {session}. "
                    f"{msg_end}"
                )
            run_check_list.append((session, run))

        elif session:
            if session in set(run_check_list):
                raise ValueError(
                    f"{msg_start}"
                    f"for the same session {session}, "
                    "while no additional run specification present. "
                    f"{msg_end}"
                )
            run_check_list.append(session)

        elif run:
            if run in set(run_check_list):
                raise ValueError(
                    f"{msg_start}" f"for the same run {run}. " f"{msg_end}"
                )
            run_check_list.append(run)


def _check_bids_events_list(
    events, imgs, sub_label, task_label, dataset_path, events_filters, verbose
):
    """Check input BIDS events.

    Check that:
        - some events.tsv files were found
        - as many events.tsv were found as images
        - there is only one events.tsv per image and that they have the same
          raw entities.

    Parameters
    ----------
    events : :obj:`list` of :obj:`str` or None
        List of events.tsv fullpath filenames.

    imgs : :obj:`list` of :obj:`str`
        List of image fullpath filenames.

    sub_label : :obj:`str`
        Subject label as specified in the file names like sub-<sub_label>_.

    task_label : :obj:`str`
        Task label as specified in the file names like _task-<task_label>_.

    dataset_path : :obj:`str`
        Fullpath to the BIDS dataset.

    events_filters : :obj:`list` of :obj:`tuple` (str, str)
        Filters of the form (field, label) used to select the files.
        See :func:`get_bids_files`.

    """
    if not events:
        raise ValueError(
            "No events.tsv files found "
            f"for subject {sub_label} "
            f"for filter: {events_filters}."
        )
    if len(events) != len(imgs):
        raise ValueError(
            f"{len(events)} events.tsv files found"
            f" for {len(imgs)} bold files. "
            "Same number of event files "
            "as the number of runs is expected."
        )
    _check_trial_type(events=events)

    supported_filters = [
        "sub",
        "ses",
        "task",
        *bids_entities()["raw"],
    ]
    for this_img in imgs:
        parsed_filename = parse_bids_filename(this_img)
        extra_filter = [
            (key, parsed_filename[key])
            for key in parsed_filename
            if key in supported_filters
        ]
        filters = _make_bids_files_filter(
            task_label=task_label,
            space_label=None,
            supported_filters=supported_filters,
            extra_filter=extra_filter,
            verbose=verbose,
        )
        this_event = get_bids_files(
            dataset_path,
            modality_folder="func",
            file_tag="events",
            file_type="tsv",
            sub_label=sub_label,
            filters=filters,
        )
        msg_suffix = (
            f" bold file:\n{this_img}\nfilter:\n{filters})\n"
            "Found all the following events files "
            f"for filter:\n{events}\n"
        )
        if len(this_event) == 0:
            raise ValueError(
                f"No events.tsv files " f"corresponding to {msg_suffix}"
            )
        if len(this_event) > 1:
            raise ValueError(
                f"More than 1 events.tsv files "
                f"corresponding to {msg_suffix}"
            )
        if this_event[0] not in events:
            raise ValueError(
                f"\n{this_event} not in {events}.\n"
                "No corresponding events.tsv files found "
                f"for {msg_suffix}"
            )<|MERGE_RESOLUTION|>--- conflicted
+++ resolved
@@ -1203,11 +1203,7 @@
 
     Parameters
     ----------
-<<<<<<< HEAD
-    table : string, pathlib.Path
-=======
-    table : :obj:`str`
->>>>>>> 242c749f
+    table : :obj:`str`, :obj:`pathlib.Path`
         Accepts the path to an events file.
 
     Returns
