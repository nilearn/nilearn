--- conflicted
+++ resolved
@@ -828,16 +828,12 @@
         Specifies the space label of the preprocessed bold.nii images.
         As they are specified in the file names like _space-<space_label>_.
 
-<<<<<<< HEAD
-    img_filters : :obj:`list` of :obj:`tuples` (str, str), optional
-=======
     sub_labels : list of str, optional
         Specifies the subset of subject labels to model.
         If 'None', will model all subjects in the dataset.
         .. versionadded:: 0.9.3.dev
 
-    img_filters : list of tuples (str, str), optional
->>>>>>> 14cea3ea
+    img_filters : :obj:`list` of :obj:`tuples` (str, str), optional
         Filters are of the form (field, label). Only one filter per field
         allowed.
         A file that does not match a filter will be discarded.
@@ -872,44 +868,12 @@
         Items for the FirstLevelModel fit function of their respective model.
 
     """
-<<<<<<< HEAD
-    img_filters = img_filters or []
-=======
-    # check arguments
     sub_labels = sub_labels if sub_labels else []
     img_filters = img_filters or []
-    if not isinstance(dataset_path, str):
-        raise TypeError(
-            'dataset_path must be a string, instead %s was given' %
-            type(task_label))
-    if not os.path.exists(dataset_path):
-        raise ValueError('given path do not exist: %s' % dataset_path)
-    if not isinstance(task_label, str):
-        raise TypeError('task_label must be a string, instead %s was given' %
-                        type(task_label))
-    if space_label is not None and not isinstance(space_label, str):
-        raise TypeError('space_label must be a string, instead %s was given' %
-                        type(space_label))
+
     if not isinstance(sub_labels, list):
         raise TypeError('sub_labels must be a list, instead %s was given' %
                         type(sub_labels))
-    if not isinstance(img_filters, list):
-        raise TypeError('img_filters must be a list, instead %s was given' %
-                        type(img_filters))
-    for img_filter in img_filters:
-        if (not isinstance(img_filter[0], str)
-                or not isinstance(img_filter[1], str)):
-            raise TypeError('filters in img filters must be (str, str), '
-                            'instead %s was given' % type(img_filter))
-        if img_filter[0] not in ['acq', 'ce', 'dir', 'rec', 'run',
-                                 'echo', 'desc', 'res', 'den',
-                                 ]:
-            raise ValueError(
-                "field %s is not a possible filter. Only "
-                "'acq', 'ce', 'dir', 'rec', 'run', 'echo', "
-                "'desc', 'res', 'den' are allowed." % img_filter[0])
->>>>>>> 14cea3ea
-
     derivatives_path = os.path.join(dataset_path, derivatives_folder)
 
     _validate_args_first_level_from_bids(dataset_path=dataset_path,
@@ -994,13 +958,9 @@
     models_run_imgs = []
     models_events = []
     models_confounds = []
-<<<<<<< HEAD
-    for sub_label in sub_labels:
-
-=======
+
     for sub_label in sub_labels_exist:
         # Create model
->>>>>>> 14cea3ea
         model = FirstLevelModel(
             t_r=t_r, slice_time_ref=slice_time_ref, hrf_model=hrf_model,
             drift_model=drift_model, high_pass=high_pass,
