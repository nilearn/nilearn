"""Contains the GLM and contrast classes that are meant to be the main \
objects of fMRI data analyses.

Author: Bertrand Thirion, Martin Perez-Guevara, 2016

"""
from __future__ import annotations

import glob
import os
import sys
import time
from pathlib import Path
from warnings import warn

import numpy as np
import pandas as pd
from joblib import Memory, Parallel, delayed
from nibabel import Nifti1Image
from sklearn.base import clone
from sklearn.cluster import KMeans

from nilearn._utils import fill_doc, stringify_path
from nilearn._utils.niimg_conversions import check_niimg
from nilearn._utils.param_validation import _check_run_sample_masks
from nilearn.glm._base import BaseGLM
from nilearn.glm._utils import (
    _check_events_file_uses_tab_separators,
    _check_run_tables,
)
from nilearn.glm.contrasts import (
    _compute_fixed_effect_contrast,
    expression_to_contrast_vector,
)
from nilearn.glm.first_level.design_matrix import (
    make_first_level_design_matrix,
)
from nilearn.glm.regression import (
    ARModel,
    OLSModel,
    RegressionResults,
    SimpleRegressionResults,
)
from nilearn.image import get_data
from nilearn.interfaces.bids import get_bids_files, parse_bids_filename
from nilearn.interfaces.bids._utils import _bids_entities, _check_bids_label
from nilearn.interfaces.bids.query import (
    _infer_repetition_time_from_dataset,
    _infer_slice_timing_start_time_from_dataset,
)


def mean_scaling(Y, axis=0):
    """Scaling of the data to have percent of baseline change \
    along the specified axis.

    Parameters
    ----------
    Y : array of shape (n_time_points, n_voxels)
       The input data.

    axis : int, default=0
        Axis along which the scaling mean should be calculated.

    Returns
    -------
    Y : array of shape (n_time_points, n_voxels),
       The data after mean-scaling, de-meaning and multiplication by 100.

    mean : array of shape (n_voxels,)
        The data mean.

    """
    mean = Y.mean(axis=axis)
    if (mean == 0).any():
        warn(
            "Mean values of 0 observed."
            "The data have probably been centered."
            "Scaling might not work as expected"
        )
    mean = np.maximum(mean, 1)
    Y = 100 * (Y / mean - 1)
    return Y, mean


def _ar_model_fit(X, val, Y):
    """Wrap fit method of ARModel to allow joblib parallelization."""
    return ARModel(X, val).fit(Y)


def _yule_walker(x, order):
    """Compute Yule-Walker (adapted from MNE and statsmodels).

    Operates along the last axis of x.
    """
    from scipy.linalg import toeplitz

    if order < 1:
        raise ValueError("AR order must be positive")
    if type(order) is not int:
        raise TypeError("AR order must be an integer")
    if x.ndim < 1:
        raise TypeError("Input data must have at least 1 dimension")

    denom = x.shape[-1] - np.arange(order + 1)
    n = np.prod(np.array(x.shape[:-1], int))
    r = np.zeros((n, order + 1), np.float64)
    y = x - x.mean()
    y.shape = (n, x.shape[-1])  # inplace
    r[:, 0] += (y[:, np.newaxis, :] @ y[:, :, np.newaxis])[:, 0, 0]
    for k in range(1, order + 1):
        r[:, k] += (y[:, np.newaxis, 0:-k] @ y[:, k:, np.newaxis])[:, 0, 0]
    r /= denom * x.shape[-1]
    rt = np.array([toeplitz(rr[:-1]) for rr in r], np.float64)
    rho = np.linalg.solve(rt, r[:, 1:])
    rho.shape = x.shape[:-1] + (order,)
    return rho


def run_glm(
    Y, X, noise_model="ar1", bins=100, n_jobs=1, verbose=0, random_state=None
):
    """:term:`GLM` fit for an :term:`fMRI` data matrix.

    Parameters
    ----------
    Y : array of shape (n_time_points, n_voxels)
        The :term:`fMRI` data.

    X : array of shape (n_time_points, n_regressors)
        The design matrix.

    noise_model : {'ar(N)', 'ols'}, default='ar1'
        The temporal variance model.
        To specify the order of an autoregressive model place the
        order after the characters `ar`, for example to specify a third order
        model use `ar3`.

    bins : int, default=100
        Maximum number of discrete bins for the AR coef histogram.
        If an autoregressive model with order greater than one is specified
        then adaptive quantification is performed and the coefficients
        will be clustered via K-means with `bins` number of clusters.

    n_jobs : int, default=1
        The number of CPUs to use to do the computation. -1 means
        'all CPUs'.

    verbose : int, default=0
        The verbosity level.

    random_state : int or numpy.random.RandomState, default=None
        Random state seed to sklearn.cluster.KMeans for autoregressive models
        of order at least 2 ('ar(N)' with n >= 2).

        .. versionadded:: 0.9.1

    Returns
    -------
    labels : array of shape (n_voxels,),
        A map of values on voxels used to identify the corresponding model.

    results : dict,
        Keys correspond to the different labels values
        values are RegressionResults instances corresponding to the voxels.

    """
    acceptable_noise_models = ["ols", "arN"]
    if (noise_model[:2] != "ar") and (noise_model != "ols"):
        raise ValueError(
            f"Acceptable noise models are {acceptable_noise_models}."
            f"You provided 'noise_model={noise_model}'."
        )
    if Y.shape[0] != X.shape[0]:
        raise ValueError(
            "The number of rows of Y "
            "should match the number of rows of X.\n"
            f"You provided X with shape {X.shape} "
            f"and Y with shape {Y.shape}."
        )

    # Create the model
    ols_result = OLSModel(X).fit(Y)

    if noise_model[:2] == "ar":
        err_msg = (
            "AR order must be a positive integer specified as arN, "
            "where N is an integer. E.g. ar3. "
            f"You provided {noise_model}."
        )
        try:
            ar_order = int(noise_model[2:])
        except ValueError:
            raise ValueError(err_msg)

        # compute the AR coefficients
        ar_coef_ = _yule_walker(ols_result.residuals.T, ar_order)
        del ols_result
        if len(ar_coef_[0]) == 1:
            ar_coef_ = ar_coef_[:, 0]

        # Either bin the AR1 coefs or cluster ARN coefs
        if ar_order == 1:
            for idx in range(len(ar_coef_)):
                ar_coef_[idx] = (ar_coef_[idx] * bins).astype(int) * 1.0 / bins
            labels = np.array([str(val) for val in ar_coef_])
        else:  # AR(N>1) case
            n_clusters = np.min([bins, Y.shape[1]])
            kmeans = KMeans(
                n_clusters=n_clusters, n_init=10, random_state=random_state
            ).fit(ar_coef_)
            ar_coef_ = kmeans.cluster_centers_[kmeans.labels_]

            # Create a set of rounded values for the labels with _ between
            # each coefficient
            cluster_labels = kmeans.cluster_centers_.copy()
            cluster_labels = np.array(
                ["_".join(map(str, np.round(a, 2))) for a in cluster_labels]
            )
            # Create labels and coef per voxel
            labels = np.array([cluster_labels[i] for i in kmeans.labels_])

        unique_labels = np.unique(labels)
        results = {}

        # Fit the AR model according to current AR(N) estimates
        ar_result = Parallel(n_jobs=n_jobs, verbose=verbose)(
            delayed(_ar_model_fit)(
                X, ar_coef_[labels == val][0], Y[:, labels == val]
            )
            for val in unique_labels
        )

        # Converting the key to a string is required for AR(N>1) cases
        for val, result in zip(unique_labels, ar_result):
            results[val] = result
        del unique_labels
        del ar_result

    else:
        labels = np.zeros(Y.shape[1])
        results = {0.0: ols_result}

    return labels, results


def _check_trial_type(events):
    """Check that the event files contain a "trial_type" column.

    Parameters
    ----------
    events : :obj:`list` of :obj:`str` or :obj:`pathlib.Path``.
              A list of paths of events.tsv files.

    """
    file_names = []

    for event_ in events:
        df = pd.read_csv(event_, sep="\t")
        if "trial_type" not in df.columns:
            file_names.append(os.path.basename(event_))

    if file_names:
        file_names = "\n -".join(file_names)
        warn(
            f"No column named 'trial_type' found in:{file_names}.\n "
            "All rows in those files will be treated "
            "as if they are instances of same experimental condition.\n"
            "If there is a column in the dataframe "
            "corresponding to trial information, "
            "consider renaming it to 'trial_type'."
        )


@fill_doc
class FirstLevelModel(BaseGLM):
    """Implement the General Linear Model for single session :term:`fMRI` data.

    Parameters
    ----------
    t_r : float
        This parameter indicates :term:`repetition times<TR>`
        of the experimental runs.
        In seconds. It is necessary to correctly consider times in the design
        matrix. This parameter is also passed to :func:`nilearn.signal.clean`.
        Please see the related documentation for details.

    slice_time_ref : float, default=0
        This parameter indicates the time of the reference slice used in the
<<<<<<< HEAD
        slice timing preprocessing step of the experimental runs. It is
        expressed as a fraction of the t_r (time repetition), so it can have
        values between 0. and 1.
=======
        slice timing preprocessing step of the experimental runs.
        It is expressed as a fraction of the ``t_r`` (repetition time),
        so it can have values between 0. and 1. Default=0.
>>>>>>> b6f4ff04
    %(hrf_model)s
        Default='glover'.
    drift_model : string, default='cosine'
        This parameter specifies the desired drift model for the design
        matrices. It can be 'polynomial', 'cosine' or None.

    high_pass : float, default=0.01
        This parameter specifies the cut frequency of the high-pass filter in
        Hz for the design matrices. Used only if drift_model is 'cosine'.

    drift_order : int, default=1
        This parameter specifies the order of the drift model (in case it is
        polynomial) for the design matrices.

<<<<<<< HEAD
    fir_delays : array of shape(n_onsets) or list, default=[0]
        In case of FIR design, yields the array of delays used in the FIR
        model, in scans.
=======
    fir_delays : array of shape(n_onsets) or list, optional
        In case of :term:`FIR` design,
        yields the array of delays used in the :term:`FIR` model,
        in scans. Default=[0].
>>>>>>> b6f4ff04

    min_onset : float, default=-24
        This parameter specifies the minimal onset relative to the design
        (in seconds). Events that start before (slice_time_ref * t_r +
        min_onset) are not considered.

    mask_img : Niimg-like, NiftiMasker object or False, optional
        Mask to be used on data. If an instance of masker is passed,
        then its mask will be used. If no mask is given,
        it will be computed automatically by a NiftiMasker with default
        parameters. If False is given then the data will not be masked.

    target_affine : 3x3 or 4x4 matrix, optional
        This parameter is passed to nilearn.image.resample_img.
        Please see the related documentation for details.

    target_shape : 3-tuple of integers, optional
        This parameter is passed to nilearn.image.resample_img.
        Please see the related documentation for details.
    %(smoothing_fwhm)s
    memory : string or pathlib.Path, optional
        Path to the directory used to cache the masking process and the glm
        fit. By default, no caching is done.
        Creates instance of joblib.Memory.

    memory_level : integer, optional
        Rough estimator of the amount of memory used by caching. Higher value
        means more memory for caching.

    standardize : boolean, default=False
        If standardize is True, the time-series are centered and normed:
        their variance is put to 1 in the time dimension.

    signal_scaling : False, int or (int, int), default=0
        If not False, fMRI signals are
        scaled to the mean value of scaling_axis given,
        which can be 0, 1 or (0, 1).
        0 refers to mean scaling each voxel with respect to time,
        1 refers to mean scaling each time point with respect to all voxels &
        (0, 1) refers to scaling with respect to voxels and time,
        which is known as grand mean scaling.
        Incompatible with standardize (standardize=False is enforced when
        signal_scaling is not False).

    noise_model : {'ar1', 'ols'}, default='ar1'
        The temporal variance model.

    verbose : integer, default=0
        Indicate the level of verbosity. By default, nothing is printed.
        If 0 prints nothing. If 1 prints progress by computation of
        each run. If 2 prints timing details of masker and GLM. If 3
        prints masker computation details.

    n_jobs : integer, default=1
        The number of CPUs to use to do the computation. -1 means
        'all CPUs', -2 'all CPUs but one', and so on.

    minimize_memory : boolean, default=True
        Gets rid of some variables on the model fit results that are not
        necessary for contrast computation and would only be useful for
        further inspection of model details. This has an important impact
        on memory consumption.

    subject_label : string, optional
        This id will be used to identify a `FirstLevelModel` when passed to
        a `SecondLevelModel` object.

    random_state : int or numpy.random.RandomState, default=None.

            Random state seed to sklearn.cluster.KMeans
            for autoregressive models
            of order at least 2 ('ar(N)' with n >= 2).

            .. versionadded:: 0.9.1

    Attributes
    ----------
    labels_ : array of shape (n_voxels,),
        a map of values on voxels used to identify the corresponding model

    results_ : dict,
        with keys corresponding to the different labels values.
        Values are SimpleRegressionResults corresponding to the voxels,
        if minimize_memory is True,
        RegressionResults if minimize_memory is False

    """

    def __init__(
        self,
        t_r=None,
        slice_time_ref=0.0,
        hrf_model="glover",
        drift_model="cosine",
        high_pass=0.01,
        drift_order=1,
        fir_delays=[0],
        min_onset=-24,
        mask_img=None,
        target_affine=None,
        target_shape=None,
        smoothing_fwhm=None,
        memory=Memory(None),
        memory_level=1,
        standardize=False,
        signal_scaling=0,
        noise_model="ar1",
        verbose=0,
        n_jobs=1,
        minimize_memory=True,
        subject_label=None,
        random_state=None,
    ):
        # design matrix parameters
        if t_r is not None:
            _check_repetition_time(t_r)
        self.t_r = t_r
        if slice_time_ref is not None:
            _check_slice_time_ref(slice_time_ref)
        self.slice_time_ref = slice_time_ref
        self.hrf_model = hrf_model
        self.drift_model = drift_model
        self.high_pass = high_pass
        self.drift_order = drift_order
        self.fir_delays = fir_delays
        self.min_onset = min_onset
        # glm parameters
        self.mask_img = mask_img
        self.target_affine = target_affine
        self.target_shape = target_shape
        self.smoothing_fwhm = smoothing_fwhm
        memory = stringify_path(memory)
        if isinstance(memory, str):
            self.memory = Memory(memory)
        else:
            self.memory = memory
        self.memory_level = memory_level
        self.standardize = standardize
        if signal_scaling is False:
            self.signal_scaling = signal_scaling
        elif signal_scaling in [0, 1, (0, 1)]:
            self.signal_scaling = signal_scaling
            self.standardize = False
        else:
            raise ValueError(
                'signal_scaling must be "False", "0", "1" or "(0, 1)"'
            )

        self.noise_model = noise_model
        self.verbose = verbose
        self.n_jobs = n_jobs
        self.minimize_memory = minimize_memory
        # attributes
        self.labels_ = None
        self.results_ = None
        self.subject_label = subject_label
        self.random_state = random_state

    @property
    def scaling_axis(self):
        """Return scaling of axis."""
        warn(
            DeprecationWarning(
                "Deprecated. `scaling_axis` will be removed in 0.11.0. "
                "Please use `signal_scaling` instead."
            )
        )
        return self.signal_scaling

    def fit(
        self,
        run_imgs,
        events=None,
        confounds=None,
        sample_masks=None,
        design_matrices=None,
        bins=100,
    ):
        """Fit the :term:`GLM`.

        For each run:
        1. create design matrix X
        2. do a masker job: fMRI_data -> Y
        3. fit regression to (Y, X)

        Parameters
        ----------
        run_imgs : Niimg-like object or list of Niimg-like objects,
            Data on which the :term:`GLM` will be fitted. If this is a list,
            the affine is considered the same for all.

        events : pandas Dataframe or string or list of pandas DataFrames \
                 or strings, optional
            :term:`fMRI` events used to build design matrices.
            One events object expected per run_img.
            Ignored in case designs is not None.
            If string, then a path to a csv file is expected.

        confounds : pandas Dataframe, numpy array or string or
            list of pandas DataFrames, numpy arrays or strings, optional
            Each column in a DataFrame corresponds to a confound variable
            to be included in the regression model of the respective run_img.
            The number of rows must match the number of volumes in the
            respective run_img. Ignored in case designs is not None.
            If string, then a path to a csv file is expected.

        sample_masks : array_like, or list of array_like, default=None
                       shape of array:
                       (number of scans - number of volumes remove)
            Indices of retained volumes. Masks the niimgs along time/fourth
            dimension to perform scrubbing (remove volumes with high motion)
            and/or remove non-steady-state volumes.

            .. versionadded:: 0.9.2

        design_matrices : pandas DataFrame or \
                          list of pandas DataFrames, optional
            Design matrices that will be used to fit the GLM. If given it
            takes precedence over events and confounds.

        bins : int, default=100
            Maximum number of discrete bins for the AR coef histogram.
            If an autoregressive model with order greater than one is specified
            then adaptive quantification is performed and the coefficients
            will be clustered via K-means with `bins` number of clusters.


        """
        # Initialize masker_ to None such that attribute exists
        self.masker_ = None

        # Raise a warning if both design_matrices and confounds are provided
        if design_matrices is not None and (
            confounds is not None or events is not None
        ):
            warn(
                "If design matrices are supplied, "
                "confounds and events will be ignored."
            )
        # Local import to prevent circular imports
        from nilearn.maskers import NiftiMasker

        # Check arguments
        # Check imgs type
        if events is not None:
            _check_events_file_uses_tab_separators(events_files=events)
        if not isinstance(run_imgs, (list, tuple)):
            run_imgs = [run_imgs]
        if design_matrices is None:
            if events is None:
                raise ValueError("events or design matrices must be provided")
            if self.t_r is None:
                raise ValueError(
                    "t_r not given to FirstLevelModel object"
                    " to compute design from events"
                )
        else:
            design_matrices = _check_run_tables(
                run_imgs, design_matrices, "design_matrices"
            )
        # Check that number of events and confound files match number of runs
        # Also check that events and confound files can be loaded as DataFrame
        if events is not None:
            events = _check_run_tables(run_imgs, events, "events")
        if confounds is not None:
            confounds = _check_run_tables(run_imgs, confounds, "confounds")

        if sample_masks is not None:
            sample_masks = _check_run_sample_masks(len(run_imgs), sample_masks)

        # Learn the mask
        if self.mask_img is False:
            # We create a dummy mask to preserve functionality of api
            ref_img = check_niimg(run_imgs[0])
            self.mask_img = Nifti1Image(
                np.ones(ref_img.shape[:3]), ref_img.affine
            )
        if not isinstance(self.mask_img, NiftiMasker):
            self.masker_ = NiftiMasker(
                mask_img=self.mask_img,
                smoothing_fwhm=self.smoothing_fwhm,
                target_affine=self.target_affine,
                standardize=self.standardize,
                mask_strategy="epi",
                t_r=self.t_r,
                memory=self.memory,
                verbose=max(0, self.verbose - 2),
                target_shape=self.target_shape,
                memory_level=self.memory_level,
            )
            self.masker_.fit(run_imgs[0])
        else:
            # Make sure masker has been fitted otherwise no attribute mask_img_
            self.mask_img._check_fitted()
            if self.mask_img.mask_img_ is None and self.masker_ is None:
                self.masker_ = clone(self.mask_img)
                for param_name in [
                    "target_affine",
                    "target_shape",
                    "smoothing_fwhm",
                    "t_r",
                    "memory",
                    "memory_level",
                ]:
                    our_param = getattr(self, param_name)
                    if our_param is None:
                        continue
                    if getattr(self.masker_, param_name) is not None:
                        warn(
                            f"Parameter {param_name} of the masker overridden"
                        )
                    setattr(self.masker_, param_name, our_param)
                self.masker_.fit(run_imgs[0])
            else:
                self.masker_ = self.mask_img

        # For each run fit the model and keep only the regression results.
        self.labels_, self.results_, self.design_matrices_ = [], [], []
        n_runs = len(run_imgs)
        t0 = time.time()
        for run_idx, run_img in enumerate(run_imgs):
            # Report progress
            if self.verbose > 0:
                percent = float(run_idx) / n_runs
                percent = round(percent * 100, 2)
                dt = time.time() - t0
                # We use a max to avoid a division by zero
                if run_idx == 0:
                    remaining = "go take a coffee, a big one"
                else:
                    remaining = (100.0 - percent) / max(0.01, percent) * dt
                    remaining = f"{int(remaining)} seconds remaining"

                sys.stderr.write(
                    f"Computing run {run_idx + 1} "
                    f"out of {n_runs} runs ({remaining})\n"
                )

            # Build the experimental design for the glm
            run_img = check_niimg(run_img, ensure_ndim=4)
            if design_matrices is None:
                n_scans = get_data(run_img).shape[3]
                if confounds is not None:
                    confounds_matrix = confounds[run_idx].values
                    if confounds_matrix.shape[0] != n_scans:
                        raise ValueError(
                            "Rows in confounds does not match"
                            "n_scans in run_img "
                            f"at index {run_idx}."
                        )
                    confounds_names = confounds[run_idx].columns.tolist()
                else:
                    confounds_matrix = None
                    confounds_names = None
                start_time = self.slice_time_ref * self.t_r
                end_time = (n_scans - 1 + self.slice_time_ref) * self.t_r
                frame_times = np.linspace(start_time, end_time, n_scans)
                design = make_first_level_design_matrix(
                    frame_times,
                    events[run_idx],
                    self.hrf_model,
                    self.drift_model,
                    self.high_pass,
                    self.drift_order,
                    self.fir_delays,
                    confounds_matrix,
                    confounds_names,
                    self.min_onset,
                )
            else:
                design = design_matrices[run_idx]

            if sample_masks is not None:
                sample_mask = sample_masks[run_idx]
                design = design.iloc[sample_mask, :]
            else:
                sample_mask = None

            self.design_matrices_.append(design)

            # Mask and prepare data for GLM
            if self.verbose > 1:
                t_masking = time.time()
                sys.stderr.write("Starting masker computation \r")

            Y = self.masker_.transform(run_img, sample_mask=sample_mask)
            del run_img  # Delete unmasked image to save memory

            if self.verbose > 1:
                t_masking = time.time() - t_masking
                sys.stderr.write(
                    f"Masker took {int(t_masking)} seconds       \n"
                )

            if self.signal_scaling is not False:
                Y, _ = mean_scaling(Y, self.signal_scaling)
            if self.memory:
                mem_glm = self.memory.cache(run_glm, ignore=["n_jobs"])
            else:
                mem_glm = run_glm

            # compute GLM
            if self.verbose > 1:
                t_glm = time.time()
                sys.stderr.write("Performing GLM computation\r")
            labels, results = mem_glm(
                Y,
                design.values,
                noise_model=self.noise_model,
                bins=bins,
                n_jobs=self.n_jobs,
                random_state=self.random_state,
            )
            if self.verbose > 1:
                t_glm = time.time() - t_glm
                sys.stderr.write(f"GLM took {int(t_glm)} seconds         \n")

            self.labels_.append(labels)
            # We save memory if inspecting model details is not necessary
            if self.minimize_memory:
                for key in results:
                    results[key] = SimpleRegressionResults(results[key])
            self.results_.append(results)
            del Y

        # Report progress
        if self.verbose > 0:
            sys.stderr.write(
                f"\nComputation of {n_runs} runs done "
                f"in {time.time() - t0} seconds.\n\n"
            )
        return self

    def compute_contrast(
        self, contrast_def, stat_type=None, output_type="z_score"
    ):
        """Generate different outputs corresponding to \
        the contrasts provided e.g. z_map, t_map, effects and variance.

        In multi-session case, outputs the fixed effects map.

        Parameters
        ----------
        contrast_def : str or array of shape (n_col) or list of (string or
                       array of shape (n_col))

            where ``n_col`` is the number of columns of the design matrix,
            (one array per run). If only one array is provided when there
            are several runs, it will be assumed that
            the same :term:`contrast` is
            desired for all runs. One can use the name of the conditions as
            they appear in the design matrix of the fitted model combined with
            operators +- and combined with numbers with operators +-`*`/. In
            this case, the string defining the contrasts must be a valid
            expression for compatibility with :meth:`pandas.DataFrame.eval`.

        stat_type : {'t', 'F'}, optional
            Type of the contrast.

        output_type : str, default='z_score'
            Type of the output map. Can be 'z_score', 'stat', 'p_value',
            :term:`'effect_size'<Parameter Estimate>`, 'effect_variance' or
            'all'.


        Returns
        -------
        output : Nifti1Image or dict
            The desired output image(s). If ``output_type == 'all'``, then
            the output is a dictionary of images, keyed by the type of image.

        """
        if self.labels_ is None or self.results_ is None:
            raise ValueError("The model has not been fit yet")

        if isinstance(contrast_def, (np.ndarray, str)):
            con_vals = [contrast_def]
        elif isinstance(contrast_def, (list, tuple)):
            con_vals = contrast_def
        else:
            raise ValueError(
                "contrast_def must be an array or str or list of"
                " (array or str)"
            )

        n_runs = len(self.labels_)
        n_contrasts = len(con_vals)
        if n_contrasts == 1 and n_runs > 1:
            warn(f"One contrast given, assuming it for all {int(n_runs)} runs")
            con_vals = con_vals * n_runs
        elif n_contrasts != n_runs:
            raise ValueError(
                f"{n_contrasts} contrasts given, "
                f"while there are {n_runs} runs."
            )

        # Translate formulas to vectors
        for cidx, (con, design_mat) in enumerate(
            zip(con_vals, self.design_matrices_)
        ):
            design_columns = design_mat.columns.tolist()
            if isinstance(con, str):
                con_vals[cidx] = expression_to_contrast_vector(
                    con, design_columns
                )

        valid_types = [
            "z_score",
            "stat",
            "p_value",
            "effect_size",
            "effect_variance",
        ]
        valid_types.append("all")  # ensuring 'all' is the final entry.
        if output_type not in valid_types:
            raise ValueError(f"output_type must be one of {valid_types}")
        contrast = _compute_fixed_effect_contrast(
            self.labels_, self.results_, con_vals, stat_type
        )
        output_types = (
            valid_types[:-1] if output_type == "all" else [output_type]
        )
        outputs = {}
        for output_type_ in output_types:
            estimate_ = getattr(contrast, output_type_)()
            # Prepare the returned images
            output = self.masker_.inverse_transform(estimate_)
            contrast_name = str(con_vals)
            output.header[
                "descrip"
            ] = f"{output_type_} of contrast {contrast_name}"
            outputs[output_type_] = output

        return outputs if output_type == "all" else output

    def _get_voxelwise_model_attribute(self, attribute, result_as_time_series):
        """Transform RegressionResults instances within a dictionary \
        (whose keys represent the autoregressive coefficient under the 'ar1' \
        noise model or only 0.0 under 'ols' noise_model and values are the \
        RegressionResults instances) into input nifti space.

        Parameters
        ----------
        attribute : str
            an attribute of a RegressionResults instance.
            possible values include: residuals, normalized_residuals,
            predicted, SSE, r_square, MSE.

        result_as_time_series : bool
            whether the RegressionResult attribute has a value
            per timepoint of the input nifti image.

        Returns
        -------
        output : list
            A list of Nifti1Image(s).

        """
        # check if valid attribute is being accessed.
        all_attributes = dict(vars(RegressionResults)).keys()
        possible_attributes = [
            prop for prop in all_attributes if "__" not in prop
        ]
        if attribute not in possible_attributes:
            msg = f"attribute must be one of: {possible_attributes}"
            raise ValueError(msg)

        if self.minimize_memory:
            raise ValueError(
                "To access voxelwise attributes like "
                "R-squared, residuals, and predictions, "
                "the `FirstLevelModel`-object needs to store "
                "there attributes. "
                "To do so, set `minimize_memory` to `False` "
                "when initializing the `FirstLevelModel`-object."
            )

        if self.labels_ is None or self.results_ is None:
            raise ValueError("The model has not been fit yet")

        output = []

        for design_matrix, labels, results in zip(
            self.design_matrices_, self.labels_, self.results_
        ):
            if result_as_time_series:
                voxelwise_attribute = np.zeros(
                    (design_matrix.shape[0], len(labels))
                )
            else:
                voxelwise_attribute = np.zeros((1, len(labels)))

            for label_ in results:
                label_mask = labels == label_
                voxelwise_attribute[:, label_mask] = getattr(
                    results[label_], attribute
                )

            output.append(self.masker_.inverse_transform(voxelwise_attribute))

        return output


def _check_repetition_time(t_r):
    """Check that the repetition time is a positive number."""
    if not isinstance(t_r, (float, int)):
        raise TypeError(
            f"'t_r' must be a float or an integer. Got {type(t_r)} instead."
        )
    if t_r <= 0:
        raise ValueError(f"'t_r' must be positive. Got {t_r} instead.")


def _check_slice_time_ref(slice_time_ref):
    """Check that slice_time_ref is a number between 0 and 1."""
    if not isinstance(slice_time_ref, (float, int)):
        raise TypeError(
            "'slice_time_ref' must be a float or an integer. "
            f"Got {type(slice_time_ref)} instead."
        )
    if slice_time_ref < 0 or slice_time_ref > 1:
        raise ValueError(
            "'slice_time_ref' must be between 0 and 1. "
            f"Got {slice_time_ref} instead."
        )


def first_level_from_bids(
    dataset_path,
    task_label,
    space_label=None,
    sub_labels=None,
    img_filters=None,
    t_r=None,
    slice_time_ref=0.0,
    hrf_model="glover",
    drift_model="cosine",
    high_pass=0.01,
    drift_order=1,
    fir_delays=[0],
    min_onset=-24,
    mask_img=None,
    target_affine=None,
    target_shape=None,
    smoothing_fwhm=None,
    memory=Memory(None),
    memory_level=1,
    standardize=False,
    signal_scaling=0,
    noise_model="ar1",
    verbose=0,
    n_jobs=1,
    minimize_memory=True,
    derivatives_folder="derivatives",
):
    """Create FirstLevelModel objects and fit arguments \
       from a :term:`BIDS` dataset.

    If ``t_r`` is ``None`` this function will attempt
    to load it from a bold.json.
    If ``slice_time_ref`` is  `None` this function will attempt
    to infer it from a bold.json.
    Otherwise ``t_r`` and ``slice_time_ref`` are taken as given,
    but a warning may be raised if they are not consistent with the bold.json.

    Parameters
    ----------
    dataset_path : :obj:`str` or :obj:`pathlib.Path`
        Directory of the highest level folder of the :term:`BIDS` dataset.
        Should contain subject folders and a derivatives folder.

    task_label : :obj:`str`
        Task_label as specified in the file names like _task-<task_label>_.

    space_label : :obj:`str`, optional
        Specifies the space label of the preprocessed bold.nii images.
        As they are specified in the file names like _space-<space_label>_.

    sub_labels : :obj:`list` of :obj:`str`, optional
        Specifies the subset of subject labels to model.
        If 'None', will model all subjects in the dataset.
        .. versionadded:: 0.10.1

    img_filters : :obj:`list` of :obj:`tuple` (str, str), optional
        Filters are of the form (field, label). Only one filter per field
        allowed.
        A file that does not match a filter will be discarded.
        Possible filters are 'acq', 'ce', 'dir', 'rec', 'run', 'echo', 'res',
        'den', and 'desc'.
        Filter examples would be ('desc', 'preproc'), ('dir', 'pa')
        and ('run', '10').

    slice_time_ref : :obj:`float` between 0.0 and 1.0, default=0.0
        This parameter indicates the time of the reference slice used in the
        slice timing preprocessing step of the experimental runs. It is
        expressed as a fraction of the t_r (time repetition), so it can have
        values between 0. and 1.

        .. deprecated:: 0.10.1

            The default=0 for ``slice_time_ref`` will be deprecated.
            The default value will change to 'None' in 0.12.

    derivatives_folder : :obj:`str`, default="derivatives".
        derivatives and app folder path containing preprocessed files.
        Like "derivatives/FMRIPREP".

    All other parameters correspond to a `FirstLevelModel` object, which
    contains their documentation.
    The subject label of the model will be determined directly
    from the :term:`BIDS` dataset.

    Returns
    -------
    models : list of `FirstLevelModel` objects
        Each FirstLevelModel object corresponds to a subject.
        All runs from different sessions are considered together
        for the same subject to run a fixed effects analysis on them.

    models_run_imgs : list of list of Niimg-like objects,
        Items for the FirstLevelModel fit function of their respective model.

    models_events : list of list of pandas DataFrames,
        Items for the FirstLevelModel fit function of their respective model.

    models_confounds : list of list of pandas DataFrames or None,
        Items for the FirstLevelModel fit function of their respective model.

    """
    if slice_time_ref == 0:
        warn(
            "Starting in version 0.12, slice_time_ref will default to None.",
            DeprecationWarning,
        )

    sub_labels = sub_labels or []
    img_filters = img_filters or []

    _check_args_first_level_from_bids(
        dataset_path=dataset_path,
        task_label=task_label,
        space_label=space_label,
        sub_labels=sub_labels,
        img_filters=img_filters,
        derivatives_folder=derivatives_folder,
    )

    derivatives_path = Path(dataset_path) / derivatives_folder

    # Get metadata for models.
    #
    # We do it once and assume all subjects and runs
    # have the same value.

    # Repetition time
    #
    # Try to find a t_r value in the bids datasets
    # If the parameter information is not found in the derivatives folder,
    # a search is done in the raw data folder.
    filters = _make_bids_files_filter(
        task_label=task_label,
        space_label=space_label,
        supported_filters=[
            *_bids_entities()["raw"],
            *_bids_entities()["derivatives"],
        ],
        extra_filter=img_filters,
        verbose=verbose,
    )
    inferred_t_r = _infer_repetition_time_from_dataset(
        bids_path=derivatives_path, filters=filters, verbose=verbose
    )
    if inferred_t_r is None:
        filters = _make_bids_files_filter(
            task_label=task_label,
            supported_filters=[*_bids_entities()["raw"]],
            extra_filter=img_filters,
            verbose=verbose,
        )
        inferred_t_r = _infer_repetition_time_from_dataset(
            bids_path=dataset_path, filters=filters, verbose=verbose
        )

    if t_r is None and inferred_t_r is not None:
        t_r = inferred_t_r
    if t_r is not None and t_r != inferred_t_r:
        warn(
            f"'t_r' provided ({t_r}) is different "
            f"from the value found in the BIDS dataset ({inferred_t_r}).\n"
            "Note this may lead to the wrong model specification."
        )
    if t_r is not None:
        _check_repetition_time(t_r)
    else:
        warn(
            "'t_r' not provided and cannot be inferred from BIDS metadata.\n"
            "It will need to be set manually in the list of models, "
            "otherwise their fit will throw an exception."
        )

    # Slice time correction reference time
    #
    # Try to infer a slice_time_ref value in the bids derivatives dataset.
    #
    # If no value can be inferred, the default value of 0.0 is used.
    filters = _make_bids_files_filter(
        task_label=task_label,
        space_label=space_label,
        supported_filters=[
            *_bids_entities()["raw"],
            *_bids_entities()["derivatives"],
        ],
        extra_filter=img_filters,
        verbose=verbose,
    )
    StartTime = _infer_slice_timing_start_time_from_dataset(
        bids_path=derivatives_path, filters=filters, verbose=verbose
    )
    if StartTime is not None and t_r is not None:
        assert StartTime < t_r
        inferred_slice_time_ref = StartTime / t_r
    else:
        if slice_time_ref is None:
            warn(
                "'slice_time_ref' not provided "
                "and cannot be inferred from metadata.\n"
                "It will be assumed that the slice timing reference "
                "is 0.0 percent of the repetition time.\n"
                "If it is not the case it will need to "
                "be set manually in the generated list of models."
            )
        inferred_slice_time_ref = 0.0

    if slice_time_ref is None and inferred_slice_time_ref is not None:
        slice_time_ref = inferred_slice_time_ref
    if (
        slice_time_ref is not None
        and slice_time_ref != inferred_slice_time_ref
    ):
        warn(
            f"'slice_time_ref' provided ({slice_time_ref}) is different "
            f"from the value found in the BIDS dataset "
            f"({inferred_slice_time_ref}).\n"
            "Note this may lead to the wrong model specification."
        )
    if slice_time_ref is not None:
        _check_slice_time_ref(slice_time_ref)

    # Build fit_kwargs dictionaries to pass to their respective models fit
    # Events and confounds files must match number of imgs (runs)
    models = []
    models_run_imgs = []
    models_events = []
    models_confounds = []

    sub_labels = _list_valid_subjects(derivatives_path, sub_labels)
    for sub_label_ in sub_labels:
        # Create model
        model = FirstLevelModel(
            t_r=t_r,
            slice_time_ref=slice_time_ref,
            hrf_model=hrf_model,
            drift_model=drift_model,
            high_pass=high_pass,
            drift_order=drift_order,
            fir_delays=fir_delays,
            min_onset=min_onset,
            mask_img=mask_img,
            target_affine=target_affine,
            target_shape=target_shape,
            smoothing_fwhm=smoothing_fwhm,
            memory=memory,
            memory_level=memory_level,
            standardize=standardize,
            signal_scaling=signal_scaling,
            noise_model=noise_model,
            verbose=verbose,
            n_jobs=n_jobs,
            minimize_memory=minimize_memory,
            subject_label=sub_label_,
        )
        models.append(model)

        imgs = _get_processed_imgs(
            derivatives_path=derivatives_path,
            sub_label=sub_label_,
            task_label=task_label,
            space_label=space_label,
            img_filters=img_filters,
            verbose=verbose,
        )
        models_run_imgs.append(imgs)

        events = _get_events_files(
            dataset_path=dataset_path,
            sub_label=sub_label_,
            task_label=task_label,
            img_filters=img_filters,
            imgs=imgs,
            verbose=verbose,
        )
        events = [
            pd.read_csv(event, sep="\t", index_col=None) for event in events
        ]
        models_events.append(events)

        confounds = _get_confounds(
            derivatives_path=derivatives_path,
            sub_label=sub_label_,
            task_label=task_label,
            img_filters=img_filters,
            imgs=imgs,
            verbose=verbose,
        )
        if confounds:
            confounds = [
                pd.read_csv(c, sep="\t", index_col=None) for c in confounds
            ]
        models_confounds.append(confounds)

    return models, models_run_imgs, models_events, models_confounds


def _list_valid_subjects(derivatives_path, sub_labels):
    """List valid subjects in the dataset.

    - Include all subjects if no subject pre-selection is passed.
    - Exclude subjects that do not exist in the derivatives folder.
    - Remove duplicate subjects.

    Parameters
    ----------
    derivatives_path : :obj:`str`
        Path to the BIDS derivatives folder.

    sub_labels : :obj:`list` of :obj:`str`, optional
        List of subject labels to process.
        If None, all subjects in the dataset will be processed.

    Returns
    -------
    sub_labels : :obj:`list` of :obj:`str`, optional
        List of subject labels that will be processed.
    """
    # Infer subjects in dataset if not provided
    if not sub_labels:
        sub_folders = glob.glob(os.path.join(derivatives_path, "sub-*/"))
        sub_labels = [
            os.path.basename(s[:-1]).split("-")[1] for s in sub_folders
        ]
        sub_labels = sorted(list(set(sub_labels)))

    # keep only existing subjects
    sub_labels_exist = []
    for sub_label_ in sub_labels:
        if os.path.exists(os.path.join(derivatives_path, f"sub-{sub_label_}")):
            sub_labels_exist.append(sub_label_)
        else:
            warn(
                f"Subject label {sub_label_} is not present in the"
                " dataset and cannot be processed."
            )

    return set(sub_labels_exist)


def _report_found_files(files, text, sub_label, filters):
    """Print list of files found for a given subject and filter.

    Parameters
    ----------
    files : :obj:`list` of :obj:`str`
        List of fullpath of files.

    text :  :obj:`str`
        Text description of the file type.

    sub_label : :obj:`str`
        Subject label as specified in the file names like sub-<sub_label>_.

    filters : :obj:`list` of :obj:`tuple` (str, str)
        Filters are of the form (field, label).
        Only one filter per field allowed.

    """
    print(
        f"Found the following {len(files)} {text} files\n",
        f"for subject {sub_label}\n",
        f"for filter: {filters}:\n",
        f"{files}\n",
    )


def _get_processed_imgs(
    derivatives_path, sub_label, task_label, space_label, img_filters, verbose
):
    """Get images for a given subject, task and filters.

    Also checks that there is only one images per run / session.

    Parameters
    ----------
    derivatives_path : :obj:`str`
        Directory of the derivatives BIDS dataset.

    sub_label : :obj:`str`
        Subject label as specified in the file names like sub-<sub_label>_.

    task_label : :obj:`str`
        Task label as specified in the file names like _task-<task_label>_.

    img_filters : :obj:`list` of :obj:`tuple` (str, str)
        Filters are of the form (field, label).
        Only one filter per field allowed.

    verbose : :obj:`integer`
        Indicate the level of verbosity.

    Returns
    -------
    imgs : :obj:`list` of :obj:`str`
        List of fullpath to the imgs files

    """
    filters = _make_bids_files_filter(
        task_label=task_label,
        space_label=space_label,
        supported_filters=_bids_entities()["raw"]
        + _bids_entities()["derivatives"],
        extra_filter=img_filters,
        verbose=verbose,
    )
    imgs = get_bids_files(
        main_path=derivatives_path,
        modality_folder="func",
        file_tag="bold",
        file_type="nii*",
        sub_label=sub_label,
        filters=filters,
    )
    if verbose:
        _report_found_files(
            files=imgs,
            text="preprocessed BOLD",
            sub_label=sub_label,
            filters=filters,
        )
    _check_bids_image_list(imgs, sub_label, filters)
    return imgs


def _get_events_files(
    dataset_path,
    sub_label,
    task_label,
    img_filters,
    imgs,
    verbose,
):
    """Get events.tsv files for a given subject, task and filters.

    Also checks that the number of events.tsv files
    matches the number of images.

    Parameters
    ----------
    dataset_path : :obj:`str`
        Directory of the derivatives BIDS dataset.

    sub_label : :obj:`str`
        Subject label as specified in the file names like sub-<sub_label>_.

    task_label : :obj:`str`
        Task label as specified in the file names like _task-<task_label>_.

    img_filters : :obj:`list` of :obj:`tuple` (str, str)
        Filters are of the form (field, label).
        Only one filter per field allowed.

    imgs : :obj:`list` of :obj:`str`
        List of fullpath to the preprocessed images

    verbose : :obj:`integer`
        Indicate the level of verbosity.

    Returns
    -------
    events : :obj:`list` of :obj:`str`
        List of fullpath to the events files
    """
    events_filters = _make_bids_files_filter(
        task_label=task_label,
        supported_filters=_bids_entities()["raw"],
        extra_filter=img_filters,
        verbose=verbose,
    )
    events = get_bids_files(
        dataset_path,
        modality_folder="func",
        file_tag="events",
        file_type="tsv",
        sub_label=sub_label,
        filters=events_filters,
    )
    if verbose:
        _report_found_files(
            files=events,
            text="events",
            sub_label=sub_label,
            filters=events_filters,
        )
    _check_bids_events_list(
        events=events,
        imgs=imgs,
        sub_label=sub_label,
        task_label=task_label,
        dataset_path=dataset_path,
        events_filters=events_filters,
        verbose=verbose,
    )
    return events


def _get_confounds(
    derivatives_path,
    sub_label,
    task_label,
    img_filters,
    imgs,
    verbose,
):
    """Get confounds.tsv files for a given subject, task and filters.

    Also checks that the number of confounds.tsv files
    matches the number of images.

    Parameters
    ----------
    derivatives_path : :obj:`str`
        Directory of the derivatives BIDS dataset.

    sub_label : :obj:`str`
        Subject label as specified in the file names like sub-<sub_label>_.

    task_label : :obj:`str`
        Task label as specified in the file names like _task-<task_label>_.

    img_filters : :obj:`list` of :obj:`tuple` (str, str)
        Filters are of the form (field, label).
        Only one filter per field allowed.

    imgs : :obj:`list` of :obj:`str`
        List of fullpath to the preprocessed images

    verbose : :obj:`integer`
        Indicate the level of verbosity.

    Returns
    -------
    confounds : :obj:`list` of :obj:`str` or None
        List of fullpath to the confounds.tsv files

    """
    filters = _make_bids_files_filter(
        task_label=task_label,
        supported_filters=_bids_entities()["raw"],
        extra_filter=img_filters,
        verbose=verbose,
    )
    confounds = get_bids_files(
        derivatives_path,
        modality_folder="func",
        file_tag="desc-confounds*",
        file_type="tsv",
        sub_label=sub_label,
        filters=filters,
    )
    if verbose:
        _report_found_files(
            files=confounds,
            text="confounds",
            sub_label=sub_label,
            filters=filters,
        )
    _check_confounds_list(confounds=confounds, imgs=imgs)
    return confounds or None


def _check_confounds_list(confounds, imgs):
    """Check the number of confounds.tsv files.

    If no file is found, it will be assumed there are none,
    but if there are any confounds files, there must be one per run.

    Parameters
    ----------
    confounds : :obj:`list` of :obj:`str`
        List of fullpath to the confounds.tsv files

    imgs : :obj:`list` of :obj:`str`
        List of fullpath to the preprocessed images

    """
    if confounds and len(confounds) != len(imgs):
        raise ValueError(
            f"{len(confounds)} confounds.tsv files found "
            f"for {len(imgs)} bold files. "
            "Same number of confound files as "
            "the number of runs is expected"
        )


def _check_args_first_level_from_bids(
    dataset_path,
    task_label,
    space_label,
    sub_labels,
    img_filters,
    derivatives_folder,
):
    """Check type and value of arguments of first_level_from_bids.

    Check that:
        - dataset_path is a string and exists
        - derivatives_path exists
        - task_label and space_label are valid bids labels
        - img_filters is a list of tuples of strings
          and all filters are valid bids entities
          with valid bids labels

    Parameters
    ----------
    dataset_path : :obj:`str`
        Fullpath of the BIDS dataset root folder.

    task_label : :obj:`str`
        Task_label as specified in the file names like _task-<task_label>_.

    space_label : :obj:`str`
        Specifies the space label of the preprocessed bold.nii images.
        As they are specified in the file names like _space-<space_label>_.

    sub_labels : :obj:`list` of :obj:`str`, optional
        Specifies the subset of subject labels to model.
        If 'None', will model all subjects in the dataset.

    img_filters : :obj:`list` of :obj:`tuples` (str, str)
        Filters are of the form (field, label).
        Only one filter per field allowed.

    derivatives_path : :obj:`str`
        Fullpath of the BIDS dataset derivative folder.

    """
    if not isinstance(dataset_path, (str, Path)):
        raise TypeError(
            "'dataset_path' must be a string or pathlike. "
            f"Got {type(dataset_path)} instead."
        )
    dataset_path = Path(dataset_path)
    if not dataset_path.exists():
        raise ValueError(f"'dataset_path' does not exist:\n{dataset_path}")

    if not isinstance(derivatives_folder, str):
        raise TypeError(
            "'derivatives_folder' must be a string. "
            f"Got {type(derivatives_folder)} instead."
        )
    derivatives_folder = dataset_path / derivatives_folder
    if not derivatives_folder.exists():
        raise ValueError(
            "derivatives folder not found in given dataset:\n"
            f"{derivatives_folder}"
        )

    _check_bids_label(task_label)

    if space_label is not None:
        _check_bids_label(space_label)

    if not isinstance(sub_labels, list):
        raise TypeError(
            f"sub_labels must be a list, instead {type(sub_labels)} was given"
        )
    for sub_label_ in sub_labels:
        _check_bids_label(sub_label_)

    if not isinstance(img_filters, list):
        raise TypeError(
            f"'img_filters' must be a list. "
            f"Got {type(img_filters)} instead."
        )
    supported_filters = [
        *_bids_entities()["raw"],
        *_bids_entities()["derivatives"],
    ]
    for filter_ in img_filters:
        if len(filter_) != 2 or not all(isinstance(x, str) for x in filter_):
            raise TypeError(
                "Filters in img_filters must be (str, str). "
                f"Got {filter_} instead."
            )
        if filter_[0] not in supported_filters:
            raise ValueError(
                f"Entity {filter_[0]} for {filter_} is not a possible filter. "
                f"Only {supported_filters} are allowed."
            )
        _check_bids_label(filter_[1])


def _make_bids_files_filter(
    task_label,
    space_label=None,
    supported_filters=None,
    extra_filter=None,
    verbose=0,
):
    """Return a filter to specific files from a BIDS dataset.

    Parameters
    ----------
    task_label : :obj:`str`
        Task label as specified in the file names like _task-<task_label>_.

    space_label : :obj:`str` or None, optional
        Specifies the space label of the preprocessed bold.nii images.
        As they are specified in the file names like _space-<space_label>_.

    supported_filters : :obj:`list` of :obj:`str` or None, optional
        List of authorized BIDS entities

    extra_filter : :obj:`list` of :obj:`tuple` (str, str) or None, optional
        Filters are of the form (field, label).
        Only one filter per field allowed.

    verbose : :obj:`integer`
        Indicate the level of verbosity.

    Returns
    -------
    Filter to be used by :func:`get_bids_files`: \
        :obj:`list` of :obj:`tuple` (str, str)
        filters

    """
    filters = [("task", task_label)]

    if space_label is not None:
        filters.append(("space", space_label))

    if extra_filter and supported_filters:
        for filter_ in extra_filter:
            if filter_[0] not in supported_filters:
                if verbose:
                    warn(
                        f"The filter {filter_} will be skipped. "
                        f"'{filter_[0]}' is not among the supported filters. "
                        f"Allowed filters include: {supported_filters}"
                    )
                continue

            filters.append(filter_)

    return filters


def _check_bids_image_list(imgs, sub_label, filters):
    """Check input BIDS images.

    Check that:
        - some images were found
        - if more than one image was found, check that there is not more than
          one image for a given session / run combination.

    Parameters
    ----------
    imgs : :obj:`list` of :obj:`str` or None
        List of image fullpath filenames.

    sub_label : :obj:`str`
        Subject label as specified in the file names like _sub-<sub_label>_.

    filters : :obj:`list` of :obj:`tuple` (str, str)
        Filters of the form (field, label) used to select the files.
        See :func:`get_bids_files`.

    """
    if not imgs:
        raise ValueError(
            "No BOLD files found "
            f"for subject {sub_label} "
            f"for filter: {filters}"
        )

    if len(imgs) <= 1:
        return

    msg_start = (
        "Too many images found\n "
        f"for subject: '{sub_label}'\n"
        f"for filters: {filters}\n"
    )
    msg_end = (
        "Please specify it further by setting, "
        "for example, some required task_label, "
        "space_label or img_filters"
    )

    run_check_list: list = []

    for img_ in imgs:
        parsed_filename = parse_bids_filename(img_)
        session = parsed_filename.get("ses", None)
        run = parsed_filename.get("run", None)

        if session and run:
            if (session, run) in set(run_check_list):
                raise ValueError(
                    f"{msg_start}"
                    f"for the same run {run} and session {session}. "
                    f"{msg_end}"
                )
            run_check_list.append((session, run))

        elif session:
            if session in set(run_check_list):
                raise ValueError(
                    f"{msg_start}"
                    f"for the same session {session}, "
                    "while no additional run specification present. "
                    f"{msg_end}"
                )
            run_check_list.append(session)

        elif run:
            if run in set(run_check_list):
                raise ValueError(
                    f"{msg_start}" f"for the same run {run}. " f"{msg_end}"
                )
            run_check_list.append(run)


def _check_bids_events_list(
    events, imgs, sub_label, task_label, dataset_path, events_filters, verbose
):
    """Check input BIDS events.

    Check that:
        - some events.tsv files were found
        - as many events.tsv were found as images
        - there is only one events.tsv per image and that they have the same
          raw entities.

    Parameters
    ----------
    events : :obj:`list` of :obj:`str` or None
        List of events.tsv fullpath filenames.

    imgs : :obj:`list` of :obj:`str`
        List of image fullpath filenames.

    sub_label : :obj:`str`
        Subject label as specified in the file names like sub-<sub_label>_.

    task_label : :obj:`str`
        Task label as specified in the file names like _task-<task_label>_.

    dataset_path : :obj:`str`
        Fullpath to the BIDS dataset.

    events_filters : :obj:`list` of :obj:`tuple` (str, str)
        Filters of the form (field, label) used to select the files.
        See :func:`get_bids_files`.

    """
    if not events:
        raise ValueError(
            "No events.tsv files found "
            f"for subject {sub_label} "
            f"for filter: {events_filters}."
        )
    if len(events) != len(imgs):
        raise ValueError(
            f"{len(events)} events.tsv files found"
            f" for {len(imgs)} bold files. "
            "Same number of event files "
            "as the number of runs is expected."
        )
    _check_trial_type(events=events)

    supported_filters = [
        "sub",
        "ses",
        "task",
        *_bids_entities()["raw"],
    ]
    for this_img in imgs:
        parsed_filename = parse_bids_filename(this_img)
        extra_filter = [
            (key, parsed_filename[key])
            for key in parsed_filename
            if key in supported_filters
        ]
        filters = _make_bids_files_filter(
            task_label=task_label,
            space_label=None,
            supported_filters=supported_filters,
            extra_filter=extra_filter,
            verbose=verbose,
        )
        this_event = get_bids_files(
            dataset_path,
            modality_folder="func",
            file_tag="events",
            file_type="tsv",
            sub_label=sub_label,
            filters=filters,
        )
        msg_suffix = (
            f" bold file:\n{this_img}\nfilter:\n{filters})\n"
            "Found all the following events files "
            f"for filter:\n{events}\n"
        )
        if len(this_event) == 0:
            raise ValueError(
                f"No events.tsv files " f"corresponding to {msg_suffix}"
            )
        if len(this_event) > 1:
            raise ValueError(
                f"More than 1 events.tsv files "
                f"corresponding to {msg_suffix}"
            )
        if this_event[0] not in events:
            raise ValueError(
                f"\n{this_event} not in {events}.\n"
                "No corresponding events.tsv files found "
                f"for {msg_suffix}"
            )<|MERGE_RESOLUTION|>--- conflicted
+++ resolved
@@ -287,15 +287,9 @@
 
     slice_time_ref : float, default=0
         This parameter indicates the time of the reference slice used in the
-<<<<<<< HEAD
-        slice timing preprocessing step of the experimental runs. It is
-        expressed as a fraction of the t_r (time repetition), so it can have
-        values between 0. and 1.
-=======
         slice timing preprocessing step of the experimental runs.
         It is expressed as a fraction of the ``t_r`` (repetition time),
-        so it can have values between 0. and 1. Default=0.
->>>>>>> b6f4ff04
+        so it can have values between 0. and 1.
     %(hrf_model)s
         Default='glover'.
     drift_model : string, default='cosine'
@@ -310,16 +304,10 @@
         This parameter specifies the order of the drift model (in case it is
         polynomial) for the design matrices.
 
-<<<<<<< HEAD
     fir_delays : array of shape(n_onsets) or list, default=[0]
-        In case of FIR design, yields the array of delays used in the FIR
-        model, in scans.
-=======
-    fir_delays : array of shape(n_onsets) or list, optional
         In case of :term:`FIR` design,
         yields the array of delays used in the :term:`FIR` model,
-        in scans. Default=[0].
->>>>>>> b6f4ff04
+        in scans.
 
     min_onset : float, default=-24
         This parameter specifies the minimal onset relative to the design
