--- conflicted
+++ resolved
@@ -109,12 +109,9 @@
 
     bins : int, optional
         Maximum number of discrete bins for the AR(1) coef histogram.
-<<<<<<< HEAD
         If higher order AR models are selected this specifies the maximum
         number of bins per AR coefficient.
-=======
         Default=100.
->>>>>>> a8320c34
 
     n_jobs : int, optional
         The number of CPUs to use to do the computation. -1 means
