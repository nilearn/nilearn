"""Contains the GLM and contrast classes that are meant to be the main \
objects of fMRI data analyses.

Author: Bertrand Thirion, Martin Perez-Guevara, 2016

"""

from __future__ import annotations

import csv
import glob
import os
import sys
import time
from pathlib import Path
from warnings import warn

import numpy as np
import pandas as pd
from joblib import Memory, Parallel, delayed
from nibabel import Nifti1Image
from sklearn.base import clone
from sklearn.cluster import KMeans

from nilearn._utils import fill_doc, stringify_path
from nilearn._utils.niimg_conversions import check_niimg
from nilearn._utils.param_validation import check_run_sample_masks
from nilearn.experimental.surface import SurfaceImage, SurfaceMasker
from nilearn.glm._base import BaseGLM
from nilearn.glm.contrasts import (
    compute_fixed_effect_contrast,
    expression_to_contrast_vector,
)
from nilearn.glm.first_level.design_matrix import (
    make_first_level_design_matrix,
)
from nilearn.glm.regression import (
    ARModel,
    OLSModel,
    RegressionResults,
    SimpleRegressionResults,
)
from nilearn.image import get_data
from nilearn.interfaces.bids import get_bids_files, parse_bids_filename
from nilearn.interfaces.bids.query import (
    infer_repetition_time_from_dataset,
    infer_slice_timing_start_time_from_dataset,
)
from nilearn.interfaces.bids.utils import bids_entities, check_bids_label
from nilearn.interfaces.fmriprep.load_confounds import load_confounds


def mean_scaling(Y, axis=0):
    """Scaling of the data to have percent of baseline change \
    along the specified axis.

    Parameters
    ----------
    Y : array of shape (n_time_points, n_voxels)
       The input data.

    axis : int, default=0
        Axis along which the scaling mean should be calculated.

    Returns
    -------
    Y : array of shape (n_time_points, n_voxels),
       The data after mean-scaling, de-meaning and multiplication by 100.

    mean : array of shape (n_voxels,)
        The data mean.

    """
    mean = Y.mean(axis=axis)
    if (mean == 0).any():
        warn(
            "Mean values of 0 observed."
            "The data have probably been centered."
            "Scaling might not work as expected",
            UserWarning,
            stacklevel=2,
        )
    mean = np.maximum(mean, 1)
    Y = 100 * (Y / mean - 1)
    return Y, mean


def _ar_model_fit(X, val, Y):
    """Wrap fit method of ARModel to allow joblib parallelization."""
    return ARModel(X, val).fit(Y)


def _yule_walker(x, order):
    """Compute Yule-Walker (adapted from MNE and statsmodels).

    Operates along the last axis of x.
    """
    from scipy.linalg import toeplitz

    if order < 1:
        raise ValueError("AR order must be positive")
    if type(order) is not int:
        raise TypeError("AR order must be an integer")
    if x.ndim < 1:
        raise TypeError("Input data must have at least 1 dimension")

    denom = x.shape[-1] - np.arange(order + 1)
    n = np.prod(np.array(x.shape[:-1], int))
    r = np.zeros((n, order + 1), np.float64)
    y = x - x.mean()
    y.shape = (n, x.shape[-1])  # inplace
    r[:, 0] += (y[:, np.newaxis, :] @ y[:, :, np.newaxis])[:, 0, 0]
    for k in range(1, order + 1):
        r[:, k] += (y[:, np.newaxis, 0:-k] @ y[:, k:, np.newaxis])[:, 0, 0]
    r /= denom * x.shape[-1]
    rt = np.array([toeplitz(rr[:-1]) for rr in r], np.float64)
    rho = np.linalg.solve(rt, r[:, 1:])
    rho.shape = x.shape[:-1] + (order,)
    return rho


def run_glm(
    Y, X, noise_model="ar1", bins=100, n_jobs=1, verbose=0, random_state=None
):
    """:term:`GLM` fit for an :term:`fMRI` data matrix.

    Parameters
    ----------
    Y : array of shape (n_time_points, n_voxels)
        The :term:`fMRI` data.

    X : array of shape (n_time_points, n_regressors)
        The design matrix.

    noise_model : {'ar(N)', 'ols'}, default='ar1'
        The temporal variance model.
        To specify the order of an autoregressive model place the
        order after the characters `ar`, for example to specify a third order
        model use `ar3`.

    bins : int, default=100
        Maximum number of discrete bins for the AR coef histogram.
        If an autoregressive model with order greater than one is specified
        then adaptive quantification is performed and the coefficients
        will be clustered via K-means with `bins` number of clusters.

    n_jobs : int, default=1
        The number of CPUs to use to do the computation. -1 means
        'all CPUs'.

    verbose : int, default=0
        The verbosity level.

    random_state : int or numpy.random.RandomState, default=None
        Random state seed to sklearn.cluster.KMeans for autoregressive models
        of order at least 2 ('ar(N)' with n >= 2).

        .. versionadded:: 0.9.1

    Returns
    -------
    labels : array of shape (n_voxels,),
        A map of values on voxels used to identify the corresponding model.

    results : dict,
        Keys correspond to the different labels values
        values are RegressionResults instances corresponding to the voxels.

    """
    acceptable_noise_models = ["ols", "arN"]
    if (noise_model[:2] != "ar") and (noise_model != "ols"):
        raise ValueError(
            f"Acceptable noise models are {acceptable_noise_models}. "
            f"You provided 'noise_model={noise_model}'."
        )
    if Y.shape[0] != X.shape[0]:
        raise ValueError(
            "The number of rows of Y "
            "should match the number of rows of X.\n"
            f"You provided X with shape {X.shape} "
            f"and Y with shape {Y.shape}."
        )

    # Create the model
    ols_result = OLSModel(X).fit(Y)

    if noise_model[:2] == "ar":
        err_msg = (
            "AR order must be a positive integer specified as arN, "
            "where N is an integer. E.g. ar3. "
            f"You provided {noise_model}."
        )
        try:
            ar_order = int(noise_model[2:])
        except ValueError:
            raise ValueError(err_msg)

        # compute the AR coefficients
        ar_coef_ = _yule_walker(ols_result.residuals.T, ar_order)
        del ols_result
        if len(ar_coef_[0]) == 1:
            ar_coef_ = ar_coef_[:, 0]

        # Either bin the AR1 coefs or cluster ARN coefs
        if ar_order == 1:
            for idx in range(len(ar_coef_)):
                ar_coef_[idx] = (ar_coef_[idx] * bins).astype(int) * 1.0 / bins
            labels = np.array([str(val) for val in ar_coef_])
        else:  # AR(N>1) case
            n_clusters = np.min([bins, Y.shape[1]])
            kmeans = KMeans(
                n_clusters=n_clusters, n_init=10, random_state=random_state
            ).fit(ar_coef_)
            ar_coef_ = kmeans.cluster_centers_[kmeans.labels_]

            # Create a set of rounded values for the labels with _ between
            # each coefficient
            cluster_labels = kmeans.cluster_centers_.copy()
            cluster_labels = np.array(
                ["_".join(map(str, np.round(a, 2))) for a in cluster_labels]
            )
            # Create labels and coef per voxel
            labels = np.array([cluster_labels[i] for i in kmeans.labels_])

        unique_labels = np.unique(labels)
        results = {}

        # Fit the AR model according to current AR(N) estimates
        ar_result = Parallel(n_jobs=n_jobs, verbose=verbose)(
            delayed(_ar_model_fit)(
                X, ar_coef_[labels == val][0], Y[:, labels == val]
            )
            for val in unique_labels
        )

        # Converting the key to a string is required for AR(N>1) cases
        for val, result in zip(unique_labels, ar_result):
            results[val] = result
        del unique_labels
        del ar_result

    else:
        labels = np.zeros(Y.shape[1])
        results = {0.0: ols_result}

    return labels, results


def _check_trial_type(events):
    """Check that the event files contain a "trial_type" column.

    Parameters
    ----------
    events : :obj:`list` of :obj:`str` or :obj:`pathlib.Path``.
              A list of paths of events.tsv files.

    """
    file_names = []

    for event_ in events:
        df = pd.read_csv(event_, sep="\t")
        if "trial_type" not in df.columns:
            file_names.append(os.path.basename(event_))

    if file_names:
        file_names = "\n -".join(file_names)
        warn(
            f"No column named 'trial_type' found in:{file_names}.\n "
            "All rows in those files will be treated "
            "as if they are instances of same experimental condition.\n"
            "If there is a column in the dataframe "
            "corresponding to trial information, "
            "consider renaming it to 'trial_type'."
        )


@fill_doc
class FirstLevelModel(BaseGLM):
    """Implement the General Linear Model for single run :term:`fMRI` data.

    Parameters
    ----------
    t_r : float
        This parameter indicates :term:`repetition times<TR>`
        of the experimental runs.
        In seconds. It is necessary to correctly consider times in the design
        matrix. This parameter is also passed to :func:`nilearn.signal.clean`.
        Please see the related documentation for details.

    slice_time_ref : float, default=0
        This parameter indicates the time of the reference slice used in the
        slice timing preprocessing step of the experimental runs.
        It is expressed as a fraction of the ``t_r`` (repetition time),
        so it can have values between 0. and 1.
    %(hrf_model)s
        Default='glover'.
    drift_model : string, default='cosine'
        This parameter specifies the desired drift model for the design
        matrices. It can be 'polynomial', 'cosine' or None.

    high_pass : float, default=0.01
        This parameter specifies the cut frequency of the high-pass filter in
        Hz for the design matrices. Used only if drift_model is 'cosine'.

    drift_order : int, default=1
        This parameter specifies the order of the drift model (in case it is
        polynomial) for the design matrices.

    fir_delays : array of shape(n_onsets) or list, default=[0]
        In case of :term:`FIR` design,
        yields the array of delays used in the :term:`FIR` model,
        in scans.

    min_onset : float, default=-24
        This parameter specifies the minimal onset relative to the design
        (in seconds). Events that start before (slice_time_ref * t_r +
        min_onset) are not considered.

    mask_img : Niimg-like, NiftiMasker, SurfaceImage, SurfaceMasker, False or \
               None, default=None
        Mask to be used on data. If an instance of masker is passed,
        then its mask will be used. If None is passed, the mask
        will be computed automatically by a NiftiMasker with default
        parameters. If False is given then the data will not be masked.
        In the case of surface analysis, passing None or False will lead to
        no masking.

    target_affine : 3x3 or 4x4 matrix, optional
        This parameter is passed to nilearn.image.resample_img.
        Please see the related documentation for details.

    target_shape : 3-tuple of integers, optional
        This parameter is passed to nilearn.image.resample_img.
        Please see the related documentation for details.
    %(smoothing_fwhm)s
    memory : string or pathlib.Path, optional
        Path to the directory used to cache the masking process and the glm
        fit. By default, no caching is done.
        Creates instance of joblib.Memory.

    memory_level : integer, optional
        Rough estimator of the amount of memory used by caching. Higher value
        means more memory for caching.

    standardize : boolean, default=False
        If standardize is True, the time-series are centered and normed:
        their variance is put to 1 in the time dimension.

    signal_scaling : False, int or (int, int), default=0
        If not False, fMRI signals are
        scaled to the mean value of scaling_axis given,
        which can be 0, 1 or (0, 1).
        0 refers to mean scaling each voxel with respect to time,
        1 refers to mean scaling each time point with respect to all voxels &
        (0, 1) refers to scaling with respect to voxels and time,
        which is known as grand mean scaling.
        Incompatible with standardize (standardize=False is enforced when
        signal_scaling is not False).

    noise_model : {'ar1', 'ols'}, default='ar1'
        The temporal variance model.

    verbose : integer, default=0
        Indicate the level of verbosity. By default, nothing is printed.
        If 0 prints nothing. If 1 prints progress by computation of
        each run. If 2 prints timing details of masker and GLM. If 3
        prints masker computation details.

    n_jobs : integer, default=1
        The number of CPUs to use to do the computation. -1 means
        'all CPUs', -2 'all CPUs but one', and so on.

    minimize_memory : boolean, default=True
        Gets rid of some variables on the model fit results that are not
        necessary for contrast computation and would only be useful for
        further inspection of model details. This has an important impact
        on memory consumption.

    subject_label : string, optional
        This id will be used to identify a `FirstLevelModel` when passed to
        a `SecondLevelModel` object.

    random_state : int or numpy.random.RandomState, default=None.
        Random state seed to sklearn.cluster.KMeans
        for autoregressive models
        of order at least 2 ('ar(N)' with n >= 2).

        .. versionadded:: 0.9.1

    Attributes
    ----------
    labels_ : array of shape (n_voxels,),
        a map of values on voxels used to identify the corresponding model

    results_ : dict,
        with keys corresponding to the different labels values.
        Values are SimpleRegressionResults corresponding to the voxels,
        if minimize_memory is True,
        RegressionResults if minimize_memory is False

    """

    def __init__(
        self,
        t_r=None,
        slice_time_ref=0.0,
        hrf_model="glover",
        drift_model="cosine",
        high_pass=0.01,
        drift_order=1,
        fir_delays=[0],
        min_onset=-24,
        mask_img=None,
        target_affine=None,
        target_shape=None,
        smoothing_fwhm=None,
        memory=Memory(None),
        memory_level=1,
        standardize=False,
        signal_scaling=0,
        noise_model="ar1",
        verbose=0,
        n_jobs=1,
        minimize_memory=True,
        subject_label=None,
        random_state=None,
    ):
        # design matrix parameters
        if t_r is not None:
            _check_repetition_time(t_r)
        self.t_r = t_r
        if slice_time_ref is not None:
            _check_slice_time_ref(slice_time_ref)
        self.slice_time_ref = slice_time_ref
        self.hrf_model = hrf_model
        self.drift_model = drift_model
        self.high_pass = high_pass
        self.drift_order = drift_order
        self.fir_delays = fir_delays
        self.min_onset = min_onset
        # glm parameters
        self.mask_img = mask_img
        self.target_affine = target_affine
        self.target_shape = target_shape
        self.smoothing_fwhm = smoothing_fwhm
        memory = stringify_path(memory)
        self.memory = Memory(memory) if isinstance(memory, str) else memory
        self.memory_level = memory_level
        self.standardize = standardize
        if signal_scaling is False:
            self.signal_scaling = signal_scaling
        elif signal_scaling in [0, 1, (0, 1)]:
            self.signal_scaling = signal_scaling
            self.standardize = False
        else:
            raise ValueError(
                'signal_scaling must be "False", "0", "1" or "(0, 1)"'
            )

        self.noise_model = noise_model
        self.verbose = verbose
        self.n_jobs = n_jobs
        self.minimize_memory = minimize_memory
        # attributes
        self.labels_ = None
        self.results_ = None
        self.subject_label = subject_label
        self.random_state = random_state

    @property
    def scaling_axis(self):
        """Return scaling of axis."""
        warn(
            DeprecationWarning(
                "Deprecated. `scaling_axis` will be removed in 0.11.0. "
                "Please use `signal_scaling` instead."
            )
        )
        return self.signal_scaling

    def fit(
        self,
        run_imgs,
        events=None,
        confounds=None,
        sample_masks=None,
        design_matrices=None,
        bins=100,
    ):
        """Fit the :term:`GLM`.

        For each run:
        1. create design matrix X
        2. do a masker job: fMRI_data -> Y
        3. fit regression to (Y, X)

        Parameters
        ----------
        run_imgs : Niimg-like object, :obj:`list` of Niimg-like objects, \
                   SurfaceImage object, or :obj:`list` of SurfaceImage
            Data on which the :term:`GLM` will be fitted. If this is a list,
            the affine is considered the same for all.

        events : :class:`pandas.DataFrame` or :obj:`str` or :obj:`list` of \
                 :class:`pandas.DataFrame` or :obj:`str`, default=None
            :term:`fMRI` events used to build design matrices.
            One events object expected per run_img.
            Ignored in case designs is not None.
            If string, then a path to a csv file is expected.

        confounds : :class:`pandas.DataFrame`, :class:`numpy.ndarray` or \
                    :obj:`str` or :obj:`list` of :class:`pandas.DataFrame`, \
                    :class:`numpy.ndarray` or :obj:`str`, default=None
            Each column in a DataFrame corresponds to a confound variable
            to be included in the regression model of the respective run_img.
            The number of rows must match the number of volumes in the
            respective run_img. Ignored in case designs is not None.
            If string, then a path to a csv file is expected.

        sample_masks : array_like, or :obj:`list` of array_like, default=None
            shape of array: (number of scans - number of volumes remove)
            Indices of retained volumes. Masks the niimgs along time/fourth
            dimension to perform scrubbing (remove volumes with high motion)
            and/or remove non-steady-state volumes.

            .. versionadded:: 0.9.2

        design_matrices : :class:`pandas.DataFrame` or :obj:`list` of \
                          :class:`pandas.DataFrame`, default=None
            Design matrices that will be used to fit the GLM. If given it
            takes precedence over events and confounds.

        bins : :obj:`int`, default=100
            Maximum number of discrete bins for the AR coef histogram.
            If an autoregressive model with order greater than one is specified
            then adaptive quantification is performed and the coefficients
            will be clustered via K-means with `bins` number of clusters.

        """
        # Initialize masker_ to None such that attribute exists
        self.masker_ = None

        # Raise a warning if both design_matrices and confounds are provided
        if design_matrices is not None and (
            confounds is not None or events is not None
        ):
            warn(
                "If design matrices are supplied, "
                "confounds and events will be ignored."
            )

        # Check arguments
        # Check imgs type
        if events is not None:
            _check_events_file_uses_tab_separators(events_files=events)
        if not isinstance(run_imgs, (list, tuple)):
            run_imgs = [run_imgs]
        if design_matrices is None:
            if events is None:
                raise ValueError("events or design matrices must be provided")
            if self.t_r is None:
                raise ValueError(
                    "t_r not given to FirstLevelModel object"
                    " to compute design from events"
                )
        else:
            design_matrices = _check_run_tables(
                run_imgs, design_matrices, "design_matrices"
            )
        # Check that number of events and confound files match number of runs
        # Also check that events and confound files can be loaded as DataFrame
        if events is not None:
            events = _check_run_tables(run_imgs, events, "events")
        if confounds is not None:
            confounds = _check_run_tables(run_imgs, confounds, "confounds")

        if sample_masks is not None:
            sample_masks = check_run_sample_masks(len(run_imgs), sample_masks)

        self._prepare_mask(run_imgs[0])

        # For each run fit the model and keep only the regression results.
        self.labels_, self.results_, self.design_matrices_ = [], [], []
        n_runs = len(run_imgs)
        t0 = time.time()
        for run_idx, run_img in enumerate(run_imgs):
            # Report progress
            if self.verbose > 0:
                percent = float(run_idx) / n_runs
                percent = round(percent * 100, 2)
                dt = time.time() - t0
                # We use a max to avoid a division by zero
                if run_idx == 0:
                    remaining = "go take a coffee, a big one"
                else:
                    remaining = (100.0 - percent) / max(0.01, percent) * dt
                    remaining = f"{int(remaining)} seconds remaining"

                sys.stderr.write(
                    f"Computing run {run_idx + 1} "
                    f"out of {n_runs} runs ({remaining})\n"
                )

            # Build the experimental design for the glm
            if not isinstance(run_img, SurfaceImage):
                run_img = check_niimg(run_img, ensure_ndim=4)
            if design_matrices is None:
                if isinstance(run_img, SurfaceImage):
                    n_scans = run_img.shape[0]
                else:
                    n_scans = get_data(run_img).shape[3]
                if confounds is not None:
                    confounds_matrix = confounds[run_idx].values
                    if confounds_matrix.shape[0] != n_scans:
                        raise ValueError(
                            "Rows in confounds does not match "
                            "n_scans in run_img "
                            f"at index {run_idx}."
                        )
                    confounds_names = confounds[run_idx].columns.tolist()
                else:
                    confounds_matrix = None
                    confounds_names = None
                start_time = self.slice_time_ref * self.t_r
                end_time = (n_scans - 1 + self.slice_time_ref) * self.t_r
                frame_times = np.linspace(start_time, end_time, n_scans)
                design = make_first_level_design_matrix(
                    frame_times,
                    events[run_idx],
                    self.hrf_model,
                    self.drift_model,
                    self.high_pass,
                    self.drift_order,
                    self.fir_delays,
                    confounds_matrix,
                    confounds_names,
                    self.min_onset,
                )
            else:
                design = design_matrices[run_idx]

            if sample_masks is not None:
                sample_mask = sample_masks[run_idx]
                design = design.iloc[sample_mask, :]
            else:
                sample_mask = None

            self.design_matrices_.append(design)

            # Mask and prepare data for GLM
            if self.verbose > 1:
                t_masking = time.time()
                sys.stderr.write("Starting masker computation \r")

            Y = self.masker_.transform(run_img, sample_mask=sample_mask)
            del run_img  # Delete unmasked image to save memory

            if self.verbose > 1:
                t_masking = time.time() - t_masking
                sys.stderr.write(
                    f"Masker took {int(t_masking)} seconds       \n"
                )

            if self.signal_scaling is not False:
                Y, _ = mean_scaling(Y, self.signal_scaling)
            if self.memory:
                mem_glm = self.memory.cache(run_glm, ignore=["n_jobs"])
            else:
                mem_glm = run_glm

            # compute GLM
            if self.verbose > 1:
                t_glm = time.time()
                sys.stderr.write("Performing GLM computation\r")
            labels, results = mem_glm(
                Y,
                design.values,
                noise_model=self.noise_model,
                bins=bins,
                n_jobs=self.n_jobs,
                random_state=self.random_state,
            )
            if self.verbose > 1:
                t_glm = time.time() - t_glm
                sys.stderr.write(f"GLM took {int(t_glm)} seconds         \n")

            self.labels_.append(labels)
            # We save memory if inspecting model details is not necessary
            if self.minimize_memory:
                for key in results:
                    results[key] = SimpleRegressionResults(results[key])
            self.results_.append(results)
            del Y

        # Report progress
        if self.verbose > 0:
            sys.stderr.write(
                f"\nComputation of {n_runs} runs done "
                f"in {time.time() - t0} seconds.\n\n"
            )
        return self

    def compute_contrast(
        self, contrast_def, stat_type=None, output_type="z_score"
    ):
        """Generate different outputs corresponding to \
        the contrasts provided e.g. z_map, t_map, effects and variance.

        In multi-run case, outputs the fixed effects map.

        Parameters
        ----------
        contrast_def : str or array of shape (n_col) or list of (string or
                       array of shape (n_col))

            where ``n_col`` is the number of columns of the design matrix,
            (one array per run). If only one array is provided when there
            are several runs, it will be assumed that
            the same :term:`contrast` is
            desired for all runs. One can use the name of the conditions as
            they appear in the design matrix of the fitted model combined with
            operators +- and combined with numbers with operators +-`*`/. In
            this case, the string defining the contrasts must be a valid
            expression for compatibility with :meth:`pandas.DataFrame.eval`.

        stat_type : {'t', 'F'}, optional
            Type of the contrast.

        output_type : str, default='z_score'
            Type of the output map. Can be 'z_score', 'stat', 'p_value',
            :term:`'effect_size'<Parameter Estimate>`, 'effect_variance' or
            'all'.


        Returns
        -------
        output : Nifti1Image or dict
            The desired output image(s). If ``output_type == 'all'``, then
            the output is a dictionary of images, keyed by the type of image.

        """
        if self.labels_ is None or self.results_ is None:
            raise ValueError("The model has not been fit yet.")

        if isinstance(contrast_def, (np.ndarray, str)):
            con_vals = [contrast_def]
        elif isinstance(contrast_def, (list, tuple)):
            con_vals = contrast_def
        else:
            raise ValueError(
                "contrast_def must be an array or str or list of"
                " (array or str)."
            )

        n_runs = len(self.labels_)
        n_contrasts = len(con_vals)
        if n_contrasts == 1 and n_runs > 1:
            warn(
                f"One contrast given, assuming it for all {n_runs} runs",
                category=UserWarning,
                stacklevel=2,
            )
            con_vals = con_vals * n_runs
        elif n_contrasts != n_runs:
            raise ValueError(
                f"{n_contrasts} contrasts given, "
                f"while there are {n_runs} runs."
            )

        # Translate formulas to vectors
        for cidx, (con, design_mat) in enumerate(
            zip(con_vals, self.design_matrices_)
        ):
            design_columns = design_mat.columns.tolist()
            if isinstance(con, str):
                con_vals[cidx] = expression_to_contrast_vector(
                    con, design_columns
                )

        valid_types = [
            "z_score",
            "stat",
            "p_value",
            "effect_size",
            "effect_variance",
        ]
        valid_types.append("all")  # ensuring 'all' is the final entry.
        if output_type not in valid_types:
            raise ValueError(f"output_type must be one of {valid_types}")
        contrast = compute_fixed_effect_contrast(
            self.labels_, self.results_, con_vals, stat_type
        )
        output_types = (
            valid_types[:-1] if output_type == "all" else [output_type]
        )
        outputs = {}
        for output_type_ in output_types:
            estimate_ = getattr(contrast, output_type_)()
            # Prepare the returned images
            output = self.masker_.inverse_transform(estimate_)
            contrast_name = str(con_vals)
<<<<<<< HEAD
            if not isinstance(output, SurfaceImage):
                output.header[
                    "descrip"
                ] = f"{output_type_} of contrast {contrast_name}"
=======
            output.header["descrip"] = (
                f"{output_type_} of contrast {contrast_name}"
            )
>>>>>>> 2a111333
            outputs[output_type_] = output

        return outputs if output_type == "all" else output

    def _get_voxelwise_model_attribute(self, attribute, result_as_time_series):
        """Transform RegressionResults instances within a dictionary \
        (whose keys represent the autoregressive coefficient under the 'ar1' \
        noise model or only 0.0 under 'ols' noise_model and values are the \
        RegressionResults instances) into input nifti space.

        Parameters
        ----------
        attribute : str
            an attribute of a RegressionResults instance.
            possible values include: residuals, normalized_residuals,
            predicted, SSE, r_square, MSE.

        result_as_time_series : bool
            whether the RegressionResult attribute has a value
            per timepoint of the input nifti image.

        Returns
        -------
        output : list
            A list of Nifti1Image(s).

        """
        # check if valid attribute is being accessed.
        all_attributes = dict(vars(RegressionResults)).keys()
        possible_attributes = [
            prop for prop in all_attributes if "__" not in prop
        ]
        if attribute not in possible_attributes:
            msg = f"attribute must be one of: {possible_attributes}"
            raise ValueError(msg)

        if self.minimize_memory:
            raise ValueError(
                "To access voxelwise attributes like "
                "R-squared, residuals, and predictions, "
                "the `FirstLevelModel`-object needs to store "
                "there attributes. "
                "To do so, set `minimize_memory` to `False` "
                "when initializing the `FirstLevelModel`-object."
            )

        if self.labels_ is None or self.results_ is None:
            raise ValueError("The model has not been fit yet.")

        output = []

        for design_matrix, labels, results in zip(
            self.design_matrices_, self.labels_, self.results_
        ):
            if result_as_time_series:
                voxelwise_attribute = np.zeros(
                    (design_matrix.shape[0], len(labels))
                )
            else:
                voxelwise_attribute = np.zeros((1, len(labels)))

            for label_ in results:
                label_mask = labels == label_
                voxelwise_attribute[:, label_mask] = getattr(
                    results[label_], attribute
                )

            output.append(self.masker_.inverse_transform(voxelwise_attribute))

        return output

    def _prepare_mask(self, run_img):
        """Set up the masker.

        Parameters
        ----------
        run_img : Niimg-like object or SurfaceImage object
            Used for setting up the masker object.
        """
        # Local import to prevent circular imports
        from nilearn.maskers import NiftiMasker

        # Learn the mask
        if self.mask_img is False:
            # We create a dummy mask to preserve functionality of api
            if isinstance(run_img, SurfaceImage):
                parts = run_img.mesh.keys()
                surf_data = {}
                for part in parts:
                    surf_data[part] = np.ones(
                        run_img.data[part].shape[1], dtype=bool
                    )
                self.mask_img = SurfaceImage(mesh=run_img.mesh, data=surf_data)
            else:
                ref_img = check_niimg(run_img)
                self.mask_img = Nifti1Image(
                    np.ones(ref_img.shape[:3]), ref_img.affine
                )
        if isinstance(run_img, SurfaceImage) and not isinstance(
            self.mask_img, SurfaceMasker
        ):
            self.masker_ = SurfaceMasker(
                mask_img=self.mask_img,
                smoothing_fwhm=self.smoothing_fwhm,
                standardize=self.standardize,
                t_r=self.t_r,
                memory=self.memory,
                memory_level=self.memory_level,
            )
            self.masker_.fit(run_img)
        elif not isinstance(
            self.mask_img, (NiftiMasker, SurfaceMasker, SurfaceImage)
        ):
            self.masker_ = NiftiMasker(
                mask_img=self.mask_img,
                smoothing_fwhm=self.smoothing_fwhm,
                target_affine=self.target_affine,
                standardize=self.standardize,
                mask_strategy="epi",
                t_r=self.t_r,
                memory=self.memory,
                verbose=max(0, self.verbose - 2),
                target_shape=self.target_shape,
                memory_level=self.memory_level,
            )
            self.masker_.fit(run_img)
        else:
            # Make sure masker has been fitted otherwise no attribute mask_img_
            self.mask_img._check_fitted()
            if self.mask_img.mask_img_ is None and self.masker_ is None:
                self.masker_ = clone(self.mask_img)
                for param_name in [
                    "target_affine",
                    "target_shape",
                    "smoothing_fwhm",
                    "t_r",
                    "memory",
                    "memory_level",
                ]:
                    our_param = getattr(self, param_name)
                    if our_param is None:
                        continue
                    if getattr(self.masker_, param_name) is not None:
                        warn(
                            f"Parameter {param_name} of the masker overridden"
                        )
                    if isinstance(self.masker_, SurfaceMasker):
                        if param_name not in ["target_affine", "target_shape"]:
                            setattr(self.masker_, param_name, our_param)
                    else:
                        setattr(self.masker_, param_name, our_param)
                self.masker_.fit(run_img)
            else:
                self.masker_ = self.mask_img


def _check_events_file_uses_tab_separators(events_files):
    """Raise a ValueError if provided list of text based data files \
    (.csv, .tsv, etc) do not enforce \
    the :term:`BIDS` convention of using Tabs as separators.

    Only scans their first row.
    Does nothing if:
        - If the separator used is :term:`BIDS` compliant.
        - Paths are invalid.
        - File(s) are not text files.

    Does not flag comma-separated-values-files for compatibility reasons;
    this may change in future as commas are not :term:`BIDS` compliant.

    Parameters
    ----------
    events_files : str, List/Tuple[str]
        A single file's path or a collection of filepaths.
        Files are expected to be text files.
        Non-text files will raise ValueError.

    Returns
    -------
    None

    Raises
    ------
    ValueError:
        If value separators are not Tabs (or commas)

    """
    valid_separators = [",", "\t"]
    if not isinstance(events_files, (list, tuple)):
        events_files = [events_files]
    for events_file_ in events_files:
        if isinstance(events_file_, (pd.DataFrame)):
            continue
        try:
            with open(events_file_) as events_file_obj:
                events_file_sample = events_file_obj.readline()
            """
            The following errors are not being handled here,
            as they are handled elsewhere in the calling code.
            Handling them here will beak the calling code,
            and refactoring that is not straightforward.
            """
        except OSError:  # if invalid filepath.
            pass
        else:
            try:
                csv.Sniffer().sniff(
                    sample=events_file_sample,
                    delimiters=valid_separators,
                )
            except csv.Error as e:
                raise ValueError(
                    "The values in the events file "
                    "are not separated by tabs; "
                    "please enforce BIDS conventions",
                    events_file_,
                ) from e


def _check_run_tables(run_imgs, tables_, tables_name):
    """Check fMRI runs and corresponding tables to raise error if necessary."""
    if isinstance(tables_, (str, pd.DataFrame, np.ndarray)):
        tables_ = [tables_]
    _check_list_length_match(run_imgs, tables_, "run_imgs", tables_name)
    tables_ = _check_and_load_tables(tables_, tables_name)
    return tables_


def _check_list_length_match(list_1, list_2, var_name_1, var_name_2):
    """Check length match of two given lists to raise error if necessary."""
    if len(list_1) != len(list_2):
        raise ValueError(
            "len(%s) %d does not match len(%s) %d"
            % (str(var_name_1), len(list_1), str(var_name_2), len(list_2))
        )


def _check_and_load_tables(tables_, var_name):
    """Check tables can be loaded in DataFrame to raise error if necessary."""
    tables = []
    for table_idx, table in enumerate(tables_):
        table = stringify_path(table)
        if isinstance(table, str):
            loaded = _read_events_table(table)
            tables.append(loaded)
        elif isinstance(table, pd.DataFrame):
            tables.append(table)
        elif isinstance(table, np.ndarray):
            pass
        else:
            raise TypeError(
                f"{var_name} can only be a pandas DataFrames or a string. "
                f"A {type(table)} was provided at idx {table_idx}"
            )
    return tables


def _read_events_table(table):
    """Accept the path to en event.tsv file \
    and loads it as a Pandas Dataframe.

    Raises an error if loading fails.

    Parameters
    ----------
    table : string
        Accepts the path to an events file.

    Returns
    -------
    loaded : pandas.Dataframe object
        Pandas Dataframe with e events data.

    """
    try:
        # kept for historical reasons, a lot of tests use csv with index column
        loaded = pd.read_csv(table, index_col=0)
    except:  # noqa: E722
        raise ValueError(f"table path {table} could not be loaded")
    if loaded.empty:
        try:
            loaded = pd.read_csv(table, sep="\t")
        except:  # noqa: E722
            raise ValueError(f"table path {table} could not be loaded")
    return loaded


def _check_repetition_time(t_r):
    """Check that the repetition time is a positive number."""
    if not isinstance(t_r, (float, int)):
        raise TypeError(
            f"'t_r' must be a float or an integer. Got {type(t_r)} instead."
        )
    if t_r <= 0:
        raise ValueError(f"'t_r' must be positive. Got {t_r} instead.")


def _check_slice_time_ref(slice_time_ref):
    """Check that slice_time_ref is a number between 0 and 1."""
    if not isinstance(slice_time_ref, (float, int)):
        raise TypeError(
            "'slice_time_ref' must be a float or an integer. "
            f"Got {type(slice_time_ref)} instead."
        )
    if slice_time_ref < 0 or slice_time_ref > 1:
        raise ValueError(
            "'slice_time_ref' must be between 0 and 1. "
            f"Got {slice_time_ref} instead."
        )


def first_level_from_bids(
    dataset_path,
    task_label,
    space_label=None,
    sub_labels=None,
    img_filters=None,
    t_r=None,
    slice_time_ref=0.0,
    hrf_model="glover",
    drift_model="cosine",
    high_pass=0.01,
    drift_order=1,
    fir_delays=[0],
    min_onset=-24,
    mask_img=None,
    target_affine=None,
    target_shape=None,
    smoothing_fwhm=None,
    memory=Memory(None),
    memory_level=1,
    standardize=False,
    signal_scaling=0,
    noise_model="ar1",
    verbose=0,
    n_jobs=1,
    minimize_memory=True,
    derivatives_folder="derivatives",
    **kwargs,
):
    """Create FirstLevelModel objects and fit arguments \
       from a :term:`BIDS` dataset.

    If ``t_r`` is ``None`` this function will attempt
    to load it from a bold.json.
    If ``slice_time_ref`` is  `None` this function will attempt
    to infer it from a bold.json.
    Otherwise ``t_r`` and ``slice_time_ref`` are taken as given,
    but a warning may be raised if they are not consistent with the bold.json.

    Parameters
    ----------
    dataset_path : :obj:`str` or :obj:`pathlib.Path`
        Directory of the highest level folder of the :term:`BIDS` dataset.
        Should contain subject folders and a derivatives folder.

    task_label : :obj:`str`
        Task_label as specified in the file names like _task-<task_label>_.

    space_label : :obj:`str`, optional
        Specifies the space label of the preprocessed bold.nii images.
        As they are specified in the file names like _space-<space_label>_.

    sub_labels : :obj:`list` of :obj:`str`, optional
        Specifies the subset of subject labels to model.
        If 'None', will model all subjects in the dataset.

        .. versionadded:: 0.10.1

    img_filters : :obj:`list` of :obj:`tuple` (str, str), optional
        Filters are of the form (field, label). Only one filter per field
        allowed.
        A file that does not match a filter will be discarded.
        Possible filters are 'acq', 'ce', 'dir', 'rec', 'run', 'echo', 'res',
        'den', and 'desc'.
        Filter examples would be ('desc', 'preproc'), ('dir', 'pa')
        and ('run', '10').

    slice_time_ref : :obj:`float` between 0.0 and 1.0, default=0.0
        This parameter indicates the time of the reference slice used in the
        slice timing preprocessing step of the experimental runs. It is
        expressed as a fraction of the t_r (time repetition), so it can have
        values between 0. and 1.

        .. deprecated:: 0.10.1

            The default=0 for ``slice_time_ref`` will be deprecated.
            The default value will change to 'None' in 0.12.

    derivatives_folder : :obj:`str`, default="derivatives".
        derivatives and app folder path containing preprocessed files.
        Like "derivatives/FMRIPREP".

    All other parameters correspond to a `FirstLevelModel` object, which
    contains their documentation.
    The subject label of the model will be determined directly
    from the :term:`BIDS` dataset.

    kwargs: :obj:`dict`

        .. versionadded:: 0.10.3

    Keyword arguments to be passed to functions called within this function.

    Kwargs prefixed with ``confound_``
    will be passed to :func:`~nilearn.interfaces.fmriprep.load_confounds`.
    This allows ``first_level_from_bids`` to return
    a specific set of confounds by relying on confound loading strategies
    defined in :func:`~nilearn.interfaces.fmriprep.load_confounds`.
    If no kwargs are passed, ``first_level_from_bids`` will return
    all the confounds available in the confounds TSV files.

    Examples
    --------
    If you want to only load
    the rotation and translation motion parameters confounds:

    .. code-block:: python

        models, imgs, events, confounds = first_level_from_bids(
            dataset_path=path_to_a_bids_dataset,
            task_label="TaskName",
            space_label="MNI",
            img_filters=[("desc", "preproc")],
            confounds_strategy=("motion"),
            confounds_motion="basic",
        )

    If you want to load the motion parameters confounds
    with their derivatives:

    .. code-block:: python

        models, imgs, events, confounds = first_level_from_bids(
            dataset_path=path_to_a_bids_dataset,
            task_label="TaskName",
            space_label="MNI",
            img_filters=[("desc", "preproc")],
            confounds_strategy=("motion"),
            confounds_motion="derivatives",
        )

    If you additionally want to load
    the confounds with CSF and white matter signal:

    .. code-block:: python

        models, imgs, events, confounds = first_level_from_bids(
            dataset_path=path_to_a_bids_dataset,
            task_label="TaskName",
            space_label="MNI",
            img_filters=[("desc", "preproc")],
            confounds_strategy=("motion", "wm_csf"),
            confounds_motion="derivatives",
            confounds_wm_csf="basic",
        )

    If you also want to scrub high-motion timepoints:

    .. code-block:: python

        models, imgs, events, confounds = first_level_from_bids(
            dataset_path=path_to_a_bids_dataset,
            task_label="TaskName",
            space_label="MNI",
            img_filters=[("desc", "preproc")],
            confounds_strategy=("motion", "wm_csf", "scrub"),
            confounds_motion="derivatives",
            confounds_wm_csf="basic",
            confounds_scrub=1,
            confounds_fd_threshold=0.2,
            confounds_std_dvars_threshold=0,
        )

    Please refer to the documentation
    of :func:`~nilearn.interfaces.fmriprep.load_confounds`
    for more details on the confounds loading strategies.

    Returns
    -------
    models : list of `FirstLevelModel` objects
        Each FirstLevelModel object corresponds to a subject.
        All runs from different sessions are considered together
        for the same subject to run a fixed effects analysis on them.

    models_run_imgs : list of list of Niimg-like objects,
        Items for the FirstLevelModel fit function of their respective model.

    models_events : list of list of pandas DataFrames,
        Items for the FirstLevelModel fit function of their respective model.

    models_confounds : list of list of pandas DataFrames or None,
        Items for the FirstLevelModel fit function of their respective model.

    """
    if slice_time_ref == 0:
        warn(
            "Starting in version 0.12, slice_time_ref will default to None.",
            DeprecationWarning,
        )

    sub_labels = sub_labels or []
    img_filters = img_filters or []

    _check_args_first_level_from_bids(
        dataset_path=dataset_path,
        task_label=task_label,
        space_label=space_label,
        sub_labels=sub_labels,
        img_filters=img_filters,
        derivatives_folder=derivatives_folder,
    )

    kwargs_load_confounds = _check_kwargs_load_confounds(**kwargs)

    if drift_model is not None and kwargs_load_confounds is not None:
        if "high_pass" in kwargs_load_confounds.get("strategy"):
            if drift_model == "cosine":
                verb = "duplicate"
            if drift_model == "polynomial":
                verb = "conflict with"

            warn(
                f"""Confounds will contain a high pass filter,
 that may {verb} the {drift_model} one used in the model.
 Remember to visualize your design matrix before fitting your model
 to check that your model is not overspecified.""",
                UserWarning,
            )

    derivatives_path = Path(dataset_path) / derivatives_folder

    # Get metadata for models.
    #
    # We do it once and assume all subjects and runs
    # have the same value.

    # Repetition time
    #
    # Try to find a t_r value in the bids datasets
    # If the parameter information is not found in the derivatives folder,
    # a search is done in the raw data folder.
    filters = _make_bids_files_filter(
        task_label=task_label,
        space_label=space_label,
        supported_filters=[
            *bids_entities()["raw"],
            *bids_entities()["derivatives"],
        ],
        extra_filter=img_filters,
        verbose=verbose,
    )
    inferred_t_r = infer_repetition_time_from_dataset(
        bids_path=derivatives_path, filters=filters, verbose=verbose
    )
    if inferred_t_r is None:
        filters = _make_bids_files_filter(
            task_label=task_label,
            supported_filters=[*bids_entities()["raw"]],
            extra_filter=img_filters,
            verbose=verbose,
        )
        inferred_t_r = infer_repetition_time_from_dataset(
            bids_path=dataset_path, filters=filters, verbose=verbose
        )

    if t_r is None and inferred_t_r is not None:
        t_r = inferred_t_r
    if t_r is not None and t_r != inferred_t_r:
        warn(
            f"'t_r' provided ({t_r}) is different "
            f"from the value found in the BIDS dataset ({inferred_t_r}).\n"
            "Note this may lead to the wrong model specification."
        )
    if t_r is not None:
        _check_repetition_time(t_r)
    else:
        warn(
            "'t_r' not provided and cannot be inferred from BIDS metadata.\n"
            "It will need to be set manually in the list of models, "
            "otherwise their fit will throw an exception."
        )

    # Slice time correction reference time
    #
    # Try to infer a slice_time_ref value in the bids derivatives dataset.
    #
    # If no value can be inferred, the default value of 0.0 is used.
    filters = _make_bids_files_filter(
        task_label=task_label,
        space_label=space_label,
        supported_filters=[
            *bids_entities()["raw"],
            *bids_entities()["derivatives"],
        ],
        extra_filter=img_filters,
        verbose=verbose,
    )
    StartTime = infer_slice_timing_start_time_from_dataset(
        bids_path=derivatives_path, filters=filters, verbose=verbose
    )
    if StartTime is not None and t_r is not None:
        assert StartTime < t_r
        inferred_slice_time_ref = StartTime / t_r
    else:
        if slice_time_ref is None:
            warn(
                "'slice_time_ref' not provided "
                "and cannot be inferred from metadata.\n"
                "It will be assumed that the slice timing reference "
                "is 0.0 percent of the repetition time.\n"
                "If it is not the case it will need to "
                "be set manually in the generated list of models."
            )
        inferred_slice_time_ref = 0.0

    if slice_time_ref is None and inferred_slice_time_ref is not None:
        slice_time_ref = inferred_slice_time_ref
    if (
        slice_time_ref is not None
        and slice_time_ref != inferred_slice_time_ref
    ):
        warn(
            f"'slice_time_ref' provided ({slice_time_ref}) is different "
            f"from the value found in the BIDS dataset "
            f"({inferred_slice_time_ref}).\n"
            "Note this may lead to the wrong model specification."
        )
    if slice_time_ref is not None:
        _check_slice_time_ref(slice_time_ref)

    # Build fit_kwargs dictionaries to pass to their respective models fit
    # Events and confounds files must match number of imgs (runs)
    models = []
    models_run_imgs = []
    models_events = []
    models_confounds = []

    sub_labels = _list_valid_subjects(derivatives_path, sub_labels)
    for sub_label_ in sub_labels:
        # Create model
        model = FirstLevelModel(
            t_r=t_r,
            slice_time_ref=slice_time_ref,
            hrf_model=hrf_model,
            drift_model=drift_model,
            high_pass=high_pass,
            drift_order=drift_order,
            fir_delays=fir_delays,
            min_onset=min_onset,
            mask_img=mask_img,
            target_affine=target_affine,
            target_shape=target_shape,
            smoothing_fwhm=smoothing_fwhm,
            memory=memory,
            memory_level=memory_level,
            standardize=standardize,
            signal_scaling=signal_scaling,
            noise_model=noise_model,
            verbose=verbose,
            n_jobs=n_jobs,
            minimize_memory=minimize_memory,
            subject_label=sub_label_,
        )
        models.append(model)

        imgs = _get_processed_imgs(
            derivatives_path=derivatives_path,
            sub_label=sub_label_,
            task_label=task_label,
            space_label=space_label,
            img_filters=img_filters,
            verbose=verbose,
        )
        models_run_imgs.append(imgs)

        events = _get_events_files(
            dataset_path=dataset_path,
            sub_label=sub_label_,
            task_label=task_label,
            img_filters=img_filters,
            imgs=imgs,
            verbose=verbose,
        )
        events = [
            pd.read_csv(event, sep="\t", index_col=None) for event in events
        ]
        models_events.append(events)

        confounds = _get_confounds(
            derivatives_path=derivatives_path,
            sub_label=sub_label_,
            task_label=task_label,
            img_filters=img_filters,
            imgs=imgs,
            verbose=verbose,
            kwargs_load_confounds=kwargs_load_confounds,
        )
        models_confounds.append(confounds)

    return models, models_run_imgs, models_events, models_confounds


def _list_valid_subjects(derivatives_path, sub_labels):
    """List valid subjects in the dataset.

    - Include all subjects if no subject pre-selection is passed.
    - Exclude subjects that do not exist in the derivatives folder.
    - Remove duplicate subjects.

    Parameters
    ----------
    derivatives_path : :obj:`str`
        Path to the BIDS derivatives folder.

    sub_labels : :obj:`list` of :obj:`str`, optional
        List of subject labels to process.
        If None, all subjects in the dataset will be processed.

    Returns
    -------
    sub_labels : :obj:`list` of :obj:`str`, optional
        List of subject labels that will be processed.
    """
    # Infer subjects in dataset if not provided
    if not sub_labels:
        sub_folders = glob.glob(os.path.join(derivatives_path, "sub-*/"))
        sub_labels = [
            os.path.basename(s[:-1]).split("-")[1] for s in sub_folders
        ]
        sub_labels = sorted(list(set(sub_labels)))

    # keep only existing subjects
    sub_labels_exist = []
    for sub_label_ in sub_labels:
        if os.path.exists(os.path.join(derivatives_path, f"sub-{sub_label_}")):
            sub_labels_exist.append(sub_label_)
        else:
            warn(
                f"Subject label {sub_label_} is not present in the"
                " dataset and cannot be processed."
            )

    return set(sub_labels_exist)


def _report_found_files(files, text, sub_label, filters):
    """Print list of files found for a given subject and filter.

    Parameters
    ----------
    files : :obj:`list` of :obj:`str`
        List of fullpath of files.

    text :  :obj:`str`
        Text description of the file type.

    sub_label : :obj:`str`
        Subject label as specified in the file names like sub-<sub_label>_.

    filters : :obj:`list` of :obj:`tuple` (str, str)
        Filters are of the form (field, label).
        Only one filter per field allowed.

    """
    print(
        f"Found the following {len(files)} {text} files\n",
        f"for subject {sub_label}\n",
        f"for filter: {filters}:\n",
        f"{files}\n",
    )


def _get_processed_imgs(
    derivatives_path, sub_label, task_label, space_label, img_filters, verbose
):
    """Get images for a given subject, task and filters.

    Also checks that there is only one images per run / session.

    Parameters
    ----------
    derivatives_path : :obj:`str`
        Directory of the derivatives BIDS dataset.

    sub_label : :obj:`str`
        Subject label as specified in the file names like sub-<sub_label>_.

    task_label : :obj:`str`
        Task label as specified in the file names like _task-<task_label>_.

    img_filters : :obj:`list` of :obj:`tuple` (str, str)
        Filters are of the form (field, label).
        Only one filter per field allowed.

    verbose : :obj:`integer`
        Indicate the level of verbosity.

    Returns
    -------
    imgs : :obj:`list` of :obj:`str`
        List of fullpath to the imgs files

    """
    filters = _make_bids_files_filter(
        task_label=task_label,
        space_label=space_label,
        supported_filters=bids_entities()["raw"]
        + bids_entities()["derivatives"],
        extra_filter=img_filters,
        verbose=verbose,
    )
    imgs = get_bids_files(
        main_path=derivatives_path,
        modality_folder="func",
        file_tag="bold",
        file_type="nii*",
        sub_label=sub_label,
        filters=filters,
    )
    if verbose:
        _report_found_files(
            files=imgs,
            text="preprocessed BOLD",
            sub_label=sub_label,
            filters=filters,
        )
    _check_bids_image_list(imgs, sub_label, filters)
    return imgs


def _get_events_files(
    dataset_path,
    sub_label,
    task_label,
    img_filters,
    imgs,
    verbose,
):
    """Get events.tsv files for a given subject, task and filters.

    Also checks that the number of events.tsv files
    matches the number of images.

    Parameters
    ----------
    dataset_path : :obj:`str`
        Directory of the derivatives BIDS dataset.

    sub_label : :obj:`str`
        Subject label as specified in the file names like sub-<sub_label>_.

    task_label : :obj:`str`
        Task label as specified in the file names like _task-<task_label>_.

    img_filters : :obj:`list` of :obj:`tuple` (str, str)
        Filters are of the form (field, label).
        Only one filter per field allowed.

    imgs : :obj:`list` of :obj:`str`
        List of fullpath to the preprocessed images

    verbose : :obj:`integer`
        Indicate the level of verbosity.

    Returns
    -------
    events : :obj:`list` of :obj:`str`
        List of fullpath to the events files
    """
    events_filters = _make_bids_files_filter(
        task_label=task_label,
        supported_filters=bids_entities()["raw"],
        extra_filter=img_filters,
        verbose=verbose,
    )
    events = get_bids_files(
        dataset_path,
        modality_folder="func",
        file_tag="events",
        file_type="tsv",
        sub_label=sub_label,
        filters=events_filters,
    )
    if verbose:
        _report_found_files(
            files=events,
            text="events",
            sub_label=sub_label,
            filters=events_filters,
        )
    _check_bids_events_list(
        events=events,
        imgs=imgs,
        sub_label=sub_label,
        task_label=task_label,
        dataset_path=dataset_path,
        events_filters=events_filters,
        verbose=verbose,
    )
    return events


def _get_confounds(
    derivatives_path,
    sub_label,
    task_label,
    img_filters,
    imgs,
    verbose,
    kwargs_load_confounds,
):
    """Get confounds.tsv files for a given subject, task and filters.

    Also checks that the number of confounds.tsv files
    matches the number of images.

    Parameters
    ----------
    derivatives_path : :obj:`str`
        Directory of the derivatives BIDS dataset.

    sub_label : :obj:`str`
        Subject label as specified in the file names like sub-<sub_label>_.

    task_label : :obj:`str`
        Task label as specified in the file names like _task-<task_label>_.

    img_filters : :obj:`list` of :obj:`tuple` (str, str)
        Filters are of the form (field, label).
        Only one filter per field allowed.

    imgs : :obj:`list` of :obj:`str`
        List of fullpath to the preprocessed images

    verbose : :obj:`integer`
        Indicate the level of verbosity.

    Returns
    -------
    confounds : :obj:`list` of :class:`pandas.DataFrame`

    """
    filters = _make_bids_files_filter(
        task_label=task_label,
        supported_filters=bids_entities()["raw"],
        extra_filter=img_filters,
        verbose=verbose,
    )
    confounds = get_bids_files(
        derivatives_path,
        modality_folder="func",
        file_tag="desc-confounds*",
        file_type="tsv",
        sub_label=sub_label,
        filters=filters,
    )
    if verbose:
        _report_found_files(
            files=confounds,
            text="confounds",
            sub_label=sub_label,
            filters=filters,
        )
    _check_confounds_list(confounds=confounds, imgs=imgs)

    if confounds:
        if kwargs_load_confounds is None:
            confounds = [
                pd.read_csv(c, sep="\t", index_col=None) for c in confounds
            ]
            return confounds or None

        confounds, _ = load_confounds(img_files=imgs, **kwargs_load_confounds)

        return confounds


def _check_confounds_list(confounds, imgs):
    """Check the number of confounds.tsv files.

    If no file is found, it will be assumed there are none,
    but if there are any confounds files, there must be one per run.

    Parameters
    ----------
    confounds : :obj:`list` of :obj:`str`
        List of fullpath to the confounds.tsv files

    imgs : :obj:`list` of :obj:`str`
        List of fullpath to the preprocessed images

    """
    if confounds and len(confounds) != len(imgs):
        raise ValueError(
            f"{len(confounds)} confounds.tsv files found "
            f"for {len(imgs)} bold files. "
            "Same number of confound files as "
            "the number of runs is expected"
        )


def _check_args_first_level_from_bids(
    dataset_path,
    task_label,
    space_label,
    sub_labels,
    img_filters,
    derivatives_folder,
):
    """Check type and value of arguments of first_level_from_bids.

    Check that:
        - dataset_path is a string and exists
        - derivatives_path exists
        - task_label and space_label are valid bids labels
        - img_filters is a list of tuples of strings
          and all filters are valid bids entities
          with valid bids labels

    Parameters
    ----------
    dataset_path : :obj:`str`
        Fullpath of the BIDS dataset root folder.

    task_label : :obj:`str`
        Task_label as specified in the file names like _task-<task_label>_.

    space_label : :obj:`str`
        Specifies the space label of the preprocessed bold.nii images.
        As they are specified in the file names like _space-<space_label>_.

    sub_labels : :obj:`list` of :obj:`str`, optional
        Specifies the subset of subject labels to model.
        If 'None', will model all subjects in the dataset.

    img_filters : :obj:`list` of :obj:`tuples` (str, str)
        Filters are of the form (field, label).
        Only one filter per field allowed.

    derivatives_path : :obj:`str`
        Fullpath of the BIDS dataset derivative folder.

    """
    if not isinstance(dataset_path, (str, Path)):
        raise TypeError(
            "'dataset_path' must be a string or pathlike. "
            f"Got {type(dataset_path)} instead."
        )
    dataset_path = Path(dataset_path)
    if not dataset_path.exists():
        raise ValueError(f"'dataset_path' does not exist:\n{dataset_path}")

    if not isinstance(derivatives_folder, str):
        raise TypeError(
            "'derivatives_folder' must be a string. "
            f"Got {type(derivatives_folder)} instead."
        )
    derivatives_folder = dataset_path / derivatives_folder
    if not derivatives_folder.exists():
        raise ValueError(
            "derivatives folder not found in given dataset:\n"
            f"{derivatives_folder}"
        )

    check_bids_label(task_label)

    if space_label is not None:
        check_bids_label(space_label)

    if not isinstance(sub_labels, list):
        raise TypeError(
            f"sub_labels must be a list, instead {type(sub_labels)} was given"
        )
    for sub_label_ in sub_labels:
        check_bids_label(sub_label_)

    if not isinstance(img_filters, list):
        raise TypeError(
            f"'img_filters' must be a list. "
            f"Got {type(img_filters)} instead."
        )
    supported_filters = [
        *bids_entities()["raw"],
        *bids_entities()["derivatives"],
    ]
    for filter_ in img_filters:
        if len(filter_) != 2 or not all(isinstance(x, str) for x in filter_):
            raise TypeError(
                "Filters in img_filters must be (str, str). "
                f"Got {filter_} instead."
            )
        if filter_[0] not in supported_filters:
            raise ValueError(
                f"Entity {filter_[0]} for {filter_} is not a possible filter. "
                f"Only {supported_filters} are allowed."
            )
        check_bids_label(filter_[1])


def _check_kwargs_load_confounds(**kwargs):
    # reuse the default from nilearn.interface.fmriprep.load_confounds
    defaults = {
        "strategy": ("motion", "high_pass", "wm_csf"),
        "motion": "full",
        "scrub": 5,
        "fd_threshold": 0.2,
        "std_dvars_threshold": 3,
        "wm_csf": "basic",
        "global_signal": "basic",
        "compcor": "anat_combined",
        "n_compcor": "all",
        "ica_aroma": "full",
        "demean": True,
    }

    if kwargs.get("confounds_strategy") is None:
        return None

    kwargs_load_confounds = {
        key: (
            defaults[key]
            if f"confounds_{key}" not in kwargs
            else kwargs[f"confounds_{key}"]
        )
        for key in defaults
    }

    return kwargs_load_confounds


def _make_bids_files_filter(
    task_label,
    space_label=None,
    supported_filters=None,
    extra_filter=None,
    verbose=0,
):
    """Return a filter to specific files from a BIDS dataset.

    Parameters
    ----------
    task_label : :obj:`str`
        Task label as specified in the file names like _task-<task_label>_.

    space_label : :obj:`str` or None, optional
        Specifies the space label of the preprocessed bold.nii images.
        As they are specified in the file names like _space-<space_label>_.

    supported_filters : :obj:`list` of :obj:`str` or None, optional
        List of authorized BIDS entities

    extra_filter : :obj:`list` of :obj:`tuple` (str, str) or None, optional
        Filters are of the form (field, label).
        Only one filter per field allowed.

    verbose : :obj:`integer`
        Indicate the level of verbosity.

    Returns
    -------
    Filter to be used by :func:`get_bids_files`: \
        :obj:`list` of :obj:`tuple` (str, str)
        filters

    """
    filters = [("task", task_label)]

    if space_label is not None:
        filters.append(("space", space_label))

    if extra_filter and supported_filters:
        for filter_ in extra_filter:
            if filter_[0] not in supported_filters:
                if verbose:
                    warn(
                        f"The filter {filter_} will be skipped. "
                        f"'{filter_[0]}' is not among the supported filters. "
                        f"Allowed filters include: {supported_filters}"
                    )
                continue

            filters.append(filter_)

    return filters


def _check_bids_image_list(imgs, sub_label, filters):
    """Check input BIDS images.

    Check that:
        - some images were found
        - if more than one image was found, check that there is not more than
          one image for a given session / run combination.

    Parameters
    ----------
    imgs : :obj:`list` of :obj:`str` or None
        List of image fullpath filenames.

    sub_label : :obj:`str`
        Subject label as specified in the file names like _sub-<sub_label>_.

    filters : :obj:`list` of :obj:`tuple` (str, str)
        Filters of the form (field, label) used to select the files.
        See :func:`get_bids_files`.

    """
    if not imgs:
        raise ValueError(
            "No BOLD files found "
            f"for subject {sub_label} "
            f"for filter: {filters}"
        )

    if len(imgs) <= 1:
        return

    msg_start = (
        "Too many images found\n "
        f"for subject: '{sub_label}'\n"
        f"for filters: {filters}\n"
    )
    msg_end = (
        "Please specify it further by setting, "
        "for example, some required task_label, "
        "space_label or img_filters"
    )

    run_check_list: list = []

    for img_ in imgs:
        parsed_filename = parse_bids_filename(img_)
        session = parsed_filename.get("ses", None)
        run = parsed_filename.get("run", None)

        if session and run:
            if (session, run) in set(run_check_list):
                raise ValueError(
                    f"{msg_start}"
                    f"for the same run {run} and session {session}. "
                    f"{msg_end}"
                )
            run_check_list.append((session, run))

        elif session:
            if session in set(run_check_list):
                raise ValueError(
                    f"{msg_start}"
                    f"for the same session {session}, "
                    "while no additional run specification present. "
                    f"{msg_end}"
                )
            run_check_list.append(session)

        elif run:
            if run in set(run_check_list):
                raise ValueError(
                    f"{msg_start}" f"for the same run {run}. " f"{msg_end}"
                )
            run_check_list.append(run)


def _check_bids_events_list(
    events, imgs, sub_label, task_label, dataset_path, events_filters, verbose
):
    """Check input BIDS events.

    Check that:
        - some events.tsv files were found
        - as many events.tsv were found as images
        - there is only one events.tsv per image and that they have the same
          raw entities.

    Parameters
    ----------
    events : :obj:`list` of :obj:`str` or None
        List of events.tsv fullpath filenames.

    imgs : :obj:`list` of :obj:`str`
        List of image fullpath filenames.

    sub_label : :obj:`str`
        Subject label as specified in the file names like sub-<sub_label>_.

    task_label : :obj:`str`
        Task label as specified in the file names like _task-<task_label>_.

    dataset_path : :obj:`str`
        Fullpath to the BIDS dataset.

    events_filters : :obj:`list` of :obj:`tuple` (str, str)
        Filters of the form (field, label) used to select the files.
        See :func:`get_bids_files`.

    """
    if not events:
        raise ValueError(
            "No events.tsv files found "
            f"for subject {sub_label} "
            f"for filter: {events_filters}."
        )
    if len(events) != len(imgs):
        raise ValueError(
            f"{len(events)} events.tsv files found"
            f" for {len(imgs)} bold files. "
            "Same number of event files "
            "as the number of runs is expected."
        )
    _check_trial_type(events=events)

    supported_filters = [
        "sub",
        "ses",
        "task",
        *bids_entities()["raw"],
    ]
    for this_img in imgs:
        parsed_filename = parse_bids_filename(this_img)
        extra_filter = [
            (key, parsed_filename[key])
            for key in parsed_filename
            if key in supported_filters
        ]
        filters = _make_bids_files_filter(
            task_label=task_label,
            space_label=None,
            supported_filters=supported_filters,
            extra_filter=extra_filter,
            verbose=verbose,
        )
        this_event = get_bids_files(
            dataset_path,
            modality_folder="func",
            file_tag="events",
            file_type="tsv",
            sub_label=sub_label,
            filters=filters,
        )
        msg_suffix = (
            f" bold file:\n{this_img}\nfilter:\n{filters})\n"
            "Found all the following events files "
            f"for filter:\n{events}\n"
        )
        if len(this_event) == 0:
            raise ValueError(
                f"No events.tsv files " f"corresponding to {msg_suffix}"
            )
        if len(this_event) > 1:
            raise ValueError(
                f"More than 1 events.tsv files "
                f"corresponding to {msg_suffix}"
            )
        if this_event[0] not in events:
            raise ValueError(
                f"\n{this_event} not in {events}.\n"
                "No corresponding events.tsv files found "
                f"for {msg_suffix}"
            )<|MERGE_RESOLUTION|>--- conflicted
+++ resolved
@@ -799,16 +799,11 @@
             # Prepare the returned images
             output = self.masker_.inverse_transform(estimate_)
             contrast_name = str(con_vals)
-<<<<<<< HEAD
             if not isinstance(output, SurfaceImage):
-                output.header[
-                    "descrip"
-                ] = f"{output_type_} of contrast {contrast_name}"
-=======
-            output.header["descrip"] = (
-                f"{output_type_} of contrast {contrast_name}"
-            )
->>>>>>> 2a111333
+                output.header["descrip"] = (
+                    f"{output_type_} of contrast {contrast_name}"
+                )
+
             outputs[output_type_] = output
 
         return outputs if output_type == "all" else output
