--- conflicted
+++ resolved
@@ -300,23 +300,6 @@
 
     events : :obj:`pandas.DataFrame` instance or None, default=None
         Events data that describes the experimental paradigm.
-<<<<<<< HEAD
-         The DataFrame instance might have these keys:
-            'onset': column to specify the start time of each events in
-                     seconds. An error is raised if this key is missing.
-            'trial_type': column to specify per-event experimental conditions
-                          identifier. If missing each event are labeled
-                          'dummy' and considered to form a unique condition.
-            'duration': column to specify the duration of each events in
-                        seconds. If missing the duration of each events is set
-                        to zero.
-            'modulation': column to specify the amplitude of each
-                          events. If missing the default is set to
-                          ones(n_events).
-
-        An experimental paradigm is valid if it has an 'onset' key
-        and a 'duration' key.
-=======
         The DataFrame instance might have these keys:
 
         - ``'onset'``: REQUIRED
@@ -328,12 +311,12 @@
 
             .. warning::
 
-                Events with a duration of 0 seconds will be modelled
+                Events with a duration of 0 seconds will be modeled
                 using a 'delta function'.
 
         - ``'trial_type'``: OPTIONAL
             Column to specify per-event experimental conditions identifier.
-            If missing each event are labelled 'dummy'
+            If missing each event are labeled 'dummy'
             and considered to form a unique condition.
 
         - ``'modulation'``: OPTIONAL
@@ -342,7 +325,6 @@
 
         An experimental paradigm is valid if it has an ``'onset'`` key
         and a ``'duration'`` key.
->>>>>>> 0b2a2e3b
         If these keys are missing an error will be raised.
         For the others keys a warning will be displayed.
         Particular attention should be given to the ``'trial_type'`` key
