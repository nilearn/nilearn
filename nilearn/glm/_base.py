--- conflicted
+++ resolved
@@ -549,20 +549,13 @@
         fields = {
             "prefix": prefix,
             "suffix": "statmap",
-<<<<<<< HEAD
             "extension": extension,
-=======
-            "extension": "nii.gz",
->>>>>>> e2f9bf92
             "entities": deepcopy(entities),
         }
 
         if generate_bids_name:
             fields["prefix"] = None
-<<<<<<< HEAD
-=======
-
->>>>>>> e2f9bf92
+
         fields["entities"]["contrast"] = _clean_contrast_name(contrast_name)
 
         tmp = {}
