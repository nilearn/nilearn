"""Provide facilities to realize a second level analysis on lists of \
first level contrasts or directly on fitted first level models.
"""

import inspect
import operator
import time
from pathlib import Path
from warnings import warn

import numpy as np
import pandas as pd
from joblib import Memory
from nibabel import Nifti1Image
from nibabel.funcs import four_to_three
from sklearn.base import clone
from sklearn.utils.estimator_checks import check_is_fitted

from nilearn._utils import logger
from nilearn._utils.docs import fill_doc
from nilearn._utils.glm import check_and_load_tables
from nilearn._utils.logger import find_stack_level
from nilearn._utils.masker_validation import (
    check_compatibility_mask_and_images,
    check_embedded_masker,
)
from nilearn._utils.niimg_conversions import check_niimg
<<<<<<< HEAD
from nilearn._utils.param_validation import check_params
from nilearn.exceptions import NotImplementedWarning
=======
from nilearn._utils.param_validation import (
    check_parameter_in_allowed,
    check_params,
)
>>>>>>> 64b0e029
from nilearn.glm._base import BaseGLM
from nilearn.glm.contrasts import (
    compute_contrast,
    expression_to_contrast_vector,
)
from nilearn.glm.first_level import FirstLevelModel, run_glm
from nilearn.glm.first_level.design_matrix import (
    make_second_level_design_matrix,
)
from nilearn.glm.regression import RegressionResults, SimpleRegressionResults
from nilearn.glm.thresholding import warn_default_threshold
from nilearn.image import concat_imgs, iter_img, mean_img
from nilearn.maskers import NiftiMasker, SurfaceMasker
from nilearn.mass_univariate import permuted_ols
from nilearn.surface.surface import (
    SurfaceImage,
)
from nilearn.surface.utils import check_polymesh_equal
from nilearn.typing import NiimgLike


def _input_type_error_message(second_level_input):
    return (
        "second_level_input must be either:\n"
        "- a pandas DataFrame,\n"
        "- a Niimg-like object\n"
        "- a pandas Series of Niimg-like object\n"
        "- a list of Niimg-like objects\n"
        "- a list of 2D SurfaceImage objects\n"
        "- a 3D SurfaceImage object\n"
        "- a list of FirstLevelModel objects.\n"
        f"Got {_return_type(second_level_input)} instead."
    )


def _check_second_level_input(
    second_level_input, design_matrix, confounds=None
):
    """Check second_level_input type."""
    _check_design_matrix(design_matrix)

    input_type = _check_input_type(second_level_input)
    _check_input_as_type(
        second_level_input,
        input_type,
        confounds is None,
        design_matrix is None,
    )


def _check_input_type(second_level_input):
    """Determine the type of input provided."""
    if isinstance(second_level_input, pd.DataFrame):
        return "df_object"
    if isinstance(second_level_input, pd.Series):
        return "pd_series"
    if isinstance(second_level_input, NiimgLike):
        return "nii_object"
    if isinstance(second_level_input, SurfaceImage):
        return "surf_img_object"
    if isinstance(second_level_input, list):
        return _check_input_type_when_list(second_level_input)
    raise TypeError(_input_type_error_message(second_level_input))


def _return_type(second_level_input):
    if isinstance(second_level_input, list):
        return [type(x) for x in second_level_input]
    else:
        return type(second_level_input)


def _check_input_type_when_list(second_level_input):
    """Determine the type of input provided when it is a list."""
    if len(second_level_input) < 2:
        raise TypeError(
            "A second level model requires a list with at"
            " least two first level models or niimgs or surface images."
        )

    _check_all_elements_of_same_type(second_level_input)

    # Can now only check first element
    if isinstance(second_level_input[0], NiimgLike):
        return "nii_object"
    if isinstance(second_level_input[0], (FirstLevelModel)):
        return "flm_object"
    if isinstance(second_level_input[0], (SurfaceImage)):
        return "surf_img_object"
    raise TypeError(_input_type_error_message(second_level_input))


def _check_all_elements_of_same_type(data):
    for idx, input in enumerate(data):
        if not isinstance(input, type(data[0])):
            raise TypeError(
                f"Elements of second_level_input must be of the same type."
                f" Got object type {type(input)} at idx {idx}."
            )


def _check_input_as_type(
    second_level_input, input_type, none_confounds, none_design_matrix
):
    if input_type == "flm_object":
        _check_input_as_first_level_model(second_level_input, none_confounds)
    elif input_type == "pd_series":
        second_level_input = second_level_input.to_list()
        _check_input_as_nifti_images(second_level_input, none_design_matrix)
    elif input_type == "nii_object":
        _check_input_as_nifti_images(second_level_input, none_design_matrix)
    elif input_type == "surf_img_object":
        _check_input_as_surface_images(second_level_input, none_design_matrix)
    else:
        _check_input_as_dataframe(second_level_input)


INF = 1000 * np.finfo(np.float32).eps


def _check_input_as_first_level_model(second_level_input, none_confounds):
    """Check that all all first level models are valid.

    - must have been fit
    - must all have a subject label in case confounds are passed
    - for volumetric analysis
        - must all have the same affine / shape
          (checking all against those of the first model)

    """
    ref_affine = None
    ref_shape = None

    for model_idx, first_level in enumerate(second_level_input):
        if not first_level.__sklearn_is_fitted__():
            raise ValueError(
                f"Model {first_level.subject_label} "
                f"at index {model_idx} has not been fit yet."
            )
        if not none_confounds and first_level.subject_label is None:
            raise ValueError(
                "In case confounds are provided, "
                "first level objects need to provide "
                "the attribute 'subject_label' to match rows appropriately.\n"
                f"Model at idx {model_idx} does not provide it. "
                "To set it, you can do first_level.subject_label = '01'"
            )

        affine = None
        shape = None
        if first_level.mask_img is not None:
            if isinstance(first_level.mask_img, NiftiMasker):
                affine = first_level.mask_img.affine_
                shape = first_level.mask_img.mask_img_.shape
            elif isinstance(first_level.mask_img, Nifti1Image):
                affine = first_level.mask_img.affine
                shape = first_level.mask_img.shape

        # take as reference the first values we found
        if ref_affine is None:
            ref_affine = affine
        if ref_shape is None:
            ref_shape = shape

        if ref_affine is not None and abs(affine - ref_affine).max() > INF:
            raise ValueError(
                "All first level models must have the same affine.\n"
                f"Model {first_level.subject_label} "
                f"at index {model_idx} has a different affine "
                "from the previous ones."
            )

        if shape != ref_shape:
            raise ValueError(
                "All first level models must have the same shape.\n"
                f"Model {first_level.subject_label} "
                f"at index {model_idx} has a different shape "
                "from the previous ones."
            )


def _check_input_as_dataframe(second_level_input):
    for col in ("subject_label", "map_name", "effects_map_path"):
        if col not in second_level_input.columns:
            raise ValueError(
                "'second_level_input' DataFrame must have"
                " columns 'subject_label', 'map_name' and"
                " 'effects_map_path'."
            )
    if not all(
        isinstance(_, str)
        for _ in second_level_input["subject_label"].tolist()
    ):
        raise ValueError("'subject_label' column must contain only strings.")


def _check_input_as_nifti_images(second_level_input, none_design_matrix):
    if isinstance(second_level_input, NiimgLike):
        second_level_input = [second_level_input]
    for niimg in second_level_input:
        check_niimg(niimg=niimg, atleast_4d=True)
    if none_design_matrix:
        raise ValueError(
            "List of niimgs as second_level_input"
            " require a design matrix to be provided."
        )


def _check_input_as_surface_images(second_level_input, none_design_matrix):
    if isinstance(second_level_input, SurfaceImage) and (
        len(second_level_input.shape) == 1 or second_level_input.shape[1] == 1
    ):
        raise TypeError(
            "If a single SurfaceImage object is passed "
            "as second_level_input,"
            "it must be a 3D SurfaceImage."
        )

    if isinstance(second_level_input, list):
        for img in second_level_input[1:]:
            check_polymesh_equal(second_level_input[0].mesh, img.mesh)
        if none_design_matrix:
            raise ValueError(
                "List of SurfaceImage objects as second_level_input"
                " require a design matrix to be provided."
            )


def _check_confounds(confounds):
    """Check confounds type."""
    if confounds is not None:
        if not isinstance(confounds, pd.DataFrame):
            raise TypeError("confounds must be a pandas DataFrame")
        if "subject_label" not in confounds.columns:
            raise ValueError(
                "confounds DataFrame must contain column 'subject_label'"
            )
        if len(confounds.columns) < 2:
            raise ValueError(
                "confounds should contain at least 2 columns"
                ' one called "subject_label" and the other'
                " with a given confound"
            )
        # Make sure subject_label contain strings
        if not all(
            isinstance(_, str) for _ in confounds["subject_label"].tolist()
        ):
            raise ValueError("subject_label column must contain only strings")


def _check_first_level_contrast(second_level_input, first_level_contrast):
    if (
        isinstance(second_level_input, list)
        and isinstance(second_level_input[0], FirstLevelModel)
        and first_level_contrast is None
    ):
        raise ValueError(
            "If second_level_input was a list of FirstLevelModel,"
            " then first_level_contrast is mandatory. "
            "It corresponds to the second_level_contrast argument "
            "of the compute_contrast method of FirstLevelModel."
        )


def _check_design_matrix(design_matrix):
    """Check design_matrix type."""
    if design_matrix is not None and not isinstance(
        design_matrix, (str, Path, pd.DataFrame)
    ):
        raise TypeError(
            "'design_matrix' must be a "
            "str, pathlib.Path or a pandas.DataFrame.\n"
            f"Got {design_matrix.__class__.__name__}"
        )


def _check_n_rows_desmat_vs_n_effect_maps(effect_maps, design_matrix):
    """Check design matrix and effect maps agree on number of rows."""
    if len(effect_maps) != design_matrix.shape[0]:
        raise ValueError(
            "design_matrix does not match the number of maps considered. "
            f"{design_matrix.shape[0]} rows in design matrix do not match "
            f"with {len(effect_maps)} maps."
        )


def _get_con_val(second_level_contrast, design_matrix):
    """Check the contrast and return con_val \
    when testing one contrast or more.
    """
    if second_level_contrast is None:
        if design_matrix.shape[1] == 1:
            second_level_contrast = np.ones([1])
        else:
            raise ValueError("No second-level contrast is specified.")
    if not isinstance(second_level_contrast, str):
        con_val = np.array(second_level_contrast)
        if np.all(con_val == 0) or len(con_val) == 0:
            raise ValueError(
                "Contrast is null. Second_level_contrast must be a valid "
                "contrast vector, a list/array of 0s and 1s, a string, or a "
                "string expression."
            )
    else:
        design_columns = design_matrix.columns.tolist()
        con_val = expression_to_contrast_vector(
            second_level_contrast, design_columns
        )
    return con_val


def _infer_effect_maps(second_level_input, contrast_def):
    """Deal with the different possibilities of second_level_input."""
    if isinstance(second_level_input, SurfaceImage):
        return list(iter_img(second_level_input))
    if isinstance(second_level_input, list) and isinstance(
        second_level_input[0], SurfaceImage
    ):
        return second_level_input

    if isinstance(second_level_input, pd.DataFrame):
        # If a Dataframe was given, we expect contrast_def to be in map_name
        def _is_contrast_def(x):
            return x["map_name"] == contrast_def

        is_con = second_level_input.apply(_is_contrast_def, axis=1)
        effect_maps = second_level_input[is_con]["effects_map_path"].tolist()

    elif isinstance(second_level_input, list) and isinstance(
        second_level_input[0], FirstLevelModel
    ):
        # Get the first level model maps
        effect_maps = []
        for model in second_level_input:
            effect_map = model.compute_contrast(
                contrast_def, output_type="effect_size"
            )
            effect_maps.append(effect_map)
    else:
        effect_maps = second_level_input

    # check niimgs
    for niimg in effect_maps:
        check_niimg(niimg, ensure_ndim=3)

    return effect_maps


def _process_second_level_input(second_level_input):
    """Process second_level_input."""
    if isinstance(second_level_input, pd.DataFrame):
        return _process_second_level_input_as_dataframe(second_level_input)
    elif hasattr(second_level_input, "__iter__") and isinstance(
        second_level_input[0], FirstLevelModel
    ):
        return _process_second_level_input_as_firstlevelmodels(
            second_level_input
        )
    elif (
        hasattr(second_level_input, "__iter__")
        and isinstance(second_level_input[0], SurfaceImage)
    ) or isinstance(second_level_input, SurfaceImage):
        return _process_second_level_input_as_surface_image(second_level_input)
    else:
        return mean_img(second_level_input, copy_header=True), None


def _process_second_level_input_as_dataframe(second_level_input):
    """Process second_level_input provided as a pandas DataFrame."""
    sample_map = second_level_input["effects_map_path"][0]
    labels = second_level_input["subject_label"]
    subjects_label = labels.to_list()
    return sample_map, subjects_label


def _sort_input_dataframe(second_level_input):
    """Sort the pandas dataframe by subject_label to \
    avoid inconsistencies with the design matrix row order when \
    automatically extracting maps.
    """
    columns = second_level_input.columns.tolist()
    column_index = columns.index("subject_label")
    sorted_matrix = sorted(
        second_level_input.values, key=operator.itemgetter(column_index)
    )
    return pd.DataFrame(sorted_matrix, columns=columns)


def _process_second_level_input_as_firstlevelmodels(second_level_input):
    """Process second_level_input provided \
    as a list of FirstLevelModel objects.
    """
    sample_model = second_level_input[0]
    sample_condition = sample_model.design_matrices_[0].columns[0]
    sample_map = sample_model.compute_contrast(
        sample_condition, output_type="effect_size"
    )
    labels = [model.subject_label for model in second_level_input]
    return sample_map, labels


def _process_second_level_input_as_surface_image(second_level_input):
    """Compute mean image across sample maps.

    All should have the same underlying meshes.

    Returns
    -------
    sample_map: SurfaceImage with 3 dimensions

    None
    """
    if isinstance(second_level_input, SurfaceImage):
        return second_level_input, None

    second_level_input = [mean_img(x) for x in second_level_input]
    sample_map = concat_imgs(second_level_input)
    return sample_map, None


@fill_doc
class SecondLevelModel(BaseGLM):
    """Implement the :term:`General Linear Model<GLM>` for multiple \
    subject :term:`fMRI` data.

    Parameters
    ----------
    %(second_level_mask_img)s

    %(target_affine)s

        .. note::
            This parameter is passed to :func:`nilearn.image.resample_img`.

        .. note::
            This parameter is ignored when fitting surface images.

    %(target_shape)s

        .. note::
            This parameter is passed to :func:`nilearn.image.resample_img`.

        .. note::
            This parameter is ignored when fitting surface images.

    %(smoothing_fwhm)s

        .. note::
            This parameter is ignored when fitting surface images.

    %(memory)s

    %(memory_level1)s

    %(verbose0)s
        If 0 prints nothing. If 1 prints final computation time.
        If 2 prints masker computation details.

    %(n_jobs)s

    minimize_memory : :obj:`bool`, default=True
        Gets rid of some variables on the model fit results that are not
        necessary for contrast computation and would only be useful for
        further inspection of model details. This has an important impact
        on memory consumption.

    Attributes
    ----------
    confounds_ : :obj:`pandas.DataFrame` or None
        Confounds used to fit the GLM.

    design_matrix_ : :obj:`pandas.DataFrame`
        Design matrix used to fit the GLM.

    labels_ : array of shape ``(n_elements_,)``
        a map of values on voxels / vertices
        used to identify the corresponding model

    masker_ :  :obj:`~nilearn.maskers.NiftiMasker` or \
            :obj:`~nilearn.maskers.SurfaceMasker`
        Masker used to filter and mask data during fit.
        If :obj:`~nilearn.maskers.NiftiMasker`
        or :obj:`~nilearn.maskers.SurfaceMasker` is given in
        ``mask_img`` parameter, this is a copy of it.
        Otherwise, a masker is created using the value of ``mask_img`` and
        other NiftiMasker/SurfaceMasker
        related parameters as initialization.

    memory_ : joblib memory cache

    n_elements_ : :obj:`int`
        The number of voxels or vertices in the mask.

        .. versionadded:: 0.12.1

    results_ : :obj:`dict`,
        with keys corresponding to the different labels values.
        Values are SimpleRegressionResults corresponding
        to the voxels or vertices,
        if minimize_memory is True,
        RegressionResults if minimize_memory is False

    second_level_input_ : :obj:`list` of \
        :class:`~nilearn.glm.first_level.FirstLevelModel` objects or \
        :class:`pandas.DataFrame` or \
        :obj:`list` of 3D Niimg-like objects or \
        :obj:`list` of :class:`~nilearn.surface.SurfaceImage` objects or \
        :obj:`pandas.Series` of Niimg-like objects.
        Input used to fit the GLM.
    """

    def __str__(self):
        return "Second Level Model"

    def __init__(
        self,
        mask_img=None,
        target_affine=None,
        target_shape=None,
        smoothing_fwhm=None,
        memory=None,
        memory_level=1,
        verbose=0,
        n_jobs=1,
        minimize_memory=True,
    ):
        self.mask_img = mask_img
        self.target_affine = target_affine
        self.target_shape = target_shape
        self.smoothing_fwhm = smoothing_fwhm
        self.memory = memory
        self.memory_level = memory_level
        self.verbose = verbose
        self.n_jobs = n_jobs
        self.minimize_memory = minimize_memory

    @fill_doc
    def fit(self, second_level_input, confounds=None, design_matrix=None):
        """Fit the second-level :term:`GLM`.

        1. create design matrix
        2. do a masker job: fMRI_data -> Y
        3. fit regression to (Y, X)

        Parameters
        ----------
        %(second_level_input)s

        %(second_level_confounds)s

        %(second_level_design_matrix)s

        """
        check_params(self.__dict__)
        self.second_level_input_ = None
        self.confounds_ = None
        self.labels_ = None
        self.results_ = None

        self._fit_cache()

        # check second_level_input
        _check_second_level_input(
            second_level_input, design_matrix, confounds=confounds
        )

        _check_confounds(confounds)

        if isinstance(second_level_input, pd.DataFrame):
            second_level_input = _sort_input_dataframe(second_level_input)
        if isinstance(second_level_input, Nifti1Image):
            check_niimg(second_level_input, ensure_ndim=4)
            second_level_input = four_to_three(second_level_input)
        self.second_level_input_ = second_level_input

        self.confounds_ = confounds

        sample_map, subjects_label = _process_second_level_input(
            second_level_input
        )

        # Report progress
        t0 = time.time()
        logger.log(
            "Fitting second level model. Take a deep breath.\r",
            verbose=self.verbose,
        )

        # Create and set design matrix, if not given
        if design_matrix is None:
            design_matrix = make_second_level_design_matrix(
                subjects_label, confounds
            )
        elif isinstance(design_matrix, (str, Path, pd.DataFrame)):
            design_matrix = check_and_load_tables(
                design_matrix, "design_matrix"
            )[0]
        self.design_matrix_ = design_matrix

        masker_type = "nii"
        if not self._is_volume_glm() or isinstance(sample_map, SurfaceImage):
            masker_type = "surface"

        if masker_type == "surface" and self.smoothing_fwhm is not None:
            warn(
                "Parameter 'smoothing_fwhm' is not "
                "yet supported for surface data.",
                NotImplementedWarning,
                stacklevel=find_stack_level(),
            )
            self.smoothing_fwhm = None

        check_compatibility_mask_and_images(self.mask_img, sample_map)
        self.masker_ = check_embedded_masker(self, masker_type)
        self.masker_.memory_level = self.memory_level

        self.masker_.fit(sample_map)

        self.n_elements_ = self.masker_.n_elements_

        # Report progress
        logger.log(
            "\nComputation of second level model done in "
            f"{time.time() - t0:0.2f} seconds.\n",
            verbose=self.verbose,
        )

        self._reporting_data = {}

        return self

    def __sklearn_is_fitted__(self):
        return (
            hasattr(self, "second_level_input_")
            and self.second_level_input_ is not None
        )

    @fill_doc
    def compute_contrast(
        self,
        second_level_contrast=None,
        first_level_contrast=None,
        second_level_stat_type=None,
        output_type="z_score",
    ):
        """Generate different outputs corresponding to \
        the contrasts provided e.g. z_map, t_map, effects and variance.

        Parameters
        ----------
        %(second_level_contrast)s

        %(first_level_contrast)s

        second_level_stat_type : {'t', 'F'} or None, default=None
            Type of the second level contrast.

        output_type : {'z_score', 'stat', 'p_value', \
                      :term:`'effect_size'<Parameter Estimate>`, \
                      'effect_variance', 'all'}, default='z_score'
            Type of the output map.

        Returns
        -------
        output_image : :class:`~nibabel.nifti1.Nifti1Image`
            The desired output image(s).
            If ``output_type == 'all'``,
            then the output is a dictionary of images,
            keyed by the type of image.

        """
        check_is_fitted(self)

        # check first_level_contrast
        _check_first_level_contrast(
            self.second_level_input_, first_level_contrast
        )

        # check contrast and obtain con_val
        con_val = _get_con_val(second_level_contrast, self.design_matrix_)

        # check output type
        # 'all' is assumed to be the final entry;
        # if adding more, place before 'all'
        valid_types = [
            "z_score",
            "stat",
            "p_value",
            "effect_size",
            "effect_variance",
            "all",
        ]
        check_parameter_in_allowed(output_type, valid_types, "output_type")

        # Get effect_maps appropriate for chosen contrast
        effect_maps = _infer_effect_maps(
            self.second_level_input_, first_level_contrast
        )

        _check_n_rows_desmat_vs_n_effect_maps(effect_maps, self.design_matrix_)

        # Fit an Ordinary Least Squares regression for parametric statistics
        Y = self.masker_.transform(effect_maps)
        if self.memory_:
            mem_glm = self._cache(run_glm, ignore=["n_jobs"])
        else:
            mem_glm = run_glm
        labels, results = mem_glm(
            Y,
            self.design_matrix_.values,
            n_jobs=self.n_jobs,
            noise_model="ols",
        )

        # We save memory if inspecting model details is not necessary
        if self.minimize_memory:
            for key in results:
                results[key] = SimpleRegressionResults(results[key])
        self.labels_ = labels
        self.results_ = results

        # We compute contrast object
        if self.memory_:
            mem_contrast = self._cache(compute_contrast)
        else:
            mem_contrast = compute_contrast
        contrast = mem_contrast(
            self.labels_, self.results_, con_val, second_level_stat_type
        )

        output_types = (
            valid_types[:-1] if output_type == "all" else [output_type]
        )

        outputs = {}
        for output_type_ in output_types:
            # We get desired output from contrast object
            estimate_ = getattr(contrast, output_type_)()
            # Prepare the returned images
            output = self.masker_.inverse_transform(estimate_)
            contrast_name = str(con_val)
            if not isinstance(output, SurfaceImage):
                output.header["descrip"] = (
                    f"{output_type} of contrast {contrast_name}"
                )
            outputs[output_type_] = output

        return outputs if output_type == "all" else output

    def _get_element_wise_model_attribute(
        self, attribute, result_as_time_series
    ):
        """Transform RegressionResults instances within a dictionary \
        (whose keys represent the autoregressive coefficient under the 'ar1' \
        noise model or only 0.0 under 'ols' noise_model and values are the \
        RegressionResults instances) into input nifti space.

        Parameters
        ----------
        attribute : :obj:`str`
            an attribute of a RegressionResults instance.
            possible values include: 'residuals', 'normalized_residuals',
            'predicted', SSE, r_square, MSE.

        result_as_time_series : :obj:`bool`
            whether the RegressionResult attribute has a value
            per timepoint of the input nifti image.

        Returns
        -------
        output : :obj:`list`
            A list of Nifti1Image(s).

        """
        check_is_fitted(self)
        # check if valid attribute is being accessed.
        all_attributes = dict(vars(RegressionResults)).keys()
        possible_attributes = [
            prop for prop in all_attributes if "__" not in prop
        ]
        if attribute not in possible_attributes:
            msg = f"attribute must be one of: {possible_attributes}"
            raise ValueError(msg)

        if self.minimize_memory:
            raise ValueError(
                "To access voxelwise attributes like "
                "R-squared, residuals, and predictions, "
                "the `SecondLevelModel`-object needs to store "
                "there attributes. "
                "To do so, set `minimize_memory` to `False` "
                "when initializing the `SecondLevelModel`-object."
            )

        if (
            not hasattr(self, "labels_")
            or not hasattr(self, "results_")
            or self.labels_ is None
            or self.results_ is None
        ):
            raise ValueError(
                "The model has no results. No contrast has been computed yet."
            )

        if result_as_time_series:
            voxelwise_attribute = np.zeros(
                (self.design_matrix_.shape[0], len(self.labels_))
            )
        else:
            voxelwise_attribute = np.zeros((1, len(self.labels_)))

        for label_ in self.results_:
            label_mask = self.labels_ == label_
            voxelwise_attribute[:, label_mask] = getattr(
                self.results_[label_], attribute
            )
        return self.masker_.inverse_transform(voxelwise_attribute)

    def generate_report(
        self,
        contrasts=None,
        first_level_contrast=None,
        title=None,
        bg_img="MNI152TEMPLATE",
        threshold=3.09,
        alpha=0.001,
        cluster_threshold=0,
        height_control="fpr",
        two_sided=False,
        min_distance=8.0,
        plot_type="slice",
        cut_coords=None,
        display_mode=None,
        report_dims=(1600, 800),
    ):
        """Return a :class:`~nilearn.reporting.HTMLReport` \
        which shows all important aspects of a fitted :term:`GLM`.

        The :class:`~nilearn.reporting.HTMLReport` can be opened in a
        browser, displayed in a notebook, or saved to disk as a standalone
        HTML file.

        The :term:`GLM` must be fitted and have the computed design
        matrix(ces).

        .. note::

            Refer to the documentation of
            :func:`~nilearn.reporting.make_glm_report`
            for details about the parameters

        Returns
        -------
        report_text : :class:`~nilearn.reporting.HTMLReport`
            Contains the HTML code for the :term:`GLM` report.

        """
        from nilearn.reporting.glm_reporter import make_glm_report

        sig = inspect.signature(SecondLevelModel.generate_report).parameters
        warn_default_threshold(
            threshold,
            sig["threshold"].default,
            3.09,
            height_control=height_control,
        )

        if not hasattr(self, "_reporting_data"):
            self._reporting_data = {
                "trial_types": [],
                "noise_model": getattr(self, "noise_model", None),
                "hrf_model": getattr(self, "hrf_model", None),
                "drift_model": None,
            }

        return make_glm_report(
            self,
            contrasts,
            first_level_contrast=first_level_contrast,
            title=title,
            bg_img=bg_img,
            threshold=threshold,
            alpha=alpha,
            cluster_threshold=cluster_threshold,
            height_control=height_control,
            two_sided=two_sided,
            min_distance=min_distance,
            plot_type=plot_type,
            cut_coords=cut_coords,
            display_mode=display_mode,
            report_dims=report_dims,
        )


@fill_doc
def non_parametric_inference(
    second_level_input,
    confounds=None,
    design_matrix=None,
    second_level_contrast=None,
    first_level_contrast=None,
    mask=None,
    smoothing_fwhm=None,
    model_intercept=True,
    n_perm=10000,
    two_sided_test=False,
    random_state=None,
    n_jobs=1,
    verbose=0,
    threshold=None,
    tfce=False,
):
    """Generate p-values corresponding to the contrasts provided \
    based on permutation testing.

    This function is a light wrapper around
    :func:`~nilearn.mass_univariate.permuted_ols`, with additional steps to
    ensure compatibility with the :mod:`~nilearn.glm.second_level` module.

    Parameters
    ----------
    %(second_level_input)s

    %(second_level_confounds)s

    %(second_level_design_matrix)s

    %(second_level_contrast)s

    %(first_level_contrast)s

        .. versionadded:: 0.9.0

    %(second_level_mask)s

    %(smoothing_fwhm)s

        .. warning::

            Smoothing is not implemented for surface data.

    model_intercept : :obj:`bool`, default=True
        If ``True``, a constant column is added to the confounding variates
        unless the tested variate is already the intercept.

    %(n_perm)s

    %(two_sided_test)s

    %(random_state)s
        Use this parameter to have the same permutations in each
        computing units.

    %(n_jobs)s

    %(verbose0)s

    threshold : None or :obj:`float`, default=None
        Cluster-forming threshold in p-scale.
        This is only used for cluster-level inference.
        If None, no cluster-level inference will be performed.

        .. versionadded:: 0.9.2

        .. warning::

            Performing cluster-level inference will increase the computation
            time of the permutation procedure.

        .. warning::

            Cluster analysis are not implemented for surface data.

    %(tfce)s

        .. versionadded:: 0.9.2

        .. warning::

            TFCE analysis are not implemented for surface data.

    Returns
    -------
    neg_log10_vfwe_pvals_img : :class:`~nibabel.nifti1.Nifti1Image`
        The image which contains negative logarithm of the
        voxel-level FWER-corrected p-values.

        .. note::
            This is returned if ``threshold`` is None (the default).

    outputs : :obj:`dict`
        Output images, organized in a dictionary.
        Each image is 3D/4D, with the potential fourth dimension corresponding
        to the regressors.

        .. note::
            This is returned if ``tfce`` is True or ``threshold`` is not None.

        .. versionadded:: 0.9.2

        Here are the keys:

        =============== =======================================================
        key             description
        =============== =======================================================
        t               T-statistics associated with the significance test of
                        the n_regressors explanatory variates against the
                        n_descriptors target variates.
        logp_max_t      Negative log10 family-wise error rate-corrected
                        p-values corrected based on the distribution of maximum
                        t-statistics from permutations.
        size            Cluster size values associated with the significance
                        test of the n_regressors explanatory variates against
                        the n_descriptors target variates.

                        Returned only if ``threshold`` is not ``None``.
        logp_max_size   Negative log10 family-wise error rate-corrected
                        p-values corrected based on the distribution of maximum
                        cluster sizes from permutations.
                        This map is generated through cluster-level methods, so
                        the values in the map describe the significance of
                        clusters, rather than individual voxels.

                        Returned only if ``threshold`` is not ``None``.
        mass            Cluster mass values associated with the significance
                        test of the n_regressors explanatory variates against
                        the n_descriptors target variates.

                        Returned only if ``threshold`` is not ``None``.
        logp_max_mass   Negative log10 family-wise error rate-corrected
                        p-values corrected based on the distribution of maximum
                        cluster masses from permutations.
                        This map is generated through cluster-level methods, so
                        the values in the map describe the significance of
                        clusters, rather than individual voxels.

                        Returned only if ``threshold`` is not ``None``.
        tfce            :term:`TFCE` values associated
                        with the significance test of
                        the n_regressors explanatory variates against the
                        n_descriptors target variates.

                        Returned only if ``tfce`` is ``True``.
        logp_max_tfce   Negative log10 family-wise error rate-corrected
                        p-values corrected based on the distribution of maximum
                        TFCE values from permutations.

                        Returned only if ``tfce`` is ``True``.
        =============== =======================================================

    See Also
    --------
    :func:`~nilearn.mass_univariate.permuted_ols` : For more information on \
        the permutation procedure.

    References
    ----------
    .. footbibliography::
    """
    check_params(locals())
    _check_second_level_input(second_level_input, design_matrix)
    _check_confounds(confounds)
    design_matrix = check_and_load_tables(design_matrix, "design_matrix")[0]

    if isinstance(second_level_input, pd.DataFrame):
        second_level_input = _sort_input_dataframe(second_level_input)
    sample_map, _ = _process_second_level_input(second_level_input)

    if isinstance(sample_map, SurfaceImage) and smoothing_fwhm is not None:
        warn(
            "Parameter 'smoothing_fwhm' is not "
            "yet supported for surface data.",
            NotImplementedWarning,
            stacklevel=find_stack_level(),
        )
        smoothing_fwhm = None

    if (isinstance(sample_map, SurfaceImage)) and (tfce or threshold):
        tfce = False
        threshold = None
        warn(
            (
                "Cluster level inference not yet implemented "
                "for surface data.\n"
                f"Setting {tfce=} and {threshold=}."
            ),
            NotImplementedWarning,
            stacklevel=find_stack_level(),
        )

    # Report progress
    t0 = time.time()
    logger.log("Fitting second level model...", verbose=verbose)

    # Learn the mask. Assume the first level imgs have been masked.
    if isinstance(mask, (NiftiMasker, SurfaceMasker)):
        masker = clone(mask)
        if smoothing_fwhm is not None and masker.smoothing_fwhm is not None:
            warn(
                "Parameter 'smoothing_fwhm' of the masker overridden.",
                stacklevel=find_stack_level(),
            )
            masker.smoothing_fwhm = smoothing_fwhm

    elif isinstance(sample_map, SurfaceImage):
        masker = SurfaceMasker(
            mask_img=mask,
            smoothing_fwhm=smoothing_fwhm,
            memory=Memory(None),
            verbose=max(0, verbose - 1),
            memory_level=1,
        )
    else:
        masker = NiftiMasker(
            mask_img=mask,
            smoothing_fwhm=smoothing_fwhm,
            memory=Memory(None),
            verbose=max(0, verbose - 1),
            memory_level=1,
        )

    masker.fit(sample_map)

    # Report progress
    logger.log(
        "\nComputation of second level model done in "
        f"{time.time() - t0} seconds\n",
        verbose=verbose,
    )

    # Check and obtain the contrast
    contrast = _get_con_val(second_level_contrast, design_matrix)
    # Get first-level effect_maps
    effect_maps = _infer_effect_maps(second_level_input, first_level_contrast)

    _check_n_rows_desmat_vs_n_effect_maps(effect_maps, design_matrix)

    # Obtain design matrix vars
    var_names = design_matrix.columns.tolist()

    # Obtain tested_var
    column_mask = [bool(val) for val in contrast]
    tested_var = np.dot(design_matrix, contrast)

    # Remove tested var from remaining var names
    var_names = [
        var
        for var, mask in zip(var_names, column_mask, strict=False)
        if not mask
    ]

    # Obtain confounding vars
    # No other vars in design matrix by default
    confounding_vars = None
    if var_names:
        # Use remaining vars as confounding vars
        confounding_vars = np.asarray(design_matrix[var_names])

    # Mask data
    target_vars = masker.transform(effect_maps)

    # Perform massively univariate analysis with permuted OLS
    outputs = permuted_ols(
        tested_var,
        target_vars,
        confounding_vars=confounding_vars,
        model_intercept=model_intercept,
        n_perm=n_perm,
        two_sided_test=two_sided_test,
        random_state=random_state,
        n_jobs=n_jobs,
        verbose=max(0, verbose - 1),
        masker=masker,
        threshold=threshold,
        tfce=tfce,
        output_type="dict",
    )
    neg_log10_vfwe_pvals_img = masker.inverse_transform(
        np.ravel(outputs["logp_max_t"])
    )

    if (not tfce) and (threshold is None):
        return neg_log10_vfwe_pvals_img

    t_img = masker.inverse_transform(np.ravel(outputs["t"]))

    out = {
        "t": t_img,
        "logp_max_t": neg_log10_vfwe_pvals_img,
    }

    if tfce:
        neg_log10_tfce_pvals_img = masker.inverse_transform(
            np.ravel(outputs["logp_max_tfce"]),
        )
        out["tfce"] = masker.inverse_transform(np.ravel(outputs["tfce"]))
        out["logp_max_tfce"] = neg_log10_tfce_pvals_img

    if threshold is not None:
        # Cluster size-based p-values
        neg_log10_csfwe_pvals_img = masker.inverse_transform(
            np.ravel(outputs["logp_max_size"]),
        )

        # Cluster mass-based p-values
        neg_log10_cmfwe_pvals_img = masker.inverse_transform(
            np.ravel(outputs["logp_max_mass"]),
        )

        out["size"] = masker.inverse_transform(np.ravel(outputs["size"]))
        out["logp_max_size"] = neg_log10_csfwe_pvals_img
        out["mass"] = masker.inverse_transform(np.ravel(outputs["mass"]))
        out["logp_max_mass"] = neg_log10_cmfwe_pvals_img

    return out<|MERGE_RESOLUTION|>--- conflicted
+++ resolved
@@ -25,15 +25,14 @@
     check_embedded_masker,
 )
 from nilearn._utils.niimg_conversions import check_niimg
-<<<<<<< HEAD
-from nilearn._utils.param_validation import check_params
+
 from nilearn.exceptions import NotImplementedWarning
-=======
+
 from nilearn._utils.param_validation import (
     check_parameter_in_allowed,
     check_params,
 )
->>>>>>> 64b0e029
+
 from nilearn.glm._base import BaseGLM
 from nilearn.glm.contrasts import (
     compute_contrast,
