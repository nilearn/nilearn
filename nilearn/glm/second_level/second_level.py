--- conflicted
+++ resolved
@@ -637,16 +637,11 @@
     random_state=None,
     n_jobs=1,
     verbose=0,
-<<<<<<< HEAD
+    threshold=None,
     tfce=False,
-):
-    """Massively univariate group analysis with permuted OLS.
-=======
-    threshold=None,
 ):
     """Generate p-values corresponding to the contrasts provided
     based on permutation testing.
->>>>>>> 8b27bbb6
 
     This function is a light wrapper around
     :func:`~nilearn.mass_univariate.permuted_ols`, with additional steps to
@@ -735,16 +730,6 @@
     verbose : :obj:`int`, optional
         Verbosity level (0 means no message). Default=0.
 
-<<<<<<< HEAD
-    tfce : :obj:`bool`, optional
-        Whether to calculate :term:`TFCE` as part of the permutation procedure
-        or not.
-        Calculating TFCE values in each permutation can be time-consuming,
-        so this option is disabled by default.
-        The TFCE calculation is implemented as described in
-        :footcite:t:`smith2009threshold`.
-        Default=False.
-=======
     threshold : None or :obj:`float`, optional
         Cluster-forming threshold in p-scale.
         This is only used for cluster-level inference.
@@ -755,26 +740,31 @@
 
             Performing cluster-level inference will increase the computation
             time of the permutation procedure.
->>>>>>> 8b27bbb6
+
+        .. versionadded:: 0.9.2.dev
+
+    tfce : :obj:`bool`, optional
+        Whether to calculate :term:`TFCE` as part of the permutation procedure
+        or not.
+        The TFCE calculation is implemented as described in
+        :footcite:t:`smith2009threshold`.
+        Default=False.
+
+        .. warning::
+
+            Calculating TFCE values in each permutation can be time-consuming,
+            so this option is disabled by default.
 
         .. versionadded:: 0.9.2.dev
 
     Returns
     -------
-<<<<<<< HEAD
-    neg_log_corrected_pvals_img : Nifti1Image
-        The image which contains negative logarithm of the corrected p-values.
-
-        .. note::
-            This is returned if ``tfce`` is False (the default).
-=======
     neg_log10_vfwe_pvals_img : :class:`~nibabel.nifti1.Nifti1Image`
         The image which contains negative logarithm of the
         voxel-level FWER-corrected p-values.
 
         .. note::
             This is returned if ``threshold`` is None (the default).
->>>>>>> 8b27bbb6
 
     outputs : :obj:`dict`
         Output images, organized in a dictionary.
@@ -782,11 +772,7 @@
         to the regressors.
 
         .. note::
-<<<<<<< HEAD
-            This is returned if ``tfce`` is not None.
-=======
-            This is returned if ``threshold`` is not None.
->>>>>>> 8b27bbb6
+            This is returned if ``tfce`` is False or ``threshold`` is not None.
 
         .. versionadded:: 0.9.2.dev
 
@@ -801,32 +787,22 @@
         logp_max_t      Negative log10 family-wise error rate-corrected
                         p-values corrected based on the distribution of maximum
                         t-statistics from permutations.
-<<<<<<< HEAD
-        tfce            TFCE values associated with the significance test of
-                        the n_regressors explanatory variates against the
-                        n_descriptors target variates.
-                        Returned only if ``tfce`` is True.
-        logp_max_tfce   Negative log10 family-wise error rate-corrected
-                        p-values corrected based on the distribution of maximum
-                        TFCE values from permutations.
-                        Returned only if ``tfce`` is True.
-        ============= =======================================================
-
-    See also
-    --------
-    :func:`~nilearn.mass_univariate.permuted_ols` : For more information on \
-        the permutation procedure.
-
-    References
-    ----------
-    .. footbibliography::
-=======
+        size            Cluster size values associated with the significance
+                        test of the n_regressors explanatory variates against
+                        the n_descriptors target variates.
+
+                        Returned only if ``threshold`` is not None.
         logp_max_size   Negative log10 family-wise error rate-corrected
                         p-values corrected based on the distribution of maximum
                         cluster sizes from permutations.
                         This map is generated through cluster-level methods, so
                         the values in the map describe the significance of
                         clusters, rather than individual voxels.
+
+                        Returned only if ``threshold`` is not None.
+        mass            Cluster mass values associated with the significance
+                        test of the n_regressors explanatory variates against
+                        the n_descriptors target variates.
 
                         Returned only if ``threshold`` is not None.
         logp_max_mass   Negative log10 family-wise error rate-corrected
@@ -837,9 +813,26 @@
                         clusters, rather than individual voxels.
 
                         Returned only if ``threshold`` is not None.
-        ============= =======================================================
-
->>>>>>> 8b27bbb6
+        tfce            TFCE values associated with the significance test of
+                        the n_regressors explanatory variates against the
+                        n_descriptors target variates.
+
+                        Returned only if ``tfce`` is True.
+        logp_max_tfce   Negative log10 family-wise error rate-corrected
+                        p-values corrected based on the distribution of maximum
+                        TFCE values from permutations.
+
+                        Returned only if ``tfce`` is True.
+        =============== =======================================================
+
+    See also
+    --------
+    :func:`~nilearn.mass_univariate.permuted_ols` : For more information on \
+        the permutation procedure.
+
+    References
+    ----------
+    .. footbibliography::
     """
     _check_second_level_input(second_level_input, design_matrix,
                               flm_object=False, df_object=True)
@@ -878,12 +871,7 @@
 
     # Check and obtain the contrast
     contrast = _get_contrast(second_level_contrast, design_matrix)
-<<<<<<< HEAD
     # Get first-level effect_maps
-=======
-
-    # Get effect_maps
->>>>>>> 8b27bbb6
     effect_maps = _infer_effect_maps(second_level_input, first_level_contrast)
 
     # Check design matrix and effect maps agree on number of rows
@@ -907,7 +895,7 @@
         n_jobs=n_jobs,
         verbose=max(0, verbose - 1),
         masker=masker,
-<<<<<<< HEAD
+        threshold=threshold,
         tfce=tfce,
         output_type='dict',
     )
@@ -915,30 +903,24 @@
         outputs['logp_max_t']
     ))
 
+    if (not tfce) and (threshold is None):
+        return neg_log10_vfwe_pvals_img
+
+    t_img = masker.inverse_transform(np.ravel(outputs['t']))
+
+    out = {
+        't': t_img,
+        'logp_max_t': neg_log10_vfwe_pvals_img,
+    }
+
     if tfce:
-        t_img = masker.inverse_transform(np.ravel(outputs['t']))
         neg_log10_tfce_pvals_img = masker.inverse_transform(
             np.ravel(outputs['logp_max_tfce']),
         )
-        tfce_img = masker.inverse_transform(np.ravel(outputs['tfce']))
-        out = {
-            't': t_img,
-            'logp_max_t': neg_log10_vfwe_pvals_img,
-            'tfce': tfce_img,
-            'logp_max_tfce': neg_log10_tfce_pvals_img,
-=======
-        threshold=threshold,
-        output_type='dict',
-    )
-    neg_log10_vfwe_pvals = outputs['logp_max_t']
-    neg_log10_vfwe_pvals_img = masker.inverse_transform(
-        np.ravel(neg_log10_vfwe_pvals),
-    )
+        out['tfce'] = masker.inverse_transform(np.ravel(outputs['tfce']))
+        out['logp_max_tfce'] = neg_log10_tfce_pvals_img
 
     if threshold is not None:
-        # Original t-statistics
-        t_img = masker.inverse_transform(np.ravel(outputs['t']))
-
         # Cluster size-based p-values
         neg_log10_csfwe_pvals_img = masker.inverse_transform(
             np.ravel(outputs['logp_max_size']),
@@ -949,13 +931,9 @@
             np.ravel(outputs['logp_max_mass']),
         )
 
-        out = {
-            't': t_img,
-            'logp_max_t': neg_log10_vfwe_pvals_img,
-            'logp_max_size': neg_log10_csfwe_pvals_img,
-            'logp_max_mass': neg_log10_cmfwe_pvals_img,
->>>>>>> 8b27bbb6
-        }
-        return out
-    else:
-        return neg_log10_vfwe_pvals_img+        out['size'] = masker.inverse_transform(np.ravel(outputs['size']))
+        out['logp_max_size'] = neg_log10_csfwe_pvals_img
+        out['mass'] = masker.inverse_transform(np.ravel(outputs['mass']))
+        out['logp_max_mass'] = neg_log10_cmfwe_pvals_img
+
+    return out