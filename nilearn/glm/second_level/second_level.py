"""Provide facilities to realize a second level analysis on lists of \
first level contrasts or directly on fitted first level models.

Author: Martin Perez-Guevara, 2016
"""

import time
from pathlib import Path
from warnings import warn

import numpy as np
import pandas as pd
from joblib import Memory
from nibabel import Nifti1Image
from nibabel.funcs import four_to_three
from sklearn.base import clone

from nilearn._utils import fill_doc, logger, stringify_path
from nilearn._utils.glm import check_and_load_tables
from nilearn._utils.niimg_conversions import check_niimg
from nilearn.glm._base import BaseGLM
from nilearn.glm.contrasts import (
    compute_contrast,
    expression_to_contrast_vector,
)
from nilearn.glm.first_level import FirstLevelModel, run_glm
from nilearn.glm.first_level.design_matrix import (
    make_second_level_design_matrix,
)
from nilearn.glm.regression import RegressionResults, SimpleRegressionResults
from nilearn.image import mean_img
from nilearn.maskers import NiftiMasker, SurfaceMasker
from nilearn.maskers._utils import (
    check_same_n_vertices,
    compute_mean_surface_image,
    concatenate_surface_images,
    deconcatenate_surface_images,
)
from nilearn.mass_univariate import permuted_ols
from nilearn.surface import SurfaceImage


def _input_type_error_message(second_level_input):
    return (
        "second_level_input must be either:\n"
        "- a pandas DataFrame,\n"
        "- a Niimg-like object\n"
        "- a pandas Series of Niimg-like object\n"
        "- a list of Niimg-like objects\n"
        "- a list of 2D SurfaceImage objects\n"
        "- a 3D SurfaceImage object\n"
        "- a list of FirstLevelModel objects.\n"
        f"Got {_return_type(second_level_input)} instead."
    )


def _check_second_level_input(
    second_level_input, design_matrix, confounds=None
):
    """Check second_level_input type."""
    input_type = _check_input_type(second_level_input)
    _check_input_as_type(
        second_level_input,
        input_type,
        confounds is None,
        design_matrix is None,
    )


def _check_input_type(second_level_input):
    """Determine the type of input provided."""
    if isinstance(second_level_input, pd.DataFrame):
        return "df_object"
    if isinstance(second_level_input, pd.Series):
        return "pd_series"
    if isinstance(second_level_input, (str, Nifti1Image)):
        return "nii_object"
    if isinstance(second_level_input, SurfaceImage):
        return "surf_img_object"
    if isinstance(second_level_input, list):
        return _check_input_type_when_list(second_level_input)
    raise TypeError(_input_type_error_message(second_level_input))


def _return_type(second_level_input):
    if isinstance(second_level_input, list):
        return [type(x) for x in second_level_input]
    else:
        return type(second_level_input)


def _check_input_type_when_list(second_level_input):
    """Determine the type of input provided when it is a list."""
    if len(second_level_input) < 2:
        raise TypeError(
            "A second level model requires a list with at"
            " least two first level models or niimgs or surface images."
        )

    _check_all_elements_of_same_type(second_level_input)

    # Can now only check first element
    if isinstance(second_level_input[0], (str, Nifti1Image)):
        return "nii_object"
    if isinstance(second_level_input[0], (FirstLevelModel)):
        return "flm_object"
    if isinstance(second_level_input[0], (SurfaceImage)):
        return "surf_img_object"
    raise TypeError(_input_type_error_message(second_level_input))


def _check_all_elements_of_same_type(data):
    for idx, input in enumerate(data):
        if not isinstance(input, type(data[0])):
            raise TypeError(
                f"Elements of second_level_input must be of the same type."
                f" Got object type {type(input)} at idx {idx}."
            )


def _check_input_as_type(
    second_level_input, input_type, none_confounds, none_design_matrix
):
    if input_type == "flm_object":
        _check_input_as_first_level_model(second_level_input, none_confounds)
    elif input_type == "pd_series":
        second_level_input = second_level_input.to_list()
        _check_input_as_nifti_images(second_level_input, none_design_matrix)
    elif input_type == "nii_object":
        _check_input_as_nifti_images(second_level_input, none_design_matrix)
    elif input_type == "surf_img_object":
        _check_input_as_surface_images(second_level_input, none_design_matrix)
    else:
        _check_input_as_dataframe(second_level_input)


INF = 1000 * np.finfo(np.float32).eps


def _check_input_as_first_level_model(second_level_input, none_confounds):
    """Check that all all first level models are valid.

    - must have been fit
    - must all have a subject label in case confounds are passed
    - for volumetric analysis
        - must all have the same affine / shape
          (checking all against those of the first model)

    """
    ref_affine = None
    ref_shape = None

    for model_idx, first_level in enumerate(second_level_input):
        if first_level.labels_ is None or first_level.results_ is None:
            raise ValueError(
                f"Model {first_level.subject_label} "
                f"at index {model_idx} has not been fit yet."
            )
        if not none_confounds and first_level.subject_label is None:
            raise ValueError(
                "In case confounds are provided, "
                "first level objects need to provide "
                "the attribute 'subject_label' to match rows appropriately.\n"
                f"Model at idx {model_idx} does not provide it. "
                "To set it, you can do first_level.subject_label = '01'"
            )

        affine = None
        shape = None
        if first_level.mask_img is not None:
            if isinstance(first_level.mask_img, NiftiMasker):
                affine = first_level.mask_img.affine_
                shape = first_level.mask_img.mask_img_.shape
            elif isinstance(first_level.mask_img, Nifti1Image):
                affine = first_level.mask_img.affine
                shape = first_level.mask_img.shape

        # take as reference the first values we found
        if ref_affine is None:
            ref_affine = affine
        if ref_shape is None:
            ref_shape = shape

        if ref_affine is not None and abs(affine - ref_affine).max() > INF:
            raise ValueError(
                "All first level models must have the same affine.\n"
                f"Model {first_level.subject_label} "
                f"at index {model_idx} has a different affine "
                "from the previous ones."
            )

        if shape != ref_shape:
            raise ValueError(
                "All first level models must have the same shape.\n"
                f"Model {first_level.subject_label} "
                f"at index {model_idx} has a different shape "
                "from the previous ones."
            )


def _check_input_as_dataframe(second_level_input):
    for col in ("subject_label", "map_name", "effects_map_path"):
        if col not in second_level_input.columns:
            raise ValueError(
                "'second_level_input' DataFrame must have"
                " columns 'subject_label', 'map_name' and"
                " 'effects_map_path'."
            )
    if not all(
        isinstance(_, str)
        for _ in second_level_input["subject_label"].tolist()
    ):
        raise ValueError("'subject_label' column must contain only strings.")


def _check_input_as_nifti_images(second_level_input, none_design_matrix):
    if isinstance(second_level_input, (str, Nifti1Image)):
        second_level_input = [second_level_input]
    for niimg in second_level_input:
        check_niimg(niimg=niimg, atleast_4d=True)
    if none_design_matrix:
        raise ValueError(
            "List of niimgs as second_level_input"
            " require a design matrix to be provided."
        )


def _check_input_as_surface_images(second_level_input, none_design_matrix):
    if isinstance(second_level_input, SurfaceImage) and (
        len(second_level_input.shape) == 1 or second_level_input.shape[1] == 1
    ):
        raise TypeError(
            "If a single SurfaceImage object is passed "
            "as second_level_input,"
            "it must be a 3D SurfaceImage."
        )

    if isinstance(second_level_input, list):
        for _, img in enumerate(second_level_input, start=1):
            check_same_n_vertices(second_level_input[0].mesh, img.mesh)
        if none_design_matrix:
            raise ValueError(
                "List of SurfaceImage objects as second_level_input"
                " require a design matrix to be provided."
            )


def _check_confounds(confounds):
    """Check confounds type."""
    if confounds is not None:
        if not isinstance(confounds, pd.DataFrame):
            raise ValueError("confounds must be a pandas DataFrame")
        if "subject_label" not in confounds.columns:
            raise ValueError(
                "confounds DataFrame must contain column 'subject_label'"
            )
        if len(confounds.columns) < 2:
            raise ValueError(
                "confounds should contain at least 2 columns"
                ' one called "subject_label" and the other'
                " with a given confound"
            )
        # Make sure subject_label contain strings
        if not all(
            isinstance(_, str) for _ in confounds["subject_label"].tolist()
        ):
            raise ValueError("subject_label column must contain only strings")


def _check_first_level_contrast(second_level_input, first_level_contrast):
    if (
        isinstance(second_level_input, list)
        and isinstance(second_level_input[0], FirstLevelModel)
        and first_level_contrast is None
    ):
        raise ValueError(
            "If second_level_input was a list of FirstLevelModel,"
            " then first_level_contrast is mandatory. "
            "It corresponds to the second_level_contrast argument "
            "of the compute_contrast method of FirstLevelModel."
        )


def _check_output_type(output_type, valid_types):
    if output_type not in valid_types:
        raise ValueError(f"output_type must be one of {valid_types}")


<<<<<<< HEAD
def _check_effect_maps(effect_maps, design_matrix):
=======
def _check_design_matrix(design_matrix):
    """Check design_matrix type."""
    if design_matrix is not None and not isinstance(
        design_matrix, pd.DataFrame
    ):
        raise ValueError("design matrix must be a pandas DataFrame")


def _check_n_rows_desmat_vs_n_effect_maps(effect_maps, design_matrix):
    """Check design matrix and effect maps agree on number of rows."""
>>>>>>> 766381c2
    if len(effect_maps) != design_matrix.shape[0]:
        raise ValueError(
            "design_matrix does not match the number of maps considered. "
            f"{design_matrix.shape[0]} rows in design matrix do not match "
            f"with {len(effect_maps)} maps."
        )


def _get_con_val(second_level_contrast, design_matrix):
    """Check the contrast and return con_val \
    when testing one contrast or more.
    """
    if second_level_contrast is None:
        if design_matrix.shape[1] == 1:
            second_level_contrast = np.ones([1])
        else:
            raise ValueError("No second-level contrast is specified.")
    if not isinstance(second_level_contrast, str):
        con_val = np.array(second_level_contrast)
        if np.all(con_val == 0) or len(con_val) == 0:
            raise ValueError(
                "Contrast is null. Second_level_contrast must be a valid "
                "contrast vector, a list/array of 0s and 1s, a string, or a "
                "string expression."
            )
    else:
        design_columns = design_matrix.columns.tolist()
        con_val = expression_to_contrast_vector(
            second_level_contrast, design_columns
        )
    return con_val


def _infer_effect_maps(second_level_input, contrast_def):
    """Deal with the different possibilities of second_level_input."""
    if isinstance(second_level_input, SurfaceImage):
        return deconcatenate_surface_images(second_level_input)
    if isinstance(second_level_input, list) and isinstance(
        second_level_input[0], SurfaceImage
    ):
        return second_level_input

    if isinstance(second_level_input, pd.DataFrame):
        # If a Dataframe was given, we expect contrast_def to be in map_name
        def _is_contrast_def(x):
            return x["map_name"] == contrast_def

        is_con = second_level_input.apply(_is_contrast_def, axis=1)
        effect_maps = second_level_input[is_con]["effects_map_path"].tolist()

    elif isinstance(second_level_input, list) and isinstance(
        second_level_input[0], FirstLevelModel
    ):
        # Get the first level model maps
        effect_maps = []
        for model in second_level_input:
            effect_map = model.compute_contrast(
                contrast_def, output_type="effect_size"
            )
            effect_maps.append(effect_map)
    else:
        effect_maps = second_level_input

    # check niimgs
    for niimg in effect_maps:
        check_niimg(niimg, ensure_ndim=3)

    return effect_maps


def _process_second_level_input(second_level_input):
    """Process second_level_input."""
    if isinstance(second_level_input, pd.DataFrame):
        return _process_second_level_input_as_dataframe(second_level_input)
    elif hasattr(second_level_input, "__iter__") and isinstance(
        second_level_input[0], FirstLevelModel
    ):
        return _process_second_level_input_as_firstlevelmodels(
            second_level_input
        )
    elif (
        hasattr(second_level_input, "__iter__")
        and isinstance(second_level_input[0], SurfaceImage)
    ) or isinstance(second_level_input, SurfaceImage):
        return _process_second_level_input_as_surface_image(second_level_input)
    else:
        return mean_img(second_level_input, copy_header=True), None


def _process_second_level_input_as_dataframe(second_level_input):
    """Process second_level_input provided as a pandas DataFrame."""
    sample_map = second_level_input["effects_map_path"][0]
    labels = second_level_input["subject_label"]
    subjects_label = labels.to_list()
    return sample_map, subjects_label


def _sort_input_dataframe(second_level_input):
    """Sort the pandas dataframe by subject_label to \
    avoid inconsistencies with the design matrix row order when \
    automatically extracting maps.
    """
    columns = second_level_input.columns.tolist()
    column_index = columns.index("subject_label")
    sorted_matrix = sorted(
        second_level_input.values, key=lambda x: x[column_index]
    )
    return pd.DataFrame(sorted_matrix, columns=columns)


def _process_second_level_input_as_firstlevelmodels(second_level_input):
    """Process second_level_input provided \
    as a list of FirstLevelModel objects.
    """
    sample_model = second_level_input[0]
    sample_condition = sample_model.design_matrices_[0].columns[0]
    sample_map = sample_model.compute_contrast(
        sample_condition, output_type="effect_size"
    )
    labels = [model.subject_label for model in second_level_input]
    return sample_map, labels


def _process_second_level_input_as_surface_image(second_level_input):
    """Compute mean image across sample maps.

    All should have the same underlying meshes.

    Returns
    -------
    sample_map: SurfaceImage with 3 dimensions

    None
    """
    if isinstance(second_level_input, SurfaceImage):
        return second_level_input, None

    second_level_input = [
        compute_mean_surface_image(x) for x in second_level_input
    ]
    sample_map = concatenate_surface_images(second_level_input)
    return sample_map, None


@fill_doc
class SecondLevelModel(BaseGLM):
    """Implement the :term:`General Linear Model<GLM>` for multiple \
    subject :term:`fMRI` data.

    Parameters
    ----------
    mask_img : Niimg-like, :obj:`~nilearn.maskers.NiftiMasker` or\
             :obj:`~nilearn.maskers.MultiNiftiMasker` or\
             :obj:`~nilearn.maskers.SurfaceMasker` object or None,\
             default=None
        Mask to be used on data.
        If an instance of masker is passed,
        then its mask will be used.
        If no mask is given,
        it will be computed automatically
        by a :class:`~nilearn.maskers.NiftiMasker`,
        or a :obj:`~nilearn.maskers.SurfaceMasker`
        (depending on the type passed at fit time)
        with default parameters.
        Automatic mask computation assumes first level imgs
        have already been masked.

    %(target_affine)s

        .. note::
            This parameter is passed to :func:`nilearn.image.resample_img`.

        .. note::
            This parameter is ignored when fitting surface images.

    %(target_shape)s

        .. note::
            This parameter is passed to :func:`nilearn.image.resample_img`.

        .. note::
            This parameter is ignored when fitting surface images.

    %(smoothing_fwhm)s

        .. note::
            This parameter is ignored when fitting surface images.

    %(memory)s

    %(memory_level1)s

    %(verbose0)s
        If 0 prints nothing. If 1 prints final computation time.
        If 2 prints masker computation details.

    %(n_jobs)s

    minimize_memory : :obj:`bool`, default=True
        Gets rid of some variables on the model fit results that are not
        necessary for contrast computation and would only be useful for
        further inspection of model details. This has an important impact
        on memory consumption.
    """

    def __init__(
        self,
        mask_img=None,
        target_affine=None,
        target_shape=None,
        smoothing_fwhm=None,
        memory=None,
        memory_level=1,
        verbose=0,
        n_jobs=1,
        minimize_memory=True,
    ):
        self.mask_img = mask_img
        self.target_affine = target_affine
        self.target_shape = target_shape
        self.smoothing_fwhm = smoothing_fwhm
        self.memory = memory
        self.memory_level = memory_level
        self.verbose = verbose
        self.n_jobs = n_jobs
        self.minimize_memory = minimize_memory
        self.second_level_input_ = None
        self.confounds_ = None
        self.labels_ = None
        self.results_ = None

    @fill_doc
    def fit(self, second_level_input, confounds=None, design_matrix=None):
        """Fit the second-level :term:`GLM`.

        1. create design matrix
        2. do a masker job: fMRI_data -> Y
        3. fit regression to (Y, X)

        Parameters
        ----------
        %(second_level_input)s

<<<<<<< HEAD
        confounds : :obj:`pandas.DataFrame` or None, default=None
=======
        confounds : :class:`pandas.DataFrame`, default=None
>>>>>>> 766381c2
            Must contain a ``subject_label`` column. All other columns are
            considered as confounds and included in the model. If
            ``design_matrix`` is provided then this argument is ignored.
            The resulting second level design matrix uses the same column
            names as in the given :class:`~pandas.DataFrame` for confounds.
            At least two columns are expected, ``subject_label`` and at
            least one confound.

<<<<<<< HEAD
        design_matrix : :obj:`pandas.DataFrame`, :obj:`str` or \
                        or :obj:`pathlib.Path` to a CSV or TSV file, \
                        or None, default=None
            Design matrix to fit the :term:`GLM`.
            The number of rows in the design matrix
            must agree with the number of maps derived
            from ``second_level_input``.
=======
        design_matrix : :class:`pandas.DataFrame`, default=None
            Design matrix to fit the :term:`GLM`.
            The number of rows in the design matrix
            must agree with the number of maps
            derived from ``second_level_input``.
>>>>>>> 766381c2
            Ensure that the order of maps given by a ``second_level_input``
            list of Niimgs matches the order of the rows in the design matrix.
        """
        if self.memory is None:
            self.memory = Memory(None)
        self.memory = stringify_path(self.memory)
        if isinstance(self.memory, str):
            self.memory = Memory(self.memory)

        # check second_level_input
        _check_second_level_input(
            second_level_input, design_matrix, confounds=confounds
        )

        # check confounds
        _check_confounds(confounds)

        if isinstance(second_level_input, pd.DataFrame):
            second_level_input = _sort_input_dataframe(second_level_input)
        if isinstance(second_level_input, Nifti1Image):
            check_niimg(second_level_input, ensure_ndim=4)
            second_level_input = four_to_three(second_level_input)
        self.second_level_input_ = second_level_input

        self.confounds_ = confounds

        sample_map, subjects_label = _process_second_level_input(
            second_level_input
        )

        # Report progress
        t0 = time.time()
        logger.log(
            "Fitting second level model. Take a deep breath.\r",
            verbose=self.verbose,
        )

        # Create and set design matrix, if not given
        if design_matrix is None:
            design_matrix = make_second_level_design_matrix(
                subjects_label, confounds
            )
        elif isinstance(design_matrix, (str, Path, pd.DataFrame)):
            design_matrix = [design_matrix]
            design_matrix = check_and_load_tables(
                design_matrix, "design_matrix"
            )[0]
        else:
            raise TypeError(
                "'design_matrix' must be a "
                "str, pathlib.Path or a pandas.DataFrame.\n"
                f"Got {type(design_matrix)}"
            )
        self.design_matrix_ = design_matrix

        if (
            isinstance(sample_map, SurfaceImage)
            and self.smoothing_fwhm is not None
        ):
            warn(
                "Parameter smoothing_fwhm is not "
                "yet supported for surface data",
                UserWarning,
                stacklevel=2,
            )

        # Learn the mask. Assume the first level imgs have been masked.
        if not isinstance(self.mask_img, (NiftiMasker, SurfaceMasker)):
            if isinstance(sample_map, SurfaceImage):
                self.masker_ = SurfaceMasker(
                    mask_img=self.mask_img,
                    smoothing_fwhm=self.smoothing_fwhm,
                    memory=self.memory,
                    verbose=max(0, self.verbose - 1),
                    memory_level=self.memory_level,
                )
            else:
                self.masker_ = NiftiMasker(
                    mask_img=self.mask_img,
                    target_affine=self.target_affine,
                    target_shape=self.target_shape,
                    smoothing_fwhm=self.smoothing_fwhm,
                    memory=self.memory,
                    verbose=max(0, self.verbose - 1),
                    memory_level=self.memory_level,
                )
        else:
            self.masker_ = clone(self.mask_img)
            for param_name in ["smoothing_fwhm", "memory", "memory_level"]:
                our_param = getattr(self, param_name)
                if our_param is None:
                    continue
                if getattr(self.masker_, param_name) is not None:
                    warn(f"Parameter {param_name} of the masker overridden")
                setattr(self.masker_, param_name, our_param)
        self.masker_.fit(sample_map)

        # Report progress
        logger.log(
            "\nComputation of second level model done in "
            f"{time.time() - t0 :0.2f} seconds.\n",
            verbose=self.verbose,
        )

        return self

    @fill_doc
    def compute_contrast(
        self,
        second_level_contrast=None,
        first_level_contrast=None,
        second_level_stat_type=None,
        output_type="z_score",
    ):
        """Generate different outputs corresponding to \
        the contrasts provided e.g. z_map, t_map, effects and variance.

        Parameters
        ----------
        %(second_level_contrast)s

        first_level_contrast : :obj:`str` or :class:`numpy.ndarray` of \
                            shape (n_col) with respect to \
                            :class:`~nilearn.glm.first_level.FirstLevelModel`,
                            default=None

            - In case a :obj:`list` of
              :class:`~nilearn.glm.first_level.FirstLevelModel` was provided
              as ``second_level_input``,
              we have to provide a :term:`contrast`
              to apply to the first level models
              to get the corresponding list of images desired,
              that would be tested at the second level.
            - In case a :class:`~pandas.DataFrame` was provided
              as ``second_level_input`` this is the map name to extract
              from the :class:`~pandas.DataFrame` ``map_name`` column.
              It has to be a 't' contrast.

        second_level_stat_type : {'t', 'F'} or None, default=None
            Type of the second level contrast.

        output_type : {'z_score', 'stat', 'p_value', \
                      :term:`'effect_size'<Parameter Estimate>`, \
                      'effect_variance', 'all'}, default='z-score'
            Type of the output map.

        Returns
        -------
        output_image : :class:`~nibabel.nifti1.Nifti1Image`
            The desired output image(s).
            If ``output_type == 'all'``,
            then the output is a dictionary of images,
            keyed by the type of image.

        """
        if self.second_level_input_ is None:
            raise ValueError("The model has not been fit yet.")

        # check first_level_contrast
        _check_first_level_contrast(
            self.second_level_input_, first_level_contrast
        )

        # check contrast and obtain con_val
        con_val = _get_con_val(second_level_contrast, self.design_matrix_)

        # check output type
        # 'all' is assumed to be the final entry;
        # if adding more, place before 'all'
        valid_types = [
            "z_score",
            "stat",
            "p_value",
            "effect_size",
            "effect_variance",
            "all",
        ]
        _check_output_type(output_type, valid_types)

        # Get effect_maps appropriate for chosen contrast
        effect_maps = _infer_effect_maps(
            self.second_level_input_, first_level_contrast
        )

        _check_n_rows_desmat_vs_n_effect_maps(effect_maps, self.design_matrix_)

        # Fit an Ordinary Least Squares regression for parametric statistics
        Y = self.masker_.transform(effect_maps)
        if self.memory:
            mem_glm = self.memory.cache(run_glm, ignore=["n_jobs"])
        else:
            mem_glm = run_glm
        labels, results = mem_glm(
            Y,
            self.design_matrix_.values,
            n_jobs=self.n_jobs,
            noise_model="ols",
        )

        # We save memory if inspecting model details is not necessary
        if self.minimize_memory:
            for key in results:
                results[key] = SimpleRegressionResults(results[key])
        self.labels_ = labels
        self.results_ = results

        # We compute contrast object
        if self.memory:
            mem_contrast = self.memory.cache(compute_contrast)
        else:
            mem_contrast = compute_contrast
        contrast = mem_contrast(
            self.labels_, self.results_, con_val, second_level_stat_type
        )

        output_types = (
            valid_types[:-1] if output_type == "all" else [output_type]
        )

        outputs = {}
        for output_type_ in output_types:
            # We get desired output from contrast object
            estimate_ = getattr(contrast, output_type_)()
            # Prepare the returned images
            output = self.masker_.inverse_transform(estimate_)
            contrast_name = str(con_val)
            if not isinstance(output, SurfaceImage):
                output.header["descrip"] = (
                    f"{output_type} of contrast {contrast_name}"
                )
            outputs[output_type_] = output

        return outputs if output_type == "all" else output

    def _get_voxelwise_model_attribute(self, attribute, result_as_time_series):
        """Transform RegressionResults instances within a dictionary \
        (whose keys represent the autoregressive coefficient under the 'ar1' \
        noise model or only 0.0 under 'ols' noise_model and values are the \
        RegressionResults instances) into input nifti space.

        Parameters
        ----------
        attribute : :obj:`str`
            an attribute of a RegressionResults instance.
            possible values include: 'residuals', 'normalized_residuals',
            'predicted', SSE, r_square, MSE.

        result_as_time_series : :obj:`bool`
            whether the RegressionResult attribute has a value
            per timepoint of the input nifti image.

        Returns
        -------
        output : :obj:`list`
            A list of Nifti1Image(s).

        """
        # check if valid attribute is being accessed.
        all_attributes = dict(vars(RegressionResults)).keys()
        possible_attributes = [
            prop for prop in all_attributes if "__" not in prop
        ]
        if attribute not in possible_attributes:
            msg = f"attribute must be one of: {possible_attributes}"
            raise ValueError(msg)

        if self.minimize_memory:
            raise ValueError(
                "To access voxelwise attributes like "
                "R-squared, residuals, and predictions, "
                "the `SecondLevelModel`-object needs to store "
                "there attributes. "
                "To do so, set `minimize_memory` to `False` "
                "when initializing the `SecondLevelModel`-object."
            )

        if self.labels_ is None or self.results_ is None:
            raise ValueError(
                "The model has no results. This could be "
                "because the model has not been fitted yet "
                "or because no contrast has been computed "
                "already."
            )

        if result_as_time_series:
            voxelwise_attribute = np.zeros(
                (self.design_matrix_.shape[0], len(self.labels_))
            )
        else:
            voxelwise_attribute = np.zeros((1, len(self.labels_)))

        for label_ in self.results_:
            label_mask = self.labels_ == label_
            voxelwise_attribute[:, label_mask] = getattr(
                self.results_[label_], attribute
            )
        return self.masker_.inverse_transform(voxelwise_attribute)


@fill_doc
def non_parametric_inference(
    second_level_input,
    confounds=None,
    design_matrix=None,
    second_level_contrast=None,
    first_level_contrast=None,
    mask=None,
    smoothing_fwhm=None,
    model_intercept=True,
    n_perm=10000,
    two_sided_test=False,
    random_state=None,
    n_jobs=1,
    verbose=0,
    threshold=None,
    tfce=False,
):
    """Generate p-values corresponding to the contrasts provided \
    based on permutation testing.

    This function is a light wrapper around
    :func:`~nilearn.mass_univariate.permuted_ols`, with additional steps to
    ensure compatibility with the :mod:`~nilearn.glm.second_level` module.

    Parameters
    ----------
    %(second_level_input)s

    confounds : :obj:`pandas.DataFrame` or None, default=None
        Must contain a subject_label column. All other columns are
        considered as confounds and included in the model. If
        ``design_matrix`` is provided then this argument is ignored.
        The resulting second level design matrix uses the same column
        names as in the given :obj:`~pandas.DataFrame` for confounds.
        At least two columns are expected, ``subject_label`` and at
        least one confound.

    design_matrix : :obj:`pandas.DataFrame` or None, default=None
        Design matrix to fit the :term:`GLM`. The number of rows
        in the design matrix must agree with the number of maps derived
        from ``second_level_input``.
        Ensure that the order of maps given by a ``second_level_input``
        list of Niimgs matches the order of the rows in the design matrix.

    %(second_level_contrast)s

    first_level_contrast : :obj:`str` or None, default=None
        In case a pandas DataFrame was provided as second_level_input this
        is the map name to extract from the pandas dataframe map_name column.
        It has to be a 't' contrast.

        .. versionadded:: 0.9.0

    mask : Niimg-like, :obj:`~nilearn.maskers.NiftiMasker` or \
            :obj:`~nilearn.maskers.MultiNiftiMasker` object \
            or None, default=None
        Mask to be used on data. If an instance of masker is passed,
        then its mask will be used. If no mask is given, it will be computed
        automatically by a :class:`~nilearn.maskers.MultiNiftiMasker` with
        default parameters. Automatic mask computation assumes first level
        imgs have already been masked.

    %(smoothing_fwhm)s

    model_intercept : :obj:`bool`, default=True
        If ``True``, a constant column is added to the confounding variates
        unless the tested variate is already the intercept.

    n_perm : :obj:`int`, default=10000
        Number of permutations to perform.
        Permutations are costly but the more are performed, the more precision
        one gets in the p-values estimation.

    two_sided_test : :obj:`bool`, default=False

        - If ``True``, performs an unsigned t-test.
          Both positive and negative effects are considered; the null
          hypothesis is that the effect is zero.
        - If ``False``, only positive effects are considered as relevant.
          The null hypothesis is that the effect is zero or negative.


    %(random_state)s
        Use this parameter to have the same permutations in each
        computing units.

    %(n_jobs)s

    %(verbose0)s

    threshold : None or :obj:`float`, default=None
        Cluster-forming threshold in p-scale.
        This is only used for cluster-level inference.
        If None, no cluster-level inference will be performed.

        .. warning::

            Performing cluster-level inference will increase the computation
            time of the permutation procedure.

        .. versionadded:: 0.9.2

    tfce : :obj:`bool`, default=False
        Whether to calculate :term:`TFCE` as part of the permutation procedure
        or not.
        The TFCE calculation is implemented as described in
        :footcite:t:`Smith2009a`.

        .. warning::

            Performing TFCE-based inference will increase the computation
            time of the permutation procedure considerably.
            The permutations may take multiple hours, depending on how many
            permutations are requested and how many jobs are performed in
            parallel.

        .. versionadded:: 0.9.2

    Returns
    -------
    neg_log10_vfwe_pvals_img : :class:`~nibabel.nifti1.Nifti1Image`
        The image which contains negative logarithm of the
        voxel-level FWER-corrected p-values.

        .. note::
            This is returned if ``threshold`` is None (the default).

    outputs : :obj:`dict`
        Output images, organized in a dictionary.
        Each image is 3D/4D, with the potential fourth dimension corresponding
        to the regressors.

        .. note::
            This is returned if ``tfce`` is True or ``threshold`` is not None.

        .. versionadded:: 0.9.2

        Here are the keys:

        =============== =======================================================
        key             description
        =============== =======================================================
        t               T-statistics associated with the significance test of
                        the n_regressors explanatory variates against the
                        n_descriptors target variates.
        logp_max_t      Negative log10 family-wise error rate-corrected
                        p-values corrected based on the distribution of maximum
                        t-statistics from permutations.
        size            Cluster size values associated with the significance
                        test of the n_regressors explanatory variates against
                        the n_descriptors target variates.

                        Returned only if ``threshold`` is not ``None``.
        logp_max_size   Negative log10 family-wise error rate-corrected
                        p-values corrected based on the distribution of maximum
                        cluster sizes from permutations.
                        This map is generated through cluster-level methods, so
                        the values in the map describe the significance of
                        clusters, rather than individual voxels.

                        Returned only if ``threshold`` is not ``None``.
        mass            Cluster mass values associated with the significance
                        test of the n_regressors explanatory variates against
                        the n_descriptors target variates.

                        Returned only if ``threshold`` is not ``None``.
        logp_max_mass   Negative log10 family-wise error rate-corrected
                        p-values corrected based on the distribution of maximum
                        cluster masses from permutations.
                        This map is generated through cluster-level methods, so
                        the values in the map describe the significance of
                        clusters, rather than individual voxels.

                        Returned only if ``threshold`` is not ``None``.
        tfce            :term:`TFCE` values associated
                        with the significance test of
                        the n_regressors explanatory variates against the
                        n_descriptors target variates.

                        Returned only if ``tfce`` is ``True``.
        logp_max_tfce   Negative log10 family-wise error rate-corrected
                        p-values corrected based on the distribution of maximum
                        TFCE values from permutations.

                        Returned only if ``tfce`` is ``True``.
        =============== =======================================================

    See Also
    --------
    :func:`~nilearn.mass_univariate.permuted_ols` : For more information on \
        the permutation procedure.

    References
    ----------
    .. footbibliography::
    """
    _check_second_level_input(second_level_input, design_matrix)
    _check_confounds(confounds)
    if not isinstance(design_matrix, (list, tuple)):
        design_matrix = [design_matrix]
    design_matrix = check_and_load_tables(design_matrix, "design_matrix")[0]

    if isinstance(second_level_input, pd.DataFrame):
        second_level_input = _sort_input_dataframe(second_level_input)
    sample_map, _ = _process_second_level_input(second_level_input)

    # Report progress
    t0 = time.time()
    logger.log("Fitting second level model...", verbose=verbose)

    # Learn the mask. Assume the first level imgs have been masked.
    if not isinstance(mask, NiftiMasker):
        masker = NiftiMasker(
            mask_img=mask,
            smoothing_fwhm=smoothing_fwhm,
            memory=Memory(None),
            verbose=max(0, verbose - 1),
            memory_level=1,
        )

    else:
        masker = clone(mask)
        if smoothing_fwhm is not None and masker.smoothing_fwhm is not None:
            warn("Parameter smoothing_fwhm of the masker overridden")
            masker.smoothing_fwhm = smoothing_fwhm

    masker.fit(sample_map)

    # Report progress
    logger.log(
        "\nComputation of second level model done in "
        f"{time.time() - t0} seconds\n",
        verbose=verbose,
    )

    # Check and obtain the contrast
    contrast = _get_con_val(second_level_contrast, design_matrix)
    # Get first-level effect_maps
    effect_maps = _infer_effect_maps(second_level_input, first_level_contrast)

    _check_n_rows_desmat_vs_n_effect_maps(effect_maps, design_matrix)

    # Obtain design matrix vars
    var_names = design_matrix.columns.tolist()

    # Obtain tested_var
    column_mask = [bool(val) for val in contrast]
    tested_var = np.dot(design_matrix, contrast)

    # Remove tested var from remaining var names
    var_names = [var for var, mask in zip(var_names, column_mask) if not mask]

    # Obtain confounding vars
    if not var_names:
        # No other vars in design matrix
        confounding_vars = None
    else:
        # Use remaining vars as confounding vars
        confounding_vars = np.asarray(design_matrix[var_names])

    # Mask data
    target_vars = masker.transform(effect_maps)

    # Perform massively univariate analysis with permuted OLS
    outputs = permuted_ols(
        tested_var,
        target_vars,
        confounding_vars=confounding_vars,
        model_intercept=model_intercept,
        n_perm=n_perm,
        two_sided_test=two_sided_test,
        random_state=random_state,
        n_jobs=n_jobs,
        verbose=max(0, verbose - 1),
        masker=masker,
        threshold=threshold,
        tfce=tfce,
        output_type="dict",
    )
    neg_log10_vfwe_pvals_img = masker.inverse_transform(
        np.ravel(outputs["logp_max_t"])
    )

    if (not tfce) and (threshold is None):
        return neg_log10_vfwe_pvals_img

    t_img = masker.inverse_transform(np.ravel(outputs["t"]))

    out = {
        "t": t_img,
        "logp_max_t": neg_log10_vfwe_pvals_img,
    }

    if tfce:
        neg_log10_tfce_pvals_img = masker.inverse_transform(
            np.ravel(outputs["logp_max_tfce"]),
        )
        out["tfce"] = masker.inverse_transform(np.ravel(outputs["tfce"]))
        out["logp_max_tfce"] = neg_log10_tfce_pvals_img

    if threshold is not None:
        # Cluster size-based p-values
        neg_log10_csfwe_pvals_img = masker.inverse_transform(
            np.ravel(outputs["logp_max_size"]),
        )

        # Cluster mass-based p-values
        neg_log10_cmfwe_pvals_img = masker.inverse_transform(
            np.ravel(outputs["logp_max_mass"]),
        )

        out["size"] = masker.inverse_transform(np.ravel(outputs["size"]))
        out["logp_max_size"] = neg_log10_csfwe_pvals_img
        out["mass"] = masker.inverse_transform(np.ravel(outputs["mass"]))
        out["logp_max_mass"] = neg_log10_cmfwe_pvals_img

    return out<|MERGE_RESOLUTION|>--- conflicted
+++ resolved
@@ -286,9 +286,6 @@
         raise ValueError(f"output_type must be one of {valid_types}")
 
 
-<<<<<<< HEAD
-def _check_effect_maps(effect_maps, design_matrix):
-=======
 def _check_design_matrix(design_matrix):
     """Check design_matrix type."""
     if design_matrix is not None and not isinstance(
@@ -299,7 +296,6 @@
 
 def _check_n_rows_desmat_vs_n_effect_maps(effect_maps, design_matrix):
     """Check design matrix and effect maps agree on number of rows."""
->>>>>>> 766381c2
     if len(effect_maps) != design_matrix.shape[0]:
         raise ValueError(
             "design_matrix does not match the number of maps considered. "
@@ -543,11 +539,7 @@
         ----------
         %(second_level_input)s
 
-<<<<<<< HEAD
         confounds : :obj:`pandas.DataFrame` or None, default=None
-=======
-        confounds : :class:`pandas.DataFrame`, default=None
->>>>>>> 766381c2
             Must contain a ``subject_label`` column. All other columns are
             considered as confounds and included in the model. If
             ``design_matrix`` is provided then this argument is ignored.
@@ -556,21 +548,13 @@
             At least two columns are expected, ``subject_label`` and at
             least one confound.
 
-<<<<<<< HEAD
         design_matrix : :obj:`pandas.DataFrame`, :obj:`str` or \
                         or :obj:`pathlib.Path` to a CSV or TSV file, \
                         or None, default=None
             Design matrix to fit the :term:`GLM`.
             The number of rows in the design matrix
-            must agree with the number of maps derived
-            from ``second_level_input``.
-=======
-        design_matrix : :class:`pandas.DataFrame`, default=None
-            Design matrix to fit the :term:`GLM`.
-            The number of rows in the design matrix
-            must agree with the number of maps
+            must agree with the number of maps 
             derived from ``second_level_input``.
->>>>>>> 766381c2
             Ensure that the order of maps given by a ``second_level_input``
             list of Niimgs matches the order of the rows in the design matrix.
         """
