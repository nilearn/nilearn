"""Provide facilities to realize a second level analysis on lists of \
first level contrasts or directly on fitted first level models.
"""

import operator
import time
from pathlib import Path
from typing import Any
from warnings import warn

import numpy as np
import pandas as pd
from joblib import Memory
from nibabel import Nifti1Image
from nibabel.funcs import four_to_three
from sklearn.base import clone
from sklearn.utils.estimator_checks import check_is_fitted

from nilearn._utils import logger
from nilearn._utils.docs import fill_doc
from nilearn._utils.glm import check_and_load_tables
from nilearn._utils.logger import find_stack_level
from nilearn._utils.masker_validation import (
    check_compatibility_mask_and_images,
)
from nilearn._utils.param_validation import (
    check_parameter_in_allowed,
    check_params,
)
from nilearn.exceptions import NotImplementedWarning
from nilearn.glm._base import BaseGLM
from nilearn.glm.contrasts import (
    compute_contrast,
    expression_to_contrast_vector,
)
from nilearn.glm.first_level import FirstLevelModel, run_glm
from nilearn.glm.first_level.design_matrix import (
    make_second_level_design_matrix,
)
from nilearn.glm.regression import RegressionResults, SimpleRegressionResults
<<<<<<< HEAD
from nilearn.glm.thresholding import warn_default_threshold
from nilearn.image import (
    check_niimg,
    concat_imgs,
    iter_img,
    mean_img,
    new_img_like,
)
=======
from nilearn.image import check_niimg, concat_imgs, iter_img, mean_img
>>>>>>> 0cbce7fd
from nilearn.maskers import NiftiMasker, SurfaceMasker
from nilearn.maskers.masker_validation import check_embedded_masker
from nilearn.mass_univariate import permuted_ols
from nilearn.surface.surface import SurfaceImage
from nilearn.surface.utils import check_polymesh_equal
from nilearn.typing import NiimgLike


def _input_type_error_message(second_level_input):
    return (
        "'second_level_input' must be either:\n"
        "- a pandas DataFrame,\n"
        "- a Niimg-like object\n"
        "- a pandas Series of Niimg-like object\n"
        "- a list of Niimg-like objects\n"
        "- a list of 2D SurfaceImage objects\n"
        "- a 3D SurfaceImage object\n"
        "- a list of FirstLevelModel objects.\n"
        f"Got {_return_type(second_level_input)} instead."
    )


def _check_second_level_input(
    second_level_input, design_matrix, confounds=None
):
    """Check second_level_input type."""
    _check_design_matrix(design_matrix)

    input_type = _check_input_type(second_level_input)
    _check_input_as_type(
        second_level_input,
        input_type,
        confounds is None,
        design_matrix is None,
    )


def _check_input_type(second_level_input):
    """Determine the type of input provided."""
    if isinstance(second_level_input, pd.DataFrame):
        return "df_object"
    if isinstance(second_level_input, pd.Series):
        return "pd_series"
    if isinstance(second_level_input, NiimgLike):
        return "nii_object"
    if isinstance(second_level_input, SurfaceImage):
        return "surf_img_object"
    if isinstance(second_level_input, list):
        return _check_input_type_when_list(second_level_input)
    raise TypeError(_input_type_error_message(second_level_input))


def _return_type(second_level_input):
    if isinstance(second_level_input, list):
        return [type(x) for x in second_level_input]
    else:
        return type(second_level_input)


def _check_input_type_when_list(second_level_input):
    """Determine the type of input provided when it is a list."""
    if len(second_level_input) < 2:
        raise TypeError(
            "A second level model requires a list with at"
            " least two first level models or niimgs or surface images."
        )

    _check_all_elements_of_same_type(second_level_input)

    # Can now only check first element
    if isinstance(second_level_input[0], NiimgLike):
        return "nii_object"
    if isinstance(second_level_input[0], (FirstLevelModel)):
        return "flm_object"
    if isinstance(second_level_input[0], (SurfaceImage)):
        return "surf_img_object"
    raise TypeError(_input_type_error_message(second_level_input))


def _check_all_elements_of_same_type(data):
    for idx, input in enumerate(data):
        if not isinstance(input, type(data[0])):
            raise TypeError(
                f"Elements of second_level_input must be of the same type."
                f" Got object type {type(input)} at idx {idx}."
            )


def _check_input_as_type(
    second_level_input, input_type, none_confounds, none_design_matrix
):
    if input_type == "flm_object":
        _check_input_as_first_level_model(second_level_input, none_confounds)
    elif input_type == "pd_series":
        second_level_input = second_level_input.to_list()
        _check_input_as_nifti_images(second_level_input, none_design_matrix)
    elif input_type == "nii_object":
        _check_input_as_nifti_images(second_level_input, none_design_matrix)
    elif input_type == "surf_img_object":
        _check_input_as_surface_images(second_level_input, none_design_matrix)
    else:
        _check_input_as_dataframe(second_level_input)


INF = 1000 * np.finfo(np.float32).eps


def _check_input_as_first_level_model(second_level_input, none_confounds):
    """Check that all all first level models are valid.

    - must have been fit
    - must all have a subject label in case confounds are passed
    - for volumetric analysis
        - must all have the same affine / shape
          (checking all against those of the first model)

    """
    ref_affine = None
    ref_shape = None

    for model_idx, first_level in enumerate(second_level_input):
        if not first_level.__sklearn_is_fitted__():
            raise ValueError(
                f"Model {first_level.subject_label} "
                f"at index {model_idx} has not been fit yet."
            )
        if not none_confounds and first_level.subject_label is None:
            raise ValueError(
                "In case confounds are provided, "
                "first level objects need to provide "
                "the attribute 'subject_label' to match rows appropriately.\n"
                f"Model at idx {model_idx} does not provide it. "
                "To set it, you can do first_level.subject_label = '01'"
            )

        affine = None
        shape = None
        if first_level.mask_img is not None:
            if isinstance(first_level.mask_img, NiftiMasker):
                affine = first_level.mask_img.affine_
                shape = first_level.mask_img.mask_img_.shape
            elif isinstance(first_level.mask_img, Nifti1Image):
                affine = first_level.mask_img.affine
                shape = first_level.mask_img.shape

        # take as reference the first values we found
        if ref_affine is None:
            ref_affine = affine
        if ref_shape is None:
            ref_shape = shape

        if ref_affine is not None and abs(affine - ref_affine).max() > INF:
            raise ValueError(
                "All first level models must have the same affine.\n"
                f"Model {first_level.subject_label} "
                f"at index {model_idx} has a different affine "
                "from the previous ones."
            )

        if shape != ref_shape:
            raise ValueError(
                "All first level models must have the same shape.\n"
                f"Model {first_level.subject_label} "
                f"at index {model_idx} has a different shape "
                "from the previous ones."
            )


def _check_input_as_dataframe(second_level_input):
    for col in ("subject_label", "map_name", "effects_map_path"):
        if col not in second_level_input.columns:
            raise ValueError(
                "'second_level_input' DataFrame must have"
                " columns 'subject_label', 'map_name' and"
                " 'effects_map_path'."
            )
    if not all(
        isinstance(_, str)
        for _ in second_level_input["subject_label"].tolist()
    ):
        raise ValueError("'subject_label' column must contain only strings.")


def _check_input_as_nifti_images(second_level_input, none_design_matrix):
    if isinstance(second_level_input, NiimgLike):
        second_level_input = [second_level_input]
    for niimg in second_level_input:
        check_niimg(niimg=niimg, atleast_4d=True)
    if none_design_matrix:
        raise ValueError(
            "List of niimgs as second_level_input"
            " require a design matrix to be provided."
        )


def _check_input_as_surface_images(second_level_input, none_design_matrix):
    if isinstance(second_level_input, SurfaceImage) and (
        len(second_level_input.shape) == 1 or second_level_input.shape[1] == 1
    ):
        raise TypeError(
            "If a single SurfaceImage object is passed "
            "as second_level_input,"
            "it must be a 3D SurfaceImage."
        )

    if isinstance(second_level_input, list):
        for img in second_level_input[1:]:
            check_polymesh_equal(second_level_input[0].mesh, img.mesh)
        if none_design_matrix:
            raise ValueError(
                "List of SurfaceImage objects as second_level_input"
                " require a design matrix to be provided."
            )


def _check_confounds(confounds):
    """Check confounds type."""
    if confounds is not None:
        if not isinstance(confounds, pd.DataFrame):
            raise TypeError("confounds must be a pandas DataFrame")
        if "subject_label" not in confounds.columns:
            raise ValueError(
                "confounds DataFrame must contain column 'subject_label'"
            )
        if len(confounds.columns) < 2:
            raise ValueError(
                "confounds should contain at least 2 columns"
                ' one called "subject_label" and the other'
                " with a given confound"
            )
        # Make sure subject_label contain strings
        if not all(
            isinstance(_, str) for _ in confounds["subject_label"].tolist()
        ):
            raise ValueError("subject_label column must contain only strings")


def _check_first_level_contrast(second_level_input, first_level_contrast):
    if (
        isinstance(second_level_input, list)
        and isinstance(second_level_input[0], FirstLevelModel)
        and first_level_contrast is None
    ):
        raise ValueError(
            "If second_level_input was a list of FirstLevelModel,"
            " then first_level_contrast is mandatory. "
            "It corresponds to the second_level_contrast argument "
            "of the compute_contrast method of FirstLevelModel."
        )


def _check_design_matrix(design_matrix):
    """Check design_matrix type."""
    if design_matrix is not None and not isinstance(
        design_matrix, (str, Path, pd.DataFrame)
    ):
        raise TypeError(
            "'design_matrix' must be a "
            "str, pathlib.Path or a pandas.DataFrame.\n"
            f"Got {design_matrix.__class__.__name__}"
        )


def _check_n_rows_desmat_vs_n_effect_maps(effect_maps, design_matrix):
    """Check design matrix and effect maps agree on number of rows."""
    if len(effect_maps) != design_matrix.shape[0]:
        raise ValueError(
            "design_matrix does not match the number of maps considered. "
            f"{design_matrix.shape[0]} rows in design matrix do not match "
            f"with {len(effect_maps)} maps."
        )


def _get_con_val(second_level_contrast, design_matrix):
    """Check the contrast and return con_val \
    when testing one contrast or more.
    """
    if second_level_contrast is None:
        if design_matrix.shape[1] == 1:
            second_level_contrast = np.ones([1])
        else:
            raise ValueError("No second-level contrast is specified.")
    if not isinstance(second_level_contrast, str):
        con_val = np.array(second_level_contrast)
        if np.all(con_val == 0) or len(con_val) == 0:
            raise ValueError(
                "Contrast is null. 'second_level_contrast' must be a valid "
                "contrast vector, a list/array of 0s and 1s, a string, or a "
                "string expression."
            )
    else:
        design_columns = design_matrix.columns.tolist()
        con_val = expression_to_contrast_vector(
            second_level_contrast, design_columns
        )
    return con_val


def _infer_effect_maps(second_level_input, contrast_def):
    """Deal with the different possibilities of second_level_input."""
    if isinstance(second_level_input, SurfaceImage):
        return list(iter_img(second_level_input))
    if isinstance(second_level_input, list) and isinstance(
        second_level_input[0], SurfaceImage
    ):
        return second_level_input

    if isinstance(second_level_input, pd.DataFrame):
        # If a Dataframe was given, we expect contrast_def to be in map_name
        def _is_contrast_def(x):
            return x["map_name"] == contrast_def

        is_con = second_level_input.apply(_is_contrast_def, axis=1)
        effect_maps = second_level_input[is_con]["effects_map_path"].tolist()

    elif isinstance(second_level_input, list) and isinstance(
        second_level_input[0], FirstLevelModel
    ):
        # Get the first level model maps
        effect_maps = []
        for model in second_level_input:
            effect_map = model.compute_contrast(
                contrast_def, output_type="effect_size"
            )
            effect_maps.append(effect_map)
    else:
        effect_maps = second_level_input

    # check niimgs
    for niimg in effect_maps:
        check_niimg(niimg, ensure_ndim=3)

    return effect_maps


def _process_second_level_input(second_level_input):
    """Process second_level_input."""
    if isinstance(second_level_input, pd.DataFrame):
        return _process_second_level_input_as_dataframe(second_level_input)
    elif hasattr(second_level_input, "__iter__") and isinstance(
        second_level_input[0], FirstLevelModel
    ):
        return _process_second_level_input_as_firstlevelmodels(
            second_level_input
        )
    elif (
        hasattr(second_level_input, "__iter__")
        and isinstance(second_level_input[0], SurfaceImage)
    ) or isinstance(second_level_input, SurfaceImage):
        return _process_second_level_input_as_surface_image(second_level_input)
    else:
        return mean_img(second_level_input), None


def _process_second_level_input_as_dataframe(second_level_input):
    """Process second_level_input provided as a pandas DataFrame."""
    sample_map = second_level_input["effects_map_path"][0]
    labels = second_level_input["subject_label"]
    subjects_label = labels.to_list()
    return sample_map, subjects_label


def _sort_input_dataframe(second_level_input):
    """Sort the pandas dataframe by subject_label to \
    avoid inconsistencies with the design matrix row order when \
    automatically extracting maps.
    """
    columns = second_level_input.columns.tolist()
    column_index = columns.index("subject_label")
    sorted_matrix = sorted(
        second_level_input.values, key=operator.itemgetter(column_index)
    )
    return pd.DataFrame(sorted_matrix, columns=columns)


def _process_second_level_input_as_firstlevelmodels(second_level_input):
    """Process second_level_input provided \
    as a list of FirstLevelModel objects.
    """
    sample_model = second_level_input[0]
    sample_condition = sample_model.design_matrices_[0].columns[0]
    sample_map = sample_model.compute_contrast(
        sample_condition, output_type="effect_size"
    )
    labels = [model.subject_label for model in second_level_input]
    return sample_map, labels


def _process_second_level_input_as_surface_image(second_level_input):
    """Compute mean image across sample maps.

    All should have the same underlying meshes.

    Returns
    -------
    sample_map: SurfaceImage with 3 dimensions

    None
    """
    if isinstance(second_level_input, SurfaceImage):
        return second_level_input, None

    second_level_input = [mean_img(x) for x in second_level_input]
    sample_map = concat_imgs(second_level_input)
    return sample_map, None


@fill_doc
class SecondLevelModel(BaseGLM):
    """Implement the :term:`General Linear Model<GLM>` for multiple \
    subject :term:`fMRI` data.

    Parameters
    ----------
    %(second_level_mask_img)s

    %(target_affine)s

        .. note::
            This parameter is passed to :func:`nilearn.image.resample_img`.

        .. note::
            This parameter is ignored when fitting surface images.

    %(target_shape)s

        .. note::
            This parameter is passed to :func:`nilearn.image.resample_img`.

        .. note::
            This parameter is ignored when fitting surface images.

    %(smoothing_fwhm)s

        .. note::
            This parameter is ignored when fitting surface images.

    %(memory)s

    %(memory_level1)s

    %(verbose0)s
        If 0 prints nothing. If 1 prints final computation time.
        If 2 prints masker computation details.

    %(n_jobs)s

    minimize_memory : :obj:`bool`, default=True
        Gets rid of some variables on the model fit results that are not
        necessary for contrast computation and would only be useful for
        further inspection of model details. This has an important impact
        on memory consumption.

    Attributes
    ----------
    confounds_ : :obj:`pandas.DataFrame` or None
        Confounds used to fit the GLM.

    design_matrix_ : :obj:`pandas.DataFrame`
        Design matrix used to fit the GLM.

    labels_ : array of shape ``(n_elements_,)``
        a map of values on voxels / vertices
        used to identify the corresponding model

    masker_ :  :obj:`~nilearn.maskers.NiftiMasker` or \
            :obj:`~nilearn.maskers.SurfaceMasker`
        Masker used to filter and mask data during fit.
        If :obj:`~nilearn.maskers.NiftiMasker`
        or :obj:`~nilearn.maskers.SurfaceMasker` is given in
        ``mask_img`` parameter, this is a copy of it.
        Otherwise, a masker is created using the value of ``mask_img`` and
        other NiftiMasker/SurfaceMasker
        related parameters as initialization.

    memory_ : joblib memory cache

    n_elements_ : :obj:`int`
        The number of voxels or vertices in the mask.

        .. nilearn_versionadded:: 0.12.1

    results_ : :obj:`dict`,
        with keys corresponding to the different labels values.
        Values are SimpleRegressionResults corresponding
        to the voxels or vertices,
        if minimize_memory is True,
        RegressionResults if minimize_memory is False

    second_level_input_ : :obj:`list` of \
        :class:`~nilearn.glm.first_level.FirstLevelModel` objects or \
        :class:`pandas.DataFrame` or \
        :obj:`list` of 3D Niimg-like objects or \
        :obj:`list` of :class:`~nilearn.surface.SurfaceImage` objects or \
        :obj:`pandas.Series` of Niimg-like objects.
        Input used to fit the GLM.
    """

    def __str__(self):
        return "Second Level Model"

    def __init__(
        self,
        mask_img=None,
        target_affine=None,
        target_shape=None,
        smoothing_fwhm=None,
        memory=None,
        memory_level=1,
        verbose=0,
        n_jobs=1,
        minimize_memory=True,
    ):
        self.mask_img = mask_img
        self.target_affine = target_affine
        self.target_shape = target_shape
        self.smoothing_fwhm = smoothing_fwhm
        self.memory = memory
        self.memory_level = memory_level
        self.verbose = verbose
        self.n_jobs = n_jobs
        self.minimize_memory = minimize_memory

    @fill_doc
    def fit(self, second_level_input, confounds=None, design_matrix=None):
        """Fit the second-level :term:`GLM`.

        1. create design matrix
        2. do a masker job: fMRI_data -> Y
        3. fit regression to (Y, X)

        Parameters
        ----------
        %(second_level_input)s

        %(second_level_confounds)s

        %(second_level_design_matrix)s

        """
        check_params(self.__dict__)
        self.second_level_input_ = None
        self.confounds_ = None
        self.labels_ = None
        self.results_ = None

        self._fit_cache()

        # check second_level_input
        _check_second_level_input(
            second_level_input, design_matrix, confounds=confounds
        )

        _check_confounds(confounds)

        if isinstance(second_level_input, pd.DataFrame):
            second_level_input = _sort_input_dataframe(second_level_input)
        if isinstance(second_level_input, Nifti1Image):
            check_niimg(second_level_input, ensure_ndim=4)
            second_level_input = four_to_three(second_level_input)
        self.second_level_input_ = second_level_input

        self.confounds_ = confounds

        sample_map, subjects_label = _process_second_level_input(
            second_level_input
        )

        # Report progress
        t0 = time.time()
        logger.log(
            "Fitting second level model. Take a deep breath.\r",
            verbose=self.verbose,
        )

        # Create and set design matrix, if not given
        if design_matrix is None:
            design_matrix = make_second_level_design_matrix(
                subjects_label, confounds
            )
        elif isinstance(design_matrix, (str, Path, pd.DataFrame)):
            design_matrix = check_and_load_tables(
                design_matrix, "design_matrix"
            )[0]
        self.design_matrix_ = design_matrix

        masker_type = "nii"
        if not self._is_volume_glm() or isinstance(sample_map, SurfaceImage):
            masker_type = "surface"

        if masker_type == "surface" and self.smoothing_fwhm is not None:
            warn(
                "Parameter 'smoothing_fwhm' is not "
                "yet supported for surface data.",
                NotImplementedWarning,
                stacklevel=find_stack_level(),
            )
            self.smoothing_fwhm = None

        check_compatibility_mask_and_images(self.mask_img, sample_map)
        self.masker_ = check_embedded_masker(self, masker_type)
        self.masker_.memory_level = self.memory_level

        self.masker_.fit(sample_map)

        self.n_elements_ = self.masker_.n_elements_

        # Report progress
        logger.log(
            "\nComputation of second level model done in "
            f"{time.time() - t0:0.2f} seconds.\n",
            verbose=self.verbose,
        )

        self._reporting_data = {}

        return self

    def __sklearn_is_fitted__(self):
        return (
            hasattr(self, "second_level_input_")
            and self.second_level_input_ is not None
        )

    @fill_doc
    def compute_contrast(
        self,
        second_level_contrast=None,
        first_level_contrast=None,
        second_level_stat_type=None,
        output_type="z_score",
    ):
        """Generate different outputs corresponding to \
        the contrasts provided e.g. z_map, t_map, effects and variance.

        Parameters
        ----------
        %(second_level_contrast)s

        %(first_level_contrast)s

        second_level_stat_type : {'t', 'F'} or None, default=None
            Type of the second level contrast.

        output_type : {'z_score', 'stat', 'p_value', \
                      :term:`'effect_size'<Parameter Estimate>`, \
                      'effect_variance', 'all'}, default='z_score'
            Type of the output map.

        Returns
        -------
        output_image : :class:`~nibabel.nifti1.Nifti1Image`
            The desired output image(s).
            If ``output_type == 'all'``,
            then the output is a dictionary of images,
            keyed by the type of image.

        """
        check_is_fitted(self)

        # check first_level_contrast
        _check_first_level_contrast(
            self.second_level_input_, first_level_contrast
        )

        # check contrast and obtain con_val
        con_val = _get_con_val(second_level_contrast, self.design_matrix_)

        # check output type
        # 'all' is assumed to be the final entry;
        # if adding more, place before 'all'
        valid_types = [
            "z_score",
            "stat",
            "p_value",
            "effect_size",
            "effect_variance",
            "all",
        ]
        check_parameter_in_allowed(output_type, valid_types, "output_type")

        # Get effect_maps appropriate for chosen contrast
        effect_maps = _infer_effect_maps(
            self.second_level_input_, first_level_contrast
        )

        _check_n_rows_desmat_vs_n_effect_maps(effect_maps, self.design_matrix_)

        # Fit an Ordinary Least Squares regression for parametric statistics
        Y = self.masker_.transform(effect_maps)
        if self.memory_:
            mem_glm = self._cache(run_glm, ignore=["n_jobs"])
        else:
            mem_glm = run_glm
        labels, results = mem_glm(
            Y,
            self.design_matrix_.values,
            n_jobs=self.n_jobs,
            noise_model="ols",
        )

        # We save memory if inspecting model details is not necessary
        if self.minimize_memory:
            for key in results:
                results[key] = SimpleRegressionResults(results[key])
        self.labels_ = labels
        self.results_ = results

        # We compute contrast object
        if self.memory_:
            mem_contrast = self._cache(compute_contrast)
        else:
            mem_contrast = compute_contrast
        contrast = mem_contrast(
            self.labels_, self.results_, con_val, second_level_stat_type
        )

        output_types = (
            valid_types[:-1] if output_type == "all" else [output_type]
        )

        outputs = {}
        for output_type_ in output_types:
            # We get desired output from contrast object
            estimate_ = getattr(contrast, output_type_)()
            # Prepare the returned images
            output = self.masker_.inverse_transform(estimate_)
            contrast_name = str(con_val)
            if not isinstance(output, SurfaceImage):
                output.header["descrip"] = (
                    f"{output_type} of contrast {contrast_name}"
                )
            outputs[output_type_] = output

        return outputs if output_type == "all" else output

    def _make_stat_maps(
        self, contrasts, output_type="z_score", first_level_contrast=None
    ):
        """Given a model and contrasts, return the corresponding z-maps.

        Parameters
        ----------
        contrasts : Dict[str, ndarray or str]
            Dict of contrasts for a first or second level model.
            Corresponds to the contrast_def for the FirstLevelModel
            (nilearn.glm.first_level.FirstLevelModel.compute_contrast)
            & second_level_contrast for a SecondLevelModel
            (nilearn.glm.second_level.SecondLevelModel.compute_contrast)

        output_type : :obj:`str`, default='z_score'
            The type of statistical map to retain from the contrast.

            .. nilearn_versionadded:: 0.9.2

        %(first_level_contrast)s

            .. nilearn_versionadded:: 0.12.0

        Returns
        -------
        statistical_maps : Dict[str, niimg] or Dict[str, Dict[str, niimg]]
            Dict of statistical z-maps keyed to contrast names/titles.

        See Also
        --------
        nilearn.glm.second_level.SecondLevelModel.compute_contrast

        """
        return {
            contrast_name: self.compute_contrast(
                contrast_data,
                output_type=output_type,
                first_level_contrast=first_level_contrast,
            )
            for contrast_name, contrast_data in contrasts.items()
        }

    def _get_element_wise_model_attribute(
        self, attribute, result_as_time_series
    ):
        """Transform RegressionResults instances within a dictionary \
        (whose keys represent the autoregressive coefficient under the 'ar1' \
        noise model or only 0.0 under 'ols' noise_model and values are the \
        RegressionResults instances) into input nifti space.

        Parameters
        ----------
        attribute : :obj:`str`
            an attribute of a RegressionResults instance.
            possible values include: 'residuals', 'normalized_residuals',
            'predicted', SSE, r_square, MSE.

        result_as_time_series : :obj:`bool`
            whether the RegressionResult attribute has a value
            per timepoint of the input nifti image.

        Returns
        -------
        output : :obj:`list`
            A list of Nifti1Image(s).

        """
        check_is_fitted(self)
        # check if valid attribute is being accessed.
        all_attributes = dict(vars(RegressionResults)).keys()
        possible_attributes = [
            prop for prop in all_attributes if "__" not in prop
        ]
        if attribute not in possible_attributes:
            msg = f"attribute must be one of: {possible_attributes}"
            raise ValueError(msg)

        if self.minimize_memory:
            raise ValueError(
                "To access voxelwise attributes like "
                "R-squared, residuals, and predictions, "
                "the `SecondLevelModel`-object needs to store "
                "there attributes. "
                "To do so, set `minimize_memory` to `False` "
                "when initializing the `SecondLevelModel`-object."
            )

        if (
            not hasattr(self, "labels_")
            or not hasattr(self, "results_")
            or self.labels_ is None
            or self.results_ is None
        ):
            raise ValueError(
                "The model has no results. No contrast has been computed yet."
            )

        if result_as_time_series:
            voxelwise_attribute = np.zeros(
                (self.design_matrix_.shape[0], len(self.labels_))
            )
        else:
            voxelwise_attribute = np.zeros((1, len(self.labels_)))

        for label_ in self.results_:
            label_mask = self.labels_ == label_
            voxelwise_attribute[:, label_mask] = getattr(
                self.results_[label_], attribute
            )
        return self.masker_.inverse_transform(voxelwise_attribute)


@fill_doc
def non_parametric_inference(
    second_level_input,
    confounds=None,
    design_matrix=None,
    second_level_contrast=None,
    first_level_contrast=None,
    mask=None,
    smoothing_fwhm=None,
    model_intercept=True,
    n_perm=10000,
    two_sided_test=False,
    random_state=None,
    n_jobs=1,
    verbose=0,
    threshold=None,
    tfce=False,
):
    """Generate p-values corresponding to the contrasts provided \
    based on permutation testing.

    This function is a light wrapper around
    :func:`~nilearn.mass_univariate.permuted_ols`, with additional steps to
    ensure compatibility with the :mod:`~nilearn.glm.second_level` module.

    Parameters
    ----------
    %(second_level_input)s

    %(second_level_confounds)s

    %(second_level_design_matrix)s

    %(second_level_contrast)s

    %(first_level_contrast)s

        .. nilearn_versionadded:: 0.9.0

    %(second_level_mask)s

    %(smoothing_fwhm)s

        .. warning::

            Smoothing is not implemented for surface data.

    model_intercept : :obj:`bool`, default=True
        If ``True``, a constant column is added to the confounding variates
        unless the tested variate is already the intercept.

    %(n_perm)s

    %(two_sided_test)s

    %(random_state)s
        Use this parameter to have the same permutations in each
        computing units.

    %(n_jobs)s

    %(verbose0)s

    threshold : None or :obj:`float`, default=None
        Cluster-forming threshold in p-scale.
        This is only used for cluster-level inference.
        If None, no cluster-level inference will be performed.

        .. nilearn_versionadded:: 0.9.2

        .. warning::

            Performing cluster-level inference will increase the computation
            time of the permutation procedure.

        .. warning::

            Cluster analysis are not implemented for surface data.

    %(tfce)s

        .. nilearn_versionadded:: 0.9.2

        .. warning::

            TFCE analysis are not implemented for surface data.

    Returns
    -------
    neg_log10_vfwe_pvals_img : :class:`~nibabel.nifti1.Nifti1Image`
        The image which contains negative logarithm of the
        voxel-level FWER-corrected p-values.

        .. note::
            This is returned if ``threshold`` is None (the default).

    outputs : :obj:`dict`
        Output images, organized in a dictionary.
        Each image is 3D/4D, with the potential fourth dimension corresponding
        to the regressors.

        .. note::
            This is returned if ``tfce`` is True or ``threshold`` is not None.

        .. nilearn_versionadded:: 0.9.2

        Here are the keys:

        =============== =======================================================
        key             description
        =============== =======================================================
        t               T-statistics associated with the significance test of
                        the n_regressors explanatory variates against the
                        n_descriptors target variates.
        logp_max_t      Negative log10 family-wise error rate-corrected
                        p-values corrected based on the distribution of maximum
                        t-statistics from permutations.
        size            Cluster size values associated with the significance
                        test of the n_regressors explanatory variates against
                        the n_descriptors target variates.

                        Returned only if ``threshold`` is not ``None``.
        logp_max_size   Negative log10 family-wise error rate-corrected
                        p-values corrected based on the distribution of maximum
                        cluster sizes from permutations.
                        This map is generated through cluster-level methods, so
                        the values in the map describe the significance of
                        clusters, rather than individual voxels.

                        Returned only if ``threshold`` is not ``None``.
        mass            Cluster mass values associated with the significance
                        test of the n_regressors explanatory variates against
                        the n_descriptors target variates.

                        Returned only if ``threshold`` is not ``None``.
        logp_max_mass   Negative log10 family-wise error rate-corrected
                        p-values corrected based on the distribution of maximum
                        cluster masses from permutations.
                        This map is generated through cluster-level methods, so
                        the values in the map describe the significance of
                        clusters, rather than individual voxels.

                        Returned only if ``threshold`` is not ``None``.
        tfce            :term:`TFCE` values associated
                        with the significance test of
                        the n_regressors explanatory variates against the
                        n_descriptors target variates.

                        Returned only if ``tfce`` is ``True``.
        logp_max_tfce   Negative log10 family-wise error rate-corrected
                        p-values corrected based on the distribution of maximum
                        TFCE values from permutations.

                        Returned only if ``tfce`` is ``True``.
        =============== =======================================================

    See Also
    --------
    :func:`~nilearn.mass_univariate.permuted_ols` : For more information on \
        the permutation procedure.

    References
    ----------
    .. footbibliography::
    """
    check_params(locals())
    _check_second_level_input(second_level_input, design_matrix)
    _check_confounds(confounds)
    design_matrix = check_and_load_tables(design_matrix, "design_matrix")[0]

    if verbose is False:
        verbose = 0
    if verbose is True:
        verbose = 1

    if isinstance(second_level_input, pd.DataFrame):
        second_level_input = _sort_input_dataframe(second_level_input)
    sample_map, _ = _process_second_level_input(second_level_input)

    if isinstance(sample_map, SurfaceImage) and smoothing_fwhm is not None:
        warn(
            "Parameter 'smoothing_fwhm' is not "
            "yet supported for surface data.",
            NotImplementedWarning,
            stacklevel=find_stack_level(),
        )
        smoothing_fwhm = None

    # Report progress
    t0 = time.time()
    logger.log("Fitting second level model...", verbose=verbose)

    # Learn the mask. Assume the first level imgs have been masked.
    if isinstance(mask, (NiftiMasker, SurfaceMasker)):
        masker = clone(mask)
        if smoothing_fwhm is not None and masker.smoothing_fwhm is not None:
            warn(
                "Parameter 'smoothing_fwhm' of the masker overridden.",
                stacklevel=find_stack_level(),
            )
            masker.smoothing_fwhm = smoothing_fwhm

    elif isinstance(sample_map, SurfaceImage):
        masker = SurfaceMasker(
            mask_img=mask,
            smoothing_fwhm=smoothing_fwhm,
            memory=Memory(None),
            verbose=max(0, verbose - 1),
            memory_level=1,
        )
    else:
        masker = NiftiMasker(
            mask_img=mask,
            smoothing_fwhm=smoothing_fwhm,
            memory=Memory(None),
            verbose=max(0, verbose - 1),
            memory_level=1,
        )

    masker.fit(sample_map)

    # Report progress
    logger.log(
        "\nComputation of second level model done in "
        f"{time.time() - t0} seconds\n",
        verbose=verbose,
    )

    # Check and obtain the contrast
    contrast = _get_con_val(second_level_contrast, design_matrix)
    # Get first-level effect_maps
    effect_maps = _infer_effect_maps(second_level_input, first_level_contrast)

    _check_n_rows_desmat_vs_n_effect_maps(effect_maps, design_matrix)

    # Obtain design matrix vars
    var_names = design_matrix.columns.tolist()

    # Obtain tested_var
    column_mask = [bool(val) for val in contrast]
    tested_var = np.dot(design_matrix, contrast)

    # Remove tested var from remaining var names
    var_names = [
        var
        for var, mask in zip(var_names, column_mask, strict=False)
        if not mask
    ]

    # Obtain confounding vars
    # No other vars in design matrix by default
    confounding_vars = None
    if var_names:
        # Use remaining vars as confounding vars
        confounding_vars = np.asarray(design_matrix[var_names])

    if isinstance(masker, NiftiMasker):
        return _non_parametric_inference_volume(
            tested_var,
            effect_maps,
            confounding_vars,
            model_intercept,
            n_perm,
            two_sided_test,
            random_state,
            n_jobs,
            verbose,
            masker,
            threshold,
            tfce,
        )

    else:
        return _non_parametric_inference_surface(
            tested_var,
            effect_maps,
            confounding_vars,
            model_intercept,
            n_perm,
            two_sided_test,
            random_state,
            n_jobs,
            verbose,
            masker,
            threshold,
            tfce,
        )


def _non_parametric_inference_volume(
    tested_var,
    effect_maps,
    confounding_vars,
    model_intercept: bool,
    n_perm: int,
    two_sided_test: bool,
    random_state,
    n_jobs: int,
    verbose: int,
    masker: NiftiMasker,
    threshold,
    tfce: bool,
):
    """Run non parametric inference on volume data.

    For parameters description see non_parametric_inference.
    """
    # Mask data
    target_vars = masker.transform(effect_maps)

    # Perform massively univariate analysis with permuted OLS
    outputs: dict[str, Any] = permuted_ols(
        tested_var,
        target_vars,
        confounding_vars=confounding_vars,
        model_intercept=model_intercept,
        n_perm=n_perm,
        two_sided_test=two_sided_test,
        random_state=random_state,
        n_jobs=n_jobs,
        verbose=max(0, verbose - 1),
        masker=masker,
        threshold=threshold,
        tfce=tfce,
    )

    neg_log10_vfwe_pvals_img = masker.inverse_transform(
        np.ravel(outputs["logp_max_t"])
    )

    if (not tfce) and (threshold is None):
        return neg_log10_vfwe_pvals_img

    t_img = masker.inverse_transform(np.ravel(outputs["t"]))

    out = {
        "t": t_img,
        "logp_max_t": neg_log10_vfwe_pvals_img,
    }

    include = []
    if tfce:
        include.extend(["tfce", "logp_max_tfce"])
    if threshold is not None:
        include.extend(["logp_max_size", "logp_max_mass", "size", "mass"])
    for k in include:
        out[k] = masker.inverse_transform(np.ravel(outputs[k]))

    return out


def _non_parametric_inference_surface(
    tested_var,
    effect_maps,
    confounding_vars,
    model_intercept: bool,
    n_perm: int,
    two_sided_test: bool,
    random_state,
    n_jobs: int,
    verbose: int,
    masker: SurfaceMasker,
    threshold,
    tfce: bool,
):
    """Run non parametric inference on surface data.

    Inference is run on each hemisphere separately.
    But we keep track of the result in a separate variable.

    For parameters description see non_parametric_inference.
    """
    effect_maps = concat_imgs(effect_maps, verbose=verbose)

    # To keep track of the result of each hemisphere
    data = {
        k: {
            "left": np.zeros(effect_maps.data.parts["left"].shape),
            "right": np.zeros(effect_maps.data.parts["right"].shape),
        }
        for k in [
            "logp_max_t",
            "t",
            "logp_max_size",
            "logp_max_mass",
            "size",
            "mass",
        ]
    }

    # We create a mask that omits one hemisphere.
    for hemi in ["left", "right"]:
        if hemi == "left":
            mask_left = masker.mask_img_.data.parts["left"].astype(bool)
            hemi_empty = not np.any(mask_left.ravel())
            mask_right = np.zeros(
                masker.mask_img_.data.parts["right"].shape, dtype=bool
            )
        else:
            mask_left = np.zeros(
                masker.mask_img_.data.parts["left"].shape, dtype=bool
            )
            mask_right = masker.mask_img_.data.parts["right"].astype(bool)
            hemi_empty = not np.any(mask_right.ravel())

        if hemi_empty:
            continue

        single_hemi_mask = new_img_like(
            effect_maps, {"left": mask_left, "right": mask_right}
        )
        single_hemi_masker = SurfaceMasker(mask_img=single_hemi_mask).fit()

        target_vars = single_hemi_masker.transform(effect_maps)

        # Perform massively univariate analysis with permuted OLS
        outputs: dict[str, Any] = permuted_ols(
            tested_var,
            target_vars,
            confounding_vars=confounding_vars,
            model_intercept=model_intercept,
            n_perm=n_perm,
            two_sided_test=two_sided_test,
            random_state=random_state,
            n_jobs=n_jobs,
            verbose=max(0, verbose - 1),
            masker=single_hemi_masker,
            threshold=threshold,
            tfce=tfce,
        )

        for k in [
            "logp_max_t",
            "t",
            "logp_max_size",
            "logp_max_mass",
            "size",
            "mass",
        ]:
            if k in [
                "logp_max_size",
                "logp_max_mass",
                "size",
                "mass",
            ] and (threshold is None or not tfce):
                continue
            tmp = single_hemi_masker.inverse_transform(np.ravel(outputs[k]))
            data[k][hemi] = tmp.data.parts[hemi]

    neg_log10_vfwe_pvals_img = new_img_like(effect_maps, data["logp_max_t"])

    if (not tfce) and (threshold is None):
        return neg_log10_vfwe_pvals_img

    t_img = new_img_like(effect_maps, data["t"])

    out = {
        "t": t_img,
        "logp_max_t": neg_log10_vfwe_pvals_img,
    }

    if tfce:
        out["tfce"] = masker.inverse_transform(np.ravel(outputs["tfce"]))
        out["logp_max_tfce"] = masker.inverse_transform(
            np.ravel(outputs["logp_max_tfce"]),
        )

    include = []
    if tfce:
        include.extend(["tfce", "logp_max_tfce"])
    if threshold is not None:
        include.extend(["logp_max_size", "logp_max_mass", "size", "mass"])
    for k in include:
        out[k] = new_img_like(effect_maps, data[k])

    return out<|MERGE_RESOLUTION|>--- conflicted
+++ resolved
@@ -38,8 +38,6 @@
     make_second_level_design_matrix,
 )
 from nilearn.glm.regression import RegressionResults, SimpleRegressionResults
-<<<<<<< HEAD
-from nilearn.glm.thresholding import warn_default_threshold
 from nilearn.image import (
     check_niimg,
     concat_imgs,
@@ -47,9 +45,6 @@
     mean_img,
     new_img_like,
 )
-=======
-from nilearn.image import check_niimg, concat_imgs, iter_img, mean_img
->>>>>>> 0cbce7fd
 from nilearn.maskers import NiftiMasker, SurfaceMasker
 from nilearn.maskers.masker_validation import check_embedded_masker
 from nilearn.mass_univariate import permuted_ols
