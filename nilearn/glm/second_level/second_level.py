--- conflicted
+++ resolved
@@ -686,11 +686,7 @@
 
         # Fit an Ordinary Least Squares regression for parametric statistics
         Y = self.masker_.transform(effect_maps)
-<<<<<<< HEAD
         if self.memory_:
-=======
-        if self.memory:
->>>>>>> 03062004
             mem_glm = self._cache(run_glm, ignore=["n_jobs"])
         else:
             mem_glm = run_glm
@@ -709,11 +705,7 @@
         self.results_ = results
 
         # We compute contrast object
-<<<<<<< HEAD
         if self.memory_:
-=======
-        if self.memory:
->>>>>>> 03062004
             mem_contrast = self._cache(compute_contrast)
         else:
             mem_contrast = compute_contrast
