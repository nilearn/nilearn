import os
import unittest.mock
<<<<<<< HEAD
import warnings
=======
from pathlib import Path
>>>>>>> f2806a15

import numpy as np
import pandas as pd
import pytest
from nibabel import Nifti1Image, load
from nibabel.tmpdirs import InTemporaryDirectory
from numpy.testing import (assert_almost_equal, assert_array_almost_equal,
                           assert_array_equal, assert_array_less)
from sklearn.cluster import KMeans

from nilearn._utils.data_gen import (basic_paradigm, create_fake_bids_dataset,
                                     generate_fake_fmri_data_and_design,
<<<<<<< HEAD
                                     write_fake_fmri_data_and_design,
                                     basic_paradigm,
                                     add_metadata_to_bids_derivatives)
=======
                                     write_fake_fmri_data_and_design)
>>>>>>> f2806a15
from nilearn.glm.contrasts import compute_fixed_effects
from nilearn.glm.first_level import (FirstLevelModel, first_level_from_bids,
                                     mean_scaling, run_glm)
from nilearn.glm.first_level.design_matrix import (
    check_design_matrix, make_first_level_design_matrix)
from nilearn.glm.first_level.first_level import _yule_walker
from nilearn.glm.regression import ARModel, OLSModel
from nilearn.image import get_data
from nilearn.interfaces.bids import get_bids_files
from nilearn.maskers import NiftiMasker

BASEDIR = os.path.dirname(os.path.abspath(__file__))
FUNCFILE = os.path.join(BASEDIR, 'functional.nii.gz')


def test_high_level_glm_one_session():
    shapes, rk = [(7, 8, 9, 15)], 3
    mask, fmri_data, design_matrices =\
        generate_fake_fmri_data_and_design(shapes, rk)

    # Give an unfitted NiftiMasker as mask_img and check that we get an error
    masker = NiftiMasker(mask)
    with pytest.raises(ValueError,
                       match="It seems that NiftiMasker has not been fitted."):
        FirstLevelModel(mask_img=masker).fit(
            fmri_data[0], design_matrices=design_matrices[0])

    # Give a fitted NiftiMasker with a None mask_img_ attribute
    # and check that the masker parameters are overridden by the
    # FirstLevelModel parameters
    masker.fit()
    masker.mask_img_ = None
    with pytest.warns(UserWarning,
                      match="Parameter memory of the masker overridden"):
        FirstLevelModel(mask_img=masker).fit(
            fmri_data[0], design_matrices=design_matrices[0])

    # Give a fitted NiftiMasker
    masker = NiftiMasker(mask)
    masker.fit()
    single_session_model = FirstLevelModel(mask_img=masker).fit(
        fmri_data[0], design_matrices=design_matrices[0])
    assert single_session_model.masker_ == masker

    # Call with verbose (improve coverage)
    single_session_model = FirstLevelModel(mask_img=None,
                                           verbose=1).fit(
        fmri_data[0], design_matrices=design_matrices[0])

    single_session_model = FirstLevelModel(mask_img=None).fit(
        fmri_data[0], design_matrices=design_matrices[0])
    assert isinstance(single_session_model.masker_.mask_img_,
                      Nifti1Image)

    single_session_model = FirstLevelModel(mask_img=mask).fit(
        fmri_data[0], design_matrices=design_matrices[0])
    z1 = single_session_model.compute_contrast(np.eye(rk)[:1])
    assert isinstance(z1, Nifti1Image)


def test_explicit_fixed_effects():
    """Test the fixed effects performed manually/explicitly."""
    with InTemporaryDirectory():
        shapes, rk = ((7, 8, 7, 15), (7, 8, 7, 16)), 3
        mask, fmri_data, design_matrices =\
            write_fake_fmri_data_and_design(shapes, rk)
        contrast = np.eye(rk)[1]
        # session 1
        multi_session_model = FirstLevelModel(mask_img=mask).fit(
            fmri_data[0], design_matrices=design_matrices[:1])
        dic1 = multi_session_model.compute_contrast(
            contrast, output_type='all')

        # session 2
        multi_session_model.fit(
            fmri_data[1], design_matrices=design_matrices[1:])
        dic2 = multi_session_model.compute_contrast(
            contrast, output_type='all')

        # fixed effects model
        multi_session_model.fit(
            fmri_data, design_matrices=design_matrices)
        fixed_fx_dic = multi_session_model.compute_contrast(
            contrast, output_type='all')

        # manual version
        contrasts = [dic1['effect_size'], dic2['effect_size']]
        variance = [dic1['effect_variance'], dic2['effect_variance']]
        (
            fixed_fx_contrast,
            fixed_fx_variance,
            fixed_fx_stat,
        ) = compute_fixed_effects(contrasts, variance, mask)

        assert_almost_equal(
            get_data(fixed_fx_contrast),
            get_data(fixed_fx_dic['effect_size']))
        assert_almost_equal(
            get_data(fixed_fx_variance),
            get_data(fixed_fx_dic['effect_variance']))
        assert_almost_equal(
            get_data(fixed_fx_stat), get_data(fixed_fx_dic['stat']))

        # test without mask variable
        (
            fixed_fx_contrast,
            fixed_fx_variance,
            fixed_fx_stat,
        ) = compute_fixed_effects(contrasts, variance)
        assert_almost_equal(
            get_data(fixed_fx_contrast),
            get_data(fixed_fx_dic['effect_size']))
        assert_almost_equal(
            get_data(fixed_fx_variance),
            get_data(fixed_fx_dic['effect_variance']))
        assert_almost_equal(
            get_data(fixed_fx_stat), get_data(fixed_fx_dic['stat']))

        # ensure that using unbalanced effects size and variance images
        # raises an error
        with pytest.raises(ValueError):
            compute_fixed_effects(contrasts * 2, variance, mask)
        del mask, multi_session_model


def test_high_level_glm_with_data():
    with InTemporaryDirectory():
        shapes, rk = ((7, 8, 7, 15), (7, 8, 7, 16)), 3
        mask, fmri_data, design_matrices =\
            write_fake_fmri_data_and_design(shapes, rk)
        multi_session_model = FirstLevelModel(mask_img=None).fit(
            fmri_data, design_matrices=design_matrices)
        n_voxels = get_data(multi_session_model.masker_.mask_img_).sum()
        z_image = multi_session_model.compute_contrast(np.eye(rk)[1])
        assert np.sum(get_data(z_image) != 0) == n_voxels
        assert get_data(z_image).std() < 3.
        # with mask
        multi_session_model = FirstLevelModel(mask_img=mask).fit(
            fmri_data, design_matrices=design_matrices)
        z_image = multi_session_model.compute_contrast(
            np.eye(rk)[:2], output_type='z_score')
        p_value = multi_session_model.compute_contrast(
            np.eye(rk)[:2], output_type='p_value')
        stat_image = multi_session_model.compute_contrast(
            np.eye(rk)[:2], output_type='stat')
        effect_image = multi_session_model.compute_contrast(
            np.eye(rk)[:2], output_type='effect_size')
        variance_image = multi_session_model.compute_contrast(
            np.eye(rk)[:2], output_type='effect_variance')
        assert_array_equal(get_data(z_image) == 0., get_data(load(mask)) == 0.)
        assert (get_data(variance_image)[get_data(load(mask)) > 0] > .001
                ).all()
        all_images = multi_session_model.compute_contrast(
            np.eye(rk)[:2], output_type='all')
        assert_array_equal(get_data(all_images['z_score']), get_data(z_image))
        assert_array_equal(get_data(all_images['p_value']), get_data(p_value))
        assert_array_equal(get_data(all_images['stat']), get_data(stat_image))
        assert_array_equal(get_data(all_images['effect_size']),
                           get_data(effect_image))
        assert_array_equal(get_data(all_images['effect_variance']),
                           get_data(variance_image))
        # Delete objects attached to files to avoid WindowsError when deleting
        # temporary directory (in Windows)
        del (all_images,
             design_matrices,
             effect_image,
             fmri_data,
             mask,
             multi_session_model,
             n_voxels,
             p_value,
             rk,
             shapes,
             stat_image,
             variance_image,
             z_image)


def test_high_level_glm_with_paths():
    shapes, rk = ((7, 8, 7, 15), (7, 8, 7, 14)), 3
    with InTemporaryDirectory():
        mask_file, fmri_files, design_files =\
            write_fake_fmri_data_and_design(shapes, rk)
        multi_session_model = FirstLevelModel(mask_img=None).fit(
            fmri_files, design_matrices=design_files)
        z_image = multi_session_model.compute_contrast(np.eye(rk)[1])
        assert_array_equal(z_image.affine, load(mask_file).affine)
        assert get_data(z_image).std() < 3.
        # Delete objects attached to files to avoid WindowsError when deleting
        # temporary directory (in Windows)
        del z_image, fmri_files, multi_session_model


def test_high_level_glm_null_contrasts():
    # test that contrast computation is resilient to 0 values.
    shapes, rk = ((7, 8, 7, 15), (7, 8, 7, 19)), 3
    mask, fmri_data, design_matrices = \
        generate_fake_fmri_data_and_design(shapes, rk)

    multi_session_model = FirstLevelModel(mask_img=None).fit(
        fmri_data, design_matrices=design_matrices)
    single_session_model = FirstLevelModel(mask_img=None).fit(
        fmri_data[0], design_matrices=design_matrices[0])
    z1 = multi_session_model.compute_contrast([np.eye(rk)[:1],
                                               np.zeros((1, rk))],
                                              output_type='stat')
    z2 = single_session_model.compute_contrast(np.eye(rk)[:1],
                                               output_type='stat')
    np.testing.assert_almost_equal(get_data(z1), get_data(z2))


def test_high_level_glm_different_design_matrices():
    # test that one can estimate a contrast when design matrices are different
    shapes, rk = ((7, 8, 7, 15), (7, 8, 7, 19)), 3
    mask, fmri_data, design_matrices =\
        generate_fake_fmri_data_and_design(shapes, rk)

    # add a column to the second design matrix
    design_matrices[1]['new'] = np.ones((19, 1))

    # Fit a glm with two sessions and design matrices
    multi_session_model = FirstLevelModel(mask_img=mask).fit(
        fmri_data, design_matrices=design_matrices)
    z_joint = multi_session_model.compute_contrast(
        [np.eye(rk)[:1], np.eye(rk + 1)[:1]], output_type='effect_size')
    assert z_joint.shape == (7, 8, 7)

    # compare the estimated effects to seprarately-fitted models
    model1 = FirstLevelModel(mask_img=mask).fit(
        fmri_data[0], design_matrices=design_matrices[0])
    z1 = model1.compute_contrast(np.eye(rk)[:1], output_type='effect_size')
    model2 = FirstLevelModel(mask_img=mask).fit(
        fmri_data[1], design_matrices=design_matrices[1])
    z2 = model2.compute_contrast(np.eye(rk + 1)[:1],
                                 output_type='effect_size')
    assert_almost_equal(get_data(z1) + get_data(z2),
                        2 * get_data(z_joint))


def test_high_level_glm_different_design_matrices_formulas():
    # test that one can estimate a contrast when design matrices are different
    shapes, rk = ((7, 8, 7, 15), (7, 8, 7, 19)), 3
    mask, fmri_data, design_matrices =\
        generate_fake_fmri_data_and_design(shapes, rk)

    # make column names identical
    design_matrices[1].columns = design_matrices[0].columns
    # add a column to the second design matrix
    design_matrices[1]['new'] = np.ones((19, 1))

    # Fit a glm with two sessions and design matrices
    multi_session_model = FirstLevelModel(mask_img=mask).fit(
        fmri_data, design_matrices=design_matrices)

    # Compute contrast with formulas
    cols_formula = tuple(design_matrices[0].columns[:2])
    formula = "%s-%s" % cols_formula
    with pytest.warns(UserWarning, match='One contrast given, '
                                         'assuming it for all 2 runs'):
        multi_session_model.compute_contrast(formula,
                                             output_type='effect_size')


def test_compute_contrast_num_contrasts():
    shapes, rk = ((7, 8, 7, 15), (7, 8, 7, 19), (7, 8, 7, 13)), 3
    mask, fmri_data, design_matrices =\
        generate_fake_fmri_data_and_design(shapes, rk)

    # Fit a glm with 3 sessions and design matrices
    multi_session_model = FirstLevelModel(mask_img=mask).fit(
        fmri_data, design_matrices=design_matrices)

    # raise when n_contrast != n_runs | 1
    with pytest.raises(ValueError):
        multi_session_model.compute_contrast([np.eye(rk)[1]] * 2)

    multi_session_model.compute_contrast([np.eye(rk)[1]] * 3)
    with pytest.warns(UserWarning, match='One contrast given, '
                                         'assuming it for all 3 runs'):
        multi_session_model.compute_contrast([np.eye(rk)[1]])


def test_run_glm():
    rng = np.random.RandomState(42)
    n, p, q = 33, 80, 10
    X, Y = rng.standard_normal(size=(p, q)), rng.standard_normal(size=(p, n))

    # Ordinary Least Squares case
    labels, results = run_glm(Y, X, 'ols')
    assert_array_equal(labels, np.zeros(n))
    assert list(results.keys()) == [0.0]
    assert results[0.0].theta.shape == (q, n)
    assert_almost_equal(results[0.0].theta.mean(), 0, 1)
    assert_almost_equal(results[0.0].theta.var(), 1. / p, 1)
    assert type(results[labels[0]].model) == OLSModel

    # ar(1) case
    labels, results = run_glm(Y, X, 'ar1')
    assert len(labels) == n
    assert len(results.keys()) > 1
    tmp = sum([val.theta.shape[1] for val in results.values()])
    assert tmp == n
    assert results[labels[0]].model.order == 1
    assert type(results[labels[0]].model) == ARModel

    # ar(3) case
    labels_ar3, results_ar3 = run_glm(Y, X, 'ar3', bins=10)
    assert len(labels_ar3) == n
    assert len(results_ar3.keys()) > 1
    tmp = sum([val.theta.shape[1] for val in results_ar3.values()])
    assert tmp == n
    assert type(results_ar3[labels_ar3[0]].model) == ARModel
    assert results_ar3[labels_ar3[0]].model.order == 3
    assert len(results_ar3[labels_ar3[0]].model.rho) == 3

    # Check correct errors are thrown for nonsense noise model requests
    with pytest.raises(ValueError):
        run_glm(Y, X, 'ar0')
    with pytest.raises(ValueError):
        run_glm(Y, X, 'arfoo')
    with pytest.raises(ValueError):
        run_glm(Y, X, 'arr3')
    with pytest.raises(ValueError):
        run_glm(Y, X, 'ar1.2')
    with pytest.raises(ValueError):
        run_glm(Y, X, 'ar')
    with pytest.raises(ValueError):
        run_glm(Y, X, '3ar')


def test_glm_AR_estimates():
    """Test that Yule-Walker AR fits are correct."""
    n, p, q = 1, 500, 2
    X_orig = np.random.RandomState(2).randn(p, q)
    Y_orig = np.random.RandomState(2).randn(p, n)

    for ar_vals in [[-0.2], [-0.2, -0.5], [-0.2, -0.5, -0.7, -0.3]]:
        ar_order = len(ar_vals)
        ar_arg = 'ar' + str(ar_order)

        X = X_orig.copy()
        Y = Y_orig.copy()

        for idx in range(1, len(Y)):
            for lag in range(ar_order):
                Y[idx] += ar_vals[lag] * Y[idx - 1 - lag]

        # Test using run_glm
        labels, results = run_glm(Y, X, ar_arg, bins=100)
        assert len(labels) == n
        for lab in results.keys():
            ar_estimate = lab.split("_")
            for lag in range(ar_order):
                assert_almost_equal(float(ar_estimate[lag]),
                                    ar_vals[lag], decimal=1)

        # Test using _yule_walker
        yw = _yule_walker(Y.T, ar_order)
        assert_almost_equal(yw[0], ar_vals, decimal=1)

    with pytest.raises(TypeError):
        _yule_walker(Y_orig, 1.2)
    with pytest.raises(ValueError):
        _yule_walker(Y_orig, 0)
    with pytest.raises(ValueError):
        _yule_walker(Y_orig, -2)
    with pytest.raises(TypeError, match='at least 1 dim'):
        _yule_walker(np.array(0.), 2)


@pytest.mark.parametrize("random_state", [3, np.random.RandomState(42)])
def test_glm_random_state(random_state):
    rng = np.random.RandomState(42)
    n, p, q = 33, 80, 10
    X, Y = rng.standard_normal(size=(p, q)), rng.standard_normal(size=(p, n))

    with unittest.mock.patch.object(
        KMeans,
        "__init__",
        autospec=True,
        side_effect=KMeans.__init__,
    ) as spy_kmeans:
        run_glm(Y, X, 'ar3', random_state=random_state)
        spy_kmeans.assert_called_once_with(
            unittest.mock.ANY,
            n_clusters=unittest.mock.ANY,
            random_state=random_state)


def test_scaling():
    """Test the scaling function."""
    rng = np.random.RandomState(42)
    shape = (400, 10)
    u = rng.standard_normal(size=shape)
    mean = 100 * rng.uniform(size=shape[1]) + 1
    Y = u + mean
    Y_, mean_ = mean_scaling(Y)
    assert_almost_equal(Y_.mean(0), 0, 5)
    assert_almost_equal(mean_, mean, 0)
    assert Y.std() > 1


def test_fmri_inputs():
    # Test processing of FMRI inputs
    with InTemporaryDirectory():
        shapes = ((7, 8, 9, 10),)
        mask, FUNCFILE, _ = write_fake_fmri_data_and_design(shapes)
        FUNCFILE = FUNCFILE[0]
        func_img = load(FUNCFILE)
        T = func_img.shape[-1]
        conf = pd.DataFrame([0, 0])
        des = pd.DataFrame(np.ones((T, 1)), columns=[''])
        des_fname = 'design.csv'
        des.to_csv(des_fname)
        events = basic_paradigm()
        for fi in func_img, FUNCFILE:
            for d in des, des_fname:
                FirstLevelModel().fit(fi, design_matrices=d)
                FirstLevelModel(mask_img=None).fit([fi], design_matrices=d)
                FirstLevelModel(mask_img=mask).fit(fi, design_matrices=[d])
                FirstLevelModel(mask_img=mask).fit([fi], design_matrices=[d])
                with pytest.warns(UserWarning, match="If design matrices "
                                                     "are supplied"):
                    # test with confounds
                    FirstLevelModel(mask_img=mask).fit([fi],
                                                       design_matrices=[d],
                                                       confounds=conf)

                # Provide t_r, confounds, and events but no design matrix
                FirstLevelModel(mask_img=mask, t_r=2.0).fit(
                    fi,
                    confounds=pd.DataFrame([0] * 10, columns=['conf']),
                    events=events)

                # Same, but check that an error is raised if there is a
                # mismatch in the dimensions of the inputs
                with pytest.raises(ValueError,
                                   match="Rows in confounds does not match"):
                    FirstLevelModel(mask_img=mask, t_r=2.0).fit(
                        fi, confounds=conf, events=events)

                # test with confounds as numpy array
                FirstLevelModel(mask_img=mask).fit([fi], design_matrices=[d],
                                                   confounds=conf.values)

                FirstLevelModel(mask_img=mask).fit([fi, fi],
                                                   design_matrices=[d, d])
                FirstLevelModel(mask_img=None).fit((fi, fi),
                                                   design_matrices=(d, d))
                with pytest.raises(ValueError):
                    FirstLevelModel(mask_img=None).fit([fi, fi], d)
                with pytest.raises(ValueError):
                    FirstLevelModel(mask_img=None).fit(fi, [d, d])
                # At least paradigms or design have to be given
                with pytest.raises(ValueError):
                    FirstLevelModel(mask_img=None).fit(fi)
                # If paradigms are given then both tr and slice time ref were
                # required
                with pytest.raises(ValueError):
                    FirstLevelModel(mask_img=None).fit(fi, d)
                with pytest.raises(ValueError):
                    FirstLevelModel(mask_img=None, t_r=1.0).fit(fi, d)
                with pytest.raises(ValueError):
                    FirstLevelModel(mask_img=None,
                                    slice_time_ref=0.).fit(fi, d)
            # confounds rows do not match n_scans
            with pytest.raises(ValueError):
                FirstLevelModel(mask_img=None).fit(fi, d, conf)
        # Delete objects attached to files to avoid WindowsError when deleting
        # temporary directory (in Windows)
        del fi, func_img, mask, d, des, FUNCFILE, _


def test_first_level_design_creation():
    # Test processing of FMRI inputs
    with InTemporaryDirectory():
        shapes = ((7, 8, 9, 10),)
        mask, FUNCFILE, _ = write_fake_fmri_data_and_design(shapes)
        FUNCFILE = FUNCFILE[0]
        func_img = load(FUNCFILE)
        # basic test based on basic_paradigm and glover hrf
        t_r = 10.0
        slice_time_ref = 0.
        events = basic_paradigm()
        model = FirstLevelModel(t_r, slice_time_ref, mask_img=mask,
                                drift_model='polynomial', drift_order=3)
        model = model.fit(func_img, events)
        frame1, X1, names1 = check_design_matrix(model.design_matrices_[0])
        # check design computation is identical
        n_scans = get_data(func_img).shape[3]
        start_time = slice_time_ref * t_r
        end_time = (n_scans - 1 + slice_time_ref) * t_r
        frame_times = np.linspace(start_time, end_time, n_scans)
        design = make_first_level_design_matrix(frame_times, events,
                                                drift_model='polynomial',
                                                drift_order=3)
        frame2, X2, names2 = check_design_matrix(design)
        assert_array_equal(frame1, frame2)
        assert_array_equal(X1, X2)
        assert_array_equal(names1, names2)
        # Delete objects attached to files to avoid WindowsError when deleting
        # temporary directory (in Windows)
        del FUNCFILE, mask, model, func_img


def test_first_level_glm_computation():
    with InTemporaryDirectory():
        shapes = ((7, 8, 9, 10),)
        mask, FUNCFILE, _ = write_fake_fmri_data_and_design(shapes)
        FUNCFILE = FUNCFILE[0]
        func_img = load(FUNCFILE)
        # basic test based on basic_paradigm and glover hrf
        t_r = 10.0
        slice_time_ref = 0.
        events = basic_paradigm()
        # Ordinary Least Squares case
        model = FirstLevelModel(t_r, slice_time_ref, mask_img=mask,
                                drift_model='polynomial', drift_order=3,
                                minimize_memory=False)
        model = model.fit(func_img, events)

        # Delete objects attached to files to avoid WindowsError when deleting
        # temporary directory (in Windows)
        del mask, FUNCFILE, func_img, model


def test_first_level_glm_computation_with_memory_caching():
    with InTemporaryDirectory():
        shapes = ((7, 8, 9, 10),)
        mask, FUNCFILE, _ = write_fake_fmri_data_and_design(shapes)
        FUNCFILE = FUNCFILE[0]
        func_img = load(FUNCFILE)
        # initialize FirstLevelModel with memory option enabled
        t_r = 10.0
        slice_time_ref = 0.
        events = basic_paradigm()
        # Ordinary Least Squares case
        model = FirstLevelModel(t_r, slice_time_ref, mask_img=mask,
                                drift_model='polynomial', drift_order=3,
                                memory='nilearn_cache', memory_level=1,
                                minimize_memory=False)
        model.fit(func_img, events)
        # Delete objects attached to files to avoid WindowsError when deleting
        # temporary directory (in Windows)
        del mask, func_img, FUNCFILE, model


@pytest.mark.parametrize('t_r, warning_msg', 
                         [(None, "No bold.json .* BIDS"), 
                          (3, "'RepetitionTime' given in model_init")])
def test_first_level_from_bids_set_repetition_time_warnings(tmp_path, t_r, warning_msg):

    bids_path = create_fake_bids_dataset(base_dir=tmp_path,
                                         n_sub=10,
                                         n_ses=1,
                                         tasks=['main'],
                                         n_runs=[1])

    with pytest.warns(UserWarning, match = warning_msg):
        models, *_ = first_level_from_bids(
            dataset_path= str(tmp_path / bids_path),
            task_label='main',
            space_label='MNI',
            img_filters=[('desc', 'preproc')],
            t_r=t_r
        )
        
        # If no t_r is provided it is inferred from the raw dataset
        if t_r is None:
            t_r = 1.5

        assert models[0].t_r == t_r


@pytest.mark.parametrize('t_r, error_type, error_msg', 
                         [('not a number', TypeError, "must be a float"), 
                          (-1, ValueError, "positive")])
def test_first_level_from_bids_set_repetition_time_errors(tmp_path,
                                                          t_r,
                                                          error_type,
                                                          error_msg):
    bids_path = create_fake_bids_dataset(base_dir=tmp_path,
                                         n_sub=1,
                                         n_ses=1,
                                         tasks=['main'],
                                         n_runs=[1])

    with pytest.raises(error_type, match = error_msg):
        first_level_from_bids(
            dataset_path= str(tmp_path / bids_path),
            task_label='main',
            space_label='MNI',
            img_filters=[('desc', 'preproc')],
            t_r=t_r
        )


@pytest.mark.parametrize('slice_time_ref, warning_msg', 
                         [(None, "not provided and cannot be inferred"), 
                          (0.5, "given in model_init")])
def test_first_level_from_bids_set_slice_timing_ref_warnings(tmp_path,
                                                             slice_time_ref,
                                                             warning_msg):

        bids_path = create_fake_bids_dataset(base_dir=tmp_path,
                                             n_sub=10,
                                             n_ses=1,
                                             tasks=['main'],
                                             n_runs=[1])

        with pytest.warns(UserWarning,match = warning_msg):
            models, *_ = first_level_from_bids(
                dataset_path= str(tmp_path / bids_path),
                task_label='main',
                space_label='MNI',
                img_filters=[('desc', 'preproc')],
                slice_time_ref=slice_time_ref
            )
            
            #  default to 0 when none is provided
            if slice_time_ref is None:
                slice_time_ref = 0.0

            assert models[0].slice_time_ref == slice_time_ref


@pytest.mark.parametrize('slice_time_ref, error_type, error_msg', 
                         [('not a number', TypeError, "must be a float"), 
                          (2, ValueError, "between 0 and 1")])
def test_first_level_from_bids_set_slice_timing_ref_errors(
                                                    tmp_path,
                                                    slice_time_ref,
                                                    error_type,
                                                    error_msg):

    bids_path = create_fake_bids_dataset(base_dir=tmp_path,
                                            n_sub=1,
                                            n_ses=1,
                                            tasks=['main'],
                                            n_runs=[1])

    with pytest.raises(error_type, match = error_msg):
        first_level_from_bids(
            dataset_path= str(tmp_path / bids_path),
            task_label='main',
            space_label='MNI',
            img_filters=[('desc', 'preproc')],
            slice_time_ref=slice_time_ref)     


def test_first_level_from_bids_get_metadata_from_derivatives(tmp_path):
    """Create a bold.json file in derivatives dataset.

    No warning should be thrown given derivatives have metadata
    """

    bids_path = create_fake_bids_dataset(base_dir=tmp_path,
                                         n_sub=10,
                                         n_ses=1,
                                         tasks=['main'],
                                         n_runs=[1])
    
    RepetitionTime = 6.0
    StartTime = 2.0
    add_metadata_to_bids_derivatives(
        bids_path = tmp_path / bids_path, 
        metadata = {"RepetitionTime": RepetitionTime, 
                    "StartTime": StartTime})
    with warnings.catch_warnings():
        warnings.simplefilter("error")
        models, *_ = first_level_from_bids(
            dataset_path=str(tmp_path / bids_path),
            task_label='main',
            space_label='MNI',
            img_filters=[('desc', 'preproc')])
        assert models[0].t_r == RepetitionTime                     
        assert models[0].slice_time_ref == StartTime / RepetitionTime


def test_first_level_from_bids_get_RepetitionTime_from_derivatives(tmp_path):
    """Only RepetitionTime is provided in derivatives.
    
    Warning about missing StarTime time in derivatives.
    slice_time_ref cannot be inferred: defaults to 0.
    """

    bids_path = create_fake_bids_dataset(base_dir=tmp_path,
                                         n_sub=10,
                                         n_ses=1,
                                         tasks=['main'],
                                         n_runs=[1])
    RepetitionTime = 6.0
    add_metadata_to_bids_derivatives(
        bids_path = tmp_path / bids_path, 
        metadata = {"RepetitionTime": RepetitionTime})  

    with pytest.warns(UserWarning,
                        match = "StartTime' not found in file"):
        models, *_ = first_level_from_bids(
            dataset_path=str(tmp_path / bids_path),
            task_label='main',
            space_label='MNI',
            img_filters=[('desc', 'preproc')])
        assert models[0].t_r == 6.0                   
        assert models[0].slice_time_ref == 0.0                           


def test_first_level_from_bids_get_StartTime_from_derivatives(tmp_path):
    """Only StartTime is provided in derivatives.
    
    Warning about missing repetition time in derivatives,
    but RepetitionTime is still read from raw dataset.
    """

    bids_path = create_fake_bids_dataset(base_dir=tmp_path,
                                         n_sub=10,
                                         n_ses=1,
                                         tasks=['main'],
                                         n_runs=[1])
    StartTime = 1.0
    add_metadata_to_bids_derivatives(
        bids_path = tmp_path / bids_path, 
        metadata = {"StartTime": StartTime})               

    with pytest.warns(UserWarning,
                        match = "RepetitionTime' not found in file"):
        models, *_ = first_level_from_bids(
            dataset_path=str(tmp_path / bids_path),
            task_label='main',
            space_label='MNI',
            img_filters=[('desc', 'preproc')])
        assert models[0].t_r == 1.5                     
        assert models[0].slice_time_ref == StartTime / 1.5   


def test_first_level_contrast_computation():
    with InTemporaryDirectory():
        shapes = ((7, 8, 9, 10),)
        mask, FUNCFILE, _ = write_fake_fmri_data_and_design(shapes)
        FUNCFILE = FUNCFILE[0]
        func_img = load(FUNCFILE)
        # basic test based on basic_paradigm and glover hrf
        t_r = 10.0
        slice_time_ref = 0.
        events = basic_paradigm()
        # Ordinary Least Squares case
        model = FirstLevelModel(t_r, slice_time_ref, mask_img=mask,
                                drift_model='polynomial', drift_order=3,
                                minimize_memory=False)
        c1, c2, cnull = np.eye(7)[0], np.eye(7)[1], np.zeros(7)
        # asking for contrast before model fit gives error
        with pytest.raises(ValueError):
            model.compute_contrast(c1)
        # fit model
        model = model.fit([func_img, func_img], [events, events])
        # Check that an error is raised for invalid contrast_def
        with pytest.raises(ValueError,
                           match="contrast_def must be an "
                                 "array or str or list"):
            model.compute_contrast(37)
        # smoke test for different contrasts in fixed effects
        model.compute_contrast([c1, c2])
        # smoke test for same contrast in fixed effects
        model.compute_contrast([c2, c2])
        # smoke test for contrast that will be repeated
        model.compute_contrast(c2)
        model.compute_contrast(c2, 'F')
        model.compute_contrast(c2, 't', 'z_score')
        model.compute_contrast(c2, 't', 'stat')
        model.compute_contrast(c2, 't', 'p_value')
        model.compute_contrast(c2, None, 'effect_size')
        model.compute_contrast(c2, None, 'effect_variance')
        # formula should work (passing variable name directly)
        model.compute_contrast('c0')
        model.compute_contrast('c1')
        model.compute_contrast('c2')
        # smoke test for one null contrast in group
        model.compute_contrast([c2, cnull])
        # only passing null contrasts should give back a value error
        with pytest.raises(ValueError):
            model.compute_contrast(cnull)
        with pytest.raises(ValueError):
            model.compute_contrast([cnull, cnull])
        # passing wrong parameters
        with pytest.raises(ValueError):
            model.compute_contrast([])
        with pytest.raises(ValueError):
            model.compute_contrast([c1, []])
        with pytest.raises(ValueError):
            model.compute_contrast(c1, '', '')
        with pytest.raises(ValueError):
            model.compute_contrast(c1, '', [])
        # Delete objects attached to files to avoid WindowsError when deleting
        # temporary directory (in Windows)
        del func_img, FUNCFILE, model


def test_first_level_with_scaling():
    shapes, rk = [(3, 1, 1, 2)], 1
    fmri_data = list()
    fmri_data.append(Nifti1Image(np.zeros((1, 1, 1, 2)) + 6, np.eye(4)))
    design_matrices = list()
    design_matrices.append(
        pd.DataFrame(
            np.ones((shapes[0][-1], rk)),
            columns=list('abcdefghijklmnopqrstuvwxyz')[:rk])
    )
    fmri_glm = FirstLevelModel(
        mask_img=False, noise_model='ols', signal_scaling=0,
        minimize_memory=True
    )
    assert fmri_glm.signal_scaling == 0
    assert not fmri_glm.standardize
    with pytest.warns(DeprecationWarning,
                      match="Deprecated. `scaling_axis` will be removed"):
        assert fmri_glm.scaling_axis == 0
    glm_parameters = fmri_glm.get_params()
    test_glm = FirstLevelModel(**glm_parameters)
    fmri_glm = fmri_glm.fit(fmri_data, design_matrices=design_matrices)
    test_glm = test_glm.fit(fmri_data, design_matrices=design_matrices)
    assert glm_parameters['signal_scaling'] == 0


def test_first_level_with_no_signal_scaling():
    """Test to ensure that the FirstLevelModel works correctly
    with a signal_scaling==False.

    In particular, that derived theta are correct for a
    constant design matrix with a single valued fmri image
    """
    shapes, rk = [(3, 1, 1, 2)], 1
    fmri_data = list()
    design_matrices = list()
    design_matrices.append(pd.DataFrame(np.ones((shapes[0][-1], rk)),
                                        columns=list(
                                            'abcdefghijklmnopqrstuvwxyz')[:rk])
                           )
    # Check error with invalid signal_scaling values
    with pytest.raises(ValueError,
                       match="signal_scaling must be"):
        FirstLevelModel(mask_img=False, noise_model='ols',
                        signal_scaling="foo")

    first_level = FirstLevelModel(mask_img=False, noise_model='ols',
                                  signal_scaling=False)
    fmri_data.append(Nifti1Image(np.zeros((1, 1, 1, 2)) + 6, np.eye(4)))

    first_level.fit(fmri_data, design_matrices=design_matrices)
    # trivial test of signal_scaling value
    assert first_level.signal_scaling is False
    # assert that our design matrix has one constant
    assert first_level.design_matrices_[0].equals(
        pd.DataFrame([1.0, 1.0], columns=['a']))
    # assert that we only have one theta as there is only on voxel in our image
    assert first_level.results_[0][0].theta.shape == (1, 1)
    # assert that the theta is equal to the one voxel value
    assert_almost_equal(first_level.results_[0][0].theta[0, 0], 6.0, 2)


def test_first_level_residuals():
    shapes, rk = [(10, 10, 10, 100)], 3
    mask, fmri_data, design_matrices =\
        generate_fake_fmri_data_and_design(shapes, rk)

    for i in range(len(design_matrices)):
        design_matrices[i][design_matrices[i].columns[0]] = 1

    # Check that voxelwise model attributes cannot be
    # accessed if minimize_memory is set to True
    model = FirstLevelModel(mask_img=mask, minimize_memory=True,
                            noise_model='ols')
    model.fit(fmri_data, design_matrices=design_matrices)

    with pytest.raises(ValueError,
                       match="To access voxelwise attributes"):
        residuals = model.residuals[0]

    model = FirstLevelModel(mask_img=mask, minimize_memory=False,
                            noise_model='ols')

    # Check that trying to access residuals without fitting
    # raises an error
    with pytest.raises(ValueError,
                       match="The model has not been fit yet"):
        residuals = model.residuals[0]

    model.fit(fmri_data, design_matrices=design_matrices)

    # For coverage
    with pytest.raises(ValueError,
                       match="attribute must be one of"):
        model._get_voxelwise_model_attribute("foo", True)
    residuals = model.residuals[0]
    mean_residuals = model.masker_.transform(residuals).mean(0)
    assert_array_almost_equal(mean_residuals, 0)


@pytest.mark.parametrize("shapes", [
    [(10, 10, 10, 25)],
    [(10, 10, 10, 25), (10, 10, 10, 100)],
])
def test_get_voxelwise_attributes_should_return_as_many_as_design_matrices(shapes):
    mask, fmri_data, design_matrices =\
        generate_fake_fmri_data_and_design(shapes)

    for i in range(len(design_matrices)):
        design_matrices[i][design_matrices[i].columns[0]] = 1

    model = FirstLevelModel(mask_img=mask, minimize_memory=False,
                            noise_model='ols')
    model.fit(fmri_data, design_matrices=design_matrices)

    # Check that length of outputs is the same as the number of design matrices
    assert len(model._get_voxelwise_model_attribute("residuals", True)) == \
           len(shapes)


def test_first_level_predictions_r_square():
    shapes, rk = [(10, 10, 10, 25)], 3
    mask, fmri_data, design_matrices =\
        generate_fake_fmri_data_and_design(shapes, rk)

    for i in range(len(design_matrices)):
        design_matrices[i][design_matrices[i].columns[0]] = 1

    model = FirstLevelModel(mask_img=mask,
                            signal_scaling=False,
                            minimize_memory=False,
                            noise_model='ols')
    model.fit(fmri_data, design_matrices=design_matrices)

    pred = model.predicted[0]
    data = fmri_data[0]
    r_square_3d = model.r_square[0]

    y_predicted = model.masker_.transform(pred)
    y_measured = model.masker_.transform(data)

    assert_almost_equal(np.mean(y_predicted - y_measured), 0)

    r_square_2d = model.masker_.transform(r_square_3d)
    assert_array_less(0., r_square_2d)


@pytest.mark.parametrize("hrf_model", [
    "spm",
    "spm + derivative",
    "glover",
    lambda tr, ov: np.ones(int(tr * ov))
])
@pytest.mark.parametrize("spaces", [
    False,
    True
])
def test_first_level_hrf_model(hrf_model, spaces):
    """Ensure that FirstLevelModel runs without raising errors
    for different values of hrf_model.

    In particular, one checks that it runs
    without raising errors when given a custom response function.
    When :meth:`~nilearn.glm.first_level.FirstLevelModel.compute_contrast`
    is used errors should be raised when event (ie condition) names are not
    valid identifiers.
    """
    shapes, rk = [(10, 10, 10, 25)], 3
    mask, fmri_data, _ =\
        generate_fake_fmri_data_and_design(shapes, rk)

    events = basic_paradigm(condition_names_have_spaces=spaces)

    model = FirstLevelModel(t_r=2.0,
                            mask_img=mask,
                            hrf_model=hrf_model)

    model.fit(fmri_data, events)

    columns = model.design_matrices_[0].columns
    exp = f"{columns[0]}-{columns[1]}"
    try:
        model.compute_contrast(exp)
    except Exception:
        with pytest.raises(
                ValueError,
                match='invalid python identifiers'
        ):
            model.compute_contrast(exp)


def test_glm_sample_mask():
    """Ensure the sample mask is performing correctly in GLM."""
    shapes, rk = [(10, 10, 10, 25)], 3
    mask, fmri_data, design_matrix =\
        generate_fake_fmri_data_and_design(shapes, rk)
    model = FirstLevelModel(t_r=2.0,
                            mask_img=mask,
                            minimize_memory=False)
    sample_mask = np.arange(25)[3:]  # censor the first three volumes
    model.fit(fmri_data,
              design_matrices=design_matrix,
              sample_masks=sample_mask)
    assert model.design_matrices_[0].shape[0] == 22
    assert model.predicted[0].shape[-1] == 22


"""Test the first level model on BIDS datasets."""


def _inputs_for_new_bids_dataset():
    n_sub = 2
    n_ses = 2
    tasks = ["main"]
    n_runs = [2]
    return n_sub, n_ses, tasks, n_runs


@pytest.fixture(scope="session")
def bids_dataset(tmp_path_factory):
    """Create a fake BIDS dataset for testing purposes.
    
    Only use if the dataset does not need to me modified.
    """
    base_dir = tmp_path_factory.mktemp("bids")
    n_sub, n_ses, tasks, n_runs = _inputs_for_new_bids_dataset()
    return create_fake_bids_dataset(
        base_dir=base_dir,
        n_sub=n_sub,
        n_ses=n_ses,
        tasks=tasks,
        n_runs=n_runs
    )


def _new_bids_dataset(base_dir=Path()):
    """Create a new BIDS dataset for testing purposes.
    
    Use if the dataset needs to be modified after creation.
    """
    n_sub, n_ses, tasks, n_runs = _inputs_for_new_bids_dataset()
    return create_fake_bids_dataset(
        base_dir=base_dir,
        n_sub=n_sub,
        n_ses=n_ses,
        tasks=tasks,
        n_runs=n_runs
    )


@pytest.mark.parametrize("n_runs", ([1, 0], [1, 1], [1, 2]))
@pytest.mark.parametrize("n_ses", [0, 1, 2])
@pytest.mark.parametrize("task_index", [0, 1])
@pytest.mark.parametrize("space_label", ["MNI", "T1w"])
def test_first_level_from_bids(tmp_path, n_runs, n_ses, task_index, space_label):
    """Test several BIDS structure."""
    n_sub = 2
    tasks = ['localizer', 'main']

    bids_path = create_fake_bids_dataset(
        base_dir=tmp_path,
        n_sub=n_sub,
        n_ses=n_ses,
        tasks=tasks,
        n_runs=n_runs
    )

    models, m_imgs, m_events, m_confounds = first_level_from_bids(
        dataset_path=bids_path,
        task_label=tasks[task_index],
        space_label=space_label,
        img_filters=[("desc", "preproc")]
    )

    assert len(models) == n_sub
    assert len(models) == len(m_imgs)
    assert len(models) == len(m_events)
    assert len(models) == len(m_confounds)

    n_imgs_expected = n_ses * n_runs[task_index]

    # no run entity in filename or session level
    # when they take a value of 0 when generating a dataset
    no_run_entity = n_runs[task_index] <= 1
    no_session_level =  n_ses <= 1

    if no_session_level:
        n_imgs_expected = 1 if no_run_entity else n_runs[task_index]
    elif no_run_entity:
        n_imgs_expected = n_ses

    assert len(m_imgs[0]) == n_imgs_expected


def test_first_level_from_bids_select_one_run_per_session(bids_dataset):
    n_sub, n_ses, *_ = _inputs_for_new_bids_dataset()

    models, m_imgs, m_events, m_confounds = first_level_from_bids(
                            dataset_path=bids_dataset, 
                            task_label='main',
                            space_label='MNI',
                            img_filters=[('run', '01'), 
                                            ('desc', 'preproc')])

    assert len(models) == n_sub
    assert len(models) == len(m_imgs)
    assert len(models) == len(m_events)
    assert len(models) == len(m_confounds)

    n_imgs_expected = n_ses
    assert len(m_imgs[0]) == n_imgs_expected


def test_first_level_from_bids_select_all_runs_of_one_session(bids_dataset):
    n_sub, _, _, n_runs= _inputs_for_new_bids_dataset()

    models, m_imgs, m_events, m_confounds = first_level_from_bids(
                            dataset_path=bids_dataset, 
                            task_label='main',
                            space_label='MNI',
                            img_filters=[('ses', '01'), 
                                            ('desc', 'preproc')])  
    
    assert len(models) == n_sub
    assert len(models) == len(m_imgs)
    assert len(models) == len(m_events)
    assert len(models) == len(m_confounds)

    n_imgs_expected = n_runs[0]
    assert len(m_imgs[0]) == n_imgs_expected

@pytest.mark.parametrize("verbose", [0, 1])
def test_first_level_from_bids_smoke_test_for_verbose_argument(bids_dataset, verbose):
    first_level_from_bids(
        dataset_path=bids_dataset,
        task_label="main",
        space_label="MNI",
        img_filters=[("desc", "preproc")],
        verbose=verbose,
    )


@pytest.mark.parametrize(
    "entity", ["acq", "ce", "dir", "rec", "echo", "res", "den"]
)
def test_first_level_from_bids_several_labels_per_entity(tmp_path, entity):
    """Correct files selected when an entity has several possible labels.
    
    Regression test for https://github.com/nilearn/nilearn/issues/3524
    """
    n_sub = 1
    n_ses = 1
    tasks = ["main"]
    n_runs = [1]

    bids_path = create_fake_bids_dataset(
        base_dir=tmp_path,
        n_sub=n_sub,
        n_ses=n_ses,
        tasks=tasks,
        n_runs=n_runs,
        entities={entity: ["A", "B"]},
    )

    models, m_imgs, m_events, m_confounds = first_level_from_bids(
        dataset_path=bids_path,
        task_label="main",
        space_label="MNI",
        img_filters=[("desc", "preproc"), (entity, "A")],
    )
    assert len(models) == n_sub
    assert len(models) == len(m_imgs)
    assert len(models) == len(m_events)
    assert len(models) == len(m_confounds)

    n_imgs_expected = n_ses * n_runs[0]
    assert len(m_imgs[0]) == n_imgs_expected


def test_first_level_from_bids_with_subject_labels(bids_dataset):
    """Test that the subject labels arguments works \
    with proper warning for missing subjects.
    
    Check that the incorrect label `foo` raises a warning,
    but that we still get a model for existing subject.        
    """
    warning_message = ('Subject label foo is not present in'
                        ' the dataset and cannot be processed')
    with pytest.warns(UserWarning, match=warning_message):
        models, *_ = first_level_from_bids(
                                dataset_path=bids_dataset,
                                task_label='main',
                                sub_labels=["foo", "01"],
                                space_label='MNI',
                                img_filters=[('desc', 'preproc')])
        assert models[0].subject_label == '01'


def test_first_level_from_bids_no_duplicate_sub_labels(bids_dataset):
    """Make sure that if a subject label is repeated, \
    only one model is created.
    
    See https://github.com/nilearn/nilearn/issues/3585
    """
    models, *_ = first_level_from_bids(
                            dataset_path=bids_dataset,
                            task_label='main',
                            sub_labels=["01", "01"],
                            space_label='MNI',
                            img_filters=[('desc', 'preproc')])  
    
    assert len(models) == 1


def test_first_level_from_bids_validation_input_dataset_path():
    with pytest.raises(TypeError, match='must be a string or pathlike'):
        first_level_from_bids(dataset_path=2,
                              task_label="main",
                              space_label="MNI")
    with pytest.raises(ValueError, match="'dataset_path' does not exist"):
        first_level_from_bids(dataset_path="lolo",
                              task_label="main",
                              space_label="MNI")
    with pytest.raises(TypeError, match="derivatives_.* must be a string"):
        first_level_from_bids(dataset_path=Path(),
                              task_label="main",
                              space_label="MNI",
                              derivatives_folder=1)        


@pytest.mark.parametrize("task_label, error_type", 
                         [(42, TypeError), 
                          ("$$$", ValueError)],
                         )
def test_first_level_from_bids_validation_task_label(bids_dataset,
                                                     task_label,
                                                     error_type):
    with pytest.raises(error_type, 
                        match="All bids labels must be "):
        first_level_from_bids(dataset_path=bids_dataset,
                                task_label=task_label,
                                space_label="MNI")


@pytest.mark.parametrize("sub_labels, error_type, error_msg", 
                         [("42", TypeError, 'must be a list'), 
                          (["1", 1], TypeError, 'must be string'),
                          ([1], TypeError, 'must be string')],
                         )
def test_first_level_from_bids_validation_sub_labels(bids_dataset,
                                                      sub_labels,
                                                      error_type,
                                                      error_msg):
    with pytest.raises(error_type, match =  error_msg):
        first_level_from_bids(
            dataset_path=bids_dataset,
            task_label="main",
            sub_labels=sub_labels
        )        

@pytest.mark.parametrize("space_label, error_type", 
                         [(42, TypeError), 
                          ("$$$", ValueError)],
                         )
def test_first_level_from_bids_validation_space_label(bids_dataset,
                                                      space_label,
                                                      error_type):
    with pytest.raises(error_type, 
                        match="All bids labels must be "):
        first_level_from_bids(
            dataset_path=bids_dataset,
            task_label="main",
            space_label=space_label
        )           


@pytest.mark.parametrize(
    "img_filters, error_type,match", [
        ("foo", TypeError, "'img_filters' must be a list"),
        ([(1, 2)], TypeError, "Filters in img"),
        ([("desc", "*/-")], ValueError, "bids labels must be alphanumeric."),
        ([("foo", "bar")], ValueError, "is not a possible filter."),
    ]
)
def test_first_level_from_bids_validation_img_filter(bids_dataset,
                                                     img_filters,
                                                     error_type,
                                                     match):
    with pytest.raises(error_type, match=match):
        first_level_from_bids(
            dataset_path=bids_dataset,
            task_label="main",
            img_filters=img_filters
        )


def test_first_level_from_bids_too_many_bold_files(bids_dataset):
    """Too many bold files if img_filters is underspecified,
    should raise an error.

    Here there is a desc-preproc and desc-fmriprep image for the space-T1w.
    """
    with pytest.raises(ValueError,
                        match="Too many images found"):
        first_level_from_bids(
            dataset_path=bids_dataset, task_label="main", space_label="T1w"
        )


def test_first_level_from_bids_with_missing_events(tmp_path_factory):
    """All events.tsv files are missing, should raise an error."""
    bids_dataset = _new_bids_dataset(tmp_path_factory.mktemp("no_events"))
    events_files = get_bids_files(main_path=bids_dataset, file_tag="events")
    for f in events_files:
        os.remove(f)

    with pytest.raises(ValueError, match="No events.tsv files found"):
        first_level_from_bids(
            dataset_path=bids_dataset, task_label="main", space_label="MNI"
        )        


def test_first_level_from_bids_no_bold_file(tmp_path_factory):
    bids_dataset = _new_bids_dataset(tmp_path_factory.mktemp("no_bold"))
    imgs = get_bids_files(main_path=bids_dataset / "derivatives", 
                            file_tag="bold",
                            file_type="*gz")
    for img_ in imgs:
        os.remove(img_)

    with pytest.raises(ValueError, match="No BOLD files found "):
        first_level_from_bids(
            dataset_path=bids_dataset, task_label="main", space_label="MNI"
        )            


def test_first_level_from_bids_with_one_events_missing(tmp_path_factory):
    """Only one events.tsv file is missing, should raise an error."""
    bids_dataset = _new_bids_dataset(tmp_path_factory.mktemp("one_event_missing"))
    events_files = get_bids_files(main_path=bids_dataset, file_tag="events")
    os.remove(events_files[0])

    with pytest.raises(
        ValueError, match="Same number of event files "
    ):
        first_level_from_bids(
            dataset_path=bids_dataset, task_label="main", space_label="MNI"
        )


def test_first_level_from_bids_one_confound_missing(tmp_path_factory):
    """There must be only one confound file per image or none

    If only one is missing, it should raise an error.
    """
    bids_dataset = _new_bids_dataset(tmp_path_factory.mktemp("one_confound_missing"))  
    confound_files = get_bids_files(
        main_path=bids_dataset / "derivatives",
        file_tag="desc-confounds_timeseries",
    )
    os.remove(confound_files[-1])

    with pytest.raises(ValueError, match="Same number of confound"):
        first_level_from_bids(
            dataset_path=bids_dataset, task_label="main", space_label="MNI"
        )


def test_first_level_from_bids_all_confounds_missing(tmp_path_factory):
    """If all confound files are missing, confounds should be an array of None."""
    bids_dataset = _new_bids_dataset(tmp_path_factory.mktemp("no_confounds"))    
    confound_files = get_bids_files(
        main_path=bids_dataset / "derivatives",
        file_tag="desc-confounds_timeseries",
    )
    for f in confound_files:
        os.remove(f)

    models, m_imgs, m_events, m_confounds = first_level_from_bids(
        dataset_path=bids_dataset,
        task_label="main",
        space_label="MNI",
        img_filters=[("desc", "preproc")],
        verbose=0,
    )

    assert len(models) == len(m_imgs)
    assert len(models) == len(m_events)
    assert len(models) == len(m_confounds)
    for condounds_ in m_confounds:
        assert condounds_ is None


def test_first_level_from_bids_no_derivatives(tmp_path):
    """Raise error if the derivative folder does not exist."""
    bids_path = create_fake_bids_dataset(
        base_dir=tmp_path,
        n_sub=1,
        n_ses=1,
        tasks=["main"],
        n_runs=[1],
        with_derivatives=False,
    )
    with pytest.raises(ValueError, match="derivatives folder not found"):
        first_level_from_bids(
            dataset_path=bids_path, task_label="main", space_label="MNI"
        )


def test_first_level_from_bids_no_session(tmp_path):
    """Check runs are not repeated when ses field is not used."""
    bids_path = create_fake_bids_dataset(
        base_dir=tmp_path,
        n_sub=3,
        n_ses=0,
        tasks=["main"],
        n_runs=[2]
    )
    # repeated run entity error 
    # when run entity is in filenames and not ses
    # can arise when desc or space is present and not specified
    with pytest.raises(ValueError,
                        match="Too many images found"):
        first_level_from_bids(
            dataset_path=bids_path, task_label="main", space_label="T1w"
        )


def test_first_level_from_bids_mismatch_run_index(tmp_path_factory):
    """Test error when run index is zero padded in raw but not in derivatives.
    
    Regression test for https://github.com/nilearn/nilearn/issues/3029
    
    """
    bids_dataset = _new_bids_dataset(tmp_path_factory.mktemp("renamed_runs")) 
    files_to_rename = (bids_dataset / "derivatives").glob("**/func/*_task-main_*desc-*")
    for file_ in files_to_rename:
        new_file = file_.parent / file_.name.replace("run-0", "run-")
        file_.rename(new_file)

    with pytest.raises(ValueError, match=".*events.tsv files.*"):
        first_level_from_bids(
            dataset_path=bids_dataset,
            task_label="main",
            space_label="MNI",
            img_filters=[("desc", "preproc")]
        )
<|MERGE_RESOLUTION|>--- conflicted
+++ resolved
@@ -1,10 +1,7 @@
 import os
 import unittest.mock
-<<<<<<< HEAD
 import warnings
-=======
 from pathlib import Path
->>>>>>> f2806a15
 
 import numpy as np
 import pandas as pd
@@ -17,13 +14,10 @@
 
 from nilearn._utils.data_gen import (basic_paradigm, create_fake_bids_dataset,
                                      generate_fake_fmri_data_and_design,
-<<<<<<< HEAD
                                      write_fake_fmri_data_and_design,
                                      basic_paradigm,
                                      add_metadata_to_bids_derivatives)
-=======
-                                     write_fake_fmri_data_and_design)
->>>>>>> f2806a15
+
 from nilearn.glm.contrasts import compute_fixed_effects
 from nilearn.glm.first_level import (FirstLevelModel, first_level_from_bids,
                                      mean_scaling, run_glm)
