import os
import shutil
import unittest.mock
from pathlib import Path

import numpy as np
import pandas as pd
import pytest
from nibabel import Nifti1Image, load
from nibabel.tmpdirs import InTemporaryDirectory
from numpy.testing import (assert_almost_equal, assert_array_almost_equal,
                           assert_array_equal, assert_array_less)
from sklearn.cluster import KMeans

from nilearn._utils.data_gen import (basic_paradigm, create_fake_bids_dataset,
                                     generate_fake_fmri_data_and_design,
                                     write_fake_fmri_data_and_design)
from nilearn.glm.contrasts import compute_fixed_effects
from nilearn.glm.first_level import (FirstLevelModel, first_level_from_bids,
                                     mean_scaling, run_glm)
from nilearn.glm.first_level.design_matrix import (
    check_design_matrix, make_first_level_design_matrix)
from nilearn.glm.first_level.first_level import _yule_walker
from nilearn.glm.regression import ARModel, OLSModel
from nilearn.image import get_data
from nilearn.interfaces.bids import get_bids_files
from nilearn.maskers import NiftiMasker

BASEDIR = os.path.dirname(os.path.abspath(__file__))
FUNCFILE = os.path.join(BASEDIR, 'functional.nii.gz')


def test_high_level_glm_one_session():
    shapes, rk = [(7, 8, 9, 15)], 3
    mask, fmri_data, design_matrices =\
        generate_fake_fmri_data_and_design(shapes, rk)

    # Give an unfitted NiftiMasker as mask_img and check that we get an error
    masker = NiftiMasker(mask)
    with pytest.raises(ValueError,
                       match="It seems that NiftiMasker has not been fitted."):
        FirstLevelModel(mask_img=masker).fit(
            fmri_data[0], design_matrices=design_matrices[0])

    # Give a fitted NiftiMasker with a None mask_img_ attribute
    # and check that the masker parameters are overridden by the
    # FirstLevelModel parameters
    masker.fit()
    masker.mask_img_ = None
    with pytest.warns(UserWarning,
                      match="Parameter memory of the masker overridden"):
        FirstLevelModel(mask_img=masker).fit(
            fmri_data[0], design_matrices=design_matrices[0])

    # Give a fitted NiftiMasker
    masker = NiftiMasker(mask)
    masker.fit()
    single_session_model = FirstLevelModel(mask_img=masker).fit(
        fmri_data[0], design_matrices=design_matrices[0])
    assert single_session_model.masker_ == masker

    # Call with verbose (improve coverage)
    single_session_model = FirstLevelModel(mask_img=None,
                                           verbose=1).fit(
        fmri_data[0], design_matrices=design_matrices[0])

    single_session_model = FirstLevelModel(mask_img=None).fit(
        fmri_data[0], design_matrices=design_matrices[0])
    assert isinstance(single_session_model.masker_.mask_img_,
                      Nifti1Image)

    single_session_model = FirstLevelModel(mask_img=mask).fit(
        fmri_data[0], design_matrices=design_matrices[0])
    z1 = single_session_model.compute_contrast(np.eye(rk)[:1])
    assert isinstance(z1, Nifti1Image)


def test_explicit_fixed_effects():
    """Test the fixed effects performed manually/explicitly."""
    with InTemporaryDirectory():
        shapes, rk = ((7, 8, 7, 15), (7, 8, 7, 16)), 3
        mask, fmri_data, design_matrices =\
            write_fake_fmri_data_and_design(shapes, rk)
        contrast = np.eye(rk)[1]
        # session 1
        multi_session_model = FirstLevelModel(mask_img=mask).fit(
            fmri_data[0], design_matrices=design_matrices[:1])
        dic1 = multi_session_model.compute_contrast(
            contrast, output_type='all')

        # session 2
        multi_session_model.fit(
            fmri_data[1], design_matrices=design_matrices[1:])
        dic2 = multi_session_model.compute_contrast(
            contrast, output_type='all')

        # fixed effects model
        multi_session_model.fit(
            fmri_data, design_matrices=design_matrices)
        fixed_fx_dic = multi_session_model.compute_contrast(
            contrast, output_type='all')

        # manual version
        contrasts = [dic1['effect_size'], dic2['effect_size']]
        variance = [dic1['effect_variance'], dic2['effect_variance']]
        (
            fixed_fx_contrast,
            fixed_fx_variance,
            fixed_fx_stat,
        ) = compute_fixed_effects(contrasts, variance, mask)

        assert_almost_equal(
            get_data(fixed_fx_contrast),
            get_data(fixed_fx_dic['effect_size']))
        assert_almost_equal(
            get_data(fixed_fx_variance),
            get_data(fixed_fx_dic['effect_variance']))
        assert_almost_equal(
            get_data(fixed_fx_stat), get_data(fixed_fx_dic['stat']))

        # test without mask variable
        (
            fixed_fx_contrast,
            fixed_fx_variance,
            fixed_fx_stat,
        ) = compute_fixed_effects(contrasts, variance)
        assert_almost_equal(
            get_data(fixed_fx_contrast),
            get_data(fixed_fx_dic['effect_size']))
        assert_almost_equal(
            get_data(fixed_fx_variance),
            get_data(fixed_fx_dic['effect_variance']))
        assert_almost_equal(
            get_data(fixed_fx_stat), get_data(fixed_fx_dic['stat']))

        # ensure that using unbalanced effects size and variance images
        # raises an error
        with pytest.raises(ValueError):
            compute_fixed_effects(contrasts * 2, variance, mask)
        del mask, multi_session_model


def test_high_level_glm_with_data():
    with InTemporaryDirectory():
        shapes, rk = ((7, 8, 7, 15), (7, 8, 7, 16)), 3
        mask, fmri_data, design_matrices =\
            write_fake_fmri_data_and_design(shapes, rk)
        multi_session_model = FirstLevelModel(mask_img=None).fit(
            fmri_data, design_matrices=design_matrices)
        n_voxels = get_data(multi_session_model.masker_.mask_img_).sum()
        z_image = multi_session_model.compute_contrast(np.eye(rk)[1])
        assert np.sum(get_data(z_image) != 0) == n_voxels
        assert get_data(z_image).std() < 3.
        # with mask
        multi_session_model = FirstLevelModel(mask_img=mask).fit(
            fmri_data, design_matrices=design_matrices)
        z_image = multi_session_model.compute_contrast(
            np.eye(rk)[:2], output_type='z_score')
        p_value = multi_session_model.compute_contrast(
            np.eye(rk)[:2], output_type='p_value')
        stat_image = multi_session_model.compute_contrast(
            np.eye(rk)[:2], output_type='stat')
        effect_image = multi_session_model.compute_contrast(
            np.eye(rk)[:2], output_type='effect_size')
        variance_image = multi_session_model.compute_contrast(
            np.eye(rk)[:2], output_type='effect_variance')
        assert_array_equal(get_data(z_image) == 0., get_data(load(mask)) == 0.)
        assert (get_data(variance_image)[get_data(load(mask)) > 0] > .001
                ).all()
        all_images = multi_session_model.compute_contrast(
            np.eye(rk)[:2], output_type='all')
        assert_array_equal(get_data(all_images['z_score']), get_data(z_image))
        assert_array_equal(get_data(all_images['p_value']), get_data(p_value))
        assert_array_equal(get_data(all_images['stat']), get_data(stat_image))
        assert_array_equal(get_data(all_images['effect_size']),
                           get_data(effect_image))
        assert_array_equal(get_data(all_images['effect_variance']),
                           get_data(variance_image))
        # Delete objects attached to files to avoid WindowsError when deleting
        # temporary directory (in Windows)
        del (all_images,
             design_matrices,
             effect_image,
             fmri_data,
             mask,
             multi_session_model,
             n_voxels,
             p_value,
             rk,
             shapes,
             stat_image,
             variance_image,
             z_image)


def test_high_level_glm_with_paths():
    shapes, rk = ((7, 8, 7, 15), (7, 8, 7, 14)), 3
    with InTemporaryDirectory():
        mask_file, fmri_files, design_files =\
            write_fake_fmri_data_and_design(shapes, rk)
        multi_session_model = FirstLevelModel(mask_img=None).fit(
            fmri_files, design_matrices=design_files)
        z_image = multi_session_model.compute_contrast(np.eye(rk)[1])
        assert_array_equal(z_image.affine, load(mask_file).affine)
        assert get_data(z_image).std() < 3.
        # Delete objects attached to files to avoid WindowsError when deleting
        # temporary directory (in Windows)
        del z_image, fmri_files, multi_session_model


def test_high_level_glm_null_contrasts():
    # test that contrast computation is resilient to 0 values.
    shapes, rk = ((7, 8, 7, 15), (7, 8, 7, 19)), 3
    mask, fmri_data, design_matrices = \
        generate_fake_fmri_data_and_design(shapes, rk)

    multi_session_model = FirstLevelModel(mask_img=None).fit(
        fmri_data, design_matrices=design_matrices)
    single_session_model = FirstLevelModel(mask_img=None).fit(
        fmri_data[0], design_matrices=design_matrices[0])
    z1 = multi_session_model.compute_contrast([np.eye(rk)[:1],
                                               np.zeros((1, rk))],
                                              output_type='stat')
    z2 = single_session_model.compute_contrast(np.eye(rk)[:1],
                                               output_type='stat')
    np.testing.assert_almost_equal(get_data(z1), get_data(z2))


def test_high_level_glm_different_design_matrices():
    # test that one can estimate a contrast when design matrices are different
    shapes, rk = ((7, 8, 7, 15), (7, 8, 7, 19)), 3
    mask, fmri_data, design_matrices =\
        generate_fake_fmri_data_and_design(shapes, rk)

    # add a column to the second design matrix
    design_matrices[1]['new'] = np.ones((19, 1))

    # Fit a glm with two sessions and design matrices
    multi_session_model = FirstLevelModel(mask_img=mask).fit(
        fmri_data, design_matrices=design_matrices)
    z_joint = multi_session_model.compute_contrast(
        [np.eye(rk)[:1], np.eye(rk + 1)[:1]], output_type='effect_size')
    assert z_joint.shape == (7, 8, 7)

    # compare the estimated effects to seprarately-fitted models
    model1 = FirstLevelModel(mask_img=mask).fit(
        fmri_data[0], design_matrices=design_matrices[0])
    z1 = model1.compute_contrast(np.eye(rk)[:1], output_type='effect_size')
    model2 = FirstLevelModel(mask_img=mask).fit(
        fmri_data[1], design_matrices=design_matrices[1])
    z2 = model2.compute_contrast(np.eye(rk + 1)[:1],
                                 output_type='effect_size')
    assert_almost_equal(get_data(z1) + get_data(z2),
                        2 * get_data(z_joint))


def test_high_level_glm_different_design_matrices_formulas():
    # test that one can estimate a contrast when design matrices are different
    shapes, rk = ((7, 8, 7, 15), (7, 8, 7, 19)), 3
    mask, fmri_data, design_matrices =\
        generate_fake_fmri_data_and_design(shapes, rk)

    # make column names identical
    design_matrices[1].columns = design_matrices[0].columns
    # add a column to the second design matrix
    design_matrices[1]['new'] = np.ones((19, 1))

    # Fit a glm with two sessions and design matrices
    multi_session_model = FirstLevelModel(mask_img=mask).fit(
        fmri_data, design_matrices=design_matrices)

    # Compute contrast with formulas
    cols_formula = tuple(design_matrices[0].columns[:2])
    formula = "%s-%s" % cols_formula
    with pytest.warns(UserWarning, match='One contrast given, '
                                         'assuming it for all 2 runs'):
        multi_session_model.compute_contrast(formula,
                                             output_type='effect_size')


def test_compute_contrast_num_contrasts():
    shapes, rk = ((7, 8, 7, 15), (7, 8, 7, 19), (7, 8, 7, 13)), 3
    mask, fmri_data, design_matrices =\
        generate_fake_fmri_data_and_design(shapes, rk)

    # Fit a glm with 3 sessions and design matrices
    multi_session_model = FirstLevelModel(mask_img=mask).fit(
        fmri_data, design_matrices=design_matrices)

    # raise when n_contrast != n_runs | 1
    with pytest.raises(ValueError):
        multi_session_model.compute_contrast([np.eye(rk)[1]] * 2)

    multi_session_model.compute_contrast([np.eye(rk)[1]] * 3)
    with pytest.warns(UserWarning, match='One contrast given, '
                                         'assuming it for all 3 runs'):
        multi_session_model.compute_contrast([np.eye(rk)[1]])


def test_run_glm():
    rng = np.random.RandomState(42)
    n, p, q = 33, 80, 10
    X, Y = rng.standard_normal(size=(p, q)), rng.standard_normal(size=(p, n))

    # Ordinary Least Squares case
    labels, results = run_glm(Y, X, 'ols')
    assert_array_equal(labels, np.zeros(n))
    assert list(results.keys()) == [0.0]
    assert results[0.0].theta.shape == (q, n)
    assert_almost_equal(results[0.0].theta.mean(), 0, 1)
    assert_almost_equal(results[0.0].theta.var(), 1. / p, 1)
    assert type(results[labels[0]].model) == OLSModel

    # ar(1) case
    labels, results = run_glm(Y, X, 'ar1')
    assert len(labels) == n
    assert len(results.keys()) > 1
    tmp = sum([val.theta.shape[1] for val in results.values()])
    assert tmp == n
    assert results[labels[0]].model.order == 1
    assert type(results[labels[0]].model) == ARModel

    # ar(3) case
    labels_ar3, results_ar3 = run_glm(Y, X, 'ar3', bins=10)
    assert len(labels_ar3) == n
    assert len(results_ar3.keys()) > 1
    tmp = sum([val.theta.shape[1] for val in results_ar3.values()])
    assert tmp == n
    assert type(results_ar3[labels_ar3[0]].model) == ARModel
    assert results_ar3[labels_ar3[0]].model.order == 3
    assert len(results_ar3[labels_ar3[0]].model.rho) == 3

    # Check correct errors are thrown for nonsense noise model requests
    with pytest.raises(ValueError):
        run_glm(Y, X, 'ar0')
    with pytest.raises(ValueError):
        run_glm(Y, X, 'arfoo')
    with pytest.raises(ValueError):
        run_glm(Y, X, 'arr3')
    with pytest.raises(ValueError):
        run_glm(Y, X, 'ar1.2')
    with pytest.raises(ValueError):
        run_glm(Y, X, 'ar')
    with pytest.raises(ValueError):
        run_glm(Y, X, '3ar')


def test_glm_AR_estimates():
    """Test that Yule-Walker AR fits are correct."""
    n, p, q = 1, 500, 2
    X_orig = np.random.RandomState(2).randn(p, q)
    Y_orig = np.random.RandomState(2).randn(p, n)

    for ar_vals in [[-0.2], [-0.2, -0.5], [-0.2, -0.5, -0.7, -0.3]]:
        ar_order = len(ar_vals)
        ar_arg = 'ar' + str(ar_order)

        X = X_orig.copy()
        Y = Y_orig.copy()

        for idx in range(1, len(Y)):
            for lag in range(ar_order):
                Y[idx] += ar_vals[lag] * Y[idx - 1 - lag]

        # Test using run_glm
        labels, results = run_glm(Y, X, ar_arg, bins=100)
        assert len(labels) == n
        for lab in results.keys():
            ar_estimate = lab.split("_")
            for lag in range(ar_order):
                assert_almost_equal(float(ar_estimate[lag]),
                                    ar_vals[lag], decimal=1)

        # Test using _yule_walker
        yw = _yule_walker(Y.T, ar_order)
        assert_almost_equal(yw[0], ar_vals, decimal=1)

    with pytest.raises(TypeError):
        _yule_walker(Y_orig, 1.2)
    with pytest.raises(ValueError):
        _yule_walker(Y_orig, 0)
    with pytest.raises(ValueError):
        _yule_walker(Y_orig, -2)
    with pytest.raises(TypeError, match='at least 1 dim'):
        _yule_walker(np.array(0.), 2)


@pytest.mark.parametrize("random_state", [3, np.random.RandomState(42)])
def test_glm_random_state(random_state):
    rng = np.random.RandomState(42)
    n, p, q = 33, 80, 10
    X, Y = rng.standard_normal(size=(p, q)), rng.standard_normal(size=(p, n))

    with unittest.mock.patch.object(
        KMeans,
        "__init__",
        autospec=True,
        side_effect=KMeans.__init__,
    ) as spy_kmeans:
        run_glm(Y, X, 'ar3', random_state=random_state)
        spy_kmeans.assert_called_once_with(
            unittest.mock.ANY,
            n_clusters=unittest.mock.ANY,
            random_state=random_state)


def test_scaling():
    """Test the scaling function."""
    rng = np.random.RandomState(42)
    shape = (400, 10)
    u = rng.standard_normal(size=shape)
    mean = 100 * rng.uniform(size=shape[1]) + 1
    Y = u + mean
    Y_, mean_ = mean_scaling(Y)
    assert_almost_equal(Y_.mean(0), 0, 5)
    assert_almost_equal(mean_, mean, 0)
    assert Y.std() > 1


def test_fmri_inputs():
    # Test processing of FMRI inputs
    with InTemporaryDirectory():
        shapes = ((7, 8, 9, 10),)
        mask, FUNCFILE, _ = write_fake_fmri_data_and_design(shapes)
        FUNCFILE = FUNCFILE[0]
        func_img = load(FUNCFILE)
        T = func_img.shape[-1]
        conf = pd.DataFrame([0, 0])
        des = pd.DataFrame(np.ones((T, 1)), columns=[''])
        des_fname = 'design.csv'
        des.to_csv(des_fname)
        events = basic_paradigm()
        for fi in func_img, FUNCFILE:
            for d in des, des_fname:
                FirstLevelModel().fit(fi, design_matrices=d)
                FirstLevelModel(mask_img=None).fit([fi], design_matrices=d)
                FirstLevelModel(mask_img=mask).fit(fi, design_matrices=[d])
                FirstLevelModel(mask_img=mask).fit([fi], design_matrices=[d])
                with pytest.warns(UserWarning, match="If design matrices "
                                                     "are supplied"):
                    # test with confounds
                    FirstLevelModel(mask_img=mask).fit([fi],
                                                       design_matrices=[d],
                                                       confounds=conf)

                # Provide t_r, confounds, and events but no design matrix
                FirstLevelModel(mask_img=mask, t_r=2.0).fit(
                    fi,
                    confounds=pd.DataFrame([0] * 10, columns=['conf']),
                    events=events)

                # Same, but check that an error is raised if there is a
                # mismatch in the dimensions of the inputs
                with pytest.raises(ValueError,
                                   match="Rows in confounds does not match"):
                    FirstLevelModel(mask_img=mask, t_r=2.0).fit(
                        fi, confounds=conf, events=events)

                # test with confounds as numpy array
                FirstLevelModel(mask_img=mask).fit([fi], design_matrices=[d],
                                                   confounds=conf.values)

                FirstLevelModel(mask_img=mask).fit([fi, fi],
                                                   design_matrices=[d, d])
                FirstLevelModel(mask_img=None).fit((fi, fi),
                                                   design_matrices=(d, d))
                with pytest.raises(ValueError):
                    FirstLevelModel(mask_img=None).fit([fi, fi], d)
                with pytest.raises(ValueError):
                    FirstLevelModel(mask_img=None).fit(fi, [d, d])
                # At least paradigms or design have to be given
                with pytest.raises(ValueError):
                    FirstLevelModel(mask_img=None).fit(fi)
                # If paradigms are given then both tr and slice time ref were
                # required
                with pytest.raises(ValueError):
                    FirstLevelModel(mask_img=None).fit(fi, d)
                with pytest.raises(ValueError):
                    FirstLevelModel(mask_img=None, t_r=1.0).fit(fi, d)
                with pytest.raises(ValueError):
                    FirstLevelModel(mask_img=None,
                                    slice_time_ref=0.).fit(fi, d)
            # confounds rows do not match n_scans
            with pytest.raises(ValueError):
                FirstLevelModel(mask_img=None).fit(fi, d, conf)
        # Delete objects attached to files to avoid WindowsError when deleting
        # temporary directory (in Windows)
        del fi, func_img, mask, d, des, FUNCFILE, _


def test_first_level_design_creation():
    # Test processing of FMRI inputs
    with InTemporaryDirectory():
        shapes = ((7, 8, 9, 10),)
        mask, FUNCFILE, _ = write_fake_fmri_data_and_design(shapes)
        FUNCFILE = FUNCFILE[0]
        func_img = load(FUNCFILE)
        # basic test based on basic_paradigm and glover hrf
        t_r = 10.0
        slice_time_ref = 0.
        events = basic_paradigm()
        model = FirstLevelModel(t_r, slice_time_ref, mask_img=mask,
                                drift_model='polynomial', drift_order=3)
        model = model.fit(func_img, events)
        frame1, X1, names1 = check_design_matrix(model.design_matrices_[0])
        # check design computation is identical
        n_scans = get_data(func_img).shape[3]
        start_time = slice_time_ref * t_r
        end_time = (n_scans - 1 + slice_time_ref) * t_r
        frame_times = np.linspace(start_time, end_time, n_scans)
        design = make_first_level_design_matrix(frame_times, events,
                                                drift_model='polynomial',
                                                drift_order=3)
        frame2, X2, names2 = check_design_matrix(design)
        assert_array_equal(frame1, frame2)
        assert_array_equal(X1, X2)
        assert_array_equal(names1, names2)
        # Delete objects attached to files to avoid WindowsError when deleting
        # temporary directory (in Windows)
        del FUNCFILE, mask, model, func_img


def test_first_level_glm_computation():
    with InTemporaryDirectory():
        shapes = ((7, 8, 9, 10),)
        mask, FUNCFILE, _ = write_fake_fmri_data_and_design(shapes)
        FUNCFILE = FUNCFILE[0]
        func_img = load(FUNCFILE)
        # basic test based on basic_paradigm and glover hrf
        t_r = 10.0
        slice_time_ref = 0.
        events = basic_paradigm()
        # Ordinary Least Squares case
        model = FirstLevelModel(t_r, slice_time_ref, mask_img=mask,
                                drift_model='polynomial', drift_order=3,
                                minimize_memory=False)
        model = model.fit(func_img, events)

        # Delete objects attached to files to avoid WindowsError when deleting
        # temporary directory (in Windows)
        del mask, FUNCFILE, func_img, model


def test_first_level_glm_computation_with_memory_caching():
    with InTemporaryDirectory():
        shapes = ((7, 8, 9, 10),)
        mask, FUNCFILE, _ = write_fake_fmri_data_and_design(shapes)
        FUNCFILE = FUNCFILE[0]
        func_img = load(FUNCFILE)
        # initialize FirstLevelModel with memory option enabled
        t_r = 10.0
        slice_time_ref = 0.
        events = basic_paradigm()
        # Ordinary Least Squares case
        model = FirstLevelModel(t_r, slice_time_ref, mask_img=mask,
                                drift_model='polynomial', drift_order=3,
                                memory='nilearn_cache', memory_level=1,
                                minimize_memory=False)
        model.fit(func_img, events)
        # Delete objects attached to files to avoid WindowsError when deleting
        # temporary directory (in Windows)
        del mask, func_img, FUNCFILE, model


def test_first_level_contrast_computation():
    with InTemporaryDirectory():
        shapes = ((7, 8, 9, 10),)
        mask, FUNCFILE, _ = write_fake_fmri_data_and_design(shapes)
        FUNCFILE = FUNCFILE[0]
        func_img = load(FUNCFILE)
        # basic test based on basic_paradigm and glover hrf
        t_r = 10.0
        slice_time_ref = 0.
        events = basic_paradigm()
        # Ordinary Least Squares case
        model = FirstLevelModel(t_r, slice_time_ref, mask_img=mask,
                                drift_model='polynomial', drift_order=3,
                                minimize_memory=False)
        c1, c2, cnull = np.eye(7)[0], np.eye(7)[1], np.zeros(7)
        # asking for contrast before model fit gives error
        with pytest.raises(ValueError):
            model.compute_contrast(c1)
        # fit model
        model = model.fit([func_img, func_img], [events, events])
        # Check that an error is raised for invalid contrast_def
        with pytest.raises(ValueError,
                           match="contrast_def must be an "
                                 "array or str or list"):
            model.compute_contrast(37)
        # smoke test for different contrasts in fixed effects
        model.compute_contrast([c1, c2])
        # smoke test for same contrast in fixed effects
        model.compute_contrast([c2, c2])
        # smoke test for contrast that will be repeated
        model.compute_contrast(c2)
        model.compute_contrast(c2, 'F')
        model.compute_contrast(c2, 't', 'z_score')
        model.compute_contrast(c2, 't', 'stat')
        model.compute_contrast(c2, 't', 'p_value')
        model.compute_contrast(c2, None, 'effect_size')
        model.compute_contrast(c2, None, 'effect_variance')
        # formula should work (passing variable name directly)
        model.compute_contrast('c0')
        model.compute_contrast('c1')
        model.compute_contrast('c2')
        # smoke test for one null contrast in group
        model.compute_contrast([c2, cnull])
        # only passing null contrasts should give back a value error
        with pytest.raises(ValueError):
            model.compute_contrast(cnull)
        with pytest.raises(ValueError):
            model.compute_contrast([cnull, cnull])
        # passing wrong parameters
        with pytest.raises(ValueError):
            model.compute_contrast([])
        with pytest.raises(ValueError):
            model.compute_contrast([c1, []])
        with pytest.raises(ValueError):
            model.compute_contrast(c1, '', '')
        with pytest.raises(ValueError):
            model.compute_contrast(c1, '', [])
        # Delete objects attached to files to avoid WindowsError when deleting
        # temporary directory (in Windows)
        del func_img, FUNCFILE, model


<<<<<<< HEAD
=======
def test_first_level_from_bids():
    with InTemporaryDirectory():
        bids_path = create_fake_bids_dataset(n_sub=10, n_ses=2,
                                             tasks=['localizer', 'main'],
                                             n_runs=[1, 3])
        # test arguments are provided correctly
        with pytest.raises(TypeError):
            first_level_from_bids(2, 'main', 'MNI')
        with pytest.raises(ValueError):
            first_level_from_bids('lolo', 'main', 'MNI')
        with pytest.raises(TypeError):
            first_level_from_bids(bids_path, 2, 'MNI')
        with pytest.raises(TypeError):
            first_level_from_bids(bids_path, 'main', 'MNI',
                                  model_init=[])
        with pytest.raises(TypeError,
                           match="space_label must be a string"):
            first_level_from_bids(bids_path, 'main',
                                  space_label=42)

        with pytest.raises(TypeError,
                           match="sub_labels must be a list"):
            first_level_from_bids(bids_path, 'main',
                                  sub_labels="foo")

        with pytest.raises(TypeError,
                           match="img_filters must be a list"):
            first_level_from_bids(bids_path, 'main',
                                  img_filters="foo")

        with pytest.raises(TypeError,
                           match="filters in img"):
            first_level_from_bids(bids_path, 'main',
                                  img_filters=[(1, 2)])

        with pytest.raises(ValueError,
                           match="field foo is not a possible filter."):
            first_level_from_bids(bids_path, 'main',
                                  img_filters=[("foo", "bar")])

        # test output is as expected
        models, m_imgs, m_events, m_confounds = first_level_from_bids(
            bids_path, 'main', 'MNI', img_filters=[('desc', 'preproc')])
        assert len(models) == len(m_imgs)
        assert len(models) == len(m_events)
        assert len(models) == len(m_confounds)
        # test repeated run tag error when run tag is in filenames
        # can arise when desc or space is present and not specified
        with pytest.raises(ValueError):
            first_level_from_bids(
                bids_path, 'main', 'T1w')  # desc not specified
        # test more than one ses file error when run tag is not in filenames
        # can arise when desc or space is present and not specified
        with pytest.raises(ValueError):
            first_level_from_bids(
                bids_path, 'localizer', 'T1w')  # desc not specified
        # test issues with confound files. There should be only one confound
        # file per img. An one per image or None. Case when one is missing
        confound_files = get_bids_files(os.path.join(bids_path, 'derivatives'),
                                        file_tag='desc-confounds_timeseries')
        os.remove(confound_files[-1])
        with pytest.raises(ValueError):
            first_level_from_bids(
                bids_path, 'main', 'MNI')
        # test issues with event files
        events_files = get_bids_files(bids_path, file_tag='events')
        os.remove(events_files[0])
        # one file missing
        with pytest.raises(ValueError):
            first_level_from_bids(bids_path, 'main', 'MNI')
        for f in events_files[1:]:
            os.remove(f)
        # all files missing
        with pytest.raises(ValueError):
            first_level_from_bids(bids_path, 'main', 'MNI')

        # In case different desc and spaces exist and are not selected we
        # fail and ask for more specific information
        shutil.rmtree(os.path.join(bids_path, 'derivatives'))
        # issue if no derivatives folder is present
        with pytest.raises(ValueError):
            first_level_from_bids(
                bids_path, 'main', 'MNI')

        # check runs are not repeated when ses field is not used
        shutil.rmtree(bids_path)
        bids_path = create_fake_bids_dataset(n_sub=10, n_ses=1,
                                             tasks=['localizer', 'main'],
                                             n_runs=[1, 3], no_session=True)
        # test repeated run tag error when run tag is in filenames and not ses
        # can arise when desc or space is present and not specified
        with pytest.raises(ValueError):
            first_level_from_bids(
                bids_path, 'main', 'T1w')  # desc not specified


def test_first_level_from_bids_with_subject_labels():
    with InTemporaryDirectory():
        bids_path = create_fake_bids_dataset(n_sub=10, n_ses=2,
                                             tasks=['localizer', 'main'],
                                             n_runs=[1, 3])
        warning_message = ('Subject label foo is not present in'
                           ' the dataset and cannot be processed')
        # check that the incorrect label `foo` raises a warning
        with pytest.warns(UserWarning, match=warning_message):
            models, m_imgs, m_events, m_confounds = first_level_from_bids(
                                  bids_path, 'main',
                                  sub_labels=["foo", "01"],
                                  space_label='MNI',
                                  img_filters=[('desc', 'preproc')])
            # check that the correct label `01` gets a model
            assert models[0].subject_label == '01'

>>>>>>> 14cea3ea
def test_first_level_with_scaling():
    shapes, rk = [(3, 1, 1, 2)], 1
    fmri_data = list()
    fmri_data.append(Nifti1Image(np.zeros((1, 1, 1, 2)) + 6, np.eye(4)))
    design_matrices = list()
    design_matrices.append(
        pd.DataFrame(
            np.ones((shapes[0][-1], rk)),
            columns=list('abcdefghijklmnopqrstuvwxyz')[:rk])
    )
    fmri_glm = FirstLevelModel(
        mask_img=False, noise_model='ols', signal_scaling=0,
        minimize_memory=True
    )
    assert fmri_glm.signal_scaling == 0
    assert not fmri_glm.standardize
    with pytest.warns(DeprecationWarning,
                      match="Deprecated. `scaling_axis` will be removed"):
        assert fmri_glm.scaling_axis == 0
    glm_parameters = fmri_glm.get_params()
    test_glm = FirstLevelModel(**glm_parameters)
    fmri_glm = fmri_glm.fit(fmri_data, design_matrices=design_matrices)
    test_glm = test_glm.fit(fmri_data, design_matrices=design_matrices)
    assert glm_parameters['signal_scaling'] == 0


def test_first_level_with_no_signal_scaling():
    """Test to ensure that the FirstLevelModel works correctly
    with a signal_scaling==False.

    In particular, that derived theta are correct for a
    constant design matrix with a single valued fmri image
    """
    shapes, rk = [(3, 1, 1, 2)], 1
    fmri_data = list()
    design_matrices = list()
    design_matrices.append(pd.DataFrame(np.ones((shapes[0][-1], rk)),
                                        columns=list(
                                            'abcdefghijklmnopqrstuvwxyz')[:rk])
                           )
    # Check error with invalid signal_scaling values
    with pytest.raises(ValueError,
                       match="signal_scaling must be"):
        FirstLevelModel(mask_img=False, noise_model='ols',
                        signal_scaling="foo")

    first_level = FirstLevelModel(mask_img=False, noise_model='ols',
                                  signal_scaling=False)
    fmri_data.append(Nifti1Image(np.zeros((1, 1, 1, 2)) + 6, np.eye(4)))

    first_level.fit(fmri_data, design_matrices=design_matrices)
    # trivial test of signal_scaling value
    assert first_level.signal_scaling is False
    # assert that our design matrix has one constant
    assert first_level.design_matrices_[0].equals(
        pd.DataFrame([1.0, 1.0], columns=['a']))
    # assert that we only have one theta as there is only on voxel in our image
    assert first_level.results_[0][0].theta.shape == (1, 1)
    # assert that the theta is equal to the one voxel value
    assert_almost_equal(first_level.results_[0][0].theta[0, 0], 6.0, 2)


def test_first_level_residuals():
    shapes, rk = [(10, 10, 10, 100)], 3
    mask, fmri_data, design_matrices =\
        generate_fake_fmri_data_and_design(shapes, rk)

    for i in range(len(design_matrices)):
        design_matrices[i].iloc[:, 0] = 1

    # Check that voxelwise model attributes cannot be
    # accessed if minimize_memory is set to True
    model = FirstLevelModel(mask_img=mask, minimize_memory=True,
                            noise_model='ols')
    model.fit(fmri_data, design_matrices=design_matrices)

    with pytest.raises(ValueError,
                       match="To access voxelwise attributes"):
        residuals = model.residuals[0]

    model = FirstLevelModel(mask_img=mask, minimize_memory=False,
                            noise_model='ols')

    # Check that trying to access residuals without fitting
    # raises an error
    with pytest.raises(ValueError,
                       match="The model has not been fit yet"):
        residuals = model.residuals[0]

    model.fit(fmri_data, design_matrices=design_matrices)

    # For coverage
    with pytest.raises(ValueError,
                       match="attribute must be one of"):
        model._get_voxelwise_model_attribute("foo", True)
    residuals = model.residuals[0]
    mean_residuals = model.masker_.transform(residuals).mean(0)
    assert_array_almost_equal(mean_residuals, 0)


@pytest.mark.parametrize("shapes", [
    [(10, 10, 10, 25)],
    [(10, 10, 10, 25), (10, 10, 10, 100)],
])
def test_get_voxelwise_attributes_should_return_as_many_as_design_matrices(shapes):
    mask, fmri_data, design_matrices =\
        generate_fake_fmri_data_and_design(shapes)

    for i in range(len(design_matrices)):
        design_matrices[i].iloc[:, 0] = 1

    model = FirstLevelModel(mask_img=mask, minimize_memory=False,
                            noise_model='ols')
    model.fit(fmri_data, design_matrices=design_matrices)

    # Check that length of outputs is the same as the number of design matrices
    assert len(model._get_voxelwise_model_attribute("residuals", True)) == \
           len(shapes)


def test_first_level_predictions_r_square():
    shapes, rk = [(10, 10, 10, 25)], 3
    mask, fmri_data, design_matrices =\
        generate_fake_fmri_data_and_design(shapes, rk)

    for i in range(len(design_matrices)):
        design_matrices[i].iloc[:, 0] = 1

    model = FirstLevelModel(mask_img=mask,
                            signal_scaling=False,
                            minimize_memory=False,
                            noise_model='ols')
    model.fit(fmri_data, design_matrices=design_matrices)

    pred = model.predicted[0]
    data = fmri_data[0]
    r_square_3d = model.r_square[0]

    y_predicted = model.masker_.transform(pred)
    y_measured = model.masker_.transform(data)

    assert_almost_equal(np.mean(y_predicted - y_measured), 0)

    r_square_2d = model.masker_.transform(r_square_3d)
    assert_array_less(0., r_square_2d)


@pytest.mark.parametrize("hrf_model", [
    "spm",
    "spm + derivative",
    "glover",
    lambda tr, ov: np.ones(int(tr * ov))
])
@pytest.mark.parametrize("spaces", [
    False,
    True
])
def test_first_level_hrf_model(hrf_model, spaces):
    """Ensure that FirstLevelModel runs without raising errors
    for different values of hrf_model.

    In particular, one checks that it runs
    without raising errors when given a custom response function.
    When :meth:`~nilearn.glm.first_level.FirstLevelModel.compute_contrast`
    is used errors should be raised when event (ie condition) names are not
    valid identifiers.
    """
    shapes, rk = [(10, 10, 10, 25)], 3
    mask, fmri_data, _ =\
        generate_fake_fmri_data_and_design(shapes, rk)

    events = basic_paradigm(condition_names_have_spaces=spaces)

    model = FirstLevelModel(t_r=2.0,
                            mask_img=mask,
                            hrf_model=hrf_model)

    model.fit(fmri_data, events)

    columns = model.design_matrices_[0].columns
    exp = f"{columns[0]}-{columns[1]}"
    try:
        model.compute_contrast(exp)
    except Exception:
        with pytest.raises(
                ValueError,
                match='invalid python identifiers'
        ):
            model.compute_contrast(exp)


def test_glm_sample_mask():
    """Ensure the sample mask is performing correctly in GLM."""
    shapes, rk = [(10, 10, 10, 25)], 3
    mask, fmri_data, design_matrix =\
        generate_fake_fmri_data_and_design(shapes, rk)
    model = FirstLevelModel(t_r=2.0,
                            mask_img=mask,
                            minimize_memory=False)
    sample_mask = np.arange(25)[3:]  # censor the first three volumes
    model.fit(fmri_data,
              design_matrices=design_matrix,
              sample_masks=sample_mask)
    assert model.design_matrices_[0].shape[0] == 22
    assert model.predicted[0].shape[-1] == 22


"""Test the first level model on BIDS datasets."""


def fake_bids_path():
    return create_fake_bids_dataset(
        n_sub=1,
        n_ses=2,
        tasks=["main"],
        n_runs=[2]
    )


@pytest.mark.parametrize(
    "task_index", [0, 1]
)
@pytest.mark.parametrize(
    "space_label", ["MNI", "T1w"]
)
@pytest.mark.parametrize(
    "verbose", [0, 1]
)
def test_first_level_from_bids(task_index, space_label, verbose):
    with InTemporaryDirectory():

        n_sub = 2
        n_ses = 2
        tasks = ["localizer", "main"]
        n_runs = [1, 2]

        bids_path = create_fake_bids_dataset(
            n_sub=n_sub,
            n_ses=n_ses,
            tasks=tasks,
            n_runs=n_runs
        )

        models, m_imgs, m_events, m_confounds = first_level_from_bids(
            dataset_path=bids_path,
            task_label=tasks[task_index],
            space_label=space_label,
            img_filters=[("desc", "preproc")],
            verbose=verbose,
        )

        assert len(models) == n_sub
        assert len(models) == len(m_imgs)
        assert len(models) == len(m_events)
        assert len(models) == len(m_confounds)
        assert len(m_imgs[0]) == n_ses * n_runs[task_index]


def test_first_level_from_bids_validation_input_dataset_path():
    with pytest.raises(TypeError, match='expected str'):
        first_level_from_bids(dataset_path=2,
                              task_label="main",
                              space_label="MNI")
    with pytest.raises(ValueError, match="'dataset_path' does not exist"):
        first_level_from_bids(dataset_path="lolo",
                              task_label="main",
                              space_label="MNI")


def test_first_level_from_bids_validation_task_label():
    with InTemporaryDirectory():
        bids_path = fake_bids_path()
        with pytest.raises(TypeError, match="'task_label' must be a string"):
            first_level_from_bids(dataset_path=bids_path,
                                  task_label=2,
                                  space_label="MNI")
        with pytest.raises(ValueError, match="alphanumeric"):
            first_level_from_bids(dataset_path=bids_path,
                                  task_label='$$$',
                                  space_label="MNI")            


def test_first_level_from_bids_validation_space_label():
    with InTemporaryDirectory():
        bids_path = fake_bids_path()
        with pytest.raises(TypeError, match="'space_label' must be a string"):
            first_level_from_bids(
                dataset_path=bids_path,
                task_label="main",
                space_label=42
            )
        with pytest.raises(ValueError, match="alphanumeric"):
            first_level_from_bids(dataset_path=bids_path,
                                  task_label='main',
                                  space_label="$$$")              


@pytest.mark.parametrize(
    "img_filters,match", [
        ("foo", "'img_filters' must be a list"),
        ([(1, 2)], "Filters in img"),
        ([("desc", "*/-")], "must be alphanumeric"),
    ]
)
def test_first_level_from_bids_validation_img_filter_type(img_filters, match):
    with InTemporaryDirectory():
        bids_path = fake_bids_path()
        with pytest.raises(TypeError, match=match):
            first_level_from_bids(
                dataset_path=bids_path,
                task_label="main",
                img_filters=img_filters
            )


def test_first_level_from_bids_validation_img_filter_value():
    with InTemporaryDirectory():
        bids_path = fake_bids_path()
        with pytest.raises(
            ValueError, match="is not a possible filter"
        ):
            first_level_from_bids(
                dataset_path=bids_path,
                task_label="main",
                img_filters=[("foo", "bar")],
            )


def test_first_level_from_bids_with_missing_files():
    """Too many bold files if img_filters is underspecified,
    should raise an error.

    Here there is a desc-preproc and desc-fmriprep image for the space-T1w.
    """
    with InTemporaryDirectory():
        bids_path = fake_bids_path()
        with pytest.raises(ValueError,
                           match="Too many images found"):
            first_level_from_bids(
                dataset_path=bids_path, task_label="main", space_label="T1w"
            )

def test_first_level_from_bids_no_bold_files():
    with InTemporaryDirectory():

        bids_path = fake_bids_path()
        imgs = get_bids_files(main_path=os.path.join(bids_path, "derivatives"), 
                              file_tag="bold",
                              file_type="*gz")
        for img_ in imgs:
            os.remove(img_)

        with pytest.raises(ValueError, match="No BOLD files found "):
            first_level_from_bids(
                dataset_path=bids_path, task_label="main", space_label="MNI"
            )            


def test_first_level_from_bids_with_one_events_missing():
    """Only one events.tsv file is missing, should raise an error."""
    with InTemporaryDirectory():

        bids_path = fake_bids_path()
        events_files = get_bids_files(main_path=bids_path, file_tag="events")
        os.remove(events_files[0])

        with pytest.raises(
            ValueError, match="Same number of event files "
        ):
            first_level_from_bids(
                dataset_path=bids_path, task_label="main", space_label="MNI"
            )


def test_first_level_from_bids_with_missing_events():
    """All events.tsv files are missing, should raise an error."""
    with InTemporaryDirectory():

        bids_path = fake_bids_path()
        events_files = get_bids_files(main_path=bids_path, file_tag="events")
        for f in events_files[1:]:
            os.remove(f)

        with pytest.raises(ValueError, match="Same number of event files "):
            first_level_from_bids(
                dataset_path=bids_path, task_label="main", space_label="MNI"
            )


def test_first_level_from_bids_one_confound_missing():
    """There must be only one confound file per image or none

    If only one is missing, it should raise an error.
    """
    with InTemporaryDirectory():

        bids_path = fake_bids_path()
        confound_files = get_bids_files(
            main_path=os.path.join(bids_path, "derivatives"),
            file_tag="desc-confounds_timeseries",
        )
        os.remove(confound_files[-1])

        with pytest.raises(ValueError, match="Same number of confound"):
            first_level_from_bids(
                dataset_path=bids_path, task_label="main", space_label="MNI"
            )

def test_first_level_from_bids_all_confounds_missing():
    """If all confound files are missing, confounds should be an array of None."""
    with InTemporaryDirectory():

        bids_path = fake_bids_path()
        confound_files = get_bids_files(
            main_path=os.path.join(bids_path, "derivatives"),
            file_tag="desc-confounds_timeseries",
        )
        for f in confound_files:
            os.remove(f)

        models, m_imgs, m_events, m_confounds = first_level_from_bids(
            dataset_path=bids_path,
            task_label="main",
            space_label="MNI",
            img_filters=[("desc", "preproc")],
            verbose=0,
        )

        assert len(models) == len(m_imgs)
        assert len(models) == len(m_events)
        assert len(models) == len(m_confounds)
        for condounds_ in m_confounds:
            assert condounds_ is None

def test_first_level_from_bids_no_derivatives():
    with InTemporaryDirectory():
        bids_path = create_fake_bids_dataset(
            n_sub=1,
            n_ses=1,
            tasks=["main"],
            n_runs=[1],
            with_derivatives=False,
        )
        with pytest.raises(ValueError, match="derivatives folder not found"):
            first_level_from_bids(
                dataset_path=bids_path, task_label="main", space_label="MNI"
            )


def test_first_level_from_bids_no_session():
    """Check runs are not repeated when ses field is not used."""
    with InTemporaryDirectory():
        bids_path = create_fake_bids_dataset(
            n_sub=3, n_ses=1, tasks=["main"], n_runs=[2], no_session=True
        )
        # test repeated run tag error when run tag is in filenames and not ses
        # can arise when desc or space is present and not specified
        with pytest.raises(ValueError,
                           match="Too many images found"):
            first_level_from_bids(
                dataset_path=bids_path, task_label="main", space_label="T1w"
            )


def test_first_level_from_bids_mismatch_run_index():
    """Test error when run index is zero padded in raw but not in derivatives.
    
    Regression test for https://github.com/nilearn/nilearn/issues/3029
    
    """
    with InTemporaryDirectory():

        bids_path = fake_bids_path()
        files_to_rename = (
            Path(bids_path)
            .joinpath("derivatives")
            .glob("**/func/*_task-main_*desc-*")
        )
        for file_ in files_to_rename:
            new_file = file_.parent / file_.name.replace("run-0", "run-")
            file_.rename(new_file)

        with pytest.raises(ValueError, match=".*events.tsv files.*"):
            first_level_from_bids(
                dataset_path=bids_path,
                task_label="main",
                space_label="MNI",
                img_filters=[("desc", "preproc")]
            )


@pytest.mark.parametrize(
    "entity", ["acq", "ce", "dir", "rec", "echo", "res", "den"]
)
def test_first_level_from_bids_several_labels(entity):
    """Test right files are selected when entities have several labels.
    
    Regression test for https://github.com/nilearn/nilearn/issues/3524
    
    """
    with InTemporaryDirectory():
        n_sub = 2
        n_ses = 2
        n_runs = [3]

        bids_path = create_fake_bids_dataset(
            n_sub=n_sub,
            n_ses=n_ses,
            tasks=["main"],
            n_runs=n_runs,
            entities=[entity, ["A", "B"]],
        )

        models, m_imgs, m_events, m_confounds = first_level_from_bids(
            dataset_path=bids_path,
            task_label="main",
            space_label="MNI",
            img_filters=[("desc", "preproc"), (entity, "A")],
        )
        assert len(models) == n_sub
        assert len(models) == len(m_imgs)
        assert len(models) == len(m_events)
        assert len(models) == len(m_confounds)
        assert len(m_imgs[0]) == n_ses * n_runs[0]<|MERGE_RESOLUTION|>--- conflicted
+++ resolved
@@ -624,104 +624,6 @@
         del func_img, FUNCFILE, model
 
 
-<<<<<<< HEAD
-=======
-def test_first_level_from_bids():
-    with InTemporaryDirectory():
-        bids_path = create_fake_bids_dataset(n_sub=10, n_ses=2,
-                                             tasks=['localizer', 'main'],
-                                             n_runs=[1, 3])
-        # test arguments are provided correctly
-        with pytest.raises(TypeError):
-            first_level_from_bids(2, 'main', 'MNI')
-        with pytest.raises(ValueError):
-            first_level_from_bids('lolo', 'main', 'MNI')
-        with pytest.raises(TypeError):
-            first_level_from_bids(bids_path, 2, 'MNI')
-        with pytest.raises(TypeError):
-            first_level_from_bids(bids_path, 'main', 'MNI',
-                                  model_init=[])
-        with pytest.raises(TypeError,
-                           match="space_label must be a string"):
-            first_level_from_bids(bids_path, 'main',
-                                  space_label=42)
-
-        with pytest.raises(TypeError,
-                           match="sub_labels must be a list"):
-            first_level_from_bids(bids_path, 'main',
-                                  sub_labels="foo")
-
-        with pytest.raises(TypeError,
-                           match="img_filters must be a list"):
-            first_level_from_bids(bids_path, 'main',
-                                  img_filters="foo")
-
-        with pytest.raises(TypeError,
-                           match="filters in img"):
-            first_level_from_bids(bids_path, 'main',
-                                  img_filters=[(1, 2)])
-
-        with pytest.raises(ValueError,
-                           match="field foo is not a possible filter."):
-            first_level_from_bids(bids_path, 'main',
-                                  img_filters=[("foo", "bar")])
-
-        # test output is as expected
-        models, m_imgs, m_events, m_confounds = first_level_from_bids(
-            bids_path, 'main', 'MNI', img_filters=[('desc', 'preproc')])
-        assert len(models) == len(m_imgs)
-        assert len(models) == len(m_events)
-        assert len(models) == len(m_confounds)
-        # test repeated run tag error when run tag is in filenames
-        # can arise when desc or space is present and not specified
-        with pytest.raises(ValueError):
-            first_level_from_bids(
-                bids_path, 'main', 'T1w')  # desc not specified
-        # test more than one ses file error when run tag is not in filenames
-        # can arise when desc or space is present and not specified
-        with pytest.raises(ValueError):
-            first_level_from_bids(
-                bids_path, 'localizer', 'T1w')  # desc not specified
-        # test issues with confound files. There should be only one confound
-        # file per img. An one per image or None. Case when one is missing
-        confound_files = get_bids_files(os.path.join(bids_path, 'derivatives'),
-                                        file_tag='desc-confounds_timeseries')
-        os.remove(confound_files[-1])
-        with pytest.raises(ValueError):
-            first_level_from_bids(
-                bids_path, 'main', 'MNI')
-        # test issues with event files
-        events_files = get_bids_files(bids_path, file_tag='events')
-        os.remove(events_files[0])
-        # one file missing
-        with pytest.raises(ValueError):
-            first_level_from_bids(bids_path, 'main', 'MNI')
-        for f in events_files[1:]:
-            os.remove(f)
-        # all files missing
-        with pytest.raises(ValueError):
-            first_level_from_bids(bids_path, 'main', 'MNI')
-
-        # In case different desc and spaces exist and are not selected we
-        # fail and ask for more specific information
-        shutil.rmtree(os.path.join(bids_path, 'derivatives'))
-        # issue if no derivatives folder is present
-        with pytest.raises(ValueError):
-            first_level_from_bids(
-                bids_path, 'main', 'MNI')
-
-        # check runs are not repeated when ses field is not used
-        shutil.rmtree(bids_path)
-        bids_path = create_fake_bids_dataset(n_sub=10, n_ses=1,
-                                             tasks=['localizer', 'main'],
-                                             n_runs=[1, 3], no_session=True)
-        # test repeated run tag error when run tag is in filenames and not ses
-        # can arise when desc or space is present and not specified
-        with pytest.raises(ValueError):
-            first_level_from_bids(
-                bids_path, 'main', 'T1w')  # desc not specified
-
-
 def test_first_level_from_bids_with_subject_labels():
     with InTemporaryDirectory():
         bids_path = create_fake_bids_dataset(n_sub=10, n_ses=2,
@@ -739,7 +641,7 @@
             # check that the correct label `01` gets a model
             assert models[0].subject_label == '01'
 
->>>>>>> 14cea3ea
+
 def test_first_level_with_scaling():
     shapes, rk = [(3, 1, 1, 2)], 1
     fmri_data = list()
