--- conflicted
+++ resolved
@@ -2052,7 +2052,6 @@
         )
 
 
-<<<<<<< HEAD
 @pytest.mark.parametrize(
     "condition, vector_run_2",
     [
@@ -2116,7 +2115,8 @@
         )
 
     assert_array_equal(con_vals[1], vector_run_2)
-=======
+
+
 def test_first_level_from_bids_load_confounds(tmp_path):
     """Test that only a subset of confounds can be loaded."""
     n_sub = 2
@@ -2543,5 +2543,4 @@
         space_label="fsaverage5",
     )
 
-    _check_output_first_level_from_bids(n_sub, models, imgs, events, confounds)
->>>>>>> 8707f89b
+    _check_output_first_level_from_bids(n_sub, models, imgs, events, confounds)