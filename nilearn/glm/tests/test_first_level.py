import itertools
import shutil
import unittest.mock
import warnings
from itertools import product
from pathlib import Path

import numpy as np
import pandas as pd
import pytest
from nibabel import Nifti1Image, load
from numpy.testing import (
    assert_almost_equal,
    assert_array_almost_equal,
    assert_array_equal,
    assert_array_less,
)
from sklearn import __version__ as sklearn_version
from sklearn.cluster import KMeans

from nilearn._utils import compare_version
from nilearn._utils.class_inspect import check_estimator
from nilearn._utils.data_gen import (
    add_metadata_to_bids_dataset,
    basic_paradigm,
    create_fake_bids_dataset,
    generate_fake_fmri_data_and_design,
    write_fake_fmri_data_and_design,
)
from nilearn.glm.contrasts import compute_fixed_effects
from nilearn.glm.first_level import (
    FirstLevelModel,
    first_level_from_bids,
    mean_scaling,
    run_glm,
)
from nilearn.glm.first_level.design_matrix import (
    check_design_matrix,
    make_first_level_design_matrix,
)
from nilearn.glm.first_level.first_level import (
    _check_and_load_tables,
    _check_list_length_match,
    _check_run_tables,
    _check_trial_type,
    _list_valid_subjects,
    _yule_walker,
)
from nilearn.glm.regression import ARModel, OLSModel
from nilearn.image import get_data
from nilearn.interfaces.bids import get_bids_files
from nilearn.maskers import NiftiMasker, SurfaceMasker
from nilearn.surface import SurfaceImage

BASEDIR = Path(__file__).resolve().parent
FUNCFILE = BASEDIR / "functional.nii.gz"


extra_valid_checks = [
    "check_transformers_unfitted",
    "check_transformer_n_iter",
    "check_estimator_sparse_array",
    "check_estimator_sparse_matrix",
    "check_estimators_unfitted",
]
# TODO remove when dropping support for sklearn_version < 1.5.0
if compare_version(sklearn_version, "<", "1.5.0"):
    extra_valid_checks.append("check_estimator_sparse_data")


@pytest.mark.parametrize(
    "estimator, check, name",
    check_estimator(
        estimator=[FirstLevelModel()],
        extra_valid_checks=extra_valid_checks,
    ),
)
def test_check_estimator(estimator, check, name):  # noqa: ARG001
    """Check compliance with sklearn estimators."""
    check(estimator)


@pytest.mark.xfail(reason="invalid checks should fail")
@pytest.mark.parametrize(
    "estimator, check, name",
    check_estimator(
        estimator=[FirstLevelModel()],
        extra_valid_checks=extra_valid_checks,
        valid=False,
    ),
)
def test_check_estimator_invalid(estimator, check, name):  # noqa: ARG001
    """Check compliance with sklearn estimators."""
    check(estimator)


def test_high_level_glm_one_run(shape_4d_default):
    rk = 3
    mask, fmri_data, design_matrices = generate_fake_fmri_data_and_design(
        shapes=[shape_4d_default], rk=3
    )

    # Give an unfitted NiftiMasker as mask_img and check that we get an error
    masker = NiftiMasker(mask)
    with pytest.raises(
        ValueError, match="It seems that NiftiMasker has not been fitted."
    ):
        FirstLevelModel(mask_img=masker).fit(
            fmri_data[0], design_matrices=design_matrices[0]
        )

    # Give a fitted NiftiMasker with a None mask_img_ attribute
    # and check that the masker parameters are overridden by the
    # FirstLevelModel parameters
    masker.fit()
    masker.mask_img_ = None
    with pytest.warns(
        UserWarning, match="Parameter memory of the masker overridden"
    ):
        FirstLevelModel(mask_img=masker).fit(
            fmri_data[0], design_matrices=design_matrices[0]
        )

    # Give a fitted NiftiMasker
    masker = NiftiMasker(mask)
    masker.fit()
    single_run_model = FirstLevelModel(mask_img=masker).fit(
        fmri_data[0], design_matrices=design_matrices[0]
    )
    assert single_run_model.masker_ == masker

    # Call with verbose (improve coverage)
    single_run_model = FirstLevelModel(mask_img=None, verbose=1).fit(
        fmri_data[0], design_matrices=design_matrices[0]
    )

    single_run_model = FirstLevelModel(mask_img=None).fit(
        fmri_data[0], design_matrices=design_matrices[0]
    )
    assert isinstance(single_run_model.masker_.mask_img_, Nifti1Image)

    single_run_model = FirstLevelModel(mask_img=mask).fit(
        fmri_data[0], design_matrices=design_matrices[0]
    )
    z1 = single_run_model.compute_contrast(np.eye(rk)[:1])
    assert isinstance(z1, Nifti1Image)


def test_explicit_fixed_effects(tmp_path, shape_3d_default):
    """Test the fixed effects performed manually/explicitly."""
    shapes, rk = [(*shape_3d_default, 5), (*shape_3d_default, 6)], 3
    mask, fmri_data, design_matrices = write_fake_fmri_data_and_design(
        shapes, rk, file_path=tmp_path
    )
    contrast = np.eye(rk)[1]

    # run 1
    multi_run_model = FirstLevelModel(mask_img=mask).fit(
        fmri_data[0], design_matrices=design_matrices[:1]
    )
    dic1 = multi_run_model.compute_contrast(contrast, output_type="all")

    # run 2
    multi_run_model.fit(fmri_data[1], design_matrices=design_matrices[1:])
    dic2 = multi_run_model.compute_contrast(contrast, output_type="all")

    # fixed effects model
    multi_run_model.fit(fmri_data, design_matrices=design_matrices)
    fixed_fx_dic = multi_run_model.compute_contrast(
        contrast, output_type="all"
    )

    contrasts = [dic1["effect_size"], dic2["effect_size"]]
    variance = [dic1["effect_variance"], dic2["effect_variance"]]

    (
        fixed_fx_contrast,
        fixed_fx_variance,
        fixed_fx_stat,
    ) = compute_fixed_effects(contrasts, variance, mask)

    assert_almost_equal(
        get_data(fixed_fx_contrast), get_data(fixed_fx_dic["effect_size"])
    )
    assert_almost_equal(
        get_data(fixed_fx_variance), get_data(fixed_fx_dic["effect_variance"])
    )
    assert_almost_equal(
        get_data(fixed_fx_stat), get_data(fixed_fx_dic["stat"])
    )

    # ensure that using unbalanced effects size and variance images
    # raises an error
    with pytest.raises(
        ValueError,
        match=(
            "The number of contrast images .* differs "
            "from the number of variance images"
        ),
    ):
        compute_fixed_effects(contrasts * 2, variance, mask)

    # ensure that not providing the right number of dofs
    with pytest.raises(
        ValueError, match="degrees of freedom .* differs .* contrast images"
    ):
        compute_fixed_effects(contrasts, variance, mask, dofs=[100])


def test_explicit_fixed_effects_without_mask(tmp_path, shape_3d_default):
    """Test the fixed effects performed manually/explicitly with no mask."""
    shapes, rk = [(*shape_3d_default, 5), (*shape_3d_default, 6)], 3
    _, fmri_data, design_matrices = write_fake_fmri_data_and_design(
        shapes, rk, file_path=tmp_path
    )
    contrast = np.eye(rk)[1]

    # run 1
    multi_run_model = FirstLevelModel().fit(
        fmri_data[0], design_matrices=design_matrices[:1]
    )
    dic1 = multi_run_model.compute_contrast(contrast, output_type="all")

    # run 2
    multi_run_model.fit(fmri_data[1], design_matrices=design_matrices[1:])
    dic2 = multi_run_model.compute_contrast(contrast, output_type="all")

    # fixed effects model
    multi_run_model.fit(fmri_data, design_matrices=design_matrices)
    fixed_fx_dic = multi_run_model.compute_contrast(
        contrast, output_type="all"
    )

    contrasts = [dic1["effect_size"], dic2["effect_size"]]
    variance = [dic1["effect_variance"], dic2["effect_variance"]]

    # test without mask variable
    (
        fixed_fx_contrast,
        fixed_fx_variance,
        fixed_fx_stat,
        _,
    ) = compute_fixed_effects(contrasts, variance, return_z_score=True)
    assert_almost_equal(
        get_data(fixed_fx_contrast), get_data(fixed_fx_dic["effect_size"])
    )
    assert_almost_equal(
        get_data(fixed_fx_variance), get_data(fixed_fx_dic["effect_variance"])
    )
    assert_almost_equal(
        get_data(fixed_fx_stat), get_data(fixed_fx_dic["stat"])
    )


def test_high_level_glm_with_data(tmp_path, shape_3d_default):
    shapes, rk = [(*shape_3d_default, 5), (*shape_3d_default, 6)], 3
    _, fmri_data, design_matrices = write_fake_fmri_data_and_design(
        shapes, rk, file_path=tmp_path
    )

    multi_run_model = FirstLevelModel(mask_img=None).fit(
        fmri_data, design_matrices=design_matrices
    )
    n_voxels = get_data(multi_run_model.masker_.mask_img_).sum()
    z_image = multi_run_model.compute_contrast(np.eye(rk)[1])

    assert np.sum(get_data(z_image) != 0) == n_voxels
    assert get_data(z_image).std() < 3.0


def test_high_level_glm_with_data_with_mask(tmp_path, shape_3d_default):
    shapes, rk = [(*shape_3d_default, 5), (*shape_3d_default, 6)], 3
    mask, fmri_data, design_matrices = write_fake_fmri_data_and_design(
        shapes, rk, file_path=tmp_path
    )

    multi_run_model = FirstLevelModel(mask_img=mask).fit(
        fmri_data, design_matrices=design_matrices
    )

    z_image = multi_run_model.compute_contrast(
        np.eye(rk)[:2], output_type="z_score"
    )
    p_value = multi_run_model.compute_contrast(
        np.eye(rk)[:2], output_type="p_value"
    )
    stat_image = multi_run_model.compute_contrast(
        np.eye(rk)[:2], output_type="stat"
    )
    effect_image = multi_run_model.compute_contrast(
        np.eye(rk)[:2], output_type="effect_size"
    )
    variance_image = multi_run_model.compute_contrast(
        np.eye(rk)[:2], output_type="effect_variance"
    )

    assert_array_equal(get_data(z_image) == 0.0, get_data(load(mask)) == 0.0)
    assert (get_data(variance_image)[get_data(load(mask)) > 0] > 0.001).all()

    all_images = multi_run_model.compute_contrast(
        np.eye(rk)[:2], output_type="all"
    )

    assert_array_equal(get_data(all_images["z_score"]), get_data(z_image))
    assert_array_equal(get_data(all_images["p_value"]), get_data(p_value))
    assert_array_equal(get_data(all_images["stat"]), get_data(stat_image))
    assert_array_equal(
        get_data(all_images["effect_size"]), get_data(effect_image)
    )
    assert_array_equal(
        get_data(all_images["effect_variance"]), get_data(variance_image)
    )


def test_fmri_inputs_type_data_smoke(tmp_path, shape_4d_default):
    """Test processing of FMRI inputs with path, str or nifti for data."""
    mask, func_img, des = write_fake_fmri_data_and_design(
        shapes=[shape_4d_default], file_path=tmp_path
    )
    FirstLevelModel(mask_img=mask).fit(func_img[0], design_matrices=des[0])
    FirstLevelModel(mask_img=mask).fit(
        [Path(func_img[0])], design_matrices=des[0]
    )
    FirstLevelModel(mask_img=mask).fit(
        load(func_img[0]), design_matrices=des[0]
    )


def test_fmri_inputs_type_design_matrices_smoke(tmp_path, shape_4d_default):
    """Test processing of FMRI inputs with path, str for design matrix."""
    mask, func_img, des = write_fake_fmri_data_and_design(
        shapes=[shape_4d_default], file_path=tmp_path
    )
    FirstLevelModel(mask_img=mask).fit(func_img[0], design_matrices=des[0])
    FirstLevelModel(mask_img=mask).fit(
        func_img[0], design_matrices=[pd.read_csv(des[0])]
    )
    FirstLevelModel(mask_img=mask).fit(
        func_img[0], design_matrices=[Path(des[0])]
    )


def test_high_level_glm_with_paths(tmp_path, shape_3d_default):
    shapes, rk = [(*shape_3d_default, 5), (*shape_3d_default, 6)], 3
    mask_file, fmri_files, design_files = write_fake_fmri_data_and_design(
        shapes, rk, file_path=tmp_path
    )
    multi_run_model = FirstLevelModel(mask_img=None).fit(
        fmri_files, design_matrices=design_files
    )
    z_image = multi_run_model.compute_contrast(np.eye(rk)[1])

    assert_array_equal(z_image.affine, load(mask_file).affine)
    assert get_data(z_image).std() < 3.0


def test_high_level_glm_null_contrasts(shape_3d_default):
    # test that contrast computation is resilient to 0 values.
    shapes, rk = [(*shape_3d_default, 5), (*shape_3d_default, 6)], 3
    _, fmri_data, design_matrices = generate_fake_fmri_data_and_design(
        shapes, rk
    )

    multi_run_model = FirstLevelModel(mask_img=None).fit(
        fmri_data, design_matrices=design_matrices
    )
    single_run_model = FirstLevelModel(mask_img=None).fit(
        fmri_data[0], design_matrices=design_matrices[0]
    )
    z1 = multi_run_model.compute_contrast(
        [np.eye(rk)[:1], np.zeros((1, rk))], output_type="stat"
    )
    z2 = single_run_model.compute_contrast(np.eye(rk)[:1], output_type="stat")

    np.testing.assert_almost_equal(get_data(z1), get_data(z2))


def test_high_level_glm_different_design_matrices():
    # test that one can estimate a contrast when design matrices are different
    shapes, rk = ((7, 8, 7, 15), (7, 8, 7, 19)), 3
    mask, fmri_data, design_matrices = generate_fake_fmri_data_and_design(
        shapes, rk
    )

    # add a column to the second design matrix
    design_matrices[1]["new"] = np.ones((19, 1))

    # Fit a glm with two runs and design matrices
    multi_run_model = FirstLevelModel(mask_img=mask).fit(
        fmri_data, design_matrices=design_matrices
    )
    z_joint = multi_run_model.compute_contrast(
        [np.eye(rk)[:1], np.eye(rk + 1)[:1]], output_type="effect_size"
    )
    assert z_joint.shape == (7, 8, 7)

    # compare the estimated effects to seprarately-fitted models
    model1 = FirstLevelModel(mask_img=mask).fit(
        fmri_data[0], design_matrices=design_matrices[0]
    )
    z1 = model1.compute_contrast(np.eye(rk)[:1], output_type="effect_size")
    model2 = FirstLevelModel(mask_img=mask).fit(
        fmri_data[1], design_matrices=design_matrices[1]
    )
    z2 = model2.compute_contrast(np.eye(rk + 1)[:1], output_type="effect_size")

    assert_almost_equal(get_data(z1) + get_data(z2), 2 * get_data(z_joint))


def test_high_level_glm_different_design_matrices_formulas():
    # test that one can estimate a contrast when design matrices are different
    shapes, rk = ((7, 8, 7, 15), (7, 8, 7, 19)), 3
    mask, fmri_data, design_matrices = generate_fake_fmri_data_and_design(
        shapes, rk
    )

    # make column names identical
    design_matrices[1].columns = design_matrices[0].columns
    # add a column to the second design matrix
    design_matrices[1]["new"] = np.ones((19, 1))

    # Fit a glm with two runs and design matrices
    multi_run_model = FirstLevelModel(mask_img=mask).fit(
        fmri_data, design_matrices=design_matrices
    )

    # Compute contrast with formulas
    cols_formula = tuple(design_matrices[0].columns[:2])
    formula = f"{cols_formula[0]}-{cols_formula[1]}"

    with pytest.warns(
        UserWarning, match="One contrast given, assuming it for all 2 runs"
    ):
        multi_run_model.compute_contrast(formula, output_type="effect_size")


def test_compute_contrast_num_contrasts(shape_4d_default):
    shapes, rk = [shape_4d_default, shape_4d_default, shape_4d_default], 3
    mask, fmri_data, design_matrices = generate_fake_fmri_data_and_design(
        shapes, rk
    )

    # Fit a glm with 3 runs and design matrices
    multi_run_model = FirstLevelModel(mask_img=mask).fit(
        fmri_data, design_matrices=design_matrices
    )

    # raise when n_contrast != n_runs | 1
    with pytest.raises(
        ValueError, match="2 contrasts given, while there are 3 runs."
    ):
        multi_run_model.compute_contrast([np.eye(rk)[1]] * 2)

    multi_run_model.compute_contrast([np.eye(rk)[1]] * 3)

    with pytest.warns(
        UserWarning, match="One contrast given, assuming it for all 3 runs"
    ):
        multi_run_model.compute_contrast([np.eye(rk)[1]])


def test_run_glm_ols(rng):
    # Ordinary Least Squares case
    n, p, q = 33, 80, 10
    X, Y = rng.standard_normal(size=(p, q)), rng.standard_normal(size=(p, n))

    labels, results = run_glm(Y, X, "ols")

    assert_array_equal(labels, np.zeros(n))
    assert list(results.keys()) == [0.0]
    assert results[0.0].theta.shape == (q, n)
    assert_almost_equal(results[0.0].theta.mean(), 0, 1)
    assert_almost_equal(results[0.0].theta.var(), 1.0 / p, 1)
    assert isinstance(results[labels[0]].model, OLSModel)


def test_run_glm_ar1(rng):
    # ar(1) case
    n, p, q = 33, 80, 10
    X, Y = rng.standard_normal(size=(p, q)), rng.standard_normal(size=(p, n))

    labels, results = run_glm(Y, X, "ar1")

    assert len(labels) == n
    assert len(results.keys()) > 1
    tmp = sum(val.theta.shape[1] for val in results.values())
    assert tmp == n
    assert results[labels[0]].model.order == 1
    assert isinstance(results[labels[0]].model, ARModel)


def test_run_glm_ar3(rng):
    # ar(3) case
    n, p, q = 33, 80, 10
    X, Y = rng.standard_normal(size=(p, q)), rng.standard_normal(size=(p, n))

    labels_ar3, results_ar3 = run_glm(Y, X, "ar3", bins=10)

    assert len(labels_ar3) == n
    assert len(results_ar3.keys()) > 1
    tmp = sum(val.theta.shape[1] for val in results_ar3.values())
    assert tmp == n
    assert isinstance(results_ar3[labels_ar3[0]].model, ARModel)
    assert results_ar3[labels_ar3[0]].model.order == 3
    assert len(results_ar3[labels_ar3[0]].model.rho) == 3


def test_run_glm_errors(rng):
    """Check correct errors are thrown for nonsense noise model requests."""
    n, p, q = 33, 80, 10
    X, Y = rng.standard_normal(size=(p, q)), rng.standard_normal(size=(p, n))

    with pytest.raises(ValueError, match="AR order must be positive"):
        run_glm(Y, X, "ar0")
    match = (
        "AR order must be a positive integer specified as arN, "
        "where N is an integer."
    )
    with pytest.raises(ValueError, match=match):
        run_glm(Y, X, "arfoo")
    with pytest.raises(ValueError, match=match):
        run_glm(Y, X, "arr3")
    with pytest.raises(ValueError, match=match):
        run_glm(Y, X, "ar1.2")
    with pytest.raises(ValueError, match=match):
        run_glm(Y, X, "ar")
    with pytest.raises(ValueError, match="Acceptable noise models are "):
        run_glm(Y, X, "3ar")


@pytest.mark.parametrize(
    "ar_vals", [[-0.2], [-0.2, -0.5], [-0.2, -0.5, -0.7, -0.3]]
)
def test_glm_ar_estimates(rng, ar_vals):
    """Test that Yule-Walker AR fits are correct."""
    n, p, q = 1, 500, 2
    X_orig = rng.standard_normal((p, q))
    Y_orig = rng.standard_normal((p, n))

    ar_order = len(ar_vals)
    ar_arg = f"ar{ar_order}"

    X = X_orig.copy()
    Y = Y_orig.copy()

    for idx, lag in itertools.product(range(1, len(Y)), range(ar_order)):
        Y[idx] += ar_vals[lag] * Y[idx - 1 - lag]

    # Test using run_glm
    labels, results = run_glm(Y, X, ar_arg, bins=100)

    assert len(labels) == n

    for lab in results:
        ar_estimate = lab.split("_")
        for lag in range(ar_order):
            assert_almost_equal(
                float(ar_estimate[lag]), ar_vals[lag], decimal=1
            )

    # Test using _yule_walker
    yw = _yule_walker(Y.T, ar_order)
    assert_almost_equal(yw[0], ar_vals, decimal=1)


def test_glm_ar_estimates_errors(rng):
    """Test Yule-Walker errors."""
    (n, p) = (1, 500)
    Y_orig = rng.standard_normal((p, n))

    with pytest.raises(TypeError, match="AR order must be an integer"):
        _yule_walker(Y_orig, 1.2)
    with pytest.raises(ValueError, match="AR order must be positive"):
        _yule_walker(Y_orig, 0)
    with pytest.raises(ValueError, match="AR order must be positive"):
        _yule_walker(Y_orig, -2)
    with pytest.raises(TypeError, match="at least 1 dim"):
        _yule_walker(np.array(0.0), 2)


@pytest.mark.parametrize("random_state", [3, np.random.RandomState(42)])
def test_glm_random_state(random_state):
    rng = np.random.RandomState(42)
    n, p, q = 33, 80, 10
    X, Y = rng.standard_normal(size=(p, q)), rng.standard_normal(size=(p, n))

    with unittest.mock.patch.object(
        KMeans,
        "__init__",
        autospec=True,
        side_effect=KMeans.__init__,
    ) as spy_kmeans:
        run_glm(Y, X, "ar3", random_state=random_state)
        spy_kmeans.assert_called_once_with(
            unittest.mock.ANY,
            n_clusters=unittest.mock.ANY,
            n_init=unittest.mock.ANY,
            random_state=random_state,
        )


def test_scaling(rng):
    """Test the scaling function."""
    shape = (400, 10)
    u = rng.standard_normal(size=shape)
    mean = 100 * rng.uniform(size=shape[1]) + 1
    Y = u + mean
    Y_, mean_ = mean_scaling(Y)
    assert_almost_equal(Y_.mean(0), 0, 5)
    assert_almost_equal(mean_, mean, 0)
    assert Y.std() > 1


def test_fmri_inputs_shape(tmp_path, shape_4d_default):
    # Test processing of FMRI inputs
    mask, func_img, des = write_fake_fmri_data_and_design(
        shapes=[shape_4d_default], file_path=tmp_path
    )
    func_img = func_img[0]
    des = des[0]

    FirstLevelModel(mask_img=mask).fit([func_img], design_matrices=des)

    FirstLevelModel(mask_img=mask).fit(func_img, design_matrices=[des])

    FirstLevelModel(mask_img=mask).fit([func_img], design_matrices=[des])

    FirstLevelModel(mask_img=mask).fit(
        [func_img, func_img], design_matrices=[des, des]
    )
    FirstLevelModel(mask_img=mask).fit(
        (func_img, func_img), design_matrices=(des, des)
    )


def test_fmri_inputs_with_confounds(tmp_path):
    """Test with confounds and, events or design matrix."""
    n_timepoints = 10
    shapes = ((3, 4, 5, n_timepoints),)
    mask, func_img, des = write_fake_fmri_data_and_design(
        shapes, file_path=tmp_path
    )

    conf = pd.DataFrame([0, 0])

    events = basic_paradigm()

    func_img = func_img[0]
    des = des[0]

    # Provide t_r, confounds, and events but no design matrix
    FirstLevelModel(mask_img=mask, t_r=2.0).fit(
        func_img,
        confounds=pd.DataFrame([0] * n_timepoints, columns=["conf"]),
        events=events,
    )

    # test with confounds as numpy array
    FirstLevelModel(mask_img=mask).fit(
        [func_img], confounds=conf.values, design_matrices=[des]
    )


def test_fmri_inputs_errors(tmp_path, shape_4d_default):
    """Check raise errors when incompatible inputs are passed."""
    _, func_img, des = write_fake_fmri_data_and_design(
        shapes=[shape_4d_default], file_path=tmp_path
    )

    func_img = func_img[0]
    des = des[0]

    # test mismatch number of image and events file
    match = r"len\(run_imgs\) .* does not match len\(events\) .*"
    with pytest.raises(ValueError, match=match):
        FirstLevelModel(mask_img=None, t_r=2.0).fit([func_img, func_img], des)
    with pytest.raises(ValueError, match=match):
        FirstLevelModel(mask_img=None, t_r=2.0).fit(func_img, [des, des])

    # At least paradigms or design have to be given
    with pytest.raises(
        ValueError,
        match="events or design matrices must be provided",
    ):
        FirstLevelModel(mask_img=None).fit(func_img)

    # If paradigms are given
    # then both t_r and slice time ref are required
    match = (
        "t_r not given to FirstLevelModel object "
        "to compute design from events"
    )
    with pytest.raises(ValueError, match=match):
        FirstLevelModel(mask_img=None).fit(func_img, des)
    with pytest.raises(ValueError, match=match):
        FirstLevelModel(mask_img=None, slice_time_ref=0.0).fit(func_img, des)
    with pytest.raises(
        ValueError,
        match="The provided events data has no onset column.",
    ):
        FirstLevelModel(mask_img=None, t_r=1.0).fit(func_img, des)


def test_fmri_inputs_errors_confounds(tmp_path, shape_4d_default):
    """Raise errors when incompatible inputs and confounds are passed."""
    mask, func_img, des = write_fake_fmri_data_and_design(
        shapes=[shape_4d_default], file_path=tmp_path
    )

    conf = pd.DataFrame([0, 0])

    events = basic_paradigm()

    func_img = func_img[0]
    des = des[0]

    # confounds cannot be passed with design matrix
    with pytest.warns(UserWarning, match="If design matrices are supplied"):
        FirstLevelModel(mask_img=mask).fit(
            [func_img], design_matrices=[des], confounds=conf
        )

    # check that an error is raised if there is a
    # mismatch in the dimensions of the inputs
    with pytest.raises(ValueError, match="Rows in confounds does not match"):
        FirstLevelModel(mask_img=mask, t_r=2.0).fit(
            func_img, confounds=conf, events=events
        )

    # confounds rows do not match n_scans
    with pytest.raises(
        ValueError,
        match=(
            "Rows in confounds does not match "
            "n_scans in run_img at index 0."
        ),
    ):
        FirstLevelModel(mask_img=None, t_r=2.0).fit(func_img, des, conf)


def test_first_level_design_creation(tmp_path, shape_4d_default):
    """Check that design matrices equals one built 'manually'."""
    mask, FUNCFILE, _ = write_fake_fmri_data_and_design(
        shapes=[shape_4d_default], file_path=tmp_path
    )

    t_r = 10
    slice_time_ref = 0.0
    drift_model = "polynomial"
    drift_order = 3

    model = FirstLevelModel(
        t_r=t_r,
        slice_time_ref=slice_time_ref,
        mask_img=mask,
        drift_model=drift_model,
        drift_order=drift_order,
    )
    func_img = load(FUNCFILE[0])
    events = basic_paradigm()
    model = model.fit(func_img, events)

    frame1, X1, names1 = check_design_matrix(model.design_matrices_[0])

    # check design computation is identical
    n_scans = get_data(func_img).shape[3]
    start_time = slice_time_ref * t_r
    end_time = (n_scans - 1 + slice_time_ref) * t_r
    frame_times = np.linspace(start_time, end_time, n_scans)
    design = make_first_level_design_matrix(
        frame_times, events, drift_model=drift_model, drift_order=drift_order
    )

    frame2, X2, names2 = check_design_matrix(design)

    assert_array_equal(frame1, frame2)
    assert_array_equal(X1, X2)
    assert_array_equal(names1, names2)


def test_first_level_glm_computation(tmp_path, shape_4d_default):
    """Smoke test of FirstLevelModel.fit() ."""
    mask, FUNCFILE, _ = write_fake_fmri_data_and_design(
        shapes=[shape_4d_default], file_path=tmp_path
    )
    # basic test based on basic_paradigm and glover hrf
    model = FirstLevelModel(
        t_r=10,
        slice_time_ref=0.0,
        mask_img=mask,
        drift_model="polynomial",
        drift_order=3,
        minimize_memory=False,
    )
    func_img = load(FUNCFILE[0])
    events = basic_paradigm()
    model.fit(func_img, events)


def test_first_level_glm_computation_with_memory_caching(
    tmp_path, shape_4d_default
):
    """Smoke test of FirstLevelModel.fit() with memory caching."""
    mask, FUNCFILE, _ = write_fake_fmri_data_and_design(
        shapes=[shape_4d_default], file_path=tmp_path
    )
    # initialize FirstLevelModel with memory option enabled
    model = FirstLevelModel(
        t_r=10.0,
        slice_time_ref=0.0,
        mask_img=mask,
        drift_model="polynomial",
        drift_order=3,
        memory="nilearn_cache",
        memory_level=1,
        minimize_memory=False,
    )
    func_img = load(FUNCFILE[0])
    events = basic_paradigm()
    model.fit(func_img, events)


def test_first_level_from_bids_set_repetition_time_warnings(tmp_path):
    """Raise a warning when there is no bold.json file in the derivatives \
       and no TR value is passed as argument.

    create_fake_bids_dataset does not add JSON files in derivatives,
    so the TR value will be inferred from the raw.
    """
    bids_path = create_fake_bids_dataset(
        base_dir=tmp_path, n_sub=10, n_ses=1, tasks=["main"], n_runs=[1]
    )
    t_r = None
    warning_msg = "No bold.json .* BIDS"
    with pytest.warns(UserWarning, match=warning_msg):
        models, *_ = first_level_from_bids(
            dataset_path=str(tmp_path / bids_path),
            task_label="main",
            space_label="MNI",
            img_filters=[("desc", "preproc")],
            t_r=t_r,
            slice_time_ref=None,
            verbose=1,
        )

        # If no t_r is provided it is inferred from the raw dataset
        # create_fake_bids_dataset generates a dataset
        # with bold data with TR=1.5 secs
        expected_t_r = 1.5
        assert models[0].t_r == expected_t_r


@pytest.mark.parametrize(
    "t_r, error_type, error_msg",
    [
        ("not a number", TypeError, "must be a float"),
        (-1, ValueError, "positive"),
    ],
)
def test_first_level_from_bids_set_repetition_time_errors(
    tmp_path, t_r, error_type, error_msg
):
    """Throw errors for impossible values of TR."""
    bids_path = create_fake_bids_dataset(
        base_dir=tmp_path, n_sub=1, n_ses=1, tasks=["main"], n_runs=[1]
    )

    with pytest.raises(error_type, match=error_msg):
        first_level_from_bids(
            dataset_path=str(tmp_path / bids_path),
            task_label="main",
            space_label="MNI",
            img_filters=[("desc", "preproc")],
            slice_time_ref=None,
            t_r=t_r,
        )


def test_first_level_from_bids_set_slice_timing_ref_warnings(tmp_path):
    """Check that a warning is raised when slice_time_ref is not provided \
    and cannot be inferred from the dataset.

    In this case the model should be created with a slice_time_ref of 0.0.
    """
    bids_path = create_fake_bids_dataset(
        base_dir=tmp_path, n_sub=10, n_ses=1, tasks=["main"], n_runs=[1]
    )

    slice_time_ref = None
    warning_msg = "not provided and cannot be inferred"
    with pytest.warns(UserWarning, match=warning_msg):
        models, *_ = first_level_from_bids(
            dataset_path=str(tmp_path / bids_path),
            task_label="main",
            space_label="MNI",
            img_filters=[("desc", "preproc")],
            slice_time_ref=slice_time_ref,
        )

        expected_slice_time_ref = 0.0
        assert models[0].slice_time_ref == expected_slice_time_ref


@pytest.mark.parametrize(
    "slice_time_ref, error_type, error_msg",
    [
        ("not a number", TypeError, "must be a float"),
        (2, ValueError, "between 0 and 1"),
    ],
)
def test_first_level_from_bids_set_slice_timing_ref_errors(
    tmp_path, slice_time_ref, error_type, error_msg
):
    """Throw errors for impossible values of slice_time_ref."""
    bids_path = create_fake_bids_dataset(
        base_dir=tmp_path, n_sub=1, n_ses=1, tasks=["main"], n_runs=[1]
    )

    with pytest.raises(error_type, match=error_msg):
        first_level_from_bids(
            dataset_path=str(tmp_path / bids_path),
            task_label="main",
            space_label="MNI",
            img_filters=[("desc", "preproc")],
            slice_time_ref=slice_time_ref,
        )


def test_first_level_from_bids_get_metadata_from_derivatives(tmp_path):
    """No warning should be thrown given derivatives have metadata.

    The model created should use the values found in the derivatives.
    """
    bids_path = create_fake_bids_dataset(
        base_dir=tmp_path, n_sub=10, n_ses=1, tasks=["main"], n_runs=[1]
    )

    RepetitionTime = 6.0
    StartTime = 2.0
    add_metadata_to_bids_dataset(
        bids_path=tmp_path / bids_path,
        metadata={"RepetitionTime": RepetitionTime, "StartTime": StartTime},
    )
    with warnings.catch_warnings():
        warnings.simplefilter("error")
        models, *_ = first_level_from_bids(
            dataset_path=str(tmp_path / bids_path),
            task_label="main",
            space_label="MNI",
            img_filters=[("desc", "preproc")],
            slice_time_ref=None,
        )
        assert models[0].t_r == RepetitionTime
        assert models[0].slice_time_ref == StartTime / RepetitionTime


def test_first_level_from_bids_get_repetition_time_from_derivatives(tmp_path):
    """Only RepetitionTime is provided in derivatives.

    Warning about missing StarTime time in derivatives.
    slice_time_ref cannot be inferred: defaults to 0.
    """
    bids_path = create_fake_bids_dataset(
        base_dir=tmp_path, n_sub=10, n_ses=1, tasks=["main"], n_runs=[1]
    )
    RepetitionTime = 6.0
    add_metadata_to_bids_dataset(
        bids_path=tmp_path / bids_path,
        metadata={"RepetitionTime": RepetitionTime},
    )

    with pytest.warns(UserWarning, match="StartTime' not found in file"):
        models, *_ = first_level_from_bids(
            dataset_path=str(tmp_path / bids_path),
            task_label="main",
            space_label="MNI",
            slice_time_ref=None,
            img_filters=[("desc", "preproc")],
        )
        assert models[0].t_r == 6.0
        assert models[0].slice_time_ref == 0.0


def test_first_level_from_bids_get_start_time_from_derivatives(tmp_path):
    """Only StartTime is provided in derivatives.

    Warning about missing repetition time in derivatives,
    but RepetitionTime is still read from raw dataset.
    """
    bids_path = create_fake_bids_dataset(
        base_dir=tmp_path, n_sub=10, n_ses=1, tasks=["main"], n_runs=[1]
    )
    StartTime = 1.0
    add_metadata_to_bids_dataset(
        bids_path=tmp_path / bids_path, metadata={"StartTime": StartTime}
    )

    with pytest.warns(UserWarning, match="RepetitionTime' not found in file"):
        models, *_ = first_level_from_bids(
            dataset_path=str(tmp_path / bids_path),
            task_label="main",
            space_label="MNI",
            img_filters=[("desc", "preproc")],
            slice_time_ref=None,
        )

        # create_fake_bids_dataset generates a dataset
        # with bold data with TR=1.5 secs
        assert models[0].t_r == 1.5
        assert models[0].slice_time_ref == StartTime / 1.5


def test_first_level_contrast_computation(tmp_path):
    shapes = ((7, 8, 9, 10),)
    mask, FUNCFILE, _ = write_fake_fmri_data_and_design(
        shapes, file_path=tmp_path
    )

    # Ordinary Least Squares case
    model = FirstLevelModel(
        t_r=10.0,
        slice_time_ref=0.0,
        mask_img=mask,
        drift_model="polynomial",
        drift_order=3,
        minimize_memory=False,
    )
    c1, c2, cnull = np.eye(7)[0], np.eye(7)[1], np.zeros(7)

    # fit model
    # basic test based on basic_paradigm and glover hrf
    events = basic_paradigm()
    func_img = load(FUNCFILE[0])
    model = model.fit([func_img, func_img], [events, events])

    # smoke test for different contrasts in fixed effects
    model.compute_contrast([c1, c2])

    # smoke test for same contrast in fixed effects
    model.compute_contrast([c2, c2])

    # smoke test for contrast that will be repeated
    model.compute_contrast(c2)
    model.compute_contrast(c2, "F")
    model.compute_contrast(c2, "t", "z_score")
    model.compute_contrast(c2, "t", "stat")
    model.compute_contrast(c2, "t", "p_value")
    model.compute_contrast(c2, None, "effect_size")
    model.compute_contrast(c2, None, "effect_variance")

    # formula should work (passing variable name directly)
    model.compute_contrast("c0")
    model.compute_contrast("c1")
    model.compute_contrast("c2")

    # smoke test for one null contrast in group
    model.compute_contrast([c2, cnull])


def test_first_level_contrast_computation_errors(tmp_path, shape_4d_default):
    """Test errors of FirstLevelModel.compute_contrast() ."""
    mask, FUNCFILE, _ = write_fake_fmri_data_and_design(
        shapes=[shape_4d_default], file_path=tmp_path
    )

    # Ordinary Least Squares case
    model = FirstLevelModel(
        t_r=10.0,
        slice_time_ref=0.0,
        mask_img=mask,
        drift_model="polynomial",
        drift_order=3,
        minimize_memory=False,
    )
    c1, cnull = np.eye(7)[0], np.zeros(7)

    # asking for contrast before model fit gives error
    with pytest.raises(ValueError, match="The model has not been fit yet"):
        model.compute_contrast(c1)

    # fit model
    # basic test based on basic_paradigm and glover hrf
    events = basic_paradigm()
    func_img = load(FUNCFILE[0])
    model = model.fit([func_img, func_img], [events, events])

    # Check that an error is raised for invalid contrast_def
    with pytest.raises(
        ValueError, match="contrast_def must be an array or str or list"
    ):
        model.compute_contrast(37)

    # only passing null contrasts should give back a value error
    with pytest.raises(
        ValueError, match="All contrasts provided were null contrasts."
    ):
        model.compute_contrast(cnull)
    with pytest.raises(
        ValueError, match="All contrasts provided were null contrasts."
    ):
        model.compute_contrast([cnull, cnull])

    # passing wrong parameters
    match = ".* contrasts given, while there are .* runs."
    with pytest.raises(ValueError, match=match):
        model.compute_contrast([c1, c1, c1])
    with pytest.raises(ValueError, match=match):
        model.compute_contrast([])

    match = "output_type must be one of "
    with pytest.raises(ValueError, match=match):
        model.compute_contrast(c1, "", "")
    with pytest.raises(ValueError, match=match):
        model.compute_contrast(c1, "", [])

    with pytest.raises(
        ValueError,
        match="t contrasts cannot be empty",
    ):
        model.compute_contrast([c1, []])


def test_first_level_with_scaling(affine_eye):
    shapes, rk = [(3, 1, 1, 2)], 1
    fmri_data = [Nifti1Image(np.zeros((1, 1, 1, 2)) + 6, affine_eye)]
    design_matrices = [
        pd.DataFrame(
            np.ones((shapes[0][-1], rk)),
            columns=list("abcdefghijklmnopqrstuvwxyz")[:rk],
        )
    ]
    fmri_glm = FirstLevelModel(
        mask_img=False,
        noise_model="ols",
        signal_scaling=0,
        minimize_memory=True,
    )
    assert fmri_glm.signal_scaling == 0
    assert not fmri_glm.standardize

    glm_parameters = fmri_glm.get_params()
    test_glm = FirstLevelModel(**glm_parameters)
    fmri_glm = fmri_glm.fit(fmri_data, design_matrices=design_matrices)
    test_glm = test_glm.fit(fmri_data, design_matrices=design_matrices)

    assert glm_parameters["signal_scaling"] == 0


def test_first_level_with_no_signal_scaling(affine_eye):
    """Test to ensure that the FirstLevelModel works correctly \
       with a signal_scaling==False.

    In particular, that derived theta are correct for a
    constant design matrix with a single valued fmri image
    """
    # Check error with invalid signal_scaling values
    with pytest.raises(ValueError, match="signal_scaling must be"):
        FirstLevelModel(
            mask_img=False, noise_model="ols", signal_scaling="foo"
        )

    shapes, rk = [(3, 1, 1, 2)], 1
    design_matrices = [
        pd.DataFrame(
            np.ones((shapes[0][-1], rk)),
            columns=list("abcdefghijklmnopqrstuvwxyz")[:rk],
        )
    ]
    fmri_data = [Nifti1Image(np.zeros((1, 1, 1, 2)) + 6, affine_eye)]
    first_level = FirstLevelModel(
        mask_img=False, noise_model="ols", signal_scaling=False
    )

    first_level.fit(fmri_data, design_matrices=design_matrices)
    # trivial test of signal_scaling value
    assert first_level.signal_scaling is False
    # assert that our design matrix has one constant
    assert first_level.design_matrices_[0].equals(
        pd.DataFrame([1.0, 1.0], columns=["a"])
    )
    # assert that we only have one theta as there is only on voxel in our image
    assert first_level.results_[0][0].theta.shape == (1, 1)
    # assert that the theta is equal to the one voxel value
    assert_almost_equal(first_level.results_[0][0].theta[0, 0], 6.0, 2)


def test_first_level_residuals(shape_4d_default):
    """Check of residuals properties."""
    mask, fmri_data, design_matrices = generate_fake_fmri_data_and_design(
        shapes=[shape_4d_default]
    )

    for i in range(len(design_matrices)):
        design_matrices[i][design_matrices[i].columns[0]] = 1

    model = FirstLevelModel(
        mask_img=mask, minimize_memory=False, noise_model="ols"
    )

    model.fit(fmri_data, design_matrices=design_matrices)

    residuals = model.residuals[0]
    mean_residuals = model.masker_.transform(residuals).mean(0)

    assert_array_almost_equal(mean_residuals, 0)


def test_first_level_residuals_errors(shape_4d_default):
    """Access residuals needs fit and minimize_memory set to True."""
    mask, fmri_data, design_matrices = generate_fake_fmri_data_and_design(
        shapes=[shape_4d_default]
    )

    for i in range(len(design_matrices)):
        design_matrices[i][design_matrices[i].columns[0]] = 1

    # Check that voxelwise model attributes
    # cannot be accessed if minimize_memory is set to True
    model = FirstLevelModel(
        mask_img=mask, minimize_memory=True, noise_model="ols"
    )
    model.fit(fmri_data, design_matrices=design_matrices)

    with pytest.raises(ValueError, match="To access voxelwise attributes"):
        model.residuals[0]

    # Check that trying to access residuals without fitting
    # raises an error
    model = FirstLevelModel(
        mask_img=mask, minimize_memory=False, noise_model="ols"
    )

    with pytest.raises(ValueError, match="The model has not been fit yet"):
        model.residuals[0]

    model.fit(fmri_data, design_matrices=design_matrices)

    # For coverage
    with pytest.raises(ValueError, match="attribute must be one of"):
        model._get_voxelwise_model_attribute("foo", True)


@pytest.mark.parametrize(
    "shapes",
    [
        [(10, 10, 10, 25)],
        [(10, 10, 10, 25), (10, 10, 10, 100)],
    ],
)
def test_get_voxelwise_attributes_should_return_as_many_as_design_matrices(
    shapes,
):
    mask, fmri_data, design_matrices = generate_fake_fmri_data_and_design(
        shapes
    )

    for i in range(len(design_matrices)):
        design_matrices[i][design_matrices[i].columns[0]] = 1

    model = FirstLevelModel(
        mask_img=mask, minimize_memory=False, noise_model="ols"
    )
    model.fit(fmri_data, design_matrices=design_matrices)

    # Check that length of outputs is the same as the number of design matrices
    assert len(model._get_voxelwise_model_attribute("residuals", True)) == len(
        shapes
    )


def test_first_level_predictions_r_square(shape_4d_default):
    """Check r_square gives sensible values."""
    mask, fmri_data, design_matrices = generate_fake_fmri_data_and_design(
        shapes=[shape_4d_default]
    )

    for i in range(len(design_matrices)):
        design_matrices[i][design_matrices[i].columns[0]] = 1

    model = FirstLevelModel(
        mask_img=mask,
        signal_scaling=False,
        minimize_memory=False,
        noise_model="ols",
    )
    model.fit(fmri_data, design_matrices=design_matrices)

    pred = model.predicted[0]
    data = fmri_data[0]
    r_square_3d = model.r_square[0]

    y_predicted = model.masker_.transform(pred)
    y_measured = model.masker_.transform(data)

    assert_almost_equal(np.mean(y_predicted - y_measured), 0)

    r_square_2d = model.masker_.transform(r_square_3d)
    assert_array_less(0.0, r_square_2d)


@pytest.mark.parametrize(
    "hrf_model",
    [
        "spm",
        "spm + derivative",
        "glover",
        lambda t_r, ov: np.ones(int(t_r * ov)),
    ],
)
@pytest.mark.parametrize("spaces", [False, True])
def test_first_level_hrf_model(hrf_model, spaces, shape_4d_default):
    """Ensure that FirstLevelModel runs without raising errors \
       for different values of hrf_model.

    In particular, one checks that it runs
    without raising errors when given a custom response function.
    When :meth:`~nilearn.glm.first_level.FirstLevelModel.compute_contrast`
    is used errors should be raised when event (ie condition) names are not
    valid identifiers.
    """
    mask, fmri_data, _ = generate_fake_fmri_data_and_design(
        shapes=[shape_4d_default]
    )

    events = basic_paradigm(condition_names_have_spaces=spaces)

    model = FirstLevelModel(t_r=2.0, mask_img=mask, hrf_model=hrf_model)

    model.fit(fmri_data, events)

    columns = model.design_matrices_[0].columns
    exp = f"{columns[0]}-{columns[1]}"
    try:
        model.compute_contrast(exp)
    except Exception:
        with pytest.raises(ValueError, match="invalid python identifiers"):
            model.compute_contrast(exp)


def test_glm_sample_mask(shape_4d_default):
    """Ensure the sample mask is performing correctly in GLM."""
    mask, fmri_data, design_matrix = generate_fake_fmri_data_and_design(
        [shape_4d_default]
    )
    model = FirstLevelModel(t_r=2.0, mask_img=mask, minimize_memory=False)
    # censor the first three volumes
    sample_mask = np.arange(shape_4d_default[3])[3:]
    model.fit(
        fmri_data, design_matrices=design_matrix, sample_masks=sample_mask
    )

    assert model.design_matrices_[0].shape[0] == shape_4d_default[3] - 3
    assert model.predicted[0].shape[-1] == shape_4d_default[3] - 3


"""Test the first level model on BIDS datasets."""


def _inputs_for_new_bids_dataset():
    n_sub = 2
    n_ses = 2
    tasks = ["main"]
    n_runs = [2]
    return n_sub, n_ses, tasks, n_runs


@pytest.fixture(scope="session")
def bids_dataset(tmp_path_factory):
    """Create a fake BIDS dataset for testing purposes.

    Only use if the dataset does not need to me modified.
    """
    base_dir = tmp_path_factory.mktemp("bids")
    n_sub, n_ses, tasks, n_runs = _inputs_for_new_bids_dataset()
    return create_fake_bids_dataset(
        base_dir=base_dir, n_sub=n_sub, n_ses=n_ses, tasks=tasks, n_runs=n_runs
    )


def _new_bids_dataset(base_dir=None):
    """Create a new BIDS dataset for testing purposes.

    Use if the dataset needs to be modified after creation.
    """
    if base_dir is None:
        base_dir = Path()
    n_sub, n_ses, tasks, n_runs = _inputs_for_new_bids_dataset()
    return create_fake_bids_dataset(
        base_dir=base_dir, n_sub=n_sub, n_ses=n_ses, tasks=tasks, n_runs=n_runs
    )


@pytest.mark.parametrize("n_runs", ([1, 0], [1, 2]))
@pytest.mark.parametrize("n_ses", [0, 2])
@pytest.mark.parametrize("task_index", [0, 1])
@pytest.mark.parametrize("space_label", ["MNI", "T1w"])
def test_first_level_from_bids(
    tmp_path, n_runs, n_ses, task_index, space_label
):
    """Test several BIDS structure."""
    n_sub = 2
    tasks = ["localizer", "main"]

    bids_path = create_fake_bids_dataset(
        base_dir=tmp_path, n_sub=n_sub, n_ses=n_ses, tasks=tasks, n_runs=n_runs
    )

    models, imgs, events, confounds = first_level_from_bids(
        dataset_path=bids_path,
        task_label=tasks[task_index],
        space_label=space_label,
        img_filters=[("desc", "preproc")],
        slice_time_ref=0.0,  # set to 0.0 to avoid warnings
    )

    _check_output_first_level_from_bids(n_sub, models, imgs, events, confounds)

    n_imgs_expected = n_ses * n_runs[task_index]

    # no run entity in filename or session level
    # when they take a value of 0 when generating a dataset
    no_run_entity = n_runs[task_index] <= 1
    no_session_level = n_ses <= 1

    if no_session_level:
        n_imgs_expected = 1 if no_run_entity else n_runs[task_index]
    elif no_run_entity:
        n_imgs_expected = n_ses

    assert len(imgs[0]) == n_imgs_expected


@pytest.mark.parametrize("slice_time_ref", [None, 0.0, 0.5, 1.0])
def test_first_level_from_bids_slice_time_ref(bids_dataset, slice_time_ref):
    """Test several valid values of slice_time_ref."""
    n_sub, *_ = _inputs_for_new_bids_dataset()
    models, imgs, events, confounds = first_level_from_bids(
        dataset_path=bids_dataset,
        task_label="main",
        space_label="MNI",
        img_filters=[("run", "01"), ("desc", "preproc")],
        slice_time_ref=slice_time_ref,
    )

    _check_output_first_level_from_bids(n_sub, models, imgs, events, confounds)


def test_first_level_from_bids_space_none(tmp_path):
    """Test behavior when no specific space is required .

    Function should look for images with MNI152NLin2009cAsym.
    """
    n_sub = 1
    bids_path = create_fake_bids_dataset(
        base_dir=tmp_path, n_sub=n_sub, spaces=["MNI152NLin2009cAsym"]
    )
    models, imgs, events, confounds = first_level_from_bids(
        dataset_path=bids_path,
        task_label="main",
        space_label=None,
        img_filters=[("run", "01"), ("desc", "preproc")],
        slice_time_ref=None,
    )

    _check_output_first_level_from_bids(n_sub, models, imgs, events, confounds)


def test_first_level_from_bids_select_one_run_per_session(bids_dataset):
    n_sub, n_ses, *_ = _inputs_for_new_bids_dataset()

    models, imgs, events, confounds = first_level_from_bids(
        dataset_path=bids_dataset,
        task_label="main",
        space_label="MNI",
        img_filters=[("run", "01"), ("desc", "preproc")],
        slice_time_ref=0.0,  # set to 0.0 to avoid warnings
    )

    _check_output_first_level_from_bids(n_sub, models, imgs, events, confounds)

    n_imgs_expected = n_ses
    assert len(imgs[0]) == n_imgs_expected


def test_first_level_from_bids_select_all_runs_of_one_session(bids_dataset):
    n_sub, _, _, n_runs = _inputs_for_new_bids_dataset()

    models, imgs, events, confounds = first_level_from_bids(
        dataset_path=bids_dataset,
        task_label="main",
        space_label="MNI",
        img_filters=[("ses", "01"), ("desc", "preproc")],
        slice_time_ref=0.0,  # set to 0.0 to avoid warnings
    )

    _check_output_first_level_from_bids(n_sub, models, imgs, events, confounds)

    n_imgs_expected = n_runs[0]
    assert len(imgs[0]) == n_imgs_expected


@pytest.mark.parametrize("verbose", [0, 1])
def test_first_level_from_bids_smoke_test_for_verbose_argument(
    bids_dataset, verbose
):
    first_level_from_bids(
        dataset_path=bids_dataset,
        task_label="main",
        space_label="MNI",
        img_filters=[("desc", "preproc")],
        verbose=verbose,
        slice_time_ref=0.0,  # set to 0.0 to avoid warnings
    )


@pytest.mark.parametrize(
    "entity", ["acq", "ce", "dir", "rec", "echo", "res", "den"]
)
def test_first_level_from_bids_several_labels_per_entity(tmp_path, entity):
    """Correct files selected when an entity has several possible labels.

    Regression test for https://github.com/nilearn/nilearn/issues/3524
    """
    n_sub = 1
    n_ses = 1
    tasks = ["main"]
    n_runs = [1]

    bids_path = create_fake_bids_dataset(
        base_dir=tmp_path,
        n_sub=n_sub,
        n_ses=n_ses,
        tasks=tasks,
        n_runs=n_runs,
        entities={entity: ["A", "B"]},
    )

    models, imgs, events, confounds = first_level_from_bids(
        dataset_path=bids_path,
        task_label="main",
        space_label="MNI",
        img_filters=[("desc", "preproc"), (entity, "A")],
        slice_time_ref=0.0,  # set to 0.0 to avoid warnings
    )

    _check_output_first_level_from_bids(n_sub, models, imgs, events, confounds)
    n_imgs_expected = n_ses * n_runs[0]
    assert len(imgs[0]) == n_imgs_expected


def _check_output_first_level_from_bids(
    n_sub, models, imgs, events, confounds
):
    assert len(models) == n_sub
    assert all(isinstance(model, FirstLevelModel) for model in models)

    assert len(models) == len(imgs)
    for img_ in imgs:
        assert isinstance(img_, list)

        # We should only get lists of valid paths or lists of SurfaceImages
        if all(isinstance(x, str) for x in img_):
            assert all(Path(x).exists() for x in img_)
        else:
            assert all(isinstance(x, SurfaceImage) for x in img_)

    assert len(models) == len(events)
    for event_ in events:
        assert isinstance(event_, list)
        assert all(isinstance(x, pd.DataFrame) for x in event_)

    assert len(models) == len(confounds)
    for confound_ in confounds:
        assert isinstance(confound_, list)
        assert all(isinstance(x, pd.DataFrame) for x in confound_)


def test_first_level_from_bids_with_subject_labels(bids_dataset):
    """Test that the subject labels arguments works \
    with proper warning for missing subjects.

    Check that the incorrect label `foo` raises a warning,
    but that we still get a model for existing subject.
    """
    warning_message = "Subject label 'foo' is not present in*"
    with pytest.warns(UserWarning, match=warning_message):
        models, *_ = first_level_from_bids(
            dataset_path=bids_dataset,
            task_label="main",
            sub_labels=["foo", "01"],
            space_label="MNI",
            img_filters=[("desc", "preproc")],
            slice_time_ref=0.0,  # set to 0.0 to avoid warnings
        )

        assert models[0].subject_label == "01"


def test_first_level_from_bids_no_duplicate_sub_labels(bids_dataset):
    """Make sure that if a subject label is repeated, \
    only one model is created.

    See https://github.com/nilearn/nilearn/issues/3585
    """
    models, *_ = first_level_from_bids(
        dataset_path=bids_dataset,
        task_label="main",
        sub_labels=["01", "01"],
        space_label="MNI",
        img_filters=[("desc", "preproc")],
        slice_time_ref=0.0,  # set to 0.0 to avoid warnings
    )

    assert len(models) == 1


def test_first_level_from_bids_validation_input_dataset_path():
    with pytest.raises(TypeError, match="must be a string or pathlike"):
        first_level_from_bids(
            dataset_path=2,
            task_label="main",
            space_label="MNI",
            slice_time_ref=0.0,  # set to 0.0 to avoid warnings
        )
    with pytest.raises(ValueError, match="'dataset_path' does not exist"):
        first_level_from_bids(
            dataset_path="lolo",
            task_label="main",
            space_label="MNI",
            slice_time_ref=0.0,  # set to 0.0 to avoid warnings
        )
    with pytest.raises(TypeError, match="derivatives_.* must be a string"):
        first_level_from_bids(
            dataset_path=Path(),
            task_label="main",
            space_label="MNI",
            derivatives_folder=1,
            slice_time_ref=0.0,  # set to 0.0 to avoid warnings
        )


@pytest.mark.parametrize(
    "task_label, error_type",
    [(42, TypeError), ("$$$", ValueError)],
)
def test_first_level_from_bids_validation_task_label(
    bids_dataset, task_label, error_type
):
    with pytest.raises(error_type, match="All bids labels must be "):
        first_level_from_bids(
            dataset_path=bids_dataset, task_label=task_label, space_label="MNI"
        )


@pytest.mark.parametrize(
    "sub_labels, error_type, error_msg",
    [
        ("42", TypeError, "must be a list"),
        (["1", 1], TypeError, "must be string"),
        ([1], TypeError, "must be string"),
    ],
)
def test_first_level_from_bids_validation_sub_labels(
    bids_dataset, sub_labels, error_type, error_msg
):
    with pytest.raises(error_type, match=error_msg):
        first_level_from_bids(
            dataset_path=bids_dataset,
            task_label="main",
            sub_labels=sub_labels,
            slice_time_ref=0.0,  # set to 0.0 to avoid warnings
        )


@pytest.mark.parametrize(
    "space_label, error_type",
    [(42, TypeError), ("$$$", ValueError)],
)
def test_first_level_from_bids_validation_space_label(
    bids_dataset, space_label, error_type
):
    with pytest.raises(error_type, match="All bids labels must be "):
        first_level_from_bids(
            dataset_path=bids_dataset,
            task_label="main",
            space_label=space_label,
            slice_time_ref=0.0,  # set to 0.0 to avoid warnings
        )


@pytest.mark.parametrize(
    "img_filters, error_type,match",
    [
        ("foo", TypeError, "'img_filters' must be a list"),
        ([(1, 2)], TypeError, "Filters in img"),
        ([("desc", "*/-")], ValueError, "bids labels must be alphanumeric."),
        ([("foo", "bar")], ValueError, "is not a possible filter."),
    ],
)
def test_first_level_from_bids_validation_img_filter(
    bids_dataset, img_filters, error_type, match
):
    with pytest.raises(error_type, match=match):
        first_level_from_bids(
            dataset_path=bids_dataset,
            task_label="main",
            img_filters=img_filters,
            slice_time_ref=0.0,  # set to 0.0 to avoid warnings
        )


def test_first_level_from_bids_too_many_bold_files(bids_dataset):
    """Too many bold files if img_filters is underspecified, \
       should raise an error.

    Here there is a desc-preproc and desc-fmriprep image for the space-T1w.
    """
    with pytest.raises(ValueError, match="Too many images found"):
        first_level_from_bids(
            dataset_path=bids_dataset,
            task_label="main",
            space_label="T1w",
            slice_time_ref=0.0,  # set to 0.0 to avoid warnings
        )


def test_first_level_from_bids_with_missing_events(tmp_path_factory):
    """All events.tsv files are missing, should raise an error."""
    bids_dataset = _new_bids_dataset(tmp_path_factory.mktemp("no_events"))
    events_files = get_bids_files(main_path=bids_dataset, file_tag="events")
    for f in events_files:
        Path(f).unlink()

    with pytest.raises(ValueError, match="No events.tsv files found"):
        first_level_from_bids(
            dataset_path=bids_dataset,
            task_label="main",
            space_label="MNI",
            slice_time_ref=0.0,  # set to 0.0 to avoid warnings
        )


def test_first_level_from_bids_no_tr(tmp_path_factory):
    """Throw warning when t_r information cannot be inferred from the data \
    and t_r=None is passed.
    """
    bids_dataset = _new_bids_dataset(tmp_path_factory.mktemp("no_events"))
    json_files = get_bids_files(
        main_path=bids_dataset, file_tag="bold", file_type="json"
    )
    for f in json_files:
        Path(f).unlink()

    with pytest.warns(
        UserWarning, match="'t_r' not provided and cannot be inferred"
    ):
        first_level_from_bids(
            dataset_path=bids_dataset,
            task_label="main",
            space_label="MNI",
            slice_time_ref=0.0,  # set to 0.0 to avoid warnings
            t_r=None,
        )


def test_first_level_from_bids_no_bold_file(tmp_path_factory):
    bids_dataset = _new_bids_dataset(tmp_path_factory.mktemp("no_bold"))
    imgs = get_bids_files(
        main_path=bids_dataset / "derivatives",
        file_tag="bold",
        file_type="*gz",
    )
    for img_ in imgs:
        Path(img_).unlink()

    with pytest.raises(ValueError, match="No BOLD files found "):
        first_level_from_bids(
            dataset_path=bids_dataset,
            task_label="main",
            space_label="MNI",
            slice_time_ref=0.0,  # set to 0.0 to avoid warnings
        )


def test_first_level_from_bids_with_one_events_missing(tmp_path_factory):
    """Only one events.tsv file is missing, should raise an error."""
    bids_dataset = _new_bids_dataset(
        tmp_path_factory.mktemp("one_event_missing")
    )
    events_files = get_bids_files(main_path=bids_dataset, file_tag="events")
    Path(events_files[0]).unlink()

    with pytest.raises(ValueError, match="Same number of event files "):
        first_level_from_bids(
            dataset_path=bids_dataset,
            task_label="main",
            space_label="MNI",
            slice_time_ref=0.0,  # set to 0.0 to avoid warnings
        )


def test_first_level_from_bids_one_confound_missing(tmp_path_factory):
    """There must be only one confound file per image or none.

    If only one is missing, it should raise an error.
    """
    bids_dataset = _new_bids_dataset(
        tmp_path_factory.mktemp("one_confound_missing")
    )
    confound_files = get_bids_files(
        main_path=bids_dataset / "derivatives",
        file_tag="desc-confounds_timeseries",
    )
    Path(confound_files[-1]).unlink()

    with pytest.raises(ValueError, match="Same number of confound"):
        first_level_from_bids(
            dataset_path=bids_dataset,
            task_label="main",
            space_label="MNI",
            slice_time_ref=0.0,  # set to 0.0 to avoid warnings
        )


def test_first_level_from_bids_all_confounds_missing(tmp_path_factory):
    """If all confound files are missing, \
    confounds should be an array of None.
    """
    bids_dataset = _new_bids_dataset(tmp_path_factory.mktemp("no_confounds"))
    confound_files = get_bids_files(
        main_path=bids_dataset / "derivatives",
        file_tag="desc-confounds_timeseries",
    )
    for f in confound_files:
        Path(f).unlink()

    models, imgs, events, confounds = first_level_from_bids(
        dataset_path=bids_dataset,
        task_label="main",
        space_label="MNI",
        img_filters=[("desc", "preproc")],
        verbose=0,
        slice_time_ref=0.0,  # set to 0.0 to avoid warnings
    )

    assert len(models) == len(imgs)
    assert len(models) == len(events)
    assert len(models) == len(confounds)
    for condounds_ in confounds:
        assert condounds_ is None


def test_first_level_from_bids_no_derivatives(tmp_path):
    """Raise error if the derivative folder does not exist."""
    bids_path = create_fake_bids_dataset(
        base_dir=tmp_path,
        n_sub=1,
        n_ses=1,
        tasks=["main"],
        n_runs=[1],
        with_derivatives=False,
    )
    with pytest.raises(ValueError, match="derivatives folder not found"):
        first_level_from_bids(
            dataset_path=bids_path,
            task_label="main",
            space_label="MNI",
            slice_time_ref=0.0,  # set to 0.0 to avoid warnings
        )


def test_first_level_from_bids_no_session(tmp_path):
    """Check runs are not repeated when ses field is not used."""
    bids_path = create_fake_bids_dataset(
        base_dir=tmp_path, n_sub=3, n_ses=0, tasks=["main"], n_runs=[2]
    )
    # repeated run entity error
    # when run entity is in filenames and not ses
    # can arise when desc or space is present and not specified
    with pytest.raises(ValueError, match="Too many images found"):
        first_level_from_bids(
            dataset_path=bids_path,
            task_label="main",
            space_label="T1w",
            slice_time_ref=0.0,  # set to 0.0 to avoid warnings
        )


def test_first_level_from_bids_mismatch_run_index(tmp_path_factory):
    """Test error when run index is zero padded in raw but not in derivatives.

    Regression test for https://github.com/nilearn/nilearn/issues/3029

    """
    bids_dataset = _new_bids_dataset(tmp_path_factory.mktemp("renamed_runs"))
    files_to_rename = (bids_dataset / "derivatives").glob(
        "**/func/*_task-main_*desc-*"
    )
    for file_ in files_to_rename:
        new_file = file_.parent / file_.name.replace("run-0", "run-")
        file_.rename(new_file)

    with pytest.raises(ValueError, match=".*events.tsv files.*"):
        first_level_from_bids(
            dataset_path=bids_dataset,
            task_label="main",
            space_label="MNI",
            img_filters=[("desc", "preproc")],
            slice_time_ref=0.0,  # set to 0.0 to avoid warnings
        )


def test_first_level_from_bids_deprecated_slice_time_default(bids_dataset):
    with pytest.deprecated_call(match="slice_time_ref will default to None."):
        first_level_from_bids(
            dataset_path=bids_dataset,
            task_label="main",
            space_label="MNI",
            img_filters=[("desc", "preproc")],
            slice_time_ref=0,
        )


def test_slice_time_ref_warning_only_when_not_provided(bids_dataset):
    # catch all warnings
    with pytest.warns() as record:
        first_level_from_bids(
            dataset_path=bids_dataset,
            task_label="main",
            space_label="MNI",
            img_filters=[("desc", "preproc")],
            slice_time_ref=0.6,
            verbose=0,
        )

    # check that no warnings were raised
    for r in record:
        assert "'slice_time_ref' not provided" not in r.message.args[0]


def test_check_trial_type_warning(tmp_path):
    """Check that warning is thrown when an events file has no trial_type."""
    events = pd.DataFrame({"onset": [0, 1, 2], "duration": [1, 1, 1]})
    event_file = tmp_path / "events.tsv"
    events.to_csv(event_file, sep="\t", index=False)
    with pytest.warns(UserWarning, match="No column named 'trial_type' found"):
        _check_trial_type([event_file])


def test_list_valid_subjects_with_toplevel_files(tmp_path):
    """Test that only subject directories are returned, not file names."""
    (tmp_path / "sub-01").mkdir()
    (tmp_path / "sub-02").mkdir()
    (tmp_path / "sub-01.html").touch()

    valid_subjects = _list_valid_subjects(tmp_path, None)
    assert valid_subjects == ["01", "02"]


def test_missing_trial_type_column_warning(tmp_path_factory):
    """Check that warning is thrown when an events file has no trial_type.

    Ensure that the warning is thrown when running first_level_from_bids.
    """
    bids_dataset = _new_bids_dataset(
        tmp_path_factory.mktemp("one_event_missing")
    )
    events_files = get_bids_files(main_path=bids_dataset, file_tag="events")
    # remove trial type column from one events.tsv file
    events = pd.read_csv(events_files[0], sep="\t")
    events = events.drop(columns="trial_type")
    events.to_csv(events_files[0], sep="\t", index=False)

    with pytest.warns() as record:
        first_level_from_bids(
            dataset_path=bids_dataset,
            task_label="main",
            space_label="MNI",
            slice_time_ref=None,
        )
        assert any(
            "No column named 'trial_type' found" in r.message.args[0]
            for r in record
        )


def test_first_level_from_bids_load_confounds(tmp_path):
    """Test that only a subset of confounds can be loaded."""
    n_sub = 2

    bids_path = create_fake_bids_dataset(
        base_dir=tmp_path, n_sub=n_sub, n_ses=2, tasks=["main"], n_runs=[2]
    )

    _, _, _, confounds = first_level_from_bids(
        dataset_path=bids_path,
        task_label="main",
        space_label="MNI",
        img_filters=[("desc", "preproc")],
    )

    assert len(confounds[0][0].columns) == 189

    models, imgs, events, confounds = first_level_from_bids(
        dataset_path=bids_path,
        task_label="main",
        space_label="MNI",
        img_filters=[("desc", "preproc")],
        confounds_strategy=("motion", "wm_csf"),
        confounds_motion="full",
        confounds_wm_csf="basic",
    )

    _check_output_first_level_from_bids(n_sub, models, imgs, events, confounds)

    assert len(confounds[0][0].columns) == 26

    assert all(x in confounds[0][0].columns for x in ["csf", "white_matter"])
    for dir, motion, der, power in product(
        ["x", "y", "z"],
        ["rot", "trans"],
        ["", "_derivative1"],
        ["", "_power2"],
    ):
        assert f"{motion}_{dir}{der}{power}" in confounds[0][0].columns


def test_first_level_from_bids_load_confounds_warnings(tmp_path):
    """Throw warning when incompatible confound loading strategy are used."""
    n_sub = 2

    bids_path = create_fake_bids_dataset(
        base_dir=tmp_path, n_sub=n_sub, n_ses=2, tasks=["main"], n_runs=[2]
    )

    # high pass is loaded from the confounds: no warning
    first_level_from_bids(
        dataset_path=bids_path,
        task_label="main",
        space_label="MNI",
        img_filters=[("desc", "preproc")],
        drift_model=None,
        confounds_strategy=("high_pass",),
    )

    with pytest.warns(
        UserWarning, match=("duplicate .*the cosine one used in the model.")
    ):
        # cosine loaded from confounds may duplicate
        # the one created during model specification
        first_level_from_bids(
            dataset_path=bids_path,
            task_label="main",
            space_label="MNI",
            img_filters=[("desc", "preproc")],
            drift_model="cosine",
            confounds_strategy=("high_pass",),
        )

    with pytest.warns(
        UserWarning, match=("conflict .*the polynomial one used in the model.")
    ):
        # cosine loaded from confounds may conflict
        # the one created during model specification
        first_level_from_bids(
            dataset_path=bids_path,
            task_label="main",
            space_label="MNI",
            img_filters=[("desc", "preproc")],
            drift_model="polynomial",
            confounds_strategy=("high_pass",),
        )


def test_first_level_from_bids_no_subject(tmp_path):
    """Throw error when no subject found."""
    bids_path = create_fake_bids_dataset(
        base_dir=tmp_path, n_sub=1, n_ses=0, tasks=["main"], n_runs=[2]
    )
    shutil.rmtree(bids_path / "derivatives" / "sub-01")
    with pytest.raises(RuntimeError, match="No subject found in:"):
        first_level_from_bids(
            dataset_path=bids_path,
            task_label="main",
            space_label="MNI",
            slice_time_ref=0.0,  # set to 0.0 to avoid warnings
        )


def test_first_level_from_bids_unused_kwargs(tmp_path):
    """Check that unused kwargs are properly handled."""
    bids_path = create_fake_bids_dataset(
        base_dir=tmp_path, n_sub=1, n_ses=1, tasks=["main"], n_runs=[2]
    )
    with pytest.raises(RuntimeError, match="Unknown keyword arguments"):
        # wrong kwarg name `confound_strategy` (wrong)
        # instead of `confounds_strategy` (correct)
        first_level_from_bids(
            dataset_path=bids_path,
            task_label="main",
            space_label="MNI",
            slice_time_ref=0.0,  # set to 0.0 to avoid warnings
            confound_strategy="motion",
        )


def test_check_run_tables_errors():
    # check high level wrapper keeps behavior
    with pytest.raises(ValueError, match="len.* does not match len.*"):
        _check_run_tables([""] * 2, [""], "")
    with pytest.raises(ValueError, match="table path .* could not be loaded"):
        _check_run_tables([""] * 2, [".csv", ".csv"], "")
    with pytest.raises(
        TypeError,
        match="can only be a pandas DataFrame, a Path object or a string",
    ):
        _check_run_tables([""] * 2, [[0], pd.DataFrame()], "")
    with pytest.raises(ValueError, match="table path .* could not be loaded"):
        _check_run_tables([""] * 2, [".csv", pd.DataFrame()], "")


def test_img_table_checks():
    # check matching lengths
    with pytest.raises(ValueError, match="len.* does not match len.*"):
        _check_list_length_match([""] * 2, [""], "", "")

    # check tables type and that can be loaded
    with pytest.raises(ValueError, match="table path .* could not be loaded"):
        _check_and_load_tables([".csv", ".csv"], "")
    with pytest.raises(
        TypeError,
        match="can only be a pandas DataFrame, a Path object or a string",
    ):
        _check_and_load_tables([[], pd.DataFrame()], "")
    with pytest.raises(ValueError, match="table path .* could not be loaded"):
        _check_and_load_tables([".csv", pd.DataFrame()], "")


# -----------------------surface tests--------------------------------------- #


@pytest.fixture()
def _make_surface_glm_data(rng, surf_img):
    """Create a surface image and design matrix for testing."""

    def _make_surface_img_and_design(shape=5):
        des = pd.DataFrame(
            rng.standard_normal((shape, 3)), columns=["", "", ""]
        )
        return surf_img(shape), des

    return _make_surface_img_and_design


def test_flm_fit_surface_image_default_mask_img(_make_surface_glm_data):
    """Test FirstLevelModel with mask_img default."""
    img, des = _make_surface_glm_data(5)
    model = FirstLevelModel()
    model.fit(img, design_matrices=des)

    assert isinstance(model.masker_.mask_img_, SurfaceImage)
    assert model.masker_.mask_img_.shape == (9, 1)
    assert isinstance(model.masker_, SurfaceMasker)
    sum_mask = (
        model.masker_.mask_img_.data.parts["left"].sum()
        + model.masker_.mask_img_.data.parts["right"].sum()
    )
    assert sum_mask == 9


def test_flm_fit_surface_image(_make_surface_glm_data):
    """Test FirstLevelModel with surface image and mask_img set to False."""
    img, des = _make_surface_glm_data(9)
    model = FirstLevelModel(mask_img=False)
    model.fit(img, design_matrices=des)

    assert isinstance(model.masker_.mask_img_, SurfaceImage)
    assert model.masker_.mask_img_.shape == (9, 1)
    assert isinstance(model.masker_, SurfaceMasker)


def test_warn_flm_smooth_surface_image(_make_surface_glm_data):
    """Test warning raised in FirstLevelModel with surface smoothing."""
    mini_img, des = _make_surface_glm_data(9)
    model = FirstLevelModel(mask_img=False, smoothing_fwhm=5)
    with pytest.warns(
        UserWarning,
        match="Parameter smoothing_fwhm is not yet supported for surface data",
    ):
        model.fit(mini_img, design_matrices=des)


def test_flm_fit_surface_image_one_hemisphere(
    _make_surface_glm_data, drop_surf_img_part
):
    """Test FirstLevelModel with surface image with one hemisphere."""
    img, des = _make_surface_glm_data(9)
    mini_img_one_hemi = drop_surf_img_part(img)
    model = FirstLevelModel(mask_img=False)
    model.fit(mini_img_one_hemi, design_matrices=des)

    assert isinstance(model.masker_.mask_img_, SurfaceImage)
    assert model.masker_.mask_img_.shape == (4, 1)
    assert isinstance(model.masker_, SurfaceMasker)


def test_flm_fit_surface_image_with_mask(_make_surface_glm_data, surf_mask):
    """Test FirstLevelModel with surface mask."""
    img, des = _make_surface_glm_data(9)
    model = FirstLevelModel(mask_img=surf_mask())
    model.fit(img, design_matrices=des)

    assert isinstance(model.masker_.mask_img_, SurfaceImage)
    assert model.masker_.mask_img_.shape == (9, 1)
    assert isinstance(model.masker_, SurfaceMasker)


def test_error_flm_surface_mask_volume_image(
    _make_surface_glm_data, surf_mask, img_4d_rand_eye
):
    """Test error is raised when mask is a surface and data is in volume."""
    img, des = _make_surface_glm_data(9)
    model = FirstLevelModel(mask_img=surf_mask())
    with pytest.raises(
        TypeError, match="Mask and images to fit must be of compatible types."
    ):
        model.fit(img_4d_rand_eye, design_matrices=des)

    masker = SurfaceMasker().fit(img)
    model = FirstLevelModel(mask_img=masker)
    with pytest.raises(
        TypeError, match="Mask and images to fit must be of compatible types."
    ):
        model.fit(img_4d_rand_eye, design_matrices=des)


def test_error_flm_volume_mask_surface_image(_make_surface_glm_data):
    """Test error is raised when mask is a volume and data is in surface."""
    shapes, rk = [(7, 8, 9, 15)], 3
    mask, _, _ = generate_fake_fmri_data_and_design(shapes, rk)

    img, des = _make_surface_glm_data(9)
    model = FirstLevelModel(mask_img=mask)
    with pytest.raises(
        TypeError, match="Mask and images to fit must be of compatible types."
    ):
        model.fit(img, design_matrices=des)

    masker = NiftiMasker().fit(mask)
    model = FirstLevelModel(mask_img=masker)
    with pytest.raises(
        TypeError, match="Mask and images to fit must be of compatible types."
    ):
        model.fit(img, design_matrices=des)


def test_flm_with_surface_image_with_surface_masker(_make_surface_glm_data):
    """Test FirstLevelModel with SurfaceMasker."""
    img, des = _make_surface_glm_data(9)
    masker = SurfaceMasker().fit(img)
    model = FirstLevelModel(mask_img=masker)
    model.fit(img, design_matrices=des)

    assert isinstance(model.masker_.mask_img_, SurfaceImage)
    assert model.masker_.mask_img_.shape == (9, 1)
    assert isinstance(model.masker_, SurfaceMasker)


def test_flm_with_surface_masker_with_mask(_make_surface_glm_data, surf_mask):
    """Test FirstLevelModel with SurfaceMasker and mask image."""
    img, des = _make_surface_glm_data(9)
    masker = SurfaceMasker(mask_img=surf_mask()).fit(img)
    model = FirstLevelModel(mask_img=masker)
    model.fit(img, design_matrices=des)

    assert isinstance(model.masker_.mask_img_, SurfaceImage)
    assert model.masker_.mask_img_.shape == (9, 1)
    assert isinstance(model.masker_, SurfaceMasker)


def test_flm_with_surface_data_no_design_matrix(_make_surface_glm_data):
    """Smoke test FirstLevelModel with surface data and no design matrix."""
    img, _ = _make_surface_glm_data(9)
    masker = SurfaceMasker().fit(img)
    # breakpoint()
    model = FirstLevelModel(mask_img=masker, t_r=2.0)
    model.fit(img, events=basic_paradigm())


def test_flm_compute_contrast_with_surface_data(_make_surface_glm_data):
    """Smoke test FirstLevelModel compute_contrast with surface data."""
    img, _ = _make_surface_glm_data(9)
    masker = SurfaceMasker().fit(img)
    model = FirstLevelModel(mask_img=masker, t_r=2.0)
    events = basic_paradigm()
    model.fit([img, img], events=[events, events])
    result = model.compute_contrast("c0")

    assert isinstance(result, SurfaceImage)


<<<<<<< HEAD
def test_first_level_from_bids_surface(tmp_path):
    """Test finding and loading Sruface data in BIDS dataset."""
    n_sub = 2
    tasks = ["main"]
    n_runs = [2]

    bids_path = create_fake_bids_dataset(
        base_dir=tmp_path,
        n_sub=n_sub,
        n_ses=0,
        tasks=tasks,
        n_runs=n_runs,
        n_vertices=10242,
    )

    models, imgs, events, confounds = first_level_from_bids(
        dataset_path=bids_path,
        task_label="main",
        space_label="fsaverage5",
    )

    _check_output_first_level_from_bids(n_sub, models, imgs, events, confounds)
=======
def test_first_level_from_bids_subject_order(tmp_path):
    """Make sure subjects are returned in order.

    See https://github.com/nilearn/nilearn/issues/4581
    """
    n_sub = 10
    bids_path = create_fake_bids_dataset(
        base_dir=tmp_path, n_sub=n_sub, n_ses=1, tasks=["main"], n_runs=[1]
    )

    models, *_ = first_level_from_bids(
        dataset_path=str(tmp_path / bids_path),
        task_label="main",
        space_label="MNI",
        img_filters=[("desc", "preproc")],
        slice_time_ref=None,
    )

    # Check if the subjects are returned in order
    expected_subjects = [f"{label:02}" for label in range(1, n_sub + 1)]
    returned_subjects = [model.subject_label for model in models]
    assert returned_subjects == expected_subjects


def test_first_level_from_bids_subject_order_with_labels(tmp_path):
    """Make sure subjects are returned in order.

    See https://github.com/nilearn/nilearn/issues/4581
    """
    n_sub = 10
    bids_path = create_fake_bids_dataset(
        base_dir=tmp_path, n_sub=n_sub, n_ses=1, tasks=["main"], n_runs=[1]
    )

    models, *_ = first_level_from_bids(
        dataset_path=str(tmp_path / bids_path),
        sub_labels=["01", "10", "04", "05", "02", "03"],
        task_label="main",
        space_label="MNI",
        img_filters=[("desc", "preproc")],
        slice_time_ref=None,
    )

    # Check if the subjects are returned in order
    expected_subjects = ["01", "02", "03", "04", "05", "10"]
    returned_subjects = [model.subject_label for model in models]
    assert returned_subjects == expected_subjects


def test_fixed_effect_contrast_surface(_make_surface_glm_data):
    """Smoke test of compute_fixed_effects with surface data."""
    mini_img, _ = _make_surface_glm_data(9)
    masker = SurfaceMasker().fit(mini_img)
    model = FirstLevelModel(mask_img=masker, t_r=2.0)
    events = basic_paradigm()
    model.fit([mini_img, mini_img], events=[events, events])
    result = model.compute_contrast("c0", output_type="all")
    effect = result["effect_size"]
    variance = result["effect_variance"]
    surf_mask_ = masker.mask_img_
    for mask in [SurfaceMasker(mask_img=masker.mask_img_), surf_mask_, None]:
        outputs = compute_fixed_effects(
            [effect, effect], [variance, variance], mask=mask
        )
        assert len(outputs) == 3
        for output in outputs:
            assert isinstance(output, SurfaceImage)
>>>>>>> a11dcf27
<|MERGE_RESOLUTION|>--- conflicted
+++ resolved
@@ -2299,7 +2299,79 @@
     assert isinstance(result, SurfaceImage)
 
 
-<<<<<<< HEAD
+def test_first_level_from_bids_subject_order(tmp_path):
+    """Make sure subjects are returned in order.
+
+    See https://github.com/nilearn/nilearn/issues/4581
+    """
+    n_sub = 10
+    bids_path = create_fake_bids_dataset(
+        base_dir=tmp_path, n_sub=n_sub, n_ses=1, tasks=["main"], n_runs=[1]
+    )
+
+    models, *_ = first_level_from_bids(
+        dataset_path=str(tmp_path / bids_path),
+        task_label="main",
+        space_label="MNI",
+        img_filters=[("desc", "preproc")],
+        slice_time_ref=None,
+    )
+
+    # Check if the subjects are returned in order
+    expected_subjects = [f"{label:02}" for label in range(1, n_sub + 1)]
+    returned_subjects = [model.subject_label for model in models]
+    assert returned_subjects == expected_subjects
+
+
+def test_first_level_from_bids_subject_order_with_labels(tmp_path):
+    """Make sure subjects are returned in order.
+
+    See https://github.com/nilearn/nilearn/issues/4581
+    """
+    n_sub = 10
+    bids_path = create_fake_bids_dataset(
+        base_dir=tmp_path, n_sub=n_sub, n_ses=1, tasks=["main"], n_runs=[1]
+    )
+
+    models, *_ = first_level_from_bids(
+        dataset_path=str(tmp_path / bids_path),
+        sub_labels=["01", "10", "04", "05", "02", "03"],
+        task_label="main",
+        space_label="MNI",
+        img_filters=[("desc", "preproc")],
+        slice_time_ref=None,
+    )
+
+    # Check if the subjects are returned in order
+    expected_subjects = ["01", "02", "03", "04", "05", "10"]
+    returned_subjects = [model.subject_label for model in models]
+    assert returned_subjects == expected_subjects
+
+
+def test_fixed_effect_contrast_surface(_make_surface_glm_data):
+    """Smoke test of compute_fixed_effects with surface data."""
+    mini_img, _ = _make_surface_glm_data(9)
+    masker = SurfaceMasker().fit(mini_img)
+    model = FirstLevelModel(mask_img=masker, t_r=2.0)
+    events = basic_paradigm()
+    model.fit([mini_img, mini_img], events=[events, events])
+    result = model.compute_contrast("c0")
+
+    assert isinstance(result, SurfaceImage)
+
+    result = model.compute_contrast("c0", output_type="all")
+    effect = result["effect_size"]
+    variance = result["effect_variance"]
+    surf_mask_ = masker.mask_img_
+    for mask in [SurfaceMasker(mask_img=masker.mask_img_), surf_mask_, None]:
+        outputs = compute_fixed_effects(
+            [effect, effect], [variance, variance], mask=mask
+        )
+        assert len(outputs) == 3
+        for output in outputs:
+            assert isinstance(output, SurfaceImage)
+
+
 def test_first_level_from_bids_surface(tmp_path):
     """Test finding and loading Sruface data in BIDS dataset."""
     n_sub = 2
@@ -2321,73 +2393,4 @@
         space_label="fsaverage5",
     )
 
-    _check_output_first_level_from_bids(n_sub, models, imgs, events, confounds)
-=======
-def test_first_level_from_bids_subject_order(tmp_path):
-    """Make sure subjects are returned in order.
-
-    See https://github.com/nilearn/nilearn/issues/4581
-    """
-    n_sub = 10
-    bids_path = create_fake_bids_dataset(
-        base_dir=tmp_path, n_sub=n_sub, n_ses=1, tasks=["main"], n_runs=[1]
-    )
-
-    models, *_ = first_level_from_bids(
-        dataset_path=str(tmp_path / bids_path),
-        task_label="main",
-        space_label="MNI",
-        img_filters=[("desc", "preproc")],
-        slice_time_ref=None,
-    )
-
-    # Check if the subjects are returned in order
-    expected_subjects = [f"{label:02}" for label in range(1, n_sub + 1)]
-    returned_subjects = [model.subject_label for model in models]
-    assert returned_subjects == expected_subjects
-
-
-def test_first_level_from_bids_subject_order_with_labels(tmp_path):
-    """Make sure subjects are returned in order.
-
-    See https://github.com/nilearn/nilearn/issues/4581
-    """
-    n_sub = 10
-    bids_path = create_fake_bids_dataset(
-        base_dir=tmp_path, n_sub=n_sub, n_ses=1, tasks=["main"], n_runs=[1]
-    )
-
-    models, *_ = first_level_from_bids(
-        dataset_path=str(tmp_path / bids_path),
-        sub_labels=["01", "10", "04", "05", "02", "03"],
-        task_label="main",
-        space_label="MNI",
-        img_filters=[("desc", "preproc")],
-        slice_time_ref=None,
-    )
-
-    # Check if the subjects are returned in order
-    expected_subjects = ["01", "02", "03", "04", "05", "10"]
-    returned_subjects = [model.subject_label for model in models]
-    assert returned_subjects == expected_subjects
-
-
-def test_fixed_effect_contrast_surface(_make_surface_glm_data):
-    """Smoke test of compute_fixed_effects with surface data."""
-    mini_img, _ = _make_surface_glm_data(9)
-    masker = SurfaceMasker().fit(mini_img)
-    model = FirstLevelModel(mask_img=masker, t_r=2.0)
-    events = basic_paradigm()
-    model.fit([mini_img, mini_img], events=[events, events])
-    result = model.compute_contrast("c0", output_type="all")
-    effect = result["effect_size"]
-    variance = result["effect_variance"]
-    surf_mask_ = masker.mask_img_
-    for mask in [SurfaceMasker(mask_img=masker.mask_img_), surf_mask_, None]:
-        outputs = compute_fixed_effects(
-            [effect, effect], [variance, variance], mask=mask
-        )
-        assert len(outputs) == 3
-        for output in outputs:
-            assert isinstance(output, SurfaceImage)
->>>>>>> a11dcf27
+    _check_output_first_level_from_bids(n_sub, models, imgs, events, confounds)