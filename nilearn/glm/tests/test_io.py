"""Tests saving glm to bids."""

import json
import warnings

import numpy as np
import pandas as pd
import pytest

from nilearn._utils.data_gen import (
    create_fake_bids_dataset,
    generate_fake_fmri_data_and_design,
)
from nilearn._utils.helpers import is_matplotlib_installed
from nilearn.glm.first_level import FirstLevelModel, first_level_from_bids
from nilearn.glm.io import save_glm_to_bids
from nilearn.glm.second_level import SecondLevelModel
from nilearn.maskers import NiftiMasker

# generic parameters to reduce n warnings in tests
KWARGS = {"height_control": None, "threshold": 1, "cut_coords": [0.5, 1, 1.5]}


@pytest.mark.slow
@pytest.mark.thread_unsafe
@pytest.mark.parametrize(
    "prefix", ["sub-01_ses-01_task-nback", "sub-01_task-nback", "task-nback"]
)
def test_save_glm_to_bids(tmp_path_factory, prefix):
    """Test that save_glm_to_bids saves the appropriate files.

    This test reuses code from
    nilearn.glm.tests.test_first_level.test_high_level_glm_one_session.
    """
    tmpdir = tmp_path_factory.mktemp("test_save_glm_results")

    EXPECTED_FILENAMES = [
        "contrast-effectsOfInterest_stat-F_statmap.nii.gz",
        "contrast-effectsOfInterest_stat-effect_statmap.nii.gz",
        "contrast-effectsOfInterest_stat-p_statmap.nii.gz",
        "contrast-effectsOfInterest_stat-variance_statmap.nii.gz",
        "contrast-effectsOfInterest_stat-z_statmap.nii.gz",
        "contrast-effectsOfInterest_clusters.tsv",
        "contrast-effectsOfInterest_clusters.json",
        "design.tsv",
        "design.json",
        "stat-errorts_statmap.nii.gz",
        "stat-rsquared_statmap.nii.gz",
        "statmap.json",
        "mask.nii.gz",
        "report.html",
    ]

    if is_matplotlib_installed():
        EXPECTED_FILENAMES.extend(
            [
                "design.png",
                "contrast-effectsOfInterest_design.png",
            ]
        )

    shapes, rk = [(7, 8, 9, 15)], 3
    _, fmri_data, design_matrices = generate_fake_fmri_data_and_design(
        shapes,
        rk,
    )

    single_run_model = FirstLevelModel(
        mask_img=None,
        minimize_memory=False,
    ).fit(fmri_data[0], design_matrices=design_matrices[0])

    contrasts = {"effects of interest": np.eye(rk)}
    contrast_types = {"effects of interest": "F"}
    with warnings.catch_warnings(record=True) as warning_list:
        save_glm_to_bids(
            model=single_run_model,
            contrasts=contrasts,
            contrast_types=contrast_types,
            out_dir=tmpdir,
            prefix=prefix,
            height_control=None,
        )

        # TODO (nilearn >= 0.15.0) remove
        n_future_warnings = len(
            [x for x in warning_list if issubclass(x.category, FutureWarning)]
        )
        assert n_future_warnings == 1

        n_no_contrasts_warnings = len(
            [
                x
                for x in warning_list
                if "No contrast passed during report generation." in str(x)
            ]
        )
        assert n_no_contrasts_warnings == 0

    assert (tmpdir / "dataset_description.json").exists()

    sub_prefix = prefix.split("_")[0] if prefix.startswith("sub-") else ""

    for fname in EXPECTED_FILENAMES:
        assert (tmpdir / sub_prefix / f"{prefix}_{fname}").exists()


@pytest.mark.slow
<<<<<<< HEAD
@pytest.mark.thread_unsafe
=======
def test_save_glm_to_bids_reset_threshold_warning(tmp_path_factory):
    """Get single warning threshold reset to None."""
    tmpdir = tmp_path_factory.mktemp("test_save_glm_results")

    shapes, rk = [(7, 8, 9, 15)], 3
    _, fmri_data, design_matrices = generate_fake_fmri_data_and_design(
        shapes,
        rk,
    )

    single_run_model = FirstLevelModel(
        mask_img=None,
        minimize_memory=False,
    ).fit(fmri_data[0], design_matrices=design_matrices[0])

    contrasts = {"effects of interest": np.eye(rk)}
    contrast_types = {"effects of interest": "F"}
    with warnings.catch_warnings(record=True) as warning_list:
        save_glm_to_bids(
            model=single_run_model,
            contrasts=contrasts,
            contrast_types=contrast_types,
            out_dir=tmpdir,
            threshold=1.0,
        )

        reset_threshold_warnings = len(
            [
                x
                for x in warning_list
                if "'threshold' was set to 'None'" in str(x)
            ]
        )
        assert reset_threshold_warnings == 1


@pytest.mark.slow
>>>>>>> 73f30611
def test_save_glm_to_bids_serialize_affine(tmp_path):
    """Test that affines are turned into a serializable type.

    Regression test for https://github.com/nilearn/nilearn/issues/4324.
    """
    shapes, rk = [(7, 8, 9, 15)], 3
    mask, fmri_data, design_matrices = generate_fake_fmri_data_and_design(
        shapes,
        rk,
    )

    target_affine = mask.affine

    single_run_model = FirstLevelModel(
        target_affine=target_affine,
        minimize_memory=False,
    ).fit(
        fmri_data[0],
        design_matrices=design_matrices[0],
    )

    save_glm_to_bids(
        model=single_run_model,
        contrasts={"effects of interest": np.eye(rk)},
        contrast_types={"effects of interest": "F"},
        out_dir=tmp_path,
        prefix="sub-01_ses-01_task-nback",
        **KWARGS,
    )


@pytest.fixture
def n_cols_design_matrix():
    """Return expected number of column in design matrix."""
    return 3


@pytest.fixture
def two_runs_model(n_cols_design_matrix) -> FirstLevelModel:
    """Create two runs of data."""
    shapes, rk = [(7, 8, 9, 10), (7, 8, 9, 10)], n_cols_design_matrix
    mask, fmri_data, design_matrices = generate_fake_fmri_data_and_design(
        shapes,
        rk,
    )
    # Rename two conditions in design matrices
    mapper = {
        design_matrices[0].columns[0]: "AAA",
        design_matrices[0].columns[1]: "BBB",
    }
    design_matrices[0] = design_matrices[0].rename(columns=mapper)
    mapper = {
        design_matrices[1].columns[0]: "AAA",
        design_matrices[1].columns[1]: "BBB",
    }
    design_matrices[1] = design_matrices[1].rename(columns=mapper)

    masker = NiftiMasker(mask)
    masker.fit()

    return FirstLevelModel(mask_img=None, minimize_memory=False).fit(
        fmri_data, design_matrices=design_matrices
    )


def test_save_glm_to_bids_errors(
    tmp_path_factory, two_runs_model, n_cols_design_matrix
):
    """Test errors of save_glm_to_bids."""
    tmpdir = tmp_path_factory.mktemp("test_save_glm_to_bids_errors")

    # Contrast names must be strings
    contrasts = {5: np.eye(n_cols_design_matrix)}
    with pytest.raises(TypeError, match="contrast names must be strings"):
        save_glm_to_bids(
            model=two_runs_model,
            contrasts=contrasts,
            out_dir=tmpdir,
            prefix="sub-01",
        )

    # Contrast definitions must be strings, numpy arrays, or lists
    contrasts = {"effects of interest": 5}
    with pytest.raises(
        TypeError, match="contrast definitions must be strings or array_likes"
    ):
        save_glm_to_bids(
            model=two_runs_model,
            contrasts=contrasts,
            out_dir=tmpdir,
            prefix="sub-01",
        )

    with pytest.raises(ValueError, match="must be one of"):
        save_glm_to_bids(
            model=two_runs_model,
            contrasts=["AAA - BBB"],
            out_dir=tmpdir,
            prefix="sub-01",
            foo="bar",
        )


@pytest.mark.slow
@pytest.mark.thread_unsafe
@pytest.mark.parametrize(
    "prefix", ["sub-01_ses-01_task-nback", "sub-01_task-nback_", 1]
)
@pytest.mark.parametrize("contrasts", [["AAA - BBB"], "AAA - BBB"])
def test_save_glm_to_bids_contrast_definitions(
    tmp_path_factory, two_runs_model, contrasts, prefix
):
    """Test that save_glm_to_bids operates on different contrast definitions \
       as expected.

    - Test string-based contrasts and undefined contrast types

    This test reuses code from
    nilearn.glm.tests.test_first_level.test_high_level_glm_one_session.
    """
    tmpdir = tmp_path_factory.mktemp(
        "test_save_glm_to_bids_contrast_definitions"
    )

    EXPECTED_FILENAME_ENDINGS = [
        "contrast-aaaMinusBbb_stat-effect_statmap.nii.gz",
        "contrast-aaaMinusBbb_stat-p_statmap.nii.gz",
        "contrast-aaaMinusBbb_stat-t_statmap.nii.gz",
        "contrast-aaaMinusBbb_stat-variance_statmap.nii.gz",
        "contrast-aaaMinusBbb_stat-z_statmap.nii.gz",
        "contrast-aaaMinusBbb_clusters.tsv",
        "contrast-aaaMinusBbb_clusters.json",
        "run-1_design.tsv",
        "run-1_design.json",
        "run-1_stat-errorts_statmap.nii.gz",
        "run-1_stat-rsquared_statmap.nii.gz",
        "run-2_design.tsv",
        "run-2_design.json",
        "run-2_stat-errorts_statmap.nii.gz",
        "run-2_stat-rsquared_statmap.nii.gz",
        "statmap.json",
        "mask.nii.gz",
        "report.html",
    ]
    if is_matplotlib_installed():
        EXPECTED_FILENAME_ENDINGS.extend(
            [
                "run-1_contrast-aaaMinusBbb_design.png",
                "run-1_design.png",
                "run-2_contrast-aaaMinusBbb_design.png",
                "run-2_design.png",
            ]
        )

    save_glm_to_bids(
        model=two_runs_model,
        contrasts=contrasts,
        contrast_types=None,
        out_dir=tmpdir,
        prefix=prefix,
        **KWARGS,
    )

    assert (tmpdir / "dataset_description.json").exists()

    if not isinstance(prefix, str):
        prefix = ""

    if prefix and not prefix.endswith("_"):
        prefix = f"{prefix}_"

    sub_prefix = prefix.split("_")[0] if prefix.startswith("sub-") else ""

    for fname in EXPECTED_FILENAME_ENDINGS:
        assert (tmpdir / sub_prefix / f"{prefix}{fname}").exists()


@pytest.mark.slow
@pytest.mark.thread_unsafe
@pytest.mark.parametrize("prefix", ["task-nback"])
def test_save_glm_to_bids_second_level(tmp_path_factory, prefix):
    """Test save_glm_to_bids on a SecondLevelModel.

    This test reuses code from
    nilearn.glm.tests.test_second_level.test_high_level_glm_with_paths.
    """
    tmpdir = tmp_path_factory.mktemp("test_save_glm_to_bids_second_level")

    EXPECTED_FILENAMES = [
        "contrast-effectsOfInterest_stat-F_statmap.nii.gz",
        "contrast-effectsOfInterest_stat-effect_statmap.nii.gz",
        "contrast-effectsOfInterest_stat-p_statmap.nii.gz",
        "contrast-effectsOfInterest_stat-variance_statmap.nii.gz",
        "contrast-effectsOfInterest_stat-z_statmap.nii.gz",
        "contrast-effectsOfInterest_clusters.tsv",
        "contrast-effectsOfInterest_clusters.json",
        "design.tsv",
        "stat-errorts_statmap.nii.gz",
        "stat-rsquared_statmap.nii.gz",
        "statmap.json",
        "mask.nii.gz",
        "report.html",
    ]
    if is_matplotlib_installed():
        EXPECTED_FILENAMES.extend(
            [
                "design.png",
                "contrast-effectsOfInterest_design.png",
            ]
        )

    shapes = ((3, 3, 3, 1),)
    rk = 3
    mask, fmri_data, _ = generate_fake_fmri_data_and_design(
        shapes,
        rk,
    )
    fmri_data = fmri_data[0]

    # Ordinary Least Squares case
    model = SecondLevelModel(mask_img=mask, minimize_memory=False)

    # fit model
    Y = [fmri_data] * 2
    X = pd.DataFrame([[1]] * 2, columns=["intercept"])
    model = model.fit(Y, design_matrix=X)

    contrasts = {
        "effects of interest": np.eye(len(model.design_matrix_.columns))[0],
    }
    contrast_types = {"effects of interest": "F"}

    save_glm_to_bids(
        model=model,
        contrasts=contrasts,
        contrast_types=contrast_types,
        out_dir=tmpdir,
        prefix=prefix,
        **KWARGS,
    )

    assert (tmpdir / "dataset_description.json").exists()

    for fname in EXPECTED_FILENAMES:
        assert (tmpdir / "group" / f"{prefix}_{fname}").exists()


@pytest.mark.slow
@pytest.mark.thread_unsafe
def test_save_glm_to_bids_glm_report_no_contrast(two_runs_model, tmp_path):
    """Run generate_report with no contrasts after save_glm_to_bids.

    generate_report tries to rely on some of the generated output,
    if no contrasts are requested to generate_report
    then it will rely on the content of
    model._reporting_data["filenames"]

    report generated by save_glm_to_bids should contain relative paths
    to the figures displayed as the report and its figures are meant
    to go together

    report generated after using save_glm_to_bids could be saved anywhere
    so evengthough we reuse pre-generated figures,
    we will rely on full path in this case
    """
    contrasts = {"BBB-AAA": "BBB-AAA"}
    contrast_types = {"BBB-AAA": "t"}
    model = save_glm_to_bids(
        model=two_runs_model,
        contrasts=contrasts,
        contrast_types=contrast_types,
        out_dir=tmp_path,
        **KWARGS,
    )

    assert model._reporting_data.get("filenames", None) is not None

    EXPECTED_FILENAMES = [
        "run-1_design.png",
        "run-1_corrdesign.png",
        "run-1_contrast-bbbMinusAaa_design.png",
    ]

    with (tmp_path / "report.html").open("r") as f:
        content = f.read()
        assert "BBB-AAA" in content
        for file in EXPECTED_FILENAMES:
            assert f'src="{file}"' in content

    report = model.generate_report(**KWARGS)

    report.save_as_html(tmp_path / "new_report.html")

    assert "BBB-AAA" in report.__str__()
    for file in EXPECTED_FILENAMES:
        assert f'src="{tmp_path / file}"' in report.__str__()
        assert f'src="{file}"' not in report.__str__()


@pytest.mark.slow
@pytest.mark.thread_unsafe
def test_save_glm_to_bids_glm_report_new_contrast(two_runs_model, tmp_path):
    """Run generate_report after save_glm_to_bids with different contrasts.

    generate_report tries to rely on some of the generated output,
    but if different contrasts are requested
    then it will have to do some extra contrast computation.
    """
    contrasts = {"BBB-AAA": "BBB-AAA"}
    contrast_types = {"BBB-AAA": "t"}
    model = save_glm_to_bids(
        model=two_runs_model,
        contrasts=contrasts,
        contrast_types=contrast_types,
        out_dir=tmp_path,
        **KWARGS,
    )

    EXPECTED_FILENAMES = [
        "run-1_design.png",
        "run-1_corrdesign.png",
        "run-1_contrast-bbbMinusAaa_design.png",
    ]

    # check content of a new report
    report = model.generate_report(contrasts=["AAA-BBB"], **KWARGS)

    assert "AAA-BBB" in report.__str__()
    assert "BBB-AAA" not in report.__str__()
    for file in EXPECTED_FILENAMES:
        assert file not in report.__str__()


@pytest.mark.slow
<<<<<<< HEAD
@pytest.mark.thread_unsafe
def test_save_glm_to_bids_infer_filenames(tmp_path):
=======
@pytest.mark.parametrize("kwargs", ([{}, {"height_control": None}]))
def test_save_glm_to_bids_infer_filenames(tmp_path, kwargs):
>>>>>>> 73f30611
    """Check that output filenames can be inferred from BIDS input."""
    n_sub = 1

    bids_path = create_fake_bids_dataset(
        base_dir=tmp_path,
        n_sub=n_sub,
        n_ses=2,
        tasks=["main"],
        n_runs=[2],
        n_voxels=20,
    )

    models, imgs, events, _ = first_level_from_bids(
        dataset_path=bids_path,
        task_label="main",
        space_label="MNI",
        img_filters=[("desc", "preproc")],
        slice_time_ref=0.0,  # set to 0.0 to avoid warnings
    )

    model = models[0]
    run_imgs = imgs[0]
    events = events[0]

    model.minimize_memory = False
    model.fit(run_imgs=run_imgs, events=events)

    # 2 sessions with 2 runs each
    assert len(model._reporting_data["run_imgs"]) == 4

    model = save_glm_to_bids(
        model=model, out_dir=tmp_path / "output", contrasts=["c0"], **kwargs
    )

    EXPECTED_FILENAME_ENDINGS = [
        "sub-01_task-main_space-MNI_contrast-c0_stat-z_statmap.nii.gz",
        "sub-01_task-main_space-MNI_contrast-c0_clusters.tsv",
        "sub-01_task-main_space-MNI_contrast-c0_clusters.json",
        "sub-01_ses-01_task-main_run-01_space-MNI_stat-rsquared_statmap.nii.gz",
        "sub-01_ses-02_task-main_run-02_space-MNI_design.tsv",
        "sub-01_ses-01_task-main_run-02_space-MNI_design.json",
        # mask is common to all sessions and runs
        "sub-01_task-main_space-MNI_mask.nii.gz",
    ]
    if is_matplotlib_installed():
        EXPECTED_FILENAME_ENDINGS.extend(
            [
                "sub-01_ses-02_task-main_run-01_space-MNI_design.png",
                "sub-01_ses-02_task-main_run-01_space-MNI_corrdesign.png",
                "sub-01_ses-01_task-main_run-02_space-MNI_contrast-c0_design.png",
            ]
        )

    for fname in EXPECTED_FILENAME_ENDINGS:
        assert (tmp_path / "output" / "sub-01" / fname).exists()

    with (
        tmp_path
        / "output"
        / "sub-01"
        / "sub-01_task-main_space-MNI_contrast-c0_clusters.json"
    ).open("r") as f:
        metadata = json.load(f)

    expected_keys = [
        "Cluster size threshold (voxels)",
        "Minimum distance (mm)",
    ]

    if "height_control" not in kwargs:
        expected_keys.extend(
            [
                "Height control",
                "Threshold (computed)",
            ]
        )
    else:
        expected_keys.extend(
            [
                "Height control",
                "Threshold Z",
            ]
        )

    for key in expected_keys:
        assert key in metadata


@pytest.mark.slow
@pytest.mark.thread_unsafe
def test_save_glm_to_bids_surface_prefix_override(tmp_path):
    """Save surface GLM results to disk with prefix."""
    n_sub = 1

    bids_path = create_fake_bids_dataset(
        base_dir=tmp_path,
        n_sub=n_sub,
        n_ses=2,
        tasks=["main"],
        n_runs=[2],
        n_vertices=10242,
    )

    models, imgs, events, _ = first_level_from_bids(
        dataset_path=bids_path,
        task_label="main",
        space_label="fsaverage5",
        slice_time_ref=0.0,  # set to 0.0 to avoid warnings
    )

    model = models[0]
    run_imgs = imgs[0]
    events = events[0]

    model.minimize_memory = False
    model.fit(run_imgs=run_imgs, events=events)

    prefix = "sub-01"

    model = save_glm_to_bids(
        model=model,
        out_dir=tmp_path / "output",
        contrasts=["c0"],
        prefix=prefix,
        **KWARGS,
    )

    EXPECTED_FILENAME_ENDINGS = [
        "run-2_design.tsv",
        "run-2_design.json",
        "hemi-L_den-10242_mask.gii",
        "hemi-R_den-10242_mask.gii",
        "hemi-L_den-10242_contrast-c0_stat-z_statmap.gii",
        "hemi-R_den-10242_contrast-c0_stat-z_statmap.gii",
        "run-1_hemi-L_den-10242_stat-rsquared_statmap.gii",
        "run-1_hemi-R_den-10242_stat-rsquared_statmap.gii",
        "contrast-c0_clusters.tsv",
        "contrast-c0_clusters.json",
    ]
    if is_matplotlib_installed():
        EXPECTED_FILENAME_ENDINGS.extend(
            [
                "run-1_design.png",
                "run-1_corrdesign.png",
                "run-2_contrast-c0_design.png",
            ]
        )

    if prefix != "" and not prefix.endswith("_"):
        prefix += "_"

    sub_prefix = prefix.split("_")[0] if prefix.startswith("sub-") else ""

    for fname in EXPECTED_FILENAME_ENDINGS:
        assert (tmp_path / "output" / sub_prefix / f"{prefix}{fname}").exists()


@pytest.mark.slow
@pytest.mark.thread_unsafe
@pytest.mark.parametrize("prefix", ["", "sub-01", "foo_"])
def test_save_glm_to_bids_infer_filenames_override(tmp_path, prefix):
    """Check that output filenames is not inferred when prefix is passed."""
    n_sub = 1

    bids_path = create_fake_bids_dataset(
        base_dir=tmp_path,
        n_sub=n_sub,
        n_ses=1,
        tasks=["main"],
        n_runs=[1],
        n_voxels=20,
    )

    models, imgs, events, _ = first_level_from_bids(
        dataset_path=bids_path,
        task_label="main",
        space_label="MNI",
        img_filters=[("desc", "preproc")],
        slice_time_ref=0.0,  # set to 0.0 to avoid warnings
    )

    model = models[0]
    run_imgs = imgs[0]
    events = events[0]

    model.minimize_memory = False
    model.fit(run_imgs=run_imgs, events=events)

    model = save_glm_to_bids(
        model=model,
        out_dir=tmp_path / "output",
        contrasts=["c0"],
        prefix=prefix,
        **KWARGS,
    )

    EXPECTED_FILENAME_ENDINGS = [
        "mask.nii.gz",
        "contrast-c0_stat-z_statmap.nii.gz",
        "contrast-c0_clusters.tsv",
        "contrast-c0_clusters.json",
        "stat-rsquared_statmap.nii.gz",
        "design.tsv",
        "design.json",
    ]

    if prefix != "" and not prefix.endswith("_"):
        prefix += "_"

    sub_prefix = prefix.split("_")[0] if prefix.startswith("sub-") else ""

    for fname in EXPECTED_FILENAME_ENDINGS:
        assert (tmp_path / "output" / sub_prefix / f"{prefix}{fname}").exists()<|MERGE_RESOLUTION|>--- conflicted
+++ resolved
@@ -106,9 +106,7 @@
 
 
 @pytest.mark.slow
-<<<<<<< HEAD
-@pytest.mark.thread_unsafe
-=======
+@pytest.mark.thread_unsafe
 def test_save_glm_to_bids_reset_threshold_warning(tmp_path_factory):
     """Get single warning threshold reset to None."""
     tmpdir = tmp_path_factory.mktemp("test_save_glm_results")
@@ -146,7 +144,6 @@
 
 
 @pytest.mark.slow
->>>>>>> 73f30611
 def test_save_glm_to_bids_serialize_affine(tmp_path):
     """Test that affines are turned into a serializable type.
 
@@ -481,13 +478,9 @@
 
 
 @pytest.mark.slow
-<<<<<<< HEAD
-@pytest.mark.thread_unsafe
-def test_save_glm_to_bids_infer_filenames(tmp_path):
-=======
+@pytest.mark.thread_unsafe
 @pytest.mark.parametrize("kwargs", ([{}, {"height_control": None}]))
 def test_save_glm_to_bids_infer_filenames(tmp_path, kwargs):
->>>>>>> 73f30611
     """Check that output filenames can be inferred from BIDS input."""
     n_sub = 1
 
