from pathlib import Path

import numpy as np
import pandas as pd
import pytest

from nilearn._utils.data_gen import (
    basic_paradigm,
    generate_fake_fmri_data_and_design,
    write_fake_bold_img,
)
from nilearn._utils.helpers import is_matplotlib_installed
from nilearn.conftest import _img_mask_mni, _make_surface_mask
from nilearn.datasets import load_fsaverage
from nilearn.glm.first_level import FirstLevelModel
from nilearn.glm.second_level import SecondLevelModel
from nilearn.maskers import NiftiMasker
from nilearn.reporting import HTMLReport, make_glm_report
from nilearn.reporting.tests._testing import generate_and_check_report
from nilearn.surface import SurfaceImage


def generate_and_check_glm_report(
    model: FirstLevelModel | SecondLevelModel,
    view=False,
    pth: Path | None = None,
    extend_includes: list[str] | None = None,
    extend_excludes: list[str] | None = None,
    warnings_msg_to_check: list[str] | None = None,
    extra_warnings_allowed: bool = False,
    duplicate_warnings_allowed: bool = False,
    **kwargs,
) -> HTMLReport:
    """Generate and check content of masker report.

    See check_report fo details about the parameters.
    """
    if warnings_msg_to_check is None:
        warnings_msg_to_check = []
    includes = []
    excludes = []

    # check the navbar and its css is there
    includes.append('<nav class="navbar pure-g fw-bold" id="menu"')
    includes.append("Adapted from Pure CSS navbar")  # css

    # 'Contrasts' and 'Statistical maps' should appear
    # as section and in navbar
    # if report was generated with contrasts.
    contrast_present_checks = [
        '<a id="navbar-contrasts-link',
        '<a href="#statistical-maps',
    ]
    # There should be a warning
    # that no contrast was passed
    # if that's the case
    contrasts_missing_checks = [
        "No contrast passed during report generation.",
    ]

    has_contrasts = "contrasts" in kwargs and kwargs["contrasts"] is not None

    if has_contrasts:
        includes.extend(contrast_present_checks)
        excludes.extend(contrasts_missing_checks)
    else:
        excludes.extend(contrast_present_checks)

    if not model.__sklearn_is_fitted__():
        includes.extend(
            [
                "No statistical map was provided.",
            ]
        )
        if is_matplotlib_installed():
            includes.extend(
                [
                    "No mask was provided.",
                ]
            )

        # no design matrix in navbar if model not fitted
        excludes.append('<a id="navbar-matrix-link')

    else:
        includes.extend(
            [
                "The mask includes",  # check that mask coverage is there
            ]
        )
        if is_matplotlib_installed():
            includes.extend(
                [
                    'id="design-matrix-',
                    'id="mask-',
                    'id="statistical-maps-',
                ]
            )

        if not has_contrasts:
            # the no contrast warning only appears for fitted models
            includes.extend(contrasts_missing_checks)

        if (
            isinstance(model, SecondLevelModel)
            or len(model.design_matrices_) < 2
        ):
            # SecondLevelModel have a single "run" and do not need a carousel
            # FirstLevelModel with a single neither
            excludes.append('id="carousel-navbar"')
        else:
            includes.append('id="carousel-navbar"')

    if extend_includes is not None:
        includes.extend(extend_includes)
    if extend_excludes is not None:
        excludes.extend(extend_excludes)

    return generate_and_check_report(
        model,
        view=view,
        pth=pth,
        extend_includes=includes,
        extend_excludes=excludes,
        warnings_msg_to_check=warnings_msg_to_check,
        extra_warnings_allowed=extra_warnings_allowed,
        duplicate_warnings_allowed=duplicate_warnings_allowed,
        **kwargs,
    )


@pytest.fixture
def rk() -> int:
    """Return rank for design martrix."""
    return 3


@pytest.fixture
def contrasts(rk):
    """Return a contrast vector."""
    c = np.zeros((1, rk))
    c[0][0] = 1
    return c


@pytest.fixture()
def flm(rk) -> FirstLevelModel:
    """Generate first level model."""
    shapes = ((7, 7, 7, 5),)
    _, fmri_data, design_matrices = generate_fake_fmri_data_and_design(
        shapes, rk=rk
    )
    # generate_fake_fmri_data_and_design
    return FirstLevelModel().fit(fmri_data, design_matrices=design_matrices)


@pytest.fixture()
def slm() -> SecondLevelModel:
    """Generate a fitted second level model."""
    shapes = ((7, 7, 7, 1),)
    _, fmri_data, _ = generate_fake_fmri_data_and_design(shapes)
    model = SecondLevelModel()
    Y = [fmri_data[0]] * 2
    X = pd.DataFrame([[1]] * 2, columns=["intercept"])
    return model.fit(Y, design_matrix=X)


@pytest.mark.slow
def test_flm_report_no_activation_found(flm, contrasts, tmp_path):
    """Check presence message of no activation found.

    We use random data, so we should not get activations.
    """
    generate_and_check_glm_report(
        model=flm,
        pth=tmp_path,
        extend_includes=["No suprathreshold cluster"],
        contrasts=contrasts,
        extra_warnings_allowed=True,
    )


def test_flm_report_invalid_param(flm, contrasts):
    """Check if a warning is raised when first_level_contrast is specified to
    generate_report.
    """
    with pytest.warns(UserWarning, match="'first_level_contrast' is ignored"):
        flm.generate_report(
            contrasts=contrasts, first_level_contrast=contrasts
        )


@pytest.mark.parametrize("model", [FirstLevelModel, SecondLevelModel])
@pytest.mark.parametrize("bg_img", [_img_mask_mni(), _make_surface_mask()])
def test_empty_reports(tmp_path, model, bg_img):
    """Test that empty reports on unfitted model can be generated.

    Both for volume and surface data.
    """
    generate_and_check_glm_report(
        model=model(smoothing_fwhm=None),
        pth=tmp_path,
        bg_img=bg_img,
    )


def test_flm_reporting_no_contrasts(flm, tmp_path):
    """Test for model report can be generated with no contrasts."""
    generate_and_check_glm_report(
        model=flm,
        pth=tmp_path,
        plot_type="glass",
        contrasts=None,
        min_distance=15,
        alpha=0.01,
        extra_warnings_allowed=True,
    )


def test_flm_reporting_several_contrasts(flm, tmp_path, rk):
    """Test for model report can be generated with no contrasts."""
    c0 = np.zeros((1, rk))
    c0[0][0] = 1
    c1 = np.zeros((1, rk))
    c1[0][1] = 1
    generate_and_check_glm_report(
        model=flm,
        pth=tmp_path,
        plot_type="glass",
        contrasts=[c0, c1],
        min_distance=15,
        alpha=0.01,
        extra_warnings_allowed=True,
        duplicate_warnings_allowed=True,
    )


@pytest.mark.slow
@pytest.mark.parametrize("height_control", ["fdr", "bonferroni", None])
def test_flm_reporting_height_control(
    flm, height_control, contrasts, tmp_path
):
    """Test for first level model reporting.

    Also checks that passing threshold different from the default
    will throw a warning when height_control is not None.
    """
    warnings_msg_to_check = []
    if height_control is not None:
<<<<<<< HEAD
        assert any("is not used with" in str(x) for x in warnings_list)
=======
        warnings_msg_to_check = ["is only used when"]
    generate_and_check_glm_report(
        model=flm,
        pth=tmp_path,
        # glover / cosine are the default
        # hrf / drift model so they should appear in report
        extend_includes=["glover", "cosine"],
        contrasts=contrasts,
        plot_type="glass",
        height_control=height_control,
        min_distance=15,
        alpha=0.01,
        threshold=2,
        warnings_msg_to_check=warnings_msg_to_check,
        extra_warnings_allowed=True,
    )
>>>>>>> f913b762


@pytest.mark.slow
@pytest.mark.parametrize("height_control", ["fpr", "fdr", "bonferroni", None])
def test_slm_reporting_method(slm, height_control):
    """Test for the second level reporting."""
    c1 = np.eye(len(slm.design_matrix_.columns))[0]

    generate_and_check_glm_report(
        slm,
        contrasts=c1,
        height_control=height_control,
        alpha=0.01,
        extra_warnings_allowed=True,
    )


@pytest.mark.slow
def test_slm_with_flm_as_inputs(flm, contrasts):
    """Test second level reporting when inputs are first level models."""
    model = SecondLevelModel()

    Y = [flm] * 3
    X = pd.DataFrame([[1]] * 3, columns=["intercept"])
    first_level_contrast = contrasts

    model.fit(Y, design_matrix=X)

    c1 = np.eye(len(model.design_matrix_.columns))[0]

    generate_and_check_glm_report(
        model,
        contrasts=c1,
        first_level_contrast=first_level_contrast,
        extra_warnings_allowed=True,
        duplicate_warnings_allowed=True,
    )


@pytest.mark.slow
def test_slm_with_dataframes_as_input(tmp_path, shape_3d_default):
    """Test second level reporting when input is a dataframe."""
    file_path = write_fake_bold_img(
        file_path=tmp_path / "img.nii.gz", shape=shape_3d_default
    )

    dfcols = ["subject_label", "map_name", "effects_map_path"]
    dfrows = [
        ["01", "a", file_path],
        ["02", "a", file_path],
        ["03", "a", file_path],
    ]
    niidf = pd.DataFrame(dfrows, columns=dfcols)

    model = SecondLevelModel().fit(niidf)

    c1 = np.eye(len(model.design_matrix_.columns))[0]

    generate_and_check_glm_report(
        model,
        contrasts=c1,
        first_level_contrast="a",
        extra_warnings_allowed=True,
    )


@pytest.mark.slow
@pytest.mark.parametrize("plot_type", ["slice", "glass"])
def test_report_plot_type(flm, plot_type, contrasts):
    """Smoke test for valid plot type."""
    generate_and_check_glm_report(
        flm,
        contrasts=contrasts,
        plot_type=plot_type,
        extra_warnings_allowed=True,
    )


@pytest.mark.slow
@pytest.mark.parametrize("plot_type", ["slice", "glass"])
@pytest.mark.parametrize("cut_coords", [None, (5, 4, 3)])
def test_report_cut_coords(flm, plot_type, cut_coords, contrasts):
    """Smoke test for valid cut_coords."""
    generate_and_check_glm_report(
        flm,
        contrasts=contrasts,
        cut_coords=cut_coords,
        display_mode="z",
        plot_type=plot_type,
        extra_warnings_allowed=True,
    )


@pytest.mark.slow
def test_report_invalid_plot_type(flm, contrasts):
    """Check errors when wrong plot type is requested."""
    with pytest.raises(KeyError, match="junk"):
        flm.generate_report(
            contrasts=contrasts,
            plot_type="junk",
        )
    if is_matplotlib_installed():
        with pytest.raises(ValueError, match="'plot_type' must be one of"):
            flm.generate_report(
                contrasts=contrasts,
                display_mode="glass",
                plot_type="junk",
            )


@pytest.mark.slow
def test_masking_first_level_model(contrasts):
    """Check that using NiftiMasker when instantiating FirstLevelModel \
       doesn't raise Error when calling generate_report().
    """
    shapes, rk = ((7, 7, 7, 5),), 3
    mask, fmri_data, design_matrices = generate_fake_fmri_data_and_design(
        shapes,
        rk,
    )
    masker = NiftiMasker(mask_img=mask)
    masker.fit(fmri_data)
    flm = FirstLevelModel(mask_img=masker).fit(
        fmri_data, design_matrices=design_matrices
    )

    generate_and_check_glm_report(
        flm,
        contrasts=contrasts,
        plot_type="glass",
        min_distance=15,
        alpha=0.01,
        extra_warnings_allowed=True,
    )


@pytest.mark.slow
def test_fir_delays_in_params(contrasts):
    """Check that fir_delays is in the report when hrf_model is fir.

    Also check that it's not in the report when using the default 'glover'.
    """
    shapes, rk = ((7, 7, 7, 5),), 3
    _, fmri_data, design_matrices = generate_fake_fmri_data_and_design(
        shapes, rk
    )
    model = FirstLevelModel(hrf_model="fir", fir_delays=[1, 2, 3])
    model.fit(fmri_data, design_matrices=design_matrices)

    # FIXME:
    # matrices were passed at fit time
    # so fir_delays should not appear in report
    # as we do not know which HRF was used to build the matrix
    generate_and_check_glm_report(
        model,
        contrasts=contrasts,
        extend_includes=["fir_delays"],
        extra_warnings_allowed=True,
    )


@pytest.mark.slow
def test_drift_order_in_params(contrasts):
    """Check that drift_order is in the report when parameter is drift_model is
    polynomial.
    """
    shapes, rk = ((7, 7, 7, 5),), 3
    _, fmri_data, design_matrices = generate_fake_fmri_data_and_design(
        shapes, rk
    )
    model = FirstLevelModel(drift_model="polynomial", drift_order=3)
    model.fit(fmri_data, design_matrices=design_matrices)

    generate_and_check_glm_report(
        model,
        contrasts=contrasts,
        extend_includes=["drift_order"],
        extra_warnings_allowed=True,
    )


@pytest.mark.slow
def test_flm_generate_report_surface_data(rng):
    """Generate report from flm fitted surface.

    Need a larger image to avoid issues with colormap.
    """
    t_r = 2.0
    events = basic_paradigm()
    n_scans = 10

    mesh = load_fsaverage(mesh="fsaverage5")["pial"]
    data = {}
    for key, val in mesh.parts.items():
        data_shape = (val.n_vertices, n_scans)
        data_part = rng.normal(size=data_shape)
        data[key] = data_part
    fmri_data = SurfaceImage(mesh, data)

    # using smoothing_fwhm for coverage
    model = FirstLevelModel(t_r=t_r, smoothing_fwhm=None)

    model.fit(fmri_data, events=events)

    generate_and_check_glm_report(
        model, contrasts="c0", extra_warnings_allowed=True
    )


def test_flm_generate_report_surface_data_error(
    surf_mask_1d, surf_img_2d, img_3d_mni
):
    """Generate report from flm fitted surface."""
    model = FirstLevelModel(
        mask_img=surf_mask_1d, t_r=2.0, smoothing_fwhm=None
    )
    events = basic_paradigm()
    model.fit(surf_img_2d(9), events=events)

    with pytest.raises(
        TypeError, match="'bg_img' must a SurfaceImage instance"
    ):
        model.generate_report(
            "c0",
            bg_img=img_3d_mni,
        )


@pytest.mark.slow
def test_carousel_several_runs(
    matplotlib_pyplot,  # noqa: ARG001
    contrasts,
):
    """Check that a carousel is present when there is more than 1 run."""
    # first level model with 3 runs : run carousel
    # TODO
    # change name of design matrix columns and use contrast expression
    # to have different plots for each run
    rk = 6
    shapes = ((7, 7, 7, 5), (7, 7, 7, 10), (7, 7, 7, 15))
    _, fmri_data, design_matrices = generate_fake_fmri_data_and_design(
        shapes, rk=rk
    )

    contrasts = np.zeros((1, rk))
    contrasts[0][1] = 1

    flm_two_runs = FirstLevelModel().fit(
        fmri_data, design_matrices=design_matrices
    )

    report = generate_and_check_glm_report(
        flm_two_runs, contrasts=contrasts, extra_warnings_allowed=True
    )

    # 3 runs should be in the carousel
    assert str(report).count('id="carousel-obj-') == len(shapes)


def test_report_make_glm_deprecation_warning(flm, contrasts):
    """Test deprecation warning for nilearn.reporting.make_glm_report.

    # TODO (nilearn >= 0.15)
    # remove
    """
    with pytest.warns(FutureWarning):
        make_glm_report(
            flm,
            contrasts=contrasts,
        )<|MERGE_RESOLUTION|>--- conflicted
+++ resolved
@@ -247,9 +247,8 @@
     """
     warnings_msg_to_check = []
     if height_control is not None:
-<<<<<<< HEAD
-        assert any("is not used with" in str(x) for x in warnings_list)
-=======
+        # assert any("is not used with" in str(x) for x in warnings_list)
+        # assert any("will not be used with" in str(x) for x in warnings_list)
         warnings_msg_to_check = ["is only used when"]
     generate_and_check_glm_report(
         model=flm,
@@ -266,7 +265,6 @@
         warnings_msg_to_check=warnings_msg_to_check,
         extra_warnings_allowed=True,
     )
->>>>>>> f913b762
 
 
 @pytest.mark.slow
