--- conflicted
+++ resolved
@@ -411,7 +411,6 @@
 
 
 @pytest.mark.slow
-<<<<<<< HEAD
 def test_report_invalid_plot_type(flm, contrasts):
     """Check errors when wrong plot type is requested."""
     with pytest.raises(KeyError, match="junk"):
@@ -430,8 +429,6 @@
 
 @pytest.mark.slow
 @pytest.mark.thread_unsafe
-=======
->>>>>>> 73f30611
 def test_masking_first_level_model(contrasts):
     """Check that using NiftiMasker when instantiating FirstLevelModel \
        doesn't raise Error when calling generate_report().
