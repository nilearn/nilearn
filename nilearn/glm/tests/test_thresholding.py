"""Test the thresholding utilities."""

import warnings

import numpy as np
import pytest
from nibabel import Nifti1Image
from numpy.testing import assert_almost_equal, assert_equal
from scipy.stats import norm

<<<<<<< HEAD
=======
from nilearn.datasets import (
    load_fsaverage_data,
    load_sample_motor_activation_image,
)
>>>>>>> da9a7d0a
from nilearn.glm import (
    cluster_level_inference,
    fdr_threshold,
    threshold_stats_img,
)
from nilearn.glm.thresholding import DEFAULT_Z_THRESHOLD, _compute_hommel_value
from nilearn.image import get_data, new_img_like
from nilearn.surface.surface import PolyData
<<<<<<< HEAD
=======
from nilearn.surface.surface import get_data as get_surf_data
>>>>>>> da9a7d0a


def test_fdr(rng):
    n = 100
    x = np.linspace(0.5 / n, 1.0 - 0.5 / n, n)
    x[:10] = 0.0005
    x = norm.isf(x)
    rng.shuffle(x)

    assert_almost_equal(fdr_threshold(x, 0.1), norm.isf(0.0005))
    assert fdr_threshold(x, 0.001) == np.inf

    # addresses #2879
    n = 10
    pvals = np.linspace(1 / n, 1, n)
    pvals[0] = 0.007

    assert np.isfinite(fdr_threshold(norm.isf(pvals), 0.1))


def test_fdr_error(rng):
    n = 100
    x = np.linspace(0.5 / n, 1.0 - 0.5 / n, n)
    x[:10] = 0.0005
    x = norm.isf(x)
    rng.shuffle(x)

    match = "alpha should be between 0 and 1"
    with pytest.raises(ValueError, match=match):
        fdr_threshold(x, -0.1)
    with pytest.raises(ValueError, match=match):
        fdr_threshold(x, 1.5)


def _data_norm_isf(shape):
    p = np.prod(shape)
    return norm.isf(np.linspace(1.0 / p, 1.0 - 1.0 / p, p)).reshape(shape)


@pytest.fixture
def data_norm_isf(shape_3d_default):
    return _data_norm_isf(shape_3d_default)


@pytest.mark.parametrize("height_control", [None, "fpr", "fdr", "bonferroni"])
def test_threshold_stats_img_warn_threshold_unused(
    data_norm_isf, affine_eye, height_control
):
    """Warn if non default threshold used with height_control != None."""
    data = data_norm_isf
    data[2:4, 5:7, 6:8] = 5.0
    stat_img = Nifti1Image(data, affine_eye)

    with warnings.catch_warnings(record=True) as warnings_list:
        threshold_stats_img(
            stat_img,
            threshold=2,
            height_control=height_control,
        )
    if height_control is not None:
        assert any("will not be used with" in str(x) for x in warnings_list)


def test_threshold_stats_img_no_height_control(
    data_norm_isf, img_3d_ones_eye, affine_eye
):
    data = data_norm_isf
    data[2:4, 5:7, 6:8] = 5.0
    stat_img = Nifti1Image(data, affine_eye)

    # excessive cluster forming threshold
    th_map, _ = threshold_stats_img(
        stat_img,
        mask_img=img_3d_ones_eye,
        threshold=100,
        height_control=None,
        cluster_threshold=0,
    )
    vals = get_data(th_map)

    assert np.sum(vals > 0) == 0

    # direct threshold
    th_map, _ = threshold_stats_img(
        stat_img,
        mask_img=img_3d_ones_eye,
        threshold=4.0,
        height_control=None,
        cluster_threshold=0,
    )
    vals = get_data(th_map)

    assert np.sum(vals > 0) == 8

    # without mask
    th_map, _ = threshold_stats_img(
        stat_img, None, threshold=4.0, height_control=None, cluster_threshold=0
    )
    vals = get_data(th_map)

    assert np.sum(vals > 0) == 8

    # without a map
    th_map, threshold = threshold_stats_img(
        None,
        None,
        threshold=DEFAULT_Z_THRESHOLD,
        height_control=None,
        cluster_threshold=0,
    )

    assert threshold == DEFAULT_Z_THRESHOLD
    assert th_map is None


@pytest.mark.slow
def test_threshold_stats_img(data_norm_isf, img_3d_ones_eye, affine_eye):
    data = data_norm_isf
    data[2:4, 5:7, 6:8] = 5.0
    stat_img = Nifti1Image(data, affine_eye)

    th_map, _ = threshold_stats_img(
        stat_img,
        mask_img=img_3d_ones_eye,
        alpha=0.001,
        height_control="fpr",
        cluster_threshold=0,
    )
    vals = get_data(th_map)

    assert np.sum(vals > 0) == 8

    # excessive size threshold
    th_map, z_th = threshold_stats_img(
        stat_img,
        mask_img=img_3d_ones_eye,
        alpha=0.001,
        height_control="fpr",
        cluster_threshold=10,
    )
    vals = get_data(th_map)

    assert np.sum(vals > 0) == 0
    assert z_th == norm.isf(0.0005)

    # dr threshold + bonferroni
    for control in ["fdr", "bonferroni"]:
        th_map, _ = threshold_stats_img(
            stat_img,
            mask_img=img_3d_ones_eye,
            alpha=0.05,
            height_control=control,
            cluster_threshold=5,
        )
        vals = get_data(th_map)

        assert np.sum(vals > 0) == 8

    # without a map or mask
    th_map, threshold = threshold_stats_img(
        None, None, alpha=0.05, height_control="fpr", cluster_threshold=0
    )

    assert threshold > 1.64
    assert th_map is None


def test_threshold_stats_img_errors(img_3d_rand_eye):
    with pytest.raises(ValueError, match="'stat_img' cannot be None"):
        threshold_stats_img(None, None, alpha=0.05, height_control="fdr")

    with pytest.raises(ValueError, match="'stat_img' cannot be None"):
        threshold_stats_img(
            None, None, alpha=0.05, height_control="bonferroni"
        )

    with pytest.raises(ValueError, match="'height_control' must be one of"):
        threshold_stats_img(None, None, alpha=0.05, height_control="plop")

    with pytest.raises(
        ValueError,
        match=r"should not be a negative value when two_sided=True.",
    ):
        threshold_stats_img(
            img_3d_rand_eye, height_control=None, threshold=-2, two_sided=True
        )
    # but this is OK because threshodld is only used
    # when height_control=None
    threshold_stats_img(
        img_3d_rand_eye, height_control="fdr", threshold=-2, two_sided=True
    )


@pytest.mark.parametrize(
    "alpha, expected",
    [
        (1.0e-9, 7),
        (1.0e-7, 6),
        (0.059, 6),
        (0.061, 5),
        (0.249, 5),
        (0.251, 4),
        (0.399, 4),
        (0.401, 3),
        (0.899, 3),
        (0.901, 0),
    ],
)
def test_hommel(alpha, expected):
    """Check that the computation of Hommel value.

    For these, we take the example in  Meijer et al. 2017
    'A shortcut for Hommel's procedure in linearithmic time'
    and check that we obtain the same values.
    https://arxiv.org/abs/1710.08273
    """
    z = norm.isf([1.0e-8, 0.01, 0.08, 0.1, 0.5, 0.7, 0.9])

    assert _compute_hommel_value(z, alpha=alpha) == expected


@pytest.mark.parametrize(
    "kwargs, expected, expected_n_unique_values",
    [
        (
            {"threshold": DEFAULT_Z_THRESHOLD, "verbose": 1},
            8,
            2,
        ),  # standard case (also test verbose)
        ({"threshold": 6}, 0, 1),  # high threshold
        ({"threshold": [3, 6]}, 8, 2),  # list of thresholds
    ],
)
def test_all_resolution_inference(
    data_norm_isf, affine_eye, kwargs, expected, expected_n_unique_values
):
    data = data_norm_isf
    data[2:4, 5:7, 6:8] = 5.0
    stat_img = Nifti1Image(data, affine_eye)

    th_map = cluster_level_inference(stat_img, alpha=0.05, **kwargs)
    vals = get_data(th_map)

    assert np.sum(vals > 0) == expected
    # only one unique non zero value: one per cluster
    assert len(np.unique(vals)) == expected_n_unique_values


@pytest.mark.parametrize(
    "kwargs, expected_left, expected_right, expected_n_unique_values",
    [
        (
            {"threshold": DEFAULT_Z_THRESHOLD, "verbose": 1},
            2,
            3,
            2,
        ),  # standard case (also test verbose)
        ({"threshold": 6}, 0, 0, 1),  # high threshold
        ({"threshold": [3, 6]}, 2, 3, 2),  # list of thresholds
    ],
)
def test_all_resolution_inference_surface(
    surf_img_1d,
    kwargs,
    expected_left,
    expected_right,
    expected_n_unique_values,
):
    """Check cluster_level_inference that runs on each hemisphere."""
    data_left = _data_norm_isf(surf_img_1d.data.parts["left"].shape)
    data_left[2:4] = 5.0
    data_right = _data_norm_isf(surf_img_1d.data.parts["right"].shape)
    data_right[2:5] = 5.0

    stat_img = new_img_like(
        surf_img_1d, PolyData(left=data_left, right=data_right)
    )

    th_map = cluster_level_inference(stat_img, alpha=0.05, **kwargs)

    assert np.sum(th_map.data.parts["left"] > 0) == expected_left
    # only one unique non zero value: one per cluster
    assert (
        len(np.unique(th_map.data.parts["left"])) == expected_n_unique_values
    )

    assert np.sum(th_map.data.parts["right"] > 0) == expected_right
    assert (
        len(np.unique(th_map.data.parts["right"])) == expected_n_unique_values
    )


@pytest.mark.parametrize(
    "kwargs, expected_left, expected_right",
    [
        (
            {"threshold": DEFAULT_Z_THRESHOLD, "verbose": 1},
            2,
            3,
        ),  # standard case (also test verbose)
        ({"threshold": 6}, 0, 0),  # high threshold
        ({"threshold": [3, 6]}, 2, 3),  # list of thresholds
    ],
)
def test_all_resolution_inference_surface(
    surf_img_1d, kwargs, expected_left, expected_right
):
    """Check cluster_level_inference that runs on each hemisphere."""
    data_left = _data_norm_isf(surf_img_1d.data.parts["left"].shape)
    data_left[2:4] = 5.0
    data_right = _data_norm_isf(surf_img_1d.data.parts["right"].shape)
    data_right[2:5] = 5.0

    stat_img = new_img_like(
        surf_img_1d, PolyData(left=data_left, right=data_right)
    )

    th_map = cluster_level_inference(stat_img, alpha=0.05, **kwargs)

    assert np.sum(th_map.data.parts["left"] > 0) == expected_left
    assert np.sum(th_map.data.parts["right"] > 0) == expected_right


def test_all_resolution_inference_with_mask(
    img_3d_ones_eye, affine_eye, data_norm_isf
):
    data = data_norm_isf
    data[2:4, 5:7, 6:8] = 5.0
    stat_img = Nifti1Image(data, affine_eye)

    th_map = cluster_level_inference(
        stat_img,
        mask_img=img_3d_ones_eye,
        threshold=DEFAULT_Z_THRESHOLD,
        alpha=0.05,
    )
    vals = get_data(th_map)

    assert np.sum(vals > 0) == 8


<<<<<<< HEAD
=======
@pytest.mark.parametrize(
    "threshold, expected_n_unique_values",
    [
        (2.5, 3),
        ([2.5, 3.5], 6),
        ([2.5, 3.0, 3.5], 8),
    ],
)
def test_cluster_level_inference_realistic_data(
    threshold, expected_n_unique_values
):
    """Check cluster_level_inference on realistic data."""
    stat_img = load_sample_motor_activation_image()
    th_map = cluster_level_inference(stat_img, threshold=threshold)
    vals = th_map.get_fdata()
    assert len(np.unique(vals)) == expected_n_unique_values


>>>>>>> da9a7d0a
def test_all_resolution_inference_surface_mask(surf_img_1d):
    """Check cluster_level_inference that runs on each hemisphere.

    Here mask excludes the right hemisphere.
    """
    data_left = _data_norm_isf(surf_img_1d.data.parts["left"].shape)
    data_left[2:4] = 5.0
    data_right = _data_norm_isf(surf_img_1d.data.parts["right"].shape)
    data_right[2:5] = 5.0
    stat_img = new_img_like(
        surf_img_1d, {"left": data_left, "right": data_right}
    )

    mask_left = np.ones(surf_img_1d.data.parts["left"].shape)
    mask_right = np.zeros(surf_img_1d.data.parts["right"].shape)
    mask_img = new_img_like(
        surf_img_1d, data={"left": mask_left, "right": mask_right}
    )

    th_map = cluster_level_inference(
        stat_img,
        mask_img=mask_img,
        threshold=DEFAULT_Z_THRESHOLD,
        alpha=0.05,
    )

    assert np.sum(th_map.data.parts["left"] > 0) == 2
    assert np.sum(th_map.data.parts["right"] > 0) == 0


def test_all_resolution_inference_one_voxel(data_norm_isf, affine_eye):
    data = data_norm_isf
    data[3, 6, 7] = 10
    stat_img = Nifti1Image(data, affine_eye)

    th_map = cluster_level_inference(stat_img, threshold=7, alpha=0.05)
    vals = get_data(th_map)

    assert np.sum(vals > 0) == 1


def test_all_resolution_inference_one_sided(
    data_norm_isf, img_3d_ones_eye, affine_eye
):
    data = data_norm_isf
    data[2:4, 5:7, 6:8] = 5.0
    stat_img = Nifti1Image(data, affine_eye)

    _, z_th = threshold_stats_img(
        stat_img,
        mask_img=img_3d_ones_eye,
        alpha=0.001,
        height_control="fpr",
        cluster_threshold=10,
        two_sided=False,
    )
    assert_equal(z_th, norm.isf(0.001))


@pytest.mark.parametrize("alpha", [-1, 2])
def test_all_resolution_inference_alpha_errors(
    alpha, data_norm_isf, affine_eye
):
    """Test aberrant alpha."""
    data = data_norm_isf
    stat_img = Nifti1Image(data, affine_eye)

    with pytest.raises(ValueError, match="alpha should be between 0 and 1"):
        cluster_level_inference(
            stat_img, threshold=DEFAULT_Z_THRESHOLD, alpha=alpha
        )


@pytest.mark.parametrize("threshold", [-1, [-1, 2]])
def test_all_resolution_inference_threshold_errors(
    data_norm_isf, affine_eye, threshold
):
    """Test aberrant threshold."""
    data = data_norm_isf
    stat_img = Nifti1Image(data, affine_eye)

    with pytest.raises(
        ValueError,
        match=("'threshold' cannot be negative or contain negative values"),
    ):
        cluster_level_inference(stat_img, threshold=threshold)


@pytest.mark.parametrize("two_sided", [True, False])
@pytest.mark.parametrize("control", ["fdr", "bonferroni"])
def test_all_resolution_inference_height_control(
    control, affine_eye, img_3d_ones_eye, data_norm_isf, two_sided
):
    """Test FDR threshold/bonferroni with one/two sided."""
    data = data_norm_isf
    data[2:4, 5:7, 6:8] = 5.0
    data[0:2, 0:2, 6:8] = -5.0
    stat_img = Nifti1Image(data, affine_eye)

    th_map, _ = threshold_stats_img(
        stat_img,
        mask_img=img_3d_ones_eye,
        alpha=0.05,
        height_control=control,
        cluster_threshold=5,
        two_sided=two_sided,
    )

    vals = get_data(th_map)
    assert_equal(np.sum(vals > 0), 8)
    if two_sided:
        assert_equal(np.sum(vals < 0), 8)
    else:
        assert_equal(np.sum(vals < 0), 0)


@pytest.mark.parametrize("height_control", [None, "bonferroni", "fdr", "fpr"])
def test_threshold_stats_img_surface(surf_img_1d, height_control):
    """Smoke test threshold_stats_img works on surface."""
    threshold_stats_img(
        surf_img_1d,
        height_control=height_control,
        threshold=DEFAULT_Z_THRESHOLD,
    )


def test_threshold_stats_img_surface_with_mask(surf_img_1d, surf_mask_1d):
    """Smoke test threshold_stats_img works on surface with a mask."""
    threshold_stats_img(
        surf_img_1d, height_control="bonferroni", mask_img=surf_mask_1d
    )


@pytest.mark.parametrize(
    "threshold, expected_n_unique_values",
    [
        (2.5, 19),
        ([2.5, 3.5], 23),
        ([2.5, 3.0, 3.5], 27),
    ],
)
def test_cluster_level_inference_surface_realistic_data(
    threshold, expected_n_unique_values
):
    """Check cluster_level_inference on realistic data."""
    stat_img = load_fsaverage_data(data_type="thickness")
    th_map = cluster_level_inference(stat_img, threshold=threshold)
    vals = get_surf_data(th_map)
    assert len(np.unique(vals)) == expected_n_unique_values


def test_threshold_stats_img_surface_output(surf_img_1d):
    """Check output threshold_stats_img surface with no height_control.

    Also check the user of cluster_threshold.
    """
    surf_img_1d.data.parts["left"] = np.asarray([1.0, -1.0, 3.0, 4.0])
    surf_img_1d.data.parts["right"] = np.asarray([2.0, -2.0, 6.0, 8.0, 0.0])

    # two sided
    result, _ = threshold_stats_img(
        surf_img_1d, height_control=None, threshold=2
    )

    assert_equal(result.data.parts["left"], np.asarray([0.0, 0.0, 3.0, 4.0]))
    assert_equal(
        result.data.parts["right"], np.asarray([0.0, 0.0, 6.0, 8.0, 0.0])
    )

    result, _ = threshold_stats_img(
        surf_img_1d, height_control=None, threshold=2, cluster_threshold=2
    )

    assert_equal(result.data.parts["left"], np.asarray([0.0, 0.0, 3.0, 4.0]))
    assert_equal(
        result.data.parts["right"], np.asarray([0.0, 0.0, 6.0, 8.0, 0.0])
    )

    # one sided positive
    result, _ = threshold_stats_img(
        surf_img_1d, height_control=None, threshold=3, two_sided=False
    )

    assert_equal(result.data.parts["left"], np.asarray([0.0, 0.0, 0.0, 4.0]))
    assert_equal(
        result.data.parts["right"], np.asarray([0.0, 0.0, 6.0, 8.0, 0.0])
    )

    result, _ = threshold_stats_img(
        surf_img_1d,
        height_control=None,
        threshold=3,
        two_sided=False,
        cluster_threshold=2,
    )

    assert_equal(result.data.parts["left"], np.asarray([0.0, 0.0, 0.0, 0.0]))
    assert_equal(
        result.data.parts["right"], np.asarray([0.0, 0.0, 6.0, 8.0, 0.0])
    )

    # one sided negative
    result, _ = threshold_stats_img(
        surf_img_1d, height_control=None, threshold=-0.5, two_sided=False
    )

    assert_equal(result.data.parts["left"], np.asarray([0.0, -1.0, 0.0, 0.0]))
    assert_equal(
        result.data.parts["right"], np.asarray([0.0, -2.0, 0.0, 0.0, 0.0])
    )

    result, _ = threshold_stats_img(
        surf_img_1d,
        height_control=None,
        threshold=-0.5,
        two_sided=False,
        cluster_threshold=3,
    )

    assert_equal(result.data.parts["left"], np.asarray([0.0, 0.0, 0.0, 0.0]))
    assert_equal(
        result.data.parts["right"], np.asarray([0.0, 0.0, 0.0, 0.0, 0.0])
    )


def test_threshold_stats_img_surface_output_threshold_0(surf_img_1d):
    """Check output threshold_stats_img height_control=None, threshold=0."""
    surf_img_1d.data.parts["left"] = np.asarray([1.0, -1.0, 3.0, 4.0])
    surf_img_1d.data.parts["right"] = np.asarray([2.0, -2.0, 6.0, 8.0, 0.0])

    # one sided, with threshold = 0
    result, _ = threshold_stats_img(
        surf_img_1d, height_control=None, threshold=0, two_sided=False
    )

    assert_equal(result.data.parts["left"], np.asarray([1.0, 0, 3.0, 4.0]))
    assert_equal(
        result.data.parts["right"], np.asarray([2.0, 0, 6.0, 8.0, 0.0])
    )

    # two sided, with threshold = 0
    result, _ = threshold_stats_img(
        surf_img_1d, height_control=None, threshold=0, two_sided=True
    )

    assert_equal(result.data.parts["left"], np.asarray([1.0, -1.0, 3.0, 4.0]))
    assert_equal(
        result.data.parts["right"], np.asarray([2.0, -2.0, 6.0, 8.0, 0.0])
    )


@pytest.mark.parametrize("threshold", [3.0, 2.9, DEFAULT_Z_THRESHOLD])
@pytest.mark.parametrize("height_control", [None, "bonferroni", "fdr", "fpr"])
def test_deprecation_threshold(surf_img_1d, height_control, threshold):
    """Check warning thrown when threshold==old threshold.

    # TODO (nilearn >= 0.15.0)
    # remove
    """
    with warnings.catch_warnings(record=True) as warning_list:
        threshold_stats_img(
            surf_img_1d, height_control=height_control, threshold=threshold
        )

    n_warnings = len(
        [x for x in warning_list if issubclass(x.category, FutureWarning)]
    )
    if height_control is None and threshold == 3.0:
        assert n_warnings == 1
    else:
        assert n_warnings == 0


@pytest.mark.parametrize("threshold", [3.0, 2.9, DEFAULT_Z_THRESHOLD])
def test_deprecation_threshold_cluster_level_inference(
    threshold, affine_eye, data_norm_isf
):
    """Check cluster_level_inference warns when threshold==old threshold .

    # TODO (nilearn >= 0.15.0)
    # remove
    """
    data = data_norm_isf
    data[3, 6, 7] = 10
    stat_img = Nifti1Image(data, affine_eye)

    with warnings.catch_warnings(record=True) as warning_list:
        cluster_level_inference(stat_img, threshold=threshold)

    n_warnings = len(
        [x for x in warning_list if issubclass(x.category, FutureWarning)]
    )
    if threshold == 3.0:
        assert n_warnings == 1
    else:
        assert n_warnings == 0<|MERGE_RESOLUTION|>--- conflicted
+++ resolved
@@ -8,13 +8,10 @@
 from numpy.testing import assert_almost_equal, assert_equal
 from scipy.stats import norm
 
-<<<<<<< HEAD
-=======
 from nilearn.datasets import (
     load_fsaverage_data,
     load_sample_motor_activation_image,
 )
->>>>>>> da9a7d0a
 from nilearn.glm import (
     cluster_level_inference,
     fdr_threshold,
@@ -23,10 +20,7 @@
 from nilearn.glm.thresholding import DEFAULT_Z_THRESHOLD, _compute_hommel_value
 from nilearn.image import get_data, new_img_like
 from nilearn.surface.surface import PolyData
-<<<<<<< HEAD
-=======
 from nilearn.surface.surface import get_data as get_surf_data
->>>>>>> da9a7d0a
 
 
 def test_fdr(rng):
@@ -319,37 +313,6 @@
     )
 
 
-@pytest.mark.parametrize(
-    "kwargs, expected_left, expected_right",
-    [
-        (
-            {"threshold": DEFAULT_Z_THRESHOLD, "verbose": 1},
-            2,
-            3,
-        ),  # standard case (also test verbose)
-        ({"threshold": 6}, 0, 0),  # high threshold
-        ({"threshold": [3, 6]}, 2, 3),  # list of thresholds
-    ],
-)
-def test_all_resolution_inference_surface(
-    surf_img_1d, kwargs, expected_left, expected_right
-):
-    """Check cluster_level_inference that runs on each hemisphere."""
-    data_left = _data_norm_isf(surf_img_1d.data.parts["left"].shape)
-    data_left[2:4] = 5.0
-    data_right = _data_norm_isf(surf_img_1d.data.parts["right"].shape)
-    data_right[2:5] = 5.0
-
-    stat_img = new_img_like(
-        surf_img_1d, PolyData(left=data_left, right=data_right)
-    )
-
-    th_map = cluster_level_inference(stat_img, alpha=0.05, **kwargs)
-
-    assert np.sum(th_map.data.parts["left"] > 0) == expected_left
-    assert np.sum(th_map.data.parts["right"] > 0) == expected_right
-
-
 def test_all_resolution_inference_with_mask(
     img_3d_ones_eye, affine_eye, data_norm_isf
 ):
@@ -368,8 +331,6 @@
     assert np.sum(vals > 0) == 8
 
 
-<<<<<<< HEAD
-=======
 @pytest.mark.parametrize(
     "threshold, expected_n_unique_values",
     [
@@ -388,7 +349,6 @@
     assert len(np.unique(vals)) == expected_n_unique_values
 
 
->>>>>>> da9a7d0a
 def test_all_resolution_inference_surface_mask(surf_img_1d):
     """Check cluster_level_inference that runs on each hemisphere.
 
