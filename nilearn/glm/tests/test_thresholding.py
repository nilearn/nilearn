"""Test the thresholding utilities."""

import warnings

import numpy as np
import pytest
from nibabel import Nifti1Image
from numpy.testing import assert_almost_equal, assert_equal
from scipy.stats import norm

from nilearn.conftest import _shape_3d_default
from nilearn.glm import (
    cluster_level_inference,
    fdr_threshold,
    threshold_stats_img,
)
from nilearn.glm.thresholding import DEFAULT_Z_THRESHOLD, _compute_hommel_value
from nilearn.image import get_data


def test_fdr(rng):
    n = 100
    x = np.linspace(0.5 / n, 1.0 - 0.5 / n, n)
    x[:10] = 0.0005
    x = norm.isf(x)
    rng.shuffle(x)

    assert_almost_equal(fdr_threshold(x, 0.1), norm.isf(0.0005))
    assert fdr_threshold(x, 0.001) == np.inf

    # addresses #2879
    n = 10
    pvals = np.linspace(1 / n, 1, n)
    pvals[0] = 0.007

    assert np.isfinite(fdr_threshold(norm.isf(pvals), 0.1))


def test_fdr_error(rng):
    n = 100
    x = np.linspace(0.5 / n, 1.0 - 0.5 / n, n)
    x[:10] = 0.0005
    x = norm.isf(x)
    rng.shuffle(x)

    match = "alpha should be between 0 and 1"
    with pytest.raises(ValueError, match=match):
        fdr_threshold(x, -0.1)
    with pytest.raises(ValueError, match=match):
        fdr_threshold(x, 1.5)


@pytest.fixture
def data_norm_isf():
    p = np.prod(_shape_3d_default())
    return norm.isf(np.linspace(1.0 / p, 1.0 - 1.0 / p, p)).reshape(
        _shape_3d_default()
    )


@pytest.mark.parametrize("height_control", [None, "fpr", "fdr", "bonferroni"])
def test_threshold_stats_img_warn_threshold_unused(
    data_norm_isf, affine_eye, height_control
):
    """Warn if non default threshold used with height_control != None."""
    data = data_norm_isf
    data[2:4, 5:7, 6:8] = 5.0
    stat_img = Nifti1Image(data, affine_eye)

    with warnings.catch_warnings(record=True) as warnings_list:
        threshold_stats_img(
            stat_img,
            threshold=2,
            height_control=height_control,
        )
    if height_control is not None:
        assert any("will not be used with" in str(x) for x in warnings_list)


def test_threshold_stats_img_no_height_control(
    data_norm_isf, img_3d_ones_eye, affine_eye
):
    data = data_norm_isf
    data[2:4, 5:7, 6:8] = 5.0
    stat_img = Nifti1Image(data, affine_eye)

    # excessive cluster forming threshold
    th_map, _ = threshold_stats_img(
        stat_img,
        mask_img=img_3d_ones_eye,
        threshold=100,
        height_control=None,
        cluster_threshold=0,
    )
    vals = get_data(th_map)

    assert np.sum(vals > 0) == 0

    # direct threshold
    th_map, _ = threshold_stats_img(
        stat_img,
        mask_img=img_3d_ones_eye,
        threshold=4.0,
        height_control=None,
        cluster_threshold=0,
    )
    vals = get_data(th_map)

    assert np.sum(vals > 0) == 8

    # without mask
    th_map, _ = threshold_stats_img(
        stat_img, None, threshold=4.0, height_control=None, cluster_threshold=0
    )
    vals = get_data(th_map)

    assert np.sum(vals > 0) == 8

    # without a map
    th_map, threshold = threshold_stats_img(
        None,
        None,
        threshold=DEFAULT_Z_THRESHOLD,
        height_control=None,
        cluster_threshold=0,
    )

    assert threshold == DEFAULT_Z_THRESHOLD
    assert th_map is None


def test_threshold_stats_img(data_norm_isf, img_3d_ones_eye, affine_eye):
    data = data_norm_isf
    data[2:4, 5:7, 6:8] = 5.0
    stat_img = Nifti1Image(data, affine_eye)

    th_map, _ = threshold_stats_img(
        stat_img,
        mask_img=img_3d_ones_eye,
        alpha=0.001,
        height_control="fpr",
        cluster_threshold=0,
    )
    vals = get_data(th_map)

    assert np.sum(vals > 0) == 8

    # excessive size threshold
    th_map, z_th = threshold_stats_img(
        stat_img,
        mask_img=img_3d_ones_eye,
        alpha=0.001,
        height_control="fpr",
        cluster_threshold=10,
    )
    vals = get_data(th_map)

    assert np.sum(vals > 0) == 0
    assert z_th == norm.isf(0.0005)

    # dr threshold + bonferroni
    for control in ["fdr", "bonferroni"]:
        th_map, _ = threshold_stats_img(
            stat_img,
            mask_img=img_3d_ones_eye,
            alpha=0.05,
            height_control=control,
            cluster_threshold=5,
        )
        vals = get_data(th_map)

        assert np.sum(vals > 0) == 8

    # without a map or mask
    th_map, threshold = threshold_stats_img(
        None, None, alpha=0.05, height_control="fpr", cluster_threshold=0
    )

    assert threshold > 1.64
    assert th_map is None


def test_threshold_stats_img_errors(img_3d_rand_eye):
    with pytest.raises(ValueError, match="'stat_img' cannot be None"):
        threshold_stats_img(None, None, alpha=0.05, height_control="fdr")

    with pytest.raises(ValueError, match="'stat_img' cannot be None"):
        threshold_stats_img(
            None, None, alpha=0.05, height_control="bonferroni"
        )

    with pytest.raises(ValueError, match="'height_control' should be one of"):
        threshold_stats_img(None, None, alpha=0.05, height_control="plop")

    with pytest.raises(
        ValueError, match="should not be a negative value when two_sided=True."
    ):
        threshold_stats_img(
            img_3d_rand_eye, height_control=None, threshold=-2, two_sided=True
        )
    # but this is OK because threshodld is only used
    # when height_control=None
    threshold_stats_img(
        img_3d_rand_eye, height_control="fdr", threshold=-2, two_sided=True
    )


@pytest.mark.parametrize(
    "alpha, expected",
    [
        (1.0e-9, 7),
        (1.0e-7, 6),
        (0.059, 6),
        (0.061, 5),
        (0.249, 5),
        (0.251, 4),
        (0.399, 4),
        (0.401, 3),
        (0.899, 3),
        (0.901, 0),
    ],
)
def test_hommel(alpha, expected):
    """Check that the computation of Hommel value.

    For these, we take the example in  Meijer et al. 2017
    'A shortcut for Hommel's procedure in linearithmic time'
    and check that we obtain the same values.
    https://arxiv.org/abs/1710.08273
    """
    z = norm.isf([1.0e-8, 0.01, 0.08, 0.1, 0.5, 0.7, 0.9])

    assert _compute_hommel_value(z, alpha=alpha) == expected


@pytest.mark.parametrize(
    "kwargs, expected",
    [
        (
            {"threshold": DEFAULT_Z_THRESHOLD, "verbose": 1},
            8,
        ),  # standard case (also test verbose)
        ({"threshold": 6}, 0),  # high threshold
        ({"threshold": [3, 6]}, 8),  # list of thresholds
    ],
)
def test_all_resolution_inference(data_norm_isf, affine_eye, kwargs, expected):
    data = data_norm_isf
    data[2:4, 5:7, 6:8] = 5.0
    stat_img = Nifti1Image(data, affine_eye)

    th_map = cluster_level_inference(stat_img, alpha=0.05, **kwargs)
    vals = get_data(th_map)

    assert np.sum(vals > 0) == expected


def test_all_resolution_inference_with_mask(
    img_3d_ones_eye, affine_eye, data_norm_isf
):
    data = data_norm_isf
    data[2:4, 5:7, 6:8] = 5.0
    stat_img = Nifti1Image(data, affine_eye)

    th_map = cluster_level_inference(
        stat_img,
        mask_img=img_3d_ones_eye,
        threshold=DEFAULT_Z_THRESHOLD,
        alpha=0.05,
    )
    vals = get_data(th_map)

    assert np.sum(vals > 0) == 8


def test_all_resolution_inference_one_voxel(data_norm_isf, affine_eye):
    data = data_norm_isf
    data[3, 6, 7] = 10
    stat_img = Nifti1Image(data, affine_eye)

    th_map = cluster_level_inference(stat_img, threshold=7, alpha=0.05)
    vals = get_data(th_map)

    assert np.sum(vals > 0) == 1


def test_all_resolution_inference_one_sided(
    data_norm_isf, img_3d_ones_eye, affine_eye
):
    data = data_norm_isf
    data[2:4, 5:7, 6:8] = 5.0
    stat_img = Nifti1Image(data, affine_eye)

    _, z_th = threshold_stats_img(
        stat_img,
        mask_img=img_3d_ones_eye,
        alpha=0.001,
        height_control="fpr",
        cluster_threshold=10,
        two_sided=False,
    )
    assert_equal(z_th, norm.isf(0.001))


@pytest.mark.parametrize("alpha", [-1, 2])
def test_all_resolution_inference_errors(alpha, data_norm_isf, affine_eye):
    # test aberrant alpha
    data = data_norm_isf
    stat_img = Nifti1Image(data, affine_eye)

    with pytest.raises(ValueError, match="alpha should be between 0 and 1"):
        cluster_level_inference(
            stat_img, threshold=DEFAULT_Z_THRESHOLD, alpha=alpha
        )


@pytest.mark.parametrize("control", ["fdr", "bonferroni"])
def test_all_resolution_inference_height_control(
    control, affine_eye, img_3d_ones_eye, data_norm_isf
):
    # two-side fdr threshold + bonferroni
    data = data_norm_isf
    data[2:4, 5:7, 6:8] = 5.0
    data[0:2, 0:2, 6:8] = -5.0
    stat_img = Nifti1Image(data, affine_eye)

    th_map, _ = threshold_stats_img(
        stat_img,
        mask_img=img_3d_ones_eye,
        alpha=0.05,
        height_control=control,
        cluster_threshold=5,
    )
    vals = get_data(th_map)
    assert_equal(np.sum(vals > 0), 8)
    assert_equal(np.sum(vals < 0), 8)
    th_map, _ = threshold_stats_img(
        stat_img,
        mask_img=img_3d_ones_eye,
        alpha=0.05,
        height_control=control,
        cluster_threshold=5,
        two_sided=False,
    )
    vals = get_data(th_map)

    assert_equal(np.sum(vals > 0), 8)
    assert_equal(np.sum(vals < 0), 0)


@pytest.mark.parametrize("height_control", [None, "bonferroni", "fdr", "fpr"])
def test_threshold_stats_img_surface(surf_img_1d, height_control):
    """Smoke test threshold_stats_img works on surface."""
    threshold_stats_img(
        surf_img_1d,
        height_control=height_control,
        threshold=DEFAULT_Z_THRESHOLD,
    )


def test_threshold_stats_img_surface_with_mask(surf_img_1d, surf_mask_1d):
    """Smoke test threshold_stats_img works on surface with a mask."""
    threshold_stats_img(
        surf_img_1d, height_control="bonferroni", mask_img=surf_mask_1d
    )


<<<<<<< HEAD
def test_threshold_stats_img_surface_output(surf_img_1d):
    """Check output threshold_stats_img surface with no height_control."""
    surf_img_1d.data.parts["left"] = np.asarray([1.0, -1.0, 3.0, 4.0])
    surf_img_1d.data.parts["right"] = np.asarray([2.0, -2.0, 6.0, 8.0, 0.0])

    # two sided
    result, _ = threshold_stats_img(
        surf_img_1d, height_control=None, threshold=2
    )

    assert_equal(result.data.parts["left"], np.asarray([0.0, 0.0, 3.0, 4.0]))
    assert_equal(
        result.data.parts["right"], np.asarray([0.0, 0.0, 6.0, 8.0, 0.0])
    )

    # two sided, with threshold = 0
    result, _ = threshold_stats_img(
        surf_img_1d, height_control=None, threshold=0
    )

    assert_equal(result.data.parts["left"], np.asarray([1.0, -1.0, 3.0, 4.0]))
    assert_equal(
        result.data.parts["right"], np.asarray([2.0, -2.0, 6.0, 8.0, 0.0])
    )

    # one sided positive
    result, _ = threshold_stats_img(
        surf_img_1d, height_control=None, threshold=3, two_sided=False
    )

    assert_equal(result.data.parts["left"], np.asarray([0.0, 0.0, 0.0, 4.0]))
    assert_equal(
        result.data.parts["right"], np.asarray([0.0, 0.0, 6.0, 8.0, 0.0])
    )

    result, _ = threshold_stats_img(
        surf_img_1d, height_control=None, threshold=-0.5, two_sided=False
    )

    # one sided negative
    assert_equal(result.data.parts["left"], np.asarray([0.0, -1.0, 0.0, 0.0]))
    assert_equal(
        result.data.parts["right"], np.asarray([0.0, -2.0, 0.0, 0.0, 0.0])
    )

    # one sided, with threshold = 0
    result, _ = threshold_stats_img(
        surf_img_1d, height_control=None, threshold=0
    )

    assert_equal(result.data.parts["left"], np.asarray([1.0, -1.0, 3.0, 4.0]))
    assert_equal(
        result.data.parts["right"], np.asarray([2.0, -2.0, 6.0, 8.0, 0.0])
    )
=======
@pytest.mark.parametrize("threshold", [3.0, 2.9, DEFAULT_Z_THRESHOLD])
@pytest.mark.parametrize("height_control", [None, "bonferroni", "fdr", "fpr"])
def test_deprecation_threshold(surf_img_1d, height_control, threshold):
    """Check warning thrown when threshold==old threshold.

    # TODO (nilearn >= 0.15)
    # remove
    """
    with warnings.catch_warnings(record=True) as warning_list:
        threshold_stats_img(
            surf_img_1d, height_control=height_control, threshold=threshold
        )

    n_warnings = len(
        [x for x in warning_list if issubclass(x.category, FutureWarning)]
    )
    if height_control is None and threshold == 3.0:
        assert n_warnings == 1
    else:
        assert n_warnings == 0


@pytest.mark.parametrize("threshold", [3.0, 2.9, DEFAULT_Z_THRESHOLD])
def test_deprecation_threshold_cluster_level_inference(
    threshold, affine_eye, data_norm_isf
):
    """Check cluster_level_inference warns when threshold==old threshold .

    # TODO (nilearn >= 0.15)
    # remove
    """
    data = data_norm_isf
    data[3, 6, 7] = 10
    stat_img = Nifti1Image(data, affine_eye)

    with warnings.catch_warnings(record=True) as warning_list:
        cluster_level_inference(stat_img, threshold=threshold)

    n_warnings = len(
        [x for x in warning_list if issubclass(x.category, FutureWarning)]
    )
    if threshold == 3.0:
        assert n_warnings == 1
    else:
        assert n_warnings == 0
>>>>>>> 010f955d
<|MERGE_RESOLUTION|>--- conflicted
+++ resolved
@@ -365,7 +365,6 @@
     )
 
 
-<<<<<<< HEAD
 def test_threshold_stats_img_surface_output(surf_img_1d):
     """Check output threshold_stats_img surface with no height_control."""
     surf_img_1d.data.parts["left"] = np.asarray([1.0, -1.0, 3.0, 4.0])
@@ -420,7 +419,8 @@
     assert_equal(
         result.data.parts["right"], np.asarray([2.0, -2.0, 6.0, 8.0, 0.0])
     )
-=======
+
+    
 @pytest.mark.parametrize("threshold", [3.0, 2.9, DEFAULT_Z_THRESHOLD])
 @pytest.mark.parametrize("height_control", [None, "bonferroni", "fdr", "fpr"])
 def test_deprecation_threshold(surf_img_1d, height_control, threshold):
@@ -466,4 +466,3 @@
         assert n_warnings == 1
     else:
         assert n_warnings == 0
->>>>>>> 010f955d
