"""Testing models module."""

import numpy as np
import pytest
from numpy.testing import assert_array_almost_equal

from nilearn.glm import OLSModel

N = 10
X = np.c_[np.linspace(-1, 1, N), np.ones((N,))]
Y = np.r_[range(5), range(1, 6)]
MODEL = OLSModel(X)
RESULTS = MODEL.fit(Y)

""" R script

::

    X = cbind(0:9 * 2/9 -1, 1)
    Y = as.matrix(c(0:4, 1:5))
    results = lm(Y ~ X-1)
    print(results)
    print(summary(results))

gives::

    Call:
    lm(formula = Y ~ X - 1)

    Coefficients:
    X1     X2
    1.773  2.500

    Residuals:
        Min      1Q  Median      3Q     Max
    -1.6970 -0.6667  0.0000  0.6667  1.6970

    Coefficients:
    Estimate Std. Error t value Pr(>|t|)
    X1   1.7727     0.5455   3.250   0.0117 *
    X2   2.5000     0.3482   7.181 9.42e-05 ***
    ---

    Residual standard error: 1.101 on 8 degrees of freedom
    Multiple R-squared: 0.8859, Adjusted R-squared: 0.8574
    F-statistic: 31.06 on 2 and 8 DF,  p-value: 0.0001694
"""


def test_model():
    # Check basics about the model fit
    # Check we fit the mean
    assert_array_almost_equal(RESULTS.theta[1], np.mean(Y))
    # Check we get the same as R
    assert_array_almost_equal(RESULTS.theta, [1.773, 2.5], 3)
    percentile = np.percentile
    pcts = percentile(RESULTS.residuals, [0, 25, 50, 75, 100])
    assert_array_almost_equal(pcts, [-1.6970, -0.6667, 0, 0.6667, 1.6970], 4)


def test_t_contrast():
    # Test individual t against R
    assert_array_almost_equal(RESULTS.t(0), 3.25)
    assert_array_almost_equal(RESULTS.t(1), 7.181, 3)
    # And contrast
    assert_array_almost_equal(RESULTS.Tcontrast([1, 0]).t, 3.25)
    assert_array_almost_equal(RESULTS.Tcontrast([0, 1]).t, 7.181, 3)
<<<<<<< HEAD


def test_t_contrast_errors():
    match = "t contrasts should be length P=.*, but this is length .*"
    with pytest.raises(ValueError, match=match):
        RESULTS.Tcontrast([1])
    with pytest.raises(ValueError, match=match):
=======
    # Input matrix checked for size
    with pytest.raises(ValueError):
>>>>>>> 697f77d3
        RESULTS.Tcontrast([1, 0, 0])
    # And shape
    with pytest.raises(
        ValueError, match="t contrasts should have only one row"
    ):
        RESULTS.Tcontrast(np.array([1, 0])[:, None])


def test_t_output():
    # Check we get required outputs
    exp_t = RESULTS.t(0)
    exp_effect = RESULTS.theta[0]
    exp_sd = exp_effect / exp_t

    res = RESULTS.Tcontrast([1, 0])

    assert_array_almost_equal(res.t, exp_t)
    assert_array_almost_equal(res.effect, exp_effect)
    assert_array_almost_equal(res.sd, exp_sd)

    res = RESULTS.Tcontrast([1, 0], store=("effect",))

    assert res.t is None
    assert_array_almost_equal(res.effect, exp_effect)
    assert res.sd is None

    res = RESULTS.Tcontrast([1, 0], store=("t",))

    assert_array_almost_equal(res.t, exp_t)
    assert res.effect is None
    assert res.sd is None

    res = RESULTS.Tcontrast([1, 0], store=("sd",))

    assert res.t is None
    assert res.effect is None
    assert_array_almost_equal(res.sd, exp_sd)

    res = RESULTS.Tcontrast([1, 0], store=("effect", "sd"))

    assert res.t is None
    assert_array_almost_equal(res.effect, exp_effect)
    assert_array_almost_equal(res.sd, exp_sd)


def test_f_output():
    # Test f_output
    res = RESULTS.Fcontrast([1, 0])
    exp_f = RESULTS.t(0) ** 2

    assert_array_almost_equal(exp_f, res.F)

    # Test arrays work as well as lists
    res = RESULTS.Fcontrast(np.array([1, 0]))

    assert_array_almost_equal(exp_f, res.F)

    # Test with matrix against R
    res = RESULTS.Fcontrast(np.eye(2))

    assert_array_almost_equal(31.06, res.F, 2)


def test_f_output_errors():
    # Input matrix checked for size
    match = (
        r"F contrasts should have shape\[1\]=.*, but this has shape\[1\]=.*"
    )
    with pytest.raises(ValueError, match=match):
        RESULTS.Fcontrast([1])
    with pytest.raises(ValueError, match=match):
        RESULTS.Fcontrast([1, 0, 0])
    # And shape
    with pytest.raises(ValueError, match=match):
        RESULTS.Fcontrast(np.array([1, 0])[:, None])


def test_f_output_new_api():
    res = RESULTS.Fcontrast([1, 0])

    assert_array_almost_equal(res.effect, RESULTS.theta[0])
    assert_array_almost_equal(res.covariance, RESULTS.vcov()[0][0])


def test_conf_int():
    lower_, upper_ = RESULTS.conf_int()

    assert (lower_ < upper_).all()
    assert (lower_ > upper_ - 10).all()

    lower_, upper_ = RESULTS.conf_int(cols=[1]).T

    assert lower_ < upper_
    assert lower_ > upper_ - 10<|MERGE_RESOLUTION|>--- conflicted
+++ resolved
@@ -65,18 +65,13 @@
     # And contrast
     assert_array_almost_equal(RESULTS.Tcontrast([1, 0]).t, 3.25)
     assert_array_almost_equal(RESULTS.Tcontrast([0, 1]).t, 7.181, 3)
-<<<<<<< HEAD
 
 
 def test_t_contrast_errors():
-    match = "t contrasts should be length P=.*, but this is length .*"
-    with pytest.raises(ValueError, match=match):
+    match = "t contrasts should be of length P=.*, but it has length .*"
+    with pytest.warns(UserWarning, match=match):
         RESULTS.Tcontrast([1])
     with pytest.raises(ValueError, match=match):
-=======
-    # Input matrix checked for size
-    with pytest.raises(ValueError):
->>>>>>> 697f77d3
         RESULTS.Tcontrast([1, 0, 0])
     # And shape
     with pytest.raises(
