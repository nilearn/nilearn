--- conflicted
+++ resolved
@@ -46,11 +46,8 @@
     "check_transformers_unfitted",
     "check_transformer_n_iter",
     "check_estimators_unfitted",
-<<<<<<< HEAD
-=======
     "check_no_attributes_set_in_init",
     "check_parameters_default_constructible",
->>>>>>> e658b35e
 ]
 
 
