"""Test the second level model."""

from pathlib import Path

import numpy as np
import pandas as pd
import pytest
from nibabel import Nifti1Image, load
from numpy.testing import (
    assert_almost_equal,
    assert_array_almost_equal,
    assert_array_equal,
)
from scipy import stats
from sklearn.utils.estimator_checks import parametrize_with_checks

from nilearn._utils import testing
from nilearn._utils.data_gen import (
    generate_fake_fmri_data_and_design,
    write_fake_bold_img,
    write_fake_fmri_data_and_design,
)
from nilearn._utils.estimator_checks import (
    check_estimator,
    nilearn_check_estimator,
    return_expected_failed_checks,
)
from nilearn._utils.tags import SKLEARN_LT_1_6
from nilearn.conftest import _shape_3d_default
from nilearn.exceptions import NotImplementedWarning
from nilearn.glm.first_level import FirstLevelModel, run_glm
from nilearn.glm.second_level import SecondLevelModel, non_parametric_inference
from nilearn.glm.second_level.second_level import (
    _check_confounds,
    _check_first_level_contrast,
    _check_input_as_first_level_model,
    _check_n_rows_desmat_vs_n_effect_maps,
    _check_second_level_input,
    _infer_effect_maps,
    _process_second_level_input_as_dataframe,
    _process_second_level_input_as_firstlevelmodels,
    _sort_input_dataframe,
)
from nilearn.image import concat_imgs, get_data, new_img_like, smooth_img
from nilearn.maskers import NiftiMasker, SurfaceMasker
from nilearn.reporting import get_clusters_table
from nilearn.surface.utils import assert_surface_image_equal

ESTIMATORS_TO_CHECK = [SecondLevelModel()]

if SKLEARN_LT_1_6:

    @pytest.mark.parametrize(
        "estimator, check, name",
        check_estimator(estimators=ESTIMATORS_TO_CHECK),
    )
    def test_check_estimator_sklearn_valid(estimator, check, name):  # noqa: ARG001
        """Check compliance with sklearn estimators."""
        check(estimator)

    @pytest.mark.xfail(reason="invalid checks should fail")
    @pytest.mark.parametrize(
        "estimator, check, name",
        check_estimator(estimators=ESTIMATORS_TO_CHECK, valid=False),
    )
    def test_check_estimator_sklearn_invalid(estimator, check, name):  # noqa: ARG001
        """Check compliance with sklearn estimators."""
        check(estimator)

else:

    @parametrize_with_checks(
        estimators=ESTIMATORS_TO_CHECK,
        expected_failed_checks=return_expected_failed_checks,
    )
    def test_check_estimator_sklearn(estimator, check):
        """Check compliance with sklearn estimators."""
        check(estimator)


@pytest.mark.slow
@pytest.mark.parametrize(
    "estimator, check, name",
    nilearn_check_estimator(estimators=ESTIMATORS_TO_CHECK),
)
def test_check_estimator_nilearn(estimator, check, name):  # noqa: ARG001
    """Check compliance with nilearn estimators rules."""
    check(estimator)


N_PERM = 5
SHAPE = (*_shape_3d_default(), 1)


@pytest.fixture()
def n_subjects():
    return 3


@pytest.fixture
def input_df():
    """Input DataFrame for testing."""
    return pd.DataFrame(
        {
            "effects_map_path": ["foo.nii", "bar.nii", "baz.nii"],
            "subject_label": ["foo", "bar", "baz"],
        }
    )


def fake_fmri_data(shape=SHAPE):
    shapes = (shape,)
    mask, fmri_data, _ = generate_fake_fmri_data_and_design(shapes)
    return fmri_data[0], mask


@pytest.mark.slow
def test_non_parametric_inference_with_flm_objects(shape_3d_default):
    """See https://github.com/nilearn/nilearn/issues/3579 ."""
    mask, fmri_data, design_matrices = generate_fake_fmri_data_and_design(
        shapes=[(*shape_3d_default, 15)]
    )

    masker = NiftiMasker(mask)
    masker.fit()
    single_run_model = FirstLevelModel(mask_img=masker).fit(
        fmri_data[0], design_matrices=design_matrices[0]
    )
    single_run_model.compute_contrast("x")

    second_level_input = [single_run_model, single_run_model]

    design_matrix = pd.DataFrame(
        [1] * len(second_level_input), columns=["intercept"]
    )

    non_parametric_inference(
        second_level_input=second_level_input,
        design_matrix=design_matrix,
        first_level_contrast="x",
        n_perm=N_PERM,
    )


def test_process_second_level_input_as_dataframe(input_df):
    """Unit tests for function _process_second_level_input_as_dataframe()."""
    sample_map, subjects_label = _process_second_level_input_as_dataframe(
        input_df
    )
    assert sample_map == "foo.nii"
    assert subjects_label == ["foo", "bar", "baz"]


def test_sort_input_dataframe(input_df):
    """Unit tests for function _sort_input_dataframe()."""
    output_df = _sort_input_dataframe(input_df)

    assert output_df["subject_label"].to_list() == [
        "bar",
        "baz",
        "foo",
    ]
    assert output_df["effects_map_path"].to_list() == [
        "bar.nii",
        "baz.nii",
        "foo.nii",
    ]


def test_second_level_input_as_3d_images(
    rng, affine_eye, tmp_path, shape_3d_default, n_subjects
):
    """Test second level model with a list 3D image filenames as input.

    Should act as a regression test for:
    https://github.com/nilearn/nilearn/issues/3636

    """
    images = []
    for _ in range(n_subjects):
        data = rng.random(shape_3d_default)
        images.append(Nifti1Image(data, affine_eye))

    filenames = testing.write_imgs_to_path(
        *images, file_path=tmp_path, create_files=True
    )
    second_level_input = filenames
    design_matrix = pd.DataFrame(
        [1] * len(second_level_input), columns=["intercept"]
    )

    second_level_model = SecondLevelModel(smoothing_fwhm=8.0)
    second_level_model = second_level_model.fit(
        second_level_input,
        design_matrix=design_matrix,
    )


def test_process_second_level_input_as_firstlevelmodels(
    shape_4d_default, n_subjects
):
    """Unit tests for function \
       _process_second_level_input_as_firstlevelmodels().
    """
    mask, fmri_data, design_matrices = generate_fake_fmri_data_and_design(
        shapes=[shape_4d_default]
    )
    list_of_flm = [
        FirstLevelModel(mask_img=mask, subject_label=f"sub-{i}").fit(
            fmri_data[0], design_matrices=design_matrices[0]
        )
        for i in range(n_subjects)
    ]
    (
        sample_map,
        subjects_label,
    ) = _process_second_level_input_as_firstlevelmodels(list_of_flm)

    assert subjects_label == [f"sub-{i}" for i in range(n_subjects)]
    assert isinstance(sample_map, Nifti1Image)
    assert sample_map.shape == shape_4d_default[:3]


@pytest.mark.slow
def test_check_affine_first_level_models(
    affine_eye, shape_4d_default, n_subjects
):
    """Check all FirstLevelModel have the same affine."""
    mask, fmri_data, design_matrices = generate_fake_fmri_data_and_design(
        shapes=[shape_4d_default]
    )
    list_of_flm = [
        FirstLevelModel(mask_img=mask, subject_label=f"sub-{i}").fit(
            fmri_data[0], design_matrices=design_matrices[0]
        )
        for i in range(n_subjects)
    ]
    # should pass
    _check_input_as_first_level_model(
        second_level_input=list_of_flm, none_confounds=False
    )

    # add a model with a different affine
    # should raise an error
    mask, fmri_data, design_matrices = generate_fake_fmri_data_and_design(
        shapes=[shape_4d_default], affine=affine_eye * 2
    )
    list_of_flm.append(
        FirstLevelModel(mask_img=mask, subject_label="sub-4").fit(
            fmri_data[0], design_matrices=design_matrices[0]
        )
    )

    with pytest.raises(
        ValueError, match="All first level models must have the same affine"
    ):
        _check_input_as_first_level_model(
            second_level_input=list_of_flm, none_confounds=False
        )


@pytest.mark.slow
def test_check_shape_first_level_models(shape_4d_default, n_subjects):
    """Check all FirstLevelModel have the same shape."""
    mask, fmri_data, design_matrices = generate_fake_fmri_data_and_design(
        shapes=[shape_4d_default]
    )
    list_of_flm = [
        FirstLevelModel(mask_img=mask, subject_label=f"sub-{i}").fit(
            fmri_data[0], design_matrices=design_matrices[0]
        )
        for i in range(n_subjects)
    ]
    # should pass
    _check_input_as_first_level_model(
        second_level_input=list_of_flm, none_confounds=False
    )

    # add a model with a different shape
    # should raise an error
    mask, fmri_data, design_matrices = generate_fake_fmri_data_and_design(
        shapes=[(8, 9, 10, 15)]
    )
    list_of_flm.append(
        FirstLevelModel(mask_img=mask, subject_label="sub-4").fit(
            fmri_data[0], design_matrices=design_matrices[0]
        )
    )

    with pytest.raises(
        ValueError, match="All first level models must have the same shape"
    ):
        _check_input_as_first_level_model(
            second_level_input=list_of_flm, none_confounds=False
        )


def test_check_second_level_input(shape_4d_default):
    """Raise errors when wrong inputs are passed to SecondLevelModel."""
    with pytest.raises(TypeError, match="second_level_input must be"):
        _check_second_level_input(1, None)

    with pytest.raises(
        TypeError,
        match="A second level model requires a list with at "
        "least two first level models or niimgs",
    ):
        _check_second_level_input([FirstLevelModel()], pd.DataFrame())

    with pytest.raises(
        TypeError, match="Got object type <class 'int'> at idx 1"
    ):
        _check_second_level_input(["foo", 1], pd.DataFrame())

    mask, fmri_data, design_matrices = generate_fake_fmri_data_and_design(
        shapes=[shape_4d_default]
    )

    input_models = [
        FirstLevelModel(mask_img=mask).fit(
            fmri_data[0], design_matrices=design_matrices[0]
        )
    ]

    obj = lambda: None  # noqa: E731
    obj.results_ = "foo"
    obj.labels_ = "bar"

    with pytest.raises(
        TypeError, match="Got object type <class 'function'> at idx 1"
    ):
        _check_second_level_input([*input_models, obj], pd.DataFrame())


def test_check_second_level_input_list_wrong_type():
    """Raise errors when wrong inputs are passed to SecondLevelModel.

    Integration test: slightly higher level test than those for
    _check_second_level_input.
    """
    model = SecondLevelModel()
    second_level_input = [1, 2]
    with pytest.raises(TypeError, match="second_level_input must be"):
        model.fit(second_level_input)


def test_check_second_level_input_unfit_model():
    with pytest.raises(
        ValueError, match="Model sub_1 at index 0 has not been fit yet"
    ):
        _check_second_level_input(
            [FirstLevelModel(subject_label=f"sub_{i}") for i in range(1, 3)],
            pd.DataFrame(),
        )


def test_check_second_level_input_dataframe():
    with pytest.raises(
        ValueError,
        match="'second_level_input' DataFrame must have columns "
        "'subject_label', 'map_name' and 'effects_map_path'",
    ):
        _check_second_level_input(
            pd.DataFrame(columns=["foo", "bar"]), pd.DataFrame()
        )

    with pytest.raises(
        ValueError, match="'subject_label' column must contain only strings"
    ):
        _check_second_level_input(
            pd.DataFrame(
                {
                    "subject_label": [1, 2],
                    "map_name": ["a", "b"],
                    "effects_map_path": ["c", "d"],
                }
            ),
            pd.DataFrame(),
        )


def test_check_second_level_input_confounds(shape_4d_default):
    mask, fmri_data, design_matrices = generate_fake_fmri_data_and_design(
        shapes=[shape_4d_default]
    )

    input_models = [
        FirstLevelModel(mask_img=mask).fit(
            fmri_data[0], design_matrices=design_matrices[0]
        )
    ]

    with pytest.raises(
        ValueError,
        match="In case confounds are provided, first level "
        "objects need to provide the attribute 'subject_label'",
    ):
        _check_second_level_input(
            input_models * 2, pd.DataFrame(), confounds=pd.DataFrame()
        )


def test_check_second_level_input_design_matrix(shape_4d_default):
    """Raise errors when no design matrix is passed to SecondLevelModel.

    When passing niimg like objects.
    """
    _, fmri_data, _ = generate_fake_fmri_data_and_design(
        shapes=[shape_4d_default]
    )

    _check_second_level_input(fmri_data[0], pd.DataFrame())

    with pytest.raises(
        ValueError,
        match="List of niimgs as second_level_input "
        "require a design matrix to be provided",
    ):
        _check_second_level_input(fmri_data * 2, None)
    with pytest.raises(
        ValueError,
        match="List of niimgs as second_level_input "
        "require a design matrix to be provided",
    ):
        _check_second_level_input(fmri_data[0], None)


def test_check_confounds():
    _check_confounds(None)  # Should not do anything
    with pytest.raises(
        TypeError, match="confounds must be a pandas DataFrame"
    ):
        _check_confounds("foo")
    with pytest.raises(
        ValueError, match="confounds DataFrame must contain column"
    ):
        _check_confounds(pd.DataFrame())
    with pytest.raises(
        ValueError, match="confounds should contain at least 2 columns"
    ):
        _check_confounds(pd.DataFrame(columns=["subject_label"]))
    with pytest.raises(
        ValueError, match="subject_label column must contain only strings"
    ):
        _check_confounds(
            pd.DataFrame(
                {"subject_label": [None, None, None], "conf": [4, 5, 6]}
            )
        )


def test_check_first_level_contrast():
    _check_first_level_contrast(["foo"], None)  # Should not do anything
    _check_first_level_contrast([FirstLevelModel()], "foo")
    with pytest.raises(ValueError, match="If second_level_input was a list"):
        _check_first_level_contrast([FirstLevelModel()], None)


def test_check_n_rows_desmat_vs_n_effect_maps():
    _check_n_rows_desmat_vs_n_effect_maps(
        [1, 2, 3], np.array([[1, 2], [3, 4], [5, 6]])
    )
    with pytest.raises(
        ValueError,
        match="design_matrix does not match the number of maps considered",
    ):
        _check_n_rows_desmat_vs_n_effect_maps(
            [1, 2], np.array([[1, 2], [3, 4], [5, 6]])
        )


def test_infer_effect_maps(tmp_path, shape_4d_default):
    """Check that the right input is inferred.

    second_level_input could for example
    be a list of images
    or a dataframe 'mapping' a string to an image.
    """
    rk = 3
    shapes = [SHAPE, shape_4d_default]
    mask_file, fmri_files, design_files = write_fake_fmri_data_and_design(
        shapes, rk=rk, file_path=tmp_path
    )
    second_level_input = pd.DataFrame(
        {"map_name": ["a", "b"], "effects_map_path": [fmri_files[0], "bar"]}
    )

    assert _infer_effect_maps(second_level_input, "a") == [fmri_files[0]]
    assert _infer_effect_maps([fmri_files[0]], None) == [fmri_files[0]]

    contrast = np.eye(rk)[1]
    second_level_input = [FirstLevelModel(mask_img=mask_file)] * 2
    for i, model in enumerate(second_level_input):
        model.fit(fmri_files[i], design_matrices=design_files[i])

    assert len(_infer_effect_maps(second_level_input, contrast)) == 2


def test_infer_effect_maps_error(tmp_path, shape_3d_default):
    """Check error raised when inferring 'type' for the images.

    For example if the image mapped in a dataframe does not exist.
    """
    shapes = [(*shape_3d_default, 5), (*shape_3d_default, 6)]
    _, fmri_files, _ = write_fake_fmri_data_and_design(
        shapes, file_path=tmp_path
    )
    second_level_input = pd.DataFrame(
        {"map_name": ["a", "b"], "effects_map_path": [fmri_files[0], "bar"]}
    )
    with pytest.raises(ValueError, match="File not found: 'bar'"):
        _infer_effect_maps(second_level_input, "b")


def test_affine_output_mask(n_subjects):
    func_img, mask = fake_fmri_data()

    model = SecondLevelModel(mask_img=mask)

    Y = [func_img] * n_subjects
    X = pd.DataFrame([[1]] * n_subjects, columns=["intercept"])
    model = model.fit(Y, design_matrix=X)

    c1 = np.eye(len(model.design_matrix_.columns))[0]
    z_image = model.compute_contrast(c1, output_type="z_score")

    assert_array_equal(z_image.affine, mask.affine)


def test_affine_shape_output_when_provided(affine_eye, n_subjects):
    """Check fov output corresponds to the one passed to model."""
    func_img, mask = fake_fmri_data()

    Y = [func_img] * n_subjects
    X = pd.DataFrame([[1]] * n_subjects, columns=["intercept"])

    target_shape = (10, 10, 10)
    target_affine = affine_eye
    target_affine[0, 3] = 1

    model = SecondLevelModel(
        mask_img=mask,
        target_shape=target_shape,
        target_affine=target_affine,
    )
    model = model.fit(Y, design_matrix=X)

    c1 = np.eye(len(model.design_matrix_.columns))[0]
    z_image = model.fit(Y, design_matrix=X).compute_contrast(c1)

    assert_array_equal(z_image.shape, target_shape)
    assert_array_equal(z_image.affine, target_affine)


def test_slm_4d_image(img_4d_mni):
    """Compute contrast with 4D images as input.

    See https://github.com/nilearn/nilearn/issues/3058
    """
    model = SecondLevelModel()
    Y = img_4d_mni
    X = pd.DataFrame([[1]] * img_4d_mni.shape[3], columns=["intercept"])
    model = model.fit(Y, design_matrix=X)
    c1 = np.eye(len(model.design_matrix_.columns))[0]
    model.compute_contrast(c1, output_type="z_score")


def test_warning_overriding_with_masker_parameter(n_subjects):
    func_img, mask = fake_fmri_data()

    # fit model
    Y = [func_img] * n_subjects
    X = pd.DataFrame([[1]] * n_subjects, columns=["intercept"])

    # Provide a masker as mask_img
    masker = NiftiMasker(mask).fit()
    with pytest.warns(
        UserWarning,
        match=(
            "Overriding provided-default estimator parameters "
            "with provided masker parameters"
        ),
    ):
        SecondLevelModel(mask_img=masker, verbose=1).fit(Y, design_matrix=X)


@pytest.mark.slow
def test_high_level_non_parametric_inference_with_paths(tmp_path, n_subjects):
    mask_file, fmri_files, _ = write_fake_fmri_data_and_design(
        (SHAPE,), file_path=tmp_path
    )
    fmri_files = fmri_files[0]
    df_input = pd.DataFrame(
        {
            "subject_label": [f"sub-{i}" for i in range(n_subjects)],
            "effects_map_path": [fmri_files] * n_subjects,
            "map_name": [fmri_files] * n_subjects,
        }
    )
    func_img = load(fmri_files)
    Y = [func_img] * n_subjects
    X = pd.DataFrame([[1]] * n_subjects, columns=["intercept"])
    c1 = np.eye(len(X.columns))[0]
    neg_log_pvals_imgs = [
        non_parametric_inference(
            second_level_input,
            design_matrix=X,
            second_level_contrast=c1,
            first_level_contrast=fmri_files,
            mask=mask_file,
            n_perm=N_PERM,
            verbose=1,
        )
        for second_level_input in [Y, df_input]
    ]

    assert all(isinstance(img, Nifti1Image) for img in neg_log_pvals_imgs)
    for img in neg_log_pvals_imgs:
        assert_array_equal(img.affine, load(mask_file).affine)

    neg_log_pvals_list = [get_data(i) for i in neg_log_pvals_imgs]
    for neg_log_pvals in neg_log_pvals_list:
        assert np.all(neg_log_pvals <= -np.log10(1.0 / (N_PERM + 1)))
        assert np.all(neg_log_pvals >= 0)


def test_high_level_non_parametric_inference_with_paths_warning(n_subjects):
    func_img, mask = fake_fmri_data()
    Y = [func_img] * n_subjects
    X = pd.DataFrame([[1]] * n_subjects, columns=["intercept"])
    c1 = np.eye(len(X.columns))[0]

    masker = NiftiMasker(mask, smoothing_fwhm=2.0)
    with pytest.warns(
        UserWarning,
        match="Parameter 'smoothing_fwhm' of the masker overridden",
    ):
        non_parametric_inference(
            Y,
            design_matrix=X,
            second_level_contrast=c1,
            smoothing_fwhm=3.0,
            mask=masker,
            n_perm=N_PERM,
        )


def _confounds():
    return pd.DataFrame(
        [["01", 1], ["02", 2], ["03", 3]],
        columns=["subject_label", "conf1"],
    )


@pytest.fixture
def confounds():
    return _confounds()


@pytest.mark.parametrize("confounds", [None, _confounds()])
def test_fmri_inputs_flms(rng, confounds, shape_4d_default):
    """Test second level model with first level model as inputs."""
    # prepare fake data
    mask, fmri_data, design_matrices = generate_fake_fmri_data_and_design(
        [shape_4d_default], rk=1
    )

    # prepare correct input first level models
    flm = FirstLevelModel(subject_label="01").fit(
        fmri_data, design_matrices=design_matrices
    )

    # prepare correct input dataframe and lists
    p, q = 80, 10
    X = rng.standard_normal(size=(p, q))
    design_matrix = pd.DataFrame(X[:3, :3], columns=["intercept", "b", "c"])

    # smoke tests with correct input
    flms = [flm, flm, flm]

    # First level models as input
    SecondLevelModel(mask_img=mask).fit(flms)
    SecondLevelModel().fit(flms)

    # Note : the following one creates a singular design matrix
    SecondLevelModel().fit(flms, confounds)
    SecondLevelModel().fit(flms, confounds, design_matrix)


@pytest.mark.parametrize("confounds", [None, _confounds()])
def test_fmri_inputs_images(rng, shape_3d_default, confounds):
    """Test second level model with image as inputs."""
    # prepare correct input dataframe and lists
    p, q = 80, 10
    X = rng.standard_normal(size=(p, q))
    design_matrix = pd.DataFrame(X[:3, :3], columns=["intercept", "b", "c"])

    shape_3d = [(*shape_3d_default, 1)]
    _, fmri_data, _ = generate_fake_fmri_data_and_design(shape_3d)
    fmri_data = fmri_data[0]

    # niimgs as input
    niimgs = [fmri_data, fmri_data, fmri_data]
    SecondLevelModel().fit(niimgs, confounds, design_matrix)

    # 4d niimg as input
    niimg_4d = concat_imgs(niimgs)
    SecondLevelModel().fit(niimg_4d, confounds, design_matrix)


@pytest.mark.parametrize("confounds", [None, _confounds()])
def test_fmri_inputs_dataframes_as_input(tmp_path, rng, confounds):
    """Test second level model with dataframe as inputs."""
    # prepare fake data
    p, q = 80, 10
    X = rng.standard_normal(size=(p, q))

    # prepare correct input dataframe and lists
    _, fmri_files, _ = write_fake_fmri_data_and_design(
        (SHAPE,), file_path=tmp_path
    )
    fmri_files = fmri_files[0]

    design_matrix = pd.DataFrame(X[:3, :3], columns=["intercept", "b", "c"])

    # dataframes as input
    dfcols = ["subject_label", "map_name", "effects_map_path"]
    dfrows = [
        ["01", "a", fmri_files],
        ["02", "a", fmri_files],
        ["03", "a", fmri_files],
    ]
    niidf = pd.DataFrame(dfrows, columns=dfcols)

    SecondLevelModel().fit(niidf, confounds)
    SecondLevelModel().fit(niidf, confounds, design_matrix)


def test_fmri_pandas_series_as_input(tmp_path, rng):
    """Use pandas series of file paths as inputs."""
    # prepare correct input dataframe and lists
    p, q = 80, 10
    X = rng.standard_normal(size=(p, q))
    _, fmri_files, _ = write_fake_fmri_data_and_design(
        (SHAPE,), file_path=tmp_path
    )
    fmri_files = fmri_files[0]

    # dataframes as input
    design_matrix = pd.DataFrame(X[:3, :3], columns=["intercept", "b", "c"])
    niidf = pd.DataFrame({"filepaths": [fmri_files, fmri_files, fmri_files]})
    SecondLevelModel().fit(
        second_level_input=niidf["filepaths"],
        confounds=None,
        design_matrix=design_matrix,
    )


def test_fmri_inputs_pandas_errors():
    """Test wrong second level inputs."""
    # test wrong input for list and pandas requirements
    nii_img = ["01", "02", "03"]
    with pytest.raises(ValueError, match="File not found: "):
        SecondLevelModel().fit(nii_img)

    nii_series = pd.Series(nii_img)
    with pytest.raises(ValueError, match="File not found: "):
        SecondLevelModel().fit(nii_series)

    # test dataframe requirements
    dfcols = [
        "not_the_right_column_name",
    ]
    dfrows = [["01"], ["02"], ["03"]]
    niidf = pd.DataFrame(dfrows, columns=dfcols)
    with pytest.raises(
        ValueError,
        match=(
            r"'second_level_input' DataFrame must have "
            r"columns 'subject_label', 'map_name' and 'effects_map_path'."
        ),
    ):
        SecondLevelModel().fit(niidf)


def test_secondlevelmodel_fit_inputs_errors(confounds, shape_4d_default):
    """Raise the proper errors when invalid inputs are passed to fit."""
    # prepare fake data
    shapes = (shape_4d_default,)
    _, fmri_data, _ = generate_fake_fmri_data_and_design(shapes)
    fmri_data = fmri_data[0]
    n_samples = fmri_data.shape[-1]
    design_matrices = pd.DataFrame(np.ones((n_samples, 1)), columns=["a"])

    # prepare correct input first level models
    flm = FirstLevelModel(subject_label="01").fit(
        fmri_data, design_matrices=design_matrices
    )

    # test first level model requirements
    with pytest.raises(TypeError, match="second_level_input must be"):
        SecondLevelModel().fit(second_level_input=flm)
    with pytest.raises(TypeError, match="at least two"):
        SecondLevelModel().fit(second_level_input=[flm])

    # test first_level_conditions, confounds, and design
    flms = [flm, flm, flm]
    with pytest.raises(
        TypeError, match="confounds must be a pandas DataFrame"
    ):
        SecondLevelModel().fit(second_level_input=flms, confounds=["", []])
    with pytest.raises(
        TypeError, match="confounds must be a pandas DataFrame"
    ):
        SecondLevelModel().fit(second_level_input=flms, confounds=[])
    with pytest.raises(
        TypeError, match="confounds must be a pandas DataFrame"
    ):
        SecondLevelModel().fit(
            second_level_input=flms, confounds=confounds["conf1"]
        )


@pytest.mark.parametrize(
    "filename, sep", [("design.csv", ","), ("design.tsv", "\t")]
)
def test_secondlevelmodel_design_matrix_path(
    img_3d_mni, tmp_path, filename, sep
):
    second_level_input = [img_3d_mni, img_3d_mni]
    design_matrix = pd.DataFrame(
        np.ones((len(second_level_input), 1)), columns=["a"]
    )

    SecondLevelModel().fit(
        second_level_input=second_level_input, design_matrix=design_matrix
    )

    design_matrix_fname = tmp_path / filename
    design_matrix.to_csv(design_matrix_fname, sep=sep)

    SecondLevelModel().fit(
        second_level_input=second_level_input,
        design_matrix=design_matrix_fname,
    )
    SecondLevelModel().fit(
        second_level_input=second_level_input,
        design_matrix=str(design_matrix_fname),
    )


@pytest.mark.parametrize("design_matrix", ["foo", Path("foo")])
def test_secondlevelmodel_design_matrix_error_path(img_3d_mni, design_matrix):
    second_level_input = [img_3d_mni, img_3d_mni, img_3d_mni]
    with pytest.raises(
        ValueError, match=r"Tables to load can only be TSV or CSV."
    ):
        SecondLevelModel().fit(
            second_level_input=second_level_input, design_matrix=design_matrix
        )


@pytest.mark.parametrize("design_matrix", [1, ["foo"]])
def test_secondlevelmodel_design_matrix_error_type(img_3d_mni, design_matrix):
    second_level_input = [img_3d_mni, img_3d_mni, img_3d_mni]

    with pytest.raises(TypeError, match="'design_matrix' must be "):
        SecondLevelModel().fit(
            second_level_input=second_level_input, design_matrix=design_matrix
        )


def test_fmri_img_inputs_errors(confounds):
    # prepare correct input
    _, fmri_data, _ = generate_fake_fmri_data_and_design((SHAPE,))
    fmri_data = fmri_data[0]

    # test niimgs requirements
    niimgs = [fmri_data, fmri_data, fmri_data]
    with pytest.raises(ValueError, match="require a design matrix"):
        SecondLevelModel().fit(niimgs)
    with pytest.raises(
        TypeError,
        match=r"Elements of second_level_input must be of the same type.",
    ):
        SecondLevelModel().fit([*niimgs, []], confounds)


@pytest.mark.slow
def test_fmri_inputs_for_non_parametric_inference_errors(
    rng, confounds, shape_3d_default, shape_4d_default
):
    # Test processing of FMRI inputs
    # prepare fake data
    _, fmri_data, design_matrices = generate_fake_fmri_data_and_design(
        [shape_4d_default], rk=1
    )

    # prepare correct input first level models
    flm = FirstLevelModel(subject_label="01").fit(
        fmri_data, design_matrices=design_matrices
    )

    # prepare correct input dataframe and lists
    p, q = 80, 10
    X = rng.standard_normal(size=(p, q))
    sdes = pd.DataFrame(X[:3, :3], columns=["intercept", "b", "c"])

    shape_3d = [(*shape_3d_default, 1)]
    _, fmri_data, _ = generate_fake_fmri_data_and_design(shape_3d)
    fmri_data = fmri_data[0]
    niimgs = [fmri_data, fmri_data, fmri_data]
    niimg_4d = concat_imgs(niimgs)

    # test missing second-level contrast
    match = "No second-level contrast is specified."
    # niimgs as input
    with pytest.raises(ValueError, match=match):
        non_parametric_inference(niimgs, None, sdes)
    with pytest.raises(ValueError, match=match):
        non_parametric_inference(niimgs, confounds, sdes)
    # 4d niimg as input
    with pytest.raises(ValueError, match=match):
        non_parametric_inference(niimg_4d, None, sdes)

    # test wrong input errors
    # test first level model
    with pytest.raises(TypeError, match="second_level_input must be"):
        non_parametric_inference(flm)

    # test list of less than two niimgs
    with pytest.raises(TypeError, match="at least two"):
        non_parametric_inference([fmri_data])

    # test niimgs requirements
    with pytest.raises(ValueError, match="require a design matrix"):
        non_parametric_inference(niimgs)
    with pytest.raises(TypeError):
        non_parametric_inference([*niimgs, []], confounds)

    # test other objects
    with pytest.raises(ValueError, match=r"File not found: .*"):
        non_parametric_inference("random string object")


def test_second_level_glm_computation(n_subjects):
    func_img, mask = fake_fmri_data()

    model = SecondLevelModel(mask_img=mask)
    Y = [func_img] * n_subjects
    X = pd.DataFrame([[1]] * n_subjects, columns=["intercept"])

    model = model.fit(Y, design_matrix=X)
    model.compute_contrast()
    labels1 = model.labels_
    results1 = model.results_

    labels2, results2 = run_glm(model.masker_.transform(Y), X.values, "ols")
    assert_almost_equal(labels1, labels2, decimal=1)

    assert len(results1) == len(results2)


@pytest.mark.parametrize("attribute", ["residuals", "predicted", "r_square"])
def test_second_level_voxelwise_attribute_errors(attribute, n_subjects):
    """Tests that an error is raised when trying to access \
       voxelwise attributes before fitting the model, \
       before computing a contrast.
    """
    mask, fmri_data, _ = generate_fake_fmri_data_and_design((SHAPE,))

    model = SecondLevelModel(mask_img=mask, minimize_memory=False)

    Y = fmri_data * n_subjects
    X = pd.DataFrame([[1]] * n_subjects, columns=["intercept"])
    model.fit(Y, design_matrix=X)

    with pytest.raises(ValueError, match=r"The model has no results."):
        getattr(model, attribute)
    with pytest.raises(ValueError, match="attribute must be one of"):
        model._get_element_wise_model_attribute("foo", True)


@pytest.mark.parametrize("attribute", ["residuals", "predicted", "r_square"])
def test_second_level_voxelwise_attribute_errors_minimize_memory(
    attribute, n_subjects
):
    """Tests that an error is raised when trying to access \
       voxelwise attributes before fitting the model, \
       when not setting ``minimize_memory`` to ``True``.
    """
    mask, fmri_data, _ = generate_fake_fmri_data_and_design((SHAPE,))

    model = SecondLevelModel(mask_img=mask, minimize_memory=True)

    Y = fmri_data * n_subjects
    X = pd.DataFrame([[1]] * n_subjects, columns=["intercept"])
    model.fit(Y, design_matrix=X)

    model.compute_contrast()

    with pytest.raises(ValueError, match="To access voxelwise attributes"):
        getattr(model, attribute)


@pytest.mark.parametrize("attribute", ["residuals", "predicted", "r_square"])
def test_second_level_voxelwise_attribute(attribute, n_subjects):
    """Smoke test for voxelwise attributes for SecondLevelModel."""
    mask, fmri_data, _ = generate_fake_fmri_data_and_design((SHAPE,))
    model = SecondLevelModel(mask_img=mask, minimize_memory=False)
    Y = fmri_data * n_subjects
    X = pd.DataFrame([[1]] * n_subjects, columns=["intercept"])
    model.fit(Y, design_matrix=X)
    model.compute_contrast()
    getattr(model, attribute)


def test_second_level_residuals(n_subjects):
    """Tests residuals computation for SecondLevelModel."""
    mask, fmri_data, _ = generate_fake_fmri_data_and_design((SHAPE,))
    model = SecondLevelModel(mask_img=mask, minimize_memory=False)
    Y = fmri_data * n_subjects
    X = pd.DataFrame([[1]] * n_subjects, columns=["intercept"])
    model.fit(Y, design_matrix=X)
    model.compute_contrast()

    assert isinstance(model.residuals, Nifti1Image)
    assert model.residuals.shape == (*SHAPE[:3], n_subjects)
    mean_residuals = model.masker_.transform(model.residuals).mean(0)
    assert_array_almost_equal(mean_residuals, 0)


def test_non_parametric_inference_permutation_computation(n_subjects):
    func_img, mask = fake_fmri_data()

    Y = [func_img] * n_subjects
    X = pd.DataFrame([[1]] * n_subjects, columns=["intercept"])

    neg_log_pvals_img = non_parametric_inference(
        Y, design_matrix=X, model_intercept=False, mask=mask, n_perm=N_PERM
    )

    assert get_data(neg_log_pvals_img).shape == SHAPE[:3]


@pytest.mark.slow
def test_non_parametric_inference_tfce(n_subjects):
    """Test non-parametric inference with TFCE inference."""
    shapes = [SHAPE] * n_subjects
    mask, fmri_data, _ = generate_fake_fmri_data_and_design(shapes)
    X = pd.DataFrame([[1]] * n_subjects, columns=["intercept"])

    out = non_parametric_inference(
        fmri_data,
        design_matrix=X,
        model_intercept=False,
        mask=mask,
        n_perm=N_PERM,
        tfce=True,
    )
    assert isinstance(out, dict)
    assert "t" in out
    assert "tfce" in out
    assert "logp_max_t" in out
    assert "logp_max_tfce" in out

    assert get_data(out["tfce"]).shape == shapes[0][:3]
    assert get_data(out["logp_max_tfce"]).shape == shapes[0][:3]


@pytest.mark.slow
def test_non_parametric_inference_cluster_level(n_subjects):
    """Test non-parametric inference with cluster-level inference."""
    func_img, mask = fake_fmri_data()

    Y = [func_img] * n_subjects
    X = pd.DataFrame([[1]] * n_subjects, columns=["intercept"])

    out = non_parametric_inference(
        Y,
        design_matrix=X,
        model_intercept=False,
        mask=mask,
        n_perm=N_PERM,
        threshold=0.001,
    )
    assert isinstance(out, dict)
    assert "t" in out
    assert "logp_max_t" in out
    assert "size" in out
    assert "logp_max_size" in out
    assert "mass" in out
    assert "logp_max_mass" in out

    assert get_data(out["logp_max_t"]).shape == SHAPE[:3]


@pytest.mark.slow
def test_non_parametric_inference_cluster_level_with_covariates(
    shape_3d_default, rng, n_subjects
):
    """Test non-parametric inference with cluster-level inference in \
    the context of covariates.
    """
    shapes = ((*shape_3d_default, 1),)
    mask, fmri_data, _ = generate_fake_fmri_data_and_design(shapes)

    unc_pval = 0.1

    # Set up one sample t-test design with two random covariates
    cov1 = rng.random(n_subjects)
    cov2 = rng.random(n_subjects)
    X = pd.DataFrame({"cov1": cov1, "cov2": cov2, "intercept": 1})

    # make sure there is variability in the images
    kernels = rng.uniform(low=0, high=5, size=n_subjects)
    Y = [smooth_img(fmri_data[0], kernel) for kernel in kernels]

    # Set up non-parametric test
    out = non_parametric_inference(
        Y,
        design_matrix=X,
        mask=mask,
        model_intercept=False,
        second_level_contrast="intercept",
        n_perm=int(1 / unc_pval),
        threshold=unc_pval,
    )

    # Calculate uncorrected cluster sizes
    df = len(Y) - X.shape[1]
    neg_log_pval = -np.log10(stats.t.sf(get_data(out["t"]), df=df))
    logp_unc = new_img_like(out["t"], neg_log_pval)
    logp_unc_cluster_sizes = list(
        get_clusters_table(logp_unc, -np.log10(unc_pval))["Cluster Size (mm3)"]
    )

    # Calculate corrected cluster sizes
    logp_max_cluster_sizes = list(
        get_clusters_table(out["logp_max_size"], unc_pval)[
            "Cluster Size (mm3)"
        ]
    )

    # Compare cluster sizes
    logp_unc_cluster_sizes.sort()
    logp_max_cluster_sizes.sort()
    assert logp_unc_cluster_sizes == logp_max_cluster_sizes


@pytest.mark.slow
def test_non_parametric_inference_cluster_level_with_single_covariates(
    shape_3d_default, rng, n_subjects
):
    """Test non-parametric inference with cluster-level inference in \
    the context of covariates.
    """
    shapes = ((*shape_3d_default, 1),)
    mask, fmri_data, _ = generate_fake_fmri_data_and_design(shapes)

    unc_pval = 0.1

    # make sure there is variability in the images
    kernels = rng.uniform(low=0, high=5, size=n_subjects)
    Y = [smooth_img(fmri_data[0], kernel) for kernel in kernels]

    # Test single covariate
    X = pd.DataFrame({"intercept": [1] * len(Y)})
    non_parametric_inference(
        Y,
        design_matrix=X,
        mask=mask,
        model_intercept=False,
        second_level_contrast="intercept",
        n_perm=N_PERM,
        threshold=unc_pval,
    )


@pytest.mark.slow
def test_second_level_contrast_computation_smoke(n_subjects):
    """Smoke test for different contrasts in fixed effects."""
    func_img, mask = fake_fmri_data()

    model = SecondLevelModel(mask_img=mask)
    Y = [func_img] * n_subjects
    X = pd.DataFrame([[1]] * n_subjects, columns=["intercept"])
    model = model.fit(Y, design_matrix=X)

    ncol = len(model.design_matrix_.columns)
    c1, _ = np.eye(ncol)[0, :], np.zeros(ncol)
    model.compute_contrast(second_level_contrast=c1)

    # formula should work (passing variable name directly)
    model.compute_contrast("intercept")

    # or simply pass nothing
    model.compute_contrast()


@pytest.mark.slow
@pytest.mark.parametrize(
    "output_type",
    [
        "z_score",
        "stat",
        "p_value",
        "effect_size",
        "effect_variance",
    ],
)
def test_second_level_contrast_computation_all(output_type, n_subjects):
    """Test output_type='all', and verify images are equivalent."""
    func_img, mask = fake_fmri_data()

    model = SecondLevelModel(mask_img=mask)
    Y = [func_img] * n_subjects
    X = pd.DataFrame([[1]] * n_subjects, columns=["intercept"])
    model = model.fit(Y, design_matrix=X)

    ncol = len(model.design_matrix_.columns)
    c1, _ = np.eye(ncol)[0, :], np.zeros(ncol)

    all_images = model.compute_contrast(
        second_level_contrast=c1, output_type="all"
    )

    assert_array_equal(
        get_data(all_images[output_type]),
        get_data(
            model.compute_contrast(
                second_level_contrast=c1, output_type=output_type
            )
        ),
    )


@pytest.mark.slow
def test_second_level_contrast_computation_errors(rng, n_subjects):
    func_img, mask = fake_fmri_data()

    model = SecondLevelModel(mask_img=mask)

    # asking for contrast before model fit gives error
    with pytest.raises(ValueError, match="not fitted yet"):
        model.compute_contrast(second_level_contrast="intercept")

    Y = [func_img] * n_subjects
    X = pd.DataFrame([[1]] * n_subjects, columns=["intercept"])
    model = model.fit(Y, design_matrix=X)

    ncol = len(model.design_matrix_.columns)
    c1, cnull = np.eye(ncol)[0, :], np.zeros(ncol)

    # passing null contrast should give back a value error
    with pytest.raises(ValueError, match="Contrast is null"):
        model.compute_contrast(cnull)

    # passing wrong parameters
    with pytest.raises(ValueError, match="'stat_type' must be one of"):
        model.compute_contrast(
            second_level_contrast=c1, second_level_stat_type=""
        )
    with pytest.raises(ValueError, match="'stat_type' must be one of"):
        model.compute_contrast(
            second_level_contrast=c1, second_level_stat_type=[]
        )
    with pytest.raises(ValueError, match="'output_type' must be one of "):
        model.compute_contrast(second_level_contrast=c1, output_type="")

    # check that passing no explicit contrast when the design
    # matrix has more than one columns raises an error
    X = pd.DataFrame(rng.uniform(size=(n_subjects, 2)), columns=["r1", "r2"])
    model = model.fit(Y, design_matrix=X)
    with pytest.raises(
        ValueError, match="No second-level contrast is specified"
    ):
        model.compute_contrast(None)


def test_second_level_t_contrast_length_errors(n_subjects):
    func_img, mask = fake_fmri_data()

    model = SecondLevelModel(mask_img=mask)

    func_img, mask = fake_fmri_data()
    Y = [func_img] * n_subjects
    X = pd.DataFrame([[1]] * n_subjects, columns=["intercept"])
    model = model.fit(Y, design_matrix=X)

    with pytest.raises(
        ValueError,
        match=(r"t contrasts should be of length P=1, but it has length 2."),
    ):
        model.compute_contrast(second_level_contrast=[1, 2])


def test_second_level_f_contrast_length_errors(n_subjects):
    func_img, mask = fake_fmri_data()

    model = SecondLevelModel(mask_img=mask)

    func_img, mask = fake_fmri_data()
    Y = [func_img] * n_subjects
    X = pd.DataFrame([[1]] * n_subjects, columns=["intercept"])
    model = model.fit(Y, design_matrix=X)

    with pytest.raises(
        ValueError,
        match=(r"F contrasts should have .* columns, but it has .*"),
    ):
        model.compute_contrast(second_level_contrast=np.eye(2))


@pytest.mark.slow
@pytest.mark.parametrize("second_level_contrast", [None, "intercept", [1]])
def test_non_parametric_inference_contrast_computation(
    second_level_contrast, n_subjects
):
    func_img, mask = fake_fmri_data()

    Y = [func_img] * n_subjects
    X = pd.DataFrame([[1]] * n_subjects, columns=["intercept"])

    non_parametric_inference(
        Y,
        design_matrix=X,
        model_intercept=False,
        mask=mask,
        n_perm=N_PERM,
        second_level_contrast=second_level_contrast,
    )


@pytest.mark.slow
@pytest.mark.parametrize(
    "second_level_contrast", [[1, 0], "r1", "r1-r2", [-1, 1]]
)
def test_non_parametric_inference_contrast_formula(
    second_level_contrast, rng, n_subjects
):
    func_img, _ = fake_fmri_data()
    Y = [func_img] * n_subjects
    X = pd.DataFrame(rng.uniform(size=(n_subjects, 2)), columns=["r1", "r2"])

    non_parametric_inference(
        second_level_input=Y,
        design_matrix=X,
        second_level_contrast=second_level_contrast,
    )


def test_non_parametric_inference_contrast_computation_errors(rng, n_subjects):
    func_img, mask = fake_fmri_data()

    # asking for contrast before model fit gives error
    with pytest.raises(TypeError, match="second_level_input must be either"):
        non_parametric_inference(
            second_level_input=None,
            second_level_contrast="intercept",
            mask=mask,
        )

    # fit model
    Y = [func_img] * n_subjects
    X = pd.DataFrame([[1]] * n_subjects, columns=["intercept"])

    ncol = len(X.columns)
    _, cnull = np.eye(ncol)[0, :], np.zeros(ncol)

    # passing null contrast should give back a value error
    with pytest.raises(
        ValueError,
        match=("Second_level_contrast must be a valid"),
    ):
        non_parametric_inference(
            second_level_input=Y,
            design_matrix=X,
            second_level_contrast=cnull,
            mask=mask,
        )
    with pytest.raises(
        ValueError,
        match=("Second_level_contrast must be a valid"),
    ):
        non_parametric_inference(
            second_level_input=Y,
            design_matrix=X,
            second_level_contrast=[],
            mask=mask,
        )

    # check that passing no explicit contrast when the design
    # matrix has more than one columns raises an error
    X = pd.DataFrame(rng.uniform(size=(n_subjects, 2)), columns=["r1", "r2"])
    with pytest.raises(
        ValueError, match=r"No second-level contrast is specified."
    ):
        non_parametric_inference(
            second_level_input=Y,
            design_matrix=X,
            second_level_contrast=None,
        )


@pytest.mark.slow
def test_second_level_contrast_computation_with_memory_caching(n_subjects):
    func_img, mask = fake_fmri_data()

    model = SecondLevelModel(mask_img=mask, memory="nilearn_cache")

    Y = [func_img] * n_subjects
    X = pd.DataFrame([[1]] * n_subjects, columns=["intercept"])
    model = model.fit(Y, design_matrix=X)

    ncol = len(model.design_matrix_.columns)
    c1 = np.eye(ncol)[0, :]

    # test memory caching for compute_contrast
    model.compute_contrast(c1, output_type="z_score")
    # or simply pass nothing
    model.compute_contrast()


def test_second_lvl_dataframe_computation(tmp_path, shape_3d_default):
    """Check that contrast can be computed when using dataframes as input.

    See bug https://github.com/nilearn/nilearn/issues/3871
    """
    file_path = write_fake_bold_img(
        file_path=tmp_path / "img.nii.gz", shape=shape_3d_default
    )

    dfcols = ["subject_label", "map_name", "effects_map_path"]
    dfrows = [
        ["01", "a", file_path],
        ["02", "a", file_path],
        ["03", "a", file_path],
    ]
    niidf = pd.DataFrame(dfrows, columns=dfcols)

    model = SecondLevelModel().fit(niidf)
    model.compute_contrast(first_level_contrast="a")


# -----------------------surface tests----------------------- #


def test_second_level_input_as_surface_image(surf_img_1d, n_subjects):
    """Test slm with a list surface images as input."""
    second_level_input = [surf_img_1d for _ in range(n_subjects)]

    design_matrix = pd.DataFrame(
        [1] * len(second_level_input), columns=["intercept"]
    )

    model = SecondLevelModel()
    model = model.fit(second_level_input, design_matrix=design_matrix)


def test_second_level_input_as_surface_image_3d(surf_img_2d, n_subjects):
    """Fit with surface image with all subjects as timepoints."""
    second_level_input = surf_img_2d(n_subjects)

    design_matrix = pd.DataFrame([1] * n_subjects, columns=["intercept"])

    model = SecondLevelModel()

    model.fit(second_level_input, design_matrix=design_matrix)


def test_second_level_input_error_surface_image_2d(surf_img_2d):
    """Err when passing a single 2D SurfaceImage with."""
    n_subjects = 1
    second_level_input = surf_img_2d(n_subjects)

    design_matrix = pd.DataFrame([1] * n_subjects, columns=["intercept"])

    model = SecondLevelModel()

    with pytest.raises(TypeError, match="must be a 3D SurfaceImage"):
        model.fit(second_level_input, design_matrix=design_matrix)


def test_second_level_input_as_surface_image_3d_same_as_list_2d(
    surf_img_1d, n_subjects
):
    """Fit all subjects as timepoints same as list of subject."""
    second_level_input = [surf_img_1d for _ in range(n_subjects)]

    design_matrix = pd.DataFrame([1] * n_subjects, columns=["intercept"])

    model = SecondLevelModel()
    model.fit(second_level_input, design_matrix=design_matrix)
    result_2d = model.compute_contrast()

    second_level_input_3d = concat_imgs(second_level_input)
    model.fit(second_level_input_3d, design_matrix=design_matrix)
    result_3d = model.compute_contrast()

    assert_surface_image_equal(result_2d, result_3d)


def test_second_level_input_as_surface_no_design_matrix(
    surf_img_1d, n_subjects
):
    """Raise error when design matrix is missing."""
    second_level_input = [surf_img_1d for _ in range(n_subjects)]

    model = SecondLevelModel()

    with pytest.raises(
        ValueError, match="require a design matrix to be provided"
    ):
        model.fit(second_level_input, design_matrix=None)


@pytest.mark.parametrize("surf_mask_dim", [1, 2])
def test_second_level_input_as_surface_image_with_mask(
    surf_img_1d, surf_mask_dim, surf_mask_1d, surf_mask_2d, n_subjects
):
    """Test slm with surface mask and a list surface images as input."""
    second_level_input = [surf_img_1d for _ in range(n_subjects)]

    design_matrix = pd.DataFrame(
        [1] * len(second_level_input), columns=["intercept"]
    )
    surf_mask = surf_mask_1d if surf_mask_dim == 1 else surf_mask_2d()

    model = SecondLevelModel(mask_img=surf_mask)
    model = model.fit(second_level_input, design_matrix=design_matrix)


def test_second_level_input_with_wrong_mask(
    surf_img_1d, surf_mask_1d, img_mask_mni, n_subjects
):
    """Test slm with mask of the wrong type."""
    second_level_input = [surf_img_1d for _ in range(n_subjects)]

    design_matrix = pd.DataFrame(
        [1] * len(second_level_input), columns=["intercept"]
    )

    # volume mask with surface data
    model = SecondLevelModel(mask_img=img_mask_mni)

    with pytest.raises(
        TypeError, match=r"Mask and input images must be of compatible types."
    ):
        model = model.fit(second_level_input, design_matrix=design_matrix)

    # surface mask with volume data
    func_img, _ = fake_fmri_data()
    second_level_input = [func_img] * 3
    model = SecondLevelModel(mask_img=surf_mask_1d)

    with pytest.raises(
        TypeError, match=r"Mask and input images must be of compatible types."
    ):
        model = model.fit(second_level_input, design_matrix=design_matrix)


def test_second_level_input_as_surface_image_warning_smoothing(
    surf_img_1d, n_subjects
):
    """Warn smoothing surface not implemented."""
    second_level_input = [surf_img_1d for _ in range(n_subjects)]

    design_matrix = pd.DataFrame(
        [1] * len(second_level_input), columns=["intercept"]
    )

    model = SecondLevelModel(smoothing_fwhm=8.0)
    with pytest.warns(NotImplementedWarning, match="not yet supported"):
        model = model.fit(second_level_input, design_matrix=design_matrix)


def test_second_level_input_as_flm_of_surface_image(
    surface_glm_data, n_subjects
):
    """Test fitting of list of first level model with surface data."""
    second_level_input = []
    for _ in range(n_subjects):
        img, des = surface_glm_data(5)
        model = FirstLevelModel()
        model.fit(img, design_matrices=des)
        second_level_input.append(model)

    design_matrix = pd.DataFrame(
        [1] * len(second_level_input), columns=["intercept"]
    )

    model = SecondLevelModel()
    model = model.fit(second_level_input, design_matrix=design_matrix)


def test_second_level_surface_image_contrast_computation(
    surf_img_1d, n_subjects
):
    second_level_input = [surf_img_1d for _ in range(n_subjects)]

    design_matrix = pd.DataFrame(
        [1] * len(second_level_input), columns=["intercept"]
    )

    model = SecondLevelModel()

    model = model.fit(second_level_input, design_matrix=design_matrix)

    # simply pass nothing
    model.compute_contrast()

    # formula should work (passing variable name directly)
    model.compute_contrast("intercept")

    # smoke test for different contrasts in fixed effects
    ncol = len(model.design_matrix_.columns)
    c1, _ = np.eye(ncol)[0, :], np.zeros(ncol)
    model.compute_contrast(second_level_contrast=c1)

    # Test output_type='all', and verify images are equivalent
    all_images = model.compute_contrast(
        second_level_contrast=c1, output_type="all"
    )
    for key in [
        "z_score",
        "stat",
        "p_value",
        "effect_size",
        "effect_variance",
    ]:
        assert_surface_image_equal(
            all_images[key],
            model.compute_contrast(second_level_contrast=c1, output_type=key),
        )


@pytest.mark.parametrize(
    "kwargs",
    [
        {},
        {"tfce": True},  # to run cluster inference
        {"threshold": 0.001},  # to run cluster inference
    ],
)
@pytest.mark.parametrize("two_sided_test", [True, False])
def test_non_parametric_inference_with_surface_images(
<<<<<<< HEAD
    surf_img_1d, two_sided_test, kwargs
=======
    surf_img_1d, two_sided_test, n_subjects
>>>>>>> cf4d0560
):
    """Smoke test non_parametric_inference on list of 1D surfaces."""
    second_level_input = [surf_img_1d for _ in range(n_subjects)]

    design_matrix = pd.DataFrame([1] * n_subjects, columns=["intercept"])

    non_parametric_inference(
        second_level_input=second_level_input,
        design_matrix=design_matrix,
        n_perm=N_PERM,
        two_sided_test=two_sided_test,
        **kwargs,
    )


def test_non_parametric_inference_with_surface_images_2d(
    surf_img_2d, n_subjects
):
    """Smoke test non_parametric_inference on 2d surfaces."""
    second_level_input = surf_img_2d(n_subjects)

    design_matrix = pd.DataFrame([1] * n_subjects, columns=["intercept"])

    non_parametric_inference(
        second_level_input=second_level_input,
        design_matrix=design_matrix,
        n_perm=N_PERM,
    )


def test_non_parametric_inference_with_surface_images_2d_mask(
    surf_img_2d, surf_mask_1d, n_subjects
):
    """Smoke test non_parametric_inference on 2d surfaces and a mask."""
    second_level_input = surf_img_2d(n_subjects)

    design_matrix = pd.DataFrame([1] * n_subjects, columns=["intercept"])

    masker = SurfaceMasker(surf_mask_1d)

    non_parametric_inference(
        second_level_input=second_level_input,
        design_matrix=design_matrix,
        n_perm=N_PERM,
        mask=masker,
    )


def test_non_parametric_inference_with_surface_images_warnings(
    surf_img_1d, n_subjects
):
    """Throw warnings for non implemented features for surface."""
    second_level_input = [surf_img_1d for _ in range(n_subjects)]

    design_matrix = pd.DataFrame([1] * n_subjects, columns=["intercept"])

    with pytest.warns(
        NotImplementedWarning,
        match="'smoothing_fwhm' is not yet supported for surface data.",
    ):
        non_parametric_inference(
            second_level_input=second_level_input,
            design_matrix=design_matrix,
            n_perm=N_PERM,
            smoothing_fwhm=6,
        )<|MERGE_RESOLUTION|>--- conflicted
+++ resolved
@@ -1645,11 +1645,7 @@
 )
 @pytest.mark.parametrize("two_sided_test", [True, False])
 def test_non_parametric_inference_with_surface_images(
-<<<<<<< HEAD
-    surf_img_1d, two_sided_test, kwargs
-=======
-    surf_img_1d, two_sided_test, n_subjects
->>>>>>> cf4d0560
+    surf_img_1d, two_sided_test, kwargs, n_subjects
 ):
     """Smoke test non_parametric_inference on list of 1D surfaces."""
     second_level_input = [surf_img_1d for _ in range(n_subjects)]
