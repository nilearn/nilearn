--- conflicted
+++ resolved
@@ -14,19 +14,14 @@
 from nilearn.glm.second_level import SecondLevelModel, non_parametric_inference
 from nilearn.image import concat_imgs, get_data, new_img_like, smooth_img
 from nilearn.maskers import NiftiMasker
-<<<<<<< HEAD
-from nilearn.glm.first_level import (FirstLevelModel, run_glm)
-from nilearn.glm.second_level import (SecondLevelModel,
-                                      non_parametric_inference)
 from nilearn._utils import testing                    
-=======
 from numpy.testing import (
     assert_almost_equal,
     assert_array_almost_equal,
     assert_array_equal,
 )
 from scipy import stats
->>>>>>> 1c334c9f
+
 
 try:
     from nilearn.reporting import get_clusters_table
