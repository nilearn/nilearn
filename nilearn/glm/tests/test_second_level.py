"""Test the second level model."""

from pathlib import Path

import numpy as np
import pandas as pd
import pytest
from nibabel import Nifti1Image, load
from numpy.testing import (
    assert_almost_equal,
    assert_array_almost_equal,
    assert_array_equal,
)
from scipy import stats
from sklearn.utils.estimator_checks import parametrize_with_checks

from nilearn._utils import testing
from nilearn._utils.data_gen import (
    generate_fake_fmri_data_and_design,
    write_fake_bold_img,
    write_fake_fmri_data_and_design,
)
from nilearn._utils.estimator_checks import (
    check_estimator,
    nilearn_check_estimator,
    return_expected_failed_checks,
)
from nilearn._utils.tags import SKLEARN_LT_1_6
from nilearn.conftest import _shape_3d_default
from nilearn.exceptions import NotImplementedWarning
from nilearn.glm.first_level import FirstLevelModel, run_glm
from nilearn.glm.second_level import SecondLevelModel, non_parametric_inference
from nilearn.glm.second_level.second_level import (
    _check_confounds,
    _check_first_level_contrast,
    _check_input_as_first_level_model,
    _check_n_rows_desmat_vs_n_effect_maps,
    _check_second_level_input,
    _infer_effect_maps,
    _process_second_level_input_as_dataframe,
    _process_second_level_input_as_firstlevelmodels,
    _sort_input_dataframe,
)
from nilearn.image import concat_imgs, get_data, new_img_like, smooth_img
from nilearn.maskers import NiftiMasker, SurfaceMasker
from nilearn.reporting import get_clusters_table
from nilearn.surface.utils import assert_surface_image_equal

ESTIMATORS_TO_CHECK = [SecondLevelModel()]

if SKLEARN_LT_1_6:

    @pytest.mark.parametrize(
        "estimator, check, name",
        check_estimator(estimators=ESTIMATORS_TO_CHECK),
    )
    def test_check_estimator_sklearn_valid(estimator, check, name):  # noqa: ARG001
        """Check compliance with sklearn estimators."""
        check(estimator)

    @pytest.mark.xfail(reason="invalid checks should fail")
    @pytest.mark.parametrize(
        "estimator, check, name",
        check_estimator(estimators=ESTIMATORS_TO_CHECK, valid=False),
    )
    def test_check_estimator_sklearn_invalid(estimator, check, name):  # noqa: ARG001
        """Check compliance with sklearn estimators."""
        check(estimator)

else:

    @parametrize_with_checks(
        estimators=ESTIMATORS_TO_CHECK,
        expected_failed_checks=return_expected_failed_checks,
    )
    def test_check_estimator_sklearn(estimator, check):
        """Check compliance with sklearn estimators."""
        check(estimator)


@pytest.mark.slow
@pytest.mark.parametrize(
    "estimator, check, name",
    nilearn_check_estimator(estimators=ESTIMATORS_TO_CHECK),
)
def test_check_estimator_nilearn(estimator, check, name):  # noqa: ARG001
    """Check compliance with nilearn estimators rules."""
    check(estimator)


N_PERM = 5
SHAPE = (*_shape_3d_default(), 1)


@pytest.fixture()
def n_subjects():
    return 3


@pytest.fixture
def input_df():
    """Input DataFrame for testing."""
    return pd.DataFrame(
        {
            "effects_map_path": ["foo.nii", "bar.nii", "baz.nii"],
            "subject_label": ["foo", "bar", "baz"],
        }
    )


def fake_fmri_data(shape=SHAPE):
    shapes = (shape,)
    mask, fmri_data, _ = generate_fake_fmri_data_and_design(shapes)
    return fmri_data[0], mask


@pytest.mark.slow
def test_non_parametric_inference_with_flm_objects(shape_3d_default):
    """See https://github.com/nilearn/nilearn/issues/3579 ."""
    mask, fmri_data, design_matrices = generate_fake_fmri_data_and_design(
        shapes=[(*shape_3d_default, 15)]
    )

    masker = NiftiMasker(mask)
    masker.fit()
    single_run_model = FirstLevelModel(mask_img=masker).fit(
        fmri_data[0], design_matrices=design_matrices[0]
    )
    single_run_model.compute_contrast("x")

    second_level_input = [single_run_model, single_run_model]

    design_matrix = pd.DataFrame(
        [1] * len(second_level_input), columns=["intercept"]
    )

    non_parametric_inference(
        second_level_input=second_level_input,
        design_matrix=design_matrix,
        first_level_contrast="x",
        n_perm=N_PERM,
    )


def test_process_second_level_input_as_dataframe(input_df):
    """Unit tests for function _process_second_level_input_as_dataframe()."""
    sample_map, subjects_label = _process_second_level_input_as_dataframe(
        input_df
    )
    assert sample_map == "foo.nii"
    assert subjects_label == ["foo", "bar", "baz"]


def test_sort_input_dataframe(input_df):
    """Unit tests for function _sort_input_dataframe()."""
    output_df = _sort_input_dataframe(input_df)

    assert output_df["subject_label"].to_list() == [
        "bar",
        "baz",
        "foo",
    ]
    assert output_df["effects_map_path"].to_list() == [
        "bar.nii",
        "baz.nii",
        "foo.nii",
    ]


def test_second_level_input_as_3d_images(
    rng, affine_eye, tmp_path, shape_3d_default, n_subjects
):
    """Test second level model with a list 3D image filenames as input.

    Should act as a regression test for:
    https://github.com/nilearn/nilearn/issues/3636

    """
    images = []
    for _ in range(n_subjects):
        data = rng.random(shape_3d_default)
        images.append(Nifti1Image(data, affine_eye))

    filenames = testing.write_imgs_to_path(
        *images, file_path=tmp_path, create_files=True
    )
    second_level_input = filenames
    design_matrix = pd.DataFrame(
        [1] * len(second_level_input), columns=["intercept"]
    )

    second_level_model = SecondLevelModel(smoothing_fwhm=8.0)
    second_level_model = second_level_model.fit(
        second_level_input,
        design_matrix=design_matrix,
    )


def test_process_second_level_input_as_firstlevelmodels(
    shape_4d_default, n_subjects
):
    """Unit tests for function \
       _process_second_level_input_as_firstlevelmodels().
    """
    mask, fmri_data, design_matrices = generate_fake_fmri_data_and_design(
        shapes=[shape_4d_default]
    )
    list_of_flm = [
        FirstLevelModel(mask_img=mask, subject_label=f"sub-{i}").fit(
            fmri_data[0], design_matrices=design_matrices[0]
        )
        for i in range(n_subjects)
    ]
    (
        sample_map,
        subjects_label,
    ) = _process_second_level_input_as_firstlevelmodels(list_of_flm)

    assert subjects_label == [f"sub-{i}" for i in range(n_subjects)]
    assert isinstance(sample_map, Nifti1Image)
    assert sample_map.shape == shape_4d_default[:3]


@pytest.mark.slow
def test_check_affine_first_level_models(
    affine_eye, shape_4d_default, n_subjects
):
    """Check all FirstLevelModel have the same affine."""
    mask, fmri_data, design_matrices = generate_fake_fmri_data_and_design(
        shapes=[shape_4d_default]
    )
    list_of_flm = [
        FirstLevelModel(mask_img=mask, subject_label=f"sub-{i}").fit(
            fmri_data[0], design_matrices=design_matrices[0]
        )
        for i in range(n_subjects)
    ]
    # should pass
    _check_input_as_first_level_model(
        second_level_input=list_of_flm, none_confounds=False
    )

    # add a model with a different affine
    # should raise an error
    mask, fmri_data, design_matrices = generate_fake_fmri_data_and_design(
        shapes=[shape_4d_default], affine=affine_eye * 2
    )
    list_of_flm.append(
        FirstLevelModel(mask_img=mask, subject_label="sub-4").fit(
            fmri_data[0], design_matrices=design_matrices[0]
        )
    )

    with pytest.raises(
        ValueError, match="All first level models must have the same affine"
    ):
        _check_input_as_first_level_model(
            second_level_input=list_of_flm, none_confounds=False
        )


<<<<<<< HEAD
@pytest.mark.timeout(0)
=======
@pytest.mark.slow
>>>>>>> d7de4e36
def test_check_shape_first_level_models(shape_4d_default, n_subjects):
    """Check all FirstLevelModel have the same shape."""
    mask, fmri_data, design_matrices = generate_fake_fmri_data_and_design(
        shapes=[shape_4d_default]
    )
    list_of_flm = [
        FirstLevelModel(mask_img=mask, subject_label=f"sub-{i}").fit(
            fmri_data[0], design_matrices=design_matrices[0]
        )
        for i in range(n_subjects)
    ]
    # should pass
    _check_input_as_first_level_model(
        second_level_input=list_of_flm, none_confounds=False
    )

    # add a model with a different shape
    # should raise an error
    mask, fmri_data, design_matrices = generate_fake_fmri_data_and_design(
        shapes=[(8, 9, 10, 15)]
    )
    list_of_flm.append(
        FirstLevelModel(mask_img=mask, subject_label="sub-4").fit(
            fmri_data[0], design_matrices=design_matrices[0]
        )
    )

    with pytest.raises(
        ValueError, match="All first level models must have the same shape"
    ):
        _check_input_as_first_level_model(
            second_level_input=list_of_flm, none_confounds=False
        )


def test_check_second_level_input(shape_4d_default):
    """Raise errors when wrong inputs are passed to SecondLevelModel."""
    with pytest.raises(TypeError, match="second_level_input must be"):
        _check_second_level_input(1, None)

    with pytest.raises(
        TypeError,
        match="A second level model requires a list with at "
        "least two first level models or niimgs",
    ):
        _check_second_level_input([FirstLevelModel()], pd.DataFrame())

    with pytest.raises(
        TypeError, match="Got object type <class 'int'> at idx 1"
    ):
        _check_second_level_input(["foo", 1], pd.DataFrame())

    mask, fmri_data, design_matrices = generate_fake_fmri_data_and_design(
        shapes=[shape_4d_default]
    )

    input_models = [
        FirstLevelModel(mask_img=mask).fit(
            fmri_data[0], design_matrices=design_matrices[0]
        )
    ]

    obj = lambda: None  # noqa: E731
    obj.results_ = "foo"
    obj.labels_ = "bar"

    with pytest.raises(
        TypeError, match="Got object type <class 'function'> at idx 1"
    ):
        _check_second_level_input([*input_models, obj], pd.DataFrame())


def test_check_second_level_input_list_wrong_type():
    """Raise errors when wrong inputs are passed to SecondLevelModel.

    Integration test: slightly higher level test than those for
    _check_second_level_input.
    """
    model = SecondLevelModel()
    second_level_input = [1, 2]
    with pytest.raises(TypeError, match="second_level_input must be"):
        model.fit(second_level_input)


def test_check_second_level_input_unfit_model():
    with pytest.raises(
        ValueError, match="Model sub_1 at index 0 has not been fit yet"
    ):
        _check_second_level_input(
            [FirstLevelModel(subject_label=f"sub_{i}") for i in range(1, 3)],
            pd.DataFrame(),
        )


def test_check_second_level_input_dataframe():
    with pytest.raises(
        ValueError,
        match="'second_level_input' DataFrame must have columns "
        "'subject_label', 'map_name' and 'effects_map_path'",
    ):
        _check_second_level_input(
            pd.DataFrame(columns=["foo", "bar"]), pd.DataFrame()
        )

    with pytest.raises(
        ValueError, match="'subject_label' column must contain only strings"
    ):
        _check_second_level_input(
            pd.DataFrame(
                {
                    "subject_label": [1, 2],
                    "map_name": ["a", "b"],
                    "effects_map_path": ["c", "d"],
                }
            ),
            pd.DataFrame(),
        )


def test_check_second_level_input_confounds(shape_4d_default):
    mask, fmri_data, design_matrices = generate_fake_fmri_data_and_design(
        shapes=[shape_4d_default]
    )

    input_models = [
        FirstLevelModel(mask_img=mask).fit(
            fmri_data[0], design_matrices=design_matrices[0]
        )
    ]

    with pytest.raises(
        ValueError,
        match="In case confounds are provided, first level "
        "objects need to provide the attribute 'subject_label'",
    ):
        _check_second_level_input(
            input_models * 2, pd.DataFrame(), confounds=pd.DataFrame()
        )


def test_check_second_level_input_design_matrix(shape_4d_default):
    """Raise errors when no design matrix is passed to SecondLevelModel.

    When passing niimg like objects.
    """
    _, fmri_data, _ = generate_fake_fmri_data_and_design(
        shapes=[shape_4d_default]
    )

    _check_second_level_input(fmri_data[0], pd.DataFrame())

    with pytest.raises(
        ValueError,
        match="List of niimgs as second_level_input "
        "require a design matrix to be provided",
    ):
        _check_second_level_input(fmri_data * 2, None)
    with pytest.raises(
        ValueError,
        match="List of niimgs as second_level_input "
        "require a design matrix to be provided",
    ):
        _check_second_level_input(fmri_data[0], None)


def test_check_confounds():
    _check_confounds(None)  # Should not do anything
    with pytest.raises(
        TypeError, match="confounds must be a pandas DataFrame"
    ):
        _check_confounds("foo")
    with pytest.raises(
        ValueError, match="confounds DataFrame must contain column"
    ):
        _check_confounds(pd.DataFrame())
    with pytest.raises(
        ValueError, match="confounds should contain at least 2 columns"
    ):
        _check_confounds(pd.DataFrame(columns=["subject_label"]))
    with pytest.raises(
        ValueError, match="subject_label column must contain only strings"
    ):
        _check_confounds(
            pd.DataFrame(
                {"subject_label": [None, None, None], "conf": [4, 5, 6]}
            )
        )


def test_check_first_level_contrast():
    _check_first_level_contrast(["foo"], None)  # Should not do anything
    _check_first_level_contrast([FirstLevelModel()], "foo")
    with pytest.raises(ValueError, match="If second_level_input was a list"):
        _check_first_level_contrast([FirstLevelModel()], None)


def test_check_n_rows_desmat_vs_n_effect_maps():
    _check_n_rows_desmat_vs_n_effect_maps(
        [1, 2, 3], np.array([[1, 2], [3, 4], [5, 6]])
    )
    with pytest.raises(
        ValueError,
        match="design_matrix does not match the number of maps considered",
    ):
        _check_n_rows_desmat_vs_n_effect_maps(
            [1, 2], np.array([[1, 2], [3, 4], [5, 6]])
        )


def test_infer_effect_maps(tmp_path, shape_4d_default):
    """Check that the right input is inferred.

    second_level_input could for example
    be a list of images
    or a dataframe 'mapping' a string to an image.
    """
    rk = 3
    shapes = [SHAPE, shape_4d_default]
    mask_file, fmri_files, design_files = write_fake_fmri_data_and_design(
        shapes, rk=rk, file_path=tmp_path
    )
    second_level_input = pd.DataFrame(
        {"map_name": ["a", "b"], "effects_map_path": [fmri_files[0], "bar"]}
    )

    assert _infer_effect_maps(second_level_input, "a") == [fmri_files[0]]
    assert _infer_effect_maps([fmri_files[0]], None) == [fmri_files[0]]

    contrast = np.eye(rk)[1]
    second_level_input = [FirstLevelModel(mask_img=mask_file)] * 2
    for i, model in enumerate(second_level_input):
        model.fit(fmri_files[i], design_matrices=design_files[i])

    assert len(_infer_effect_maps(second_level_input, contrast)) == 2


def test_infer_effect_maps_error(tmp_path, shape_3d_default):
    """Check error raised when inferring 'type' for the images.

    For example if the image mapped in a dataframe does not exist.
    """
    shapes = [(*shape_3d_default, 5), (*shape_3d_default, 6)]
    _, fmri_files, _ = write_fake_fmri_data_and_design(
        shapes, file_path=tmp_path
    )
    second_level_input = pd.DataFrame(
        {"map_name": ["a", "b"], "effects_map_path": [fmri_files[0], "bar"]}
    )
    with pytest.raises(ValueError, match="File not found: 'bar'"):
        _infer_effect_maps(second_level_input, "b")


def test_affine_output_mask(n_subjects):
    func_img, mask = fake_fmri_data()

    model = SecondLevelModel(mask_img=mask)

    Y = [func_img] * n_subjects
    X = pd.DataFrame([[1]] * n_subjects, columns=["intercept"])
    model = model.fit(Y, design_matrix=X)

    c1 = np.eye(len(model.design_matrix_.columns))[0]
    z_image = model.compute_contrast(c1, output_type="z_score")

    assert_array_equal(z_image.affine, mask.affine)


def test_affine_shape_output_when_provided(affine_eye, n_subjects):
    """Check fov output corresponds to the one passed to model."""
    func_img, mask = fake_fmri_data()

    Y = [func_img] * n_subjects
    X = pd.DataFrame([[1]] * n_subjects, columns=["intercept"])

    target_shape = (10, 10, 10)
    target_affine = affine_eye
    target_affine[0, 3] = 1

    model = SecondLevelModel(
        mask_img=mask,
        target_shape=target_shape,
        target_affine=target_affine,
    )
    model = model.fit(Y, design_matrix=X)

    c1 = np.eye(len(model.design_matrix_.columns))[0]
    z_image = model.fit(Y, design_matrix=X).compute_contrast(c1)

    assert_array_equal(z_image.shape, target_shape)
    assert_array_equal(z_image.affine, target_affine)


def test_slm_4d_image(img_4d_mni):
    """Compute contrast with 4D images as input.

    See https://github.com/nilearn/nilearn/issues/3058
    """
    model = SecondLevelModel()
    Y = img_4d_mni
    X = pd.DataFrame([[1]] * img_4d_mni.shape[3], columns=["intercept"])
    model = model.fit(Y, design_matrix=X)
    c1 = np.eye(len(model.design_matrix_.columns))[0]
    model.compute_contrast(c1, output_type="z_score")


def test_warning_overriding_with_masker_parameter(n_subjects):
    func_img, mask = fake_fmri_data()

    # fit model
    Y = [func_img] * n_subjects
    X = pd.DataFrame([[1]] * n_subjects, columns=["intercept"])

    # Provide a masker as mask_img
    masker = NiftiMasker(mask).fit()
    with pytest.warns(
        UserWarning,
        match=(
            "Overriding provided-default estimator parameters "
            "with provided masker parameters"
        ),
    ):
        SecondLevelModel(mask_img=masker, verbose=1).fit(Y, design_matrix=X)


@pytest.mark.slow
def test_high_level_non_parametric_inference_with_paths(tmp_path, n_subjects):
    mask_file, fmri_files, _ = write_fake_fmri_data_and_design(
        (SHAPE,), file_path=tmp_path
    )
    fmri_files = fmri_files[0]
    df_input = pd.DataFrame(
        {
            "subject_label": [f"sub-{i}" for i in range(n_subjects)],
            "effects_map_path": [fmri_files] * n_subjects,
            "map_name": [fmri_files] * n_subjects,
        }
    )
    func_img = load(fmri_files)
    Y = [func_img] * n_subjects
    X = pd.DataFrame([[1]] * n_subjects, columns=["intercept"])
    c1 = np.eye(len(X.columns))[0]
    neg_log_pvals_imgs = [
        non_parametric_inference(
            second_level_input,
            design_matrix=X,
            second_level_contrast=c1,
            first_level_contrast=fmri_files,
            mask=mask_file,
            n_perm=N_PERM,
            verbose=1,
        )
        for second_level_input in [Y, df_input]
    ]

    assert all(isinstance(img, Nifti1Image) for img in neg_log_pvals_imgs)
    for img in neg_log_pvals_imgs:
        assert_array_equal(img.affine, load(mask_file).affine)

    neg_log_pvals_list = [get_data(i) for i in neg_log_pvals_imgs]
    for neg_log_pvals in neg_log_pvals_list:
        assert np.all(neg_log_pvals <= -np.log10(1.0 / (N_PERM + 1)))
        assert np.all(neg_log_pvals >= 0)


def test_high_level_non_parametric_inference_with_paths_warning(n_subjects):
    func_img, mask = fake_fmri_data()
    Y = [func_img] * n_subjects
    X = pd.DataFrame([[1]] * n_subjects, columns=["intercept"])
    c1 = np.eye(len(X.columns))[0]

    masker = NiftiMasker(mask, smoothing_fwhm=2.0)
    with pytest.warns(
        UserWarning,
        match="Parameter 'smoothing_fwhm' of the masker overridden",
    ):
        non_parametric_inference(
            Y,
            design_matrix=X,
            second_level_contrast=c1,
            smoothing_fwhm=3.0,
            mask=masker,
            n_perm=N_PERM,
        )


def _confounds():
    return pd.DataFrame(
        [["01", 1], ["02", 2], ["03", 3]],
        columns=["subject_label", "conf1"],
    )


@pytest.fixture
def confounds():
    return _confounds()


@pytest.mark.parametrize("confounds", [None, _confounds()])
def test_fmri_inputs_flms(rng, confounds, shape_4d_default):
    """Test second level model with first level model as inputs."""
    # prepare fake data
    mask, fmri_data, design_matrices = generate_fake_fmri_data_and_design(
        [shape_4d_default], rk=1
    )

    # prepare correct input first level models
    flm = FirstLevelModel(subject_label="01").fit(
        fmri_data, design_matrices=design_matrices
    )

    # prepare correct input dataframe and lists
    p, q = 80, 10
    X = rng.standard_normal(size=(p, q))
    design_matrix = pd.DataFrame(X[:3, :3], columns=["intercept", "b", "c"])

    # smoke tests with correct input
    flms = [flm, flm, flm]

    # First level models as input
    SecondLevelModel(mask_img=mask).fit(flms)
    SecondLevelModel().fit(flms)

    # Note : the following one creates a singular design matrix
    SecondLevelModel().fit(flms, confounds)
    SecondLevelModel().fit(flms, confounds, design_matrix)


@pytest.mark.parametrize("confounds", [None, _confounds()])
def test_fmri_inputs_images(rng, shape_3d_default, confounds):
    """Test second level model with image as inputs."""
    # prepare correct input dataframe and lists
    p, q = 80, 10
    X = rng.standard_normal(size=(p, q))
    design_matrix = pd.DataFrame(X[:3, :3], columns=["intercept", "b", "c"])

    shape_3d = [(*shape_3d_default, 1)]
    _, fmri_data, _ = generate_fake_fmri_data_and_design(shape_3d)
    fmri_data = fmri_data[0]

    # niimgs as input
    niimgs = [fmri_data, fmri_data, fmri_data]
    SecondLevelModel().fit(niimgs, confounds, design_matrix)

    # 4d niimg as input
    niimg_4d = concat_imgs(niimgs)
    SecondLevelModel().fit(niimg_4d, confounds, design_matrix)


@pytest.mark.parametrize("confounds", [None, _confounds()])
def test_fmri_inputs_dataframes_as_input(tmp_path, rng, confounds):
    """Test second level model with dataframe as inputs."""
    # prepare fake data
    p, q = 80, 10
    X = rng.standard_normal(size=(p, q))

    # prepare correct input dataframe and lists
    _, fmri_files, _ = write_fake_fmri_data_and_design(
        (SHAPE,), file_path=tmp_path
    )
    fmri_files = fmri_files[0]

    design_matrix = pd.DataFrame(X[:3, :3], columns=["intercept", "b", "c"])

    # dataframes as input
    dfcols = ["subject_label", "map_name", "effects_map_path"]
    dfrows = [
        ["01", "a", fmri_files],
        ["02", "a", fmri_files],
        ["03", "a", fmri_files],
    ]
    niidf = pd.DataFrame(dfrows, columns=dfcols)

    SecondLevelModel().fit(niidf, confounds)
    SecondLevelModel().fit(niidf, confounds, design_matrix)


def test_fmri_pandas_series_as_input(tmp_path, rng):
    """Use pandas series of file paths as inputs."""
    # prepare correct input dataframe and lists
    p, q = 80, 10
    X = rng.standard_normal(size=(p, q))
    _, fmri_files, _ = write_fake_fmri_data_and_design(
        (SHAPE,), file_path=tmp_path
    )
    fmri_files = fmri_files[0]

    # dataframes as input
    design_matrix = pd.DataFrame(X[:3, :3], columns=["intercept", "b", "c"])
    niidf = pd.DataFrame({"filepaths": [fmri_files, fmri_files, fmri_files]})
    SecondLevelModel().fit(
        second_level_input=niidf["filepaths"],
        confounds=None,
        design_matrix=design_matrix,
    )


def test_fmri_inputs_pandas_errors():
    """Test wrong second level inputs."""
    # test wrong input for list and pandas requirements
    nii_img = ["01", "02", "03"]
    with pytest.raises(ValueError, match="File not found: "):
        SecondLevelModel().fit(nii_img)

    nii_series = pd.Series(nii_img)
    with pytest.raises(ValueError, match="File not found: "):
        SecondLevelModel().fit(nii_series)

    # test dataframe requirements
    dfcols = [
        "not_the_right_column_name",
    ]
    dfrows = [["01"], ["02"], ["03"]]
    niidf = pd.DataFrame(dfrows, columns=dfcols)
    with pytest.raises(
        ValueError,
        match=(
            r"'second_level_input' DataFrame must have "
            r"columns 'subject_label', 'map_name' and 'effects_map_path'."
        ),
    ):
        SecondLevelModel().fit(niidf)


def test_secondlevelmodel_fit_inputs_errors(confounds, shape_4d_default):
    """Raise the proper errors when invalid inputs are passed to fit."""
    # prepare fake data
    shapes = (shape_4d_default,)
    _, fmri_data, _ = generate_fake_fmri_data_and_design(shapes)
    fmri_data = fmri_data[0]
    n_samples = fmri_data.shape[-1]
    design_matrices = pd.DataFrame(np.ones((n_samples, 1)), columns=["a"])

    # prepare correct input first level models
    flm = FirstLevelModel(subject_label="01").fit(
        fmri_data, design_matrices=design_matrices
    )

    # test first level model requirements
    with pytest.raises(TypeError, match="second_level_input must be"):
        SecondLevelModel().fit(second_level_input=flm)
    with pytest.raises(TypeError, match="at least two"):
        SecondLevelModel().fit(second_level_input=[flm])

    # test first_level_conditions, confounds, and design
    flms = [flm, flm, flm]
    with pytest.raises(
        TypeError, match="confounds must be a pandas DataFrame"
    ):
        SecondLevelModel().fit(second_level_input=flms, confounds=["", []])
    with pytest.raises(
        TypeError, match="confounds must be a pandas DataFrame"
    ):
        SecondLevelModel().fit(second_level_input=flms, confounds=[])
    with pytest.raises(
        TypeError, match="confounds must be a pandas DataFrame"
    ):
        SecondLevelModel().fit(
            second_level_input=flms, confounds=confounds["conf1"]
        )


@pytest.mark.parametrize(
    "filename, sep", [("design.csv", ","), ("design.tsv", "\t")]
)
def test_secondlevelmodel_design_matrix_path(
    img_3d_mni, tmp_path, filename, sep
):
    second_level_input = [img_3d_mni, img_3d_mni]
    design_matrix = pd.DataFrame(
        np.ones((len(second_level_input), 1)), columns=["a"]
    )

    SecondLevelModel().fit(
        second_level_input=second_level_input, design_matrix=design_matrix
    )

    design_matrix_fname = tmp_path / filename
    design_matrix.to_csv(design_matrix_fname, sep=sep)

    SecondLevelModel().fit(
        second_level_input=second_level_input,
        design_matrix=design_matrix_fname,
    )
    SecondLevelModel().fit(
        second_level_input=second_level_input,
        design_matrix=str(design_matrix_fname),
    )


@pytest.mark.parametrize("design_matrix", ["foo", Path("foo")])
def test_secondlevelmodel_design_matrix_error_path(img_3d_mni, design_matrix):
    second_level_input = [img_3d_mni, img_3d_mni, img_3d_mni]
    with pytest.raises(
        ValueError, match=r"Tables to load can only be TSV or CSV."
    ):
        SecondLevelModel().fit(
            second_level_input=second_level_input, design_matrix=design_matrix
        )


@pytest.mark.parametrize("design_matrix", [1, ["foo"]])
def test_secondlevelmodel_design_matrix_error_type(img_3d_mni, design_matrix):
    second_level_input = [img_3d_mni, img_3d_mni, img_3d_mni]

    with pytest.raises(TypeError, match="'design_matrix' must be "):
        SecondLevelModel().fit(
            second_level_input=second_level_input, design_matrix=design_matrix
        )


def test_fmri_img_inputs_errors(confounds):
    # prepare correct input
    _, fmri_data, _ = generate_fake_fmri_data_and_design((SHAPE,))
    fmri_data = fmri_data[0]

    # test niimgs requirements
    niimgs = [fmri_data, fmri_data, fmri_data]
    with pytest.raises(ValueError, match="require a design matrix"):
        SecondLevelModel().fit(niimgs)
    with pytest.raises(
        TypeError,
        match=r"Elements of second_level_input must be of the same type.",
    ):
        SecondLevelModel().fit([*niimgs, []], confounds)


@pytest.mark.timeout(0)
def test_fmri_inputs_for_non_parametric_inference_errors(
    rng, confounds, shape_3d_default, shape_4d_default
):
    # Test processing of FMRI inputs
    # prepare fake data
    _, fmri_data, design_matrices = generate_fake_fmri_data_and_design(
        [shape_4d_default], rk=1
    )

    # prepare correct input first level models
    flm = FirstLevelModel(subject_label="01").fit(
        fmri_data, design_matrices=design_matrices
    )

    # prepare correct input dataframe and lists
    p, q = 80, 10
    X = rng.standard_normal(size=(p, q))
    sdes = pd.DataFrame(X[:3, :3], columns=["intercept", "b", "c"])

    shape_3d = [(*shape_3d_default, 1)]
    _, fmri_data, _ = generate_fake_fmri_data_and_design(shape_3d)
    fmri_data = fmri_data[0]
    niimgs = [fmri_data, fmri_data, fmri_data]
    niimg_4d = concat_imgs(niimgs)

    # test missing second-level contrast
    match = "No second-level contrast is specified."
    # niimgs as input
    with pytest.raises(ValueError, match=match):
        non_parametric_inference(niimgs, None, sdes)
    with pytest.raises(ValueError, match=match):
        non_parametric_inference(niimgs, confounds, sdes)
    # 4d niimg as input
    with pytest.raises(ValueError, match=match):
        non_parametric_inference(niimg_4d, None, sdes)

    # test wrong input errors
    # test first level model
    with pytest.raises(TypeError, match="second_level_input must be"):
        non_parametric_inference(flm)

    # test list of less than two niimgs
    with pytest.raises(TypeError, match="at least two"):
        non_parametric_inference([fmri_data])

    # test niimgs requirements
    with pytest.raises(ValueError, match="require a design matrix"):
        non_parametric_inference(niimgs)
    with pytest.raises(TypeError):
        non_parametric_inference([*niimgs, []], confounds)

    # test other objects
    with pytest.raises(ValueError, match=r"File not found: .*"):
        non_parametric_inference("random string object")


def test_second_level_glm_computation(n_subjects):
    func_img, mask = fake_fmri_data()

    model = SecondLevelModel(mask_img=mask)
    Y = [func_img] * n_subjects
    X = pd.DataFrame([[1]] * n_subjects, columns=["intercept"])

    model = model.fit(Y, design_matrix=X)
    model.compute_contrast()
    labels1 = model.labels_
    results1 = model.results_

    labels2, results2 = run_glm(model.masker_.transform(Y), X.values, "ols")
    assert_almost_equal(labels1, labels2, decimal=1)

    assert len(results1) == len(results2)


@pytest.mark.parametrize("attribute", ["residuals", "predicted", "r_square"])
def test_second_level_voxelwise_attribute_errors(attribute, n_subjects):
    """Tests that an error is raised when trying to access \
       voxelwise attributes before fitting the model, \
       before computing a contrast.
    """
    mask, fmri_data, _ = generate_fake_fmri_data_and_design((SHAPE,))

    model = SecondLevelModel(mask_img=mask, minimize_memory=False)

    Y = fmri_data * n_subjects
    X = pd.DataFrame([[1]] * n_subjects, columns=["intercept"])
    model.fit(Y, design_matrix=X)

    with pytest.raises(ValueError, match=r"The model has no results."):
        getattr(model, attribute)
    with pytest.raises(ValueError, match="attribute must be one of"):
        model._get_element_wise_model_attribute("foo", True)


@pytest.mark.parametrize("attribute", ["residuals", "predicted", "r_square"])
def test_second_level_voxelwise_attribute_errors_minimize_memory(
    attribute, n_subjects
):
    """Tests that an error is raised when trying to access \
       voxelwise attributes before fitting the model, \
       when not setting ``minimize_memory`` to ``True``.
    """
    mask, fmri_data, _ = generate_fake_fmri_data_and_design((SHAPE,))

    model = SecondLevelModel(mask_img=mask, minimize_memory=True)

    Y = fmri_data * n_subjects
    X = pd.DataFrame([[1]] * n_subjects, columns=["intercept"])
    model.fit(Y, design_matrix=X)

    model.compute_contrast()

    with pytest.raises(ValueError, match="To access voxelwise attributes"):
        getattr(model, attribute)


@pytest.mark.parametrize("attribute", ["residuals", "predicted", "r_square"])
def test_second_level_voxelwise_attribute(attribute, n_subjects):
    """Smoke test for voxelwise attributes for SecondLevelModel."""
    mask, fmri_data, _ = generate_fake_fmri_data_and_design((SHAPE,))
    model = SecondLevelModel(mask_img=mask, minimize_memory=False)
    Y = fmri_data * n_subjects
    X = pd.DataFrame([[1]] * n_subjects, columns=["intercept"])
    model.fit(Y, design_matrix=X)
    model.compute_contrast()
    getattr(model, attribute)


def test_second_level_residuals(n_subjects):
    """Tests residuals computation for SecondLevelModel."""
    mask, fmri_data, _ = generate_fake_fmri_data_and_design((SHAPE,))
    model = SecondLevelModel(mask_img=mask, minimize_memory=False)
    Y = fmri_data * n_subjects
    X = pd.DataFrame([[1]] * n_subjects, columns=["intercept"])
    model.fit(Y, design_matrix=X)
    model.compute_contrast()

    assert isinstance(model.residuals, Nifti1Image)
    assert model.residuals.shape == (*SHAPE[:3], n_subjects)
    mean_residuals = model.masker_.transform(model.residuals).mean(0)
    assert_array_almost_equal(mean_residuals, 0)


def test_non_parametric_inference_permutation_computation(n_subjects):
    func_img, mask = fake_fmri_data()

    Y = [func_img] * n_subjects
    X = pd.DataFrame([[1]] * n_subjects, columns=["intercept"])

    neg_log_pvals_img = non_parametric_inference(
        Y, design_matrix=X, model_intercept=False, mask=mask, n_perm=N_PERM
    )

    assert get_data(neg_log_pvals_img).shape == SHAPE[:3]


@pytest.mark.slow
def test_non_parametric_inference_tfce(n_subjects):
    """Test non-parametric inference with TFCE inference."""
    shapes = [SHAPE] * n_subjects
    mask, fmri_data, _ = generate_fake_fmri_data_and_design(shapes)
    X = pd.DataFrame([[1]] * n_subjects, columns=["intercept"])

    out = non_parametric_inference(
        fmri_data,
        design_matrix=X,
        model_intercept=False,
        mask=mask,
        n_perm=N_PERM,
        tfce=True,
    )
    assert isinstance(out, dict)
    assert "t" in out
    assert "tfce" in out
    assert "logp_max_t" in out
    assert "logp_max_tfce" in out

    assert get_data(out["tfce"]).shape == shapes[0][:3]
    assert get_data(out["logp_max_tfce"]).shape == shapes[0][:3]


@pytest.mark.slow
def test_non_parametric_inference_cluster_level(n_subjects):
    """Test non-parametric inference with cluster-level inference."""
    func_img, mask = fake_fmri_data()

    Y = [func_img] * n_subjects
    X = pd.DataFrame([[1]] * n_subjects, columns=["intercept"])

    out = non_parametric_inference(
        Y,
        design_matrix=X,
        model_intercept=False,
        mask=mask,
        n_perm=N_PERM,
        threshold=0.001,
    )
    assert isinstance(out, dict)
    assert "t" in out
    assert "logp_max_t" in out
    assert "size" in out
    assert "logp_max_size" in out
    assert "mass" in out
    assert "logp_max_mass" in out

    assert get_data(out["logp_max_t"]).shape == SHAPE[:3]


@pytest.mark.slow
def test_non_parametric_inference_cluster_level_with_covariates(
    shape_3d_default, rng, n_subjects
):
    """Test non-parametric inference with cluster-level inference in \
    the context of covariates.
    """
    shapes = ((*shape_3d_default, 1),)
    mask, fmri_data, _ = generate_fake_fmri_data_and_design(shapes)

    unc_pval = 0.1

    # Set up one sample t-test design with two random covariates
    cov1 = rng.random(n_subjects)
    cov2 = rng.random(n_subjects)
    X = pd.DataFrame({"cov1": cov1, "cov2": cov2, "intercept": 1})

    # make sure there is variability in the images
    kernels = rng.uniform(low=0, high=5, size=n_subjects)
    Y = [smooth_img(fmri_data[0], kernel) for kernel in kernels]

    # Set up non-parametric test
    out = non_parametric_inference(
        Y,
        design_matrix=X,
        mask=mask,
        model_intercept=False,
        second_level_contrast="intercept",
        n_perm=int(1 / unc_pval),
        threshold=unc_pval,
    )

    # Calculate uncorrected cluster sizes
    df = len(Y) - X.shape[1]
    neg_log_pval = -np.log10(stats.t.sf(get_data(out["t"]), df=df))
    logp_unc = new_img_like(out["t"], neg_log_pval)
    logp_unc_cluster_sizes = list(
        get_clusters_table(logp_unc, -np.log10(unc_pval))["Cluster Size (mm3)"]
    )

    # Calculate corrected cluster sizes
    logp_max_cluster_sizes = list(
        get_clusters_table(out["logp_max_size"], unc_pval)[
            "Cluster Size (mm3)"
        ]
    )

    # Compare cluster sizes
    logp_unc_cluster_sizes.sort()
    logp_max_cluster_sizes.sort()
    assert logp_unc_cluster_sizes == logp_max_cluster_sizes


@pytest.mark.slow
def test_non_parametric_inference_cluster_level_with_single_covariates(
    shape_3d_default, rng, n_subjects
):
    """Test non-parametric inference with cluster-level inference in \
    the context of covariates.
    """
    shapes = ((*shape_3d_default, 1),)
    mask, fmri_data, _ = generate_fake_fmri_data_and_design(shapes)

    unc_pval = 0.1

    # make sure there is variability in the images
    kernels = rng.uniform(low=0, high=5, size=n_subjects)
    Y = [smooth_img(fmri_data[0], kernel) for kernel in kernels]

    # Test single covariate
    X = pd.DataFrame({"intercept": [1] * len(Y)})
    non_parametric_inference(
        Y,
        design_matrix=X,
        mask=mask,
        model_intercept=False,
        second_level_contrast="intercept",
        n_perm=N_PERM,
        threshold=unc_pval,
    )


@pytest.mark.slow
def test_second_level_contrast_computation_smoke(n_subjects):
    """Smoke test for different contrasts in fixed effects."""
    func_img, mask = fake_fmri_data()

    model = SecondLevelModel(mask_img=mask)
    Y = [func_img] * n_subjects
    X = pd.DataFrame([[1]] * n_subjects, columns=["intercept"])
    model = model.fit(Y, design_matrix=X)

    ncol = len(model.design_matrix_.columns)
    c1, _ = np.eye(ncol)[0, :], np.zeros(ncol)
    model.compute_contrast(second_level_contrast=c1)

    # formula should work (passing variable name directly)
    model.compute_contrast("intercept")

    # or simply pass nothing
    model.compute_contrast()


@pytest.mark.slow
@pytest.mark.parametrize(
    "output_type",
    [
        "z_score",
        "stat",
        "p_value",
        "effect_size",
        "effect_variance",
    ],
)
def test_second_level_contrast_computation_all(output_type, n_subjects):
    """Test output_type='all', and verify images are equivalent."""
    func_img, mask = fake_fmri_data()

    model = SecondLevelModel(mask_img=mask)
    Y = [func_img] * n_subjects
    X = pd.DataFrame([[1]] * n_subjects, columns=["intercept"])
    model = model.fit(Y, design_matrix=X)

    ncol = len(model.design_matrix_.columns)
    c1, _ = np.eye(ncol)[0, :], np.zeros(ncol)

    all_images = model.compute_contrast(
        second_level_contrast=c1, output_type="all"
    )

    assert_array_equal(
        get_data(all_images[output_type]),
        get_data(
            model.compute_contrast(
                second_level_contrast=c1, output_type=output_type
            )
        ),
    )


@pytest.mark.slow
def test_second_level_contrast_computation_errors(rng, n_subjects):
    func_img, mask = fake_fmri_data()

    model = SecondLevelModel(mask_img=mask)

    # asking for contrast before model fit gives error
    with pytest.raises(ValueError, match="not fitted yet"):
        model.compute_contrast(second_level_contrast="intercept")

    Y = [func_img] * n_subjects
    X = pd.DataFrame([[1]] * n_subjects, columns=["intercept"])
    model = model.fit(Y, design_matrix=X)

    ncol = len(model.design_matrix_.columns)
    c1, cnull = np.eye(ncol)[0, :], np.zeros(ncol)

    # passing null contrast should give back a value error
    with pytest.raises(ValueError, match="Contrast is null"):
        model.compute_contrast(cnull)

    # passing wrong parameters
    with pytest.raises(ValueError, match="'stat_type' must be one of"):
        model.compute_contrast(
            second_level_contrast=c1, second_level_stat_type=""
        )
    with pytest.raises(ValueError, match="'stat_type' must be one of"):
        model.compute_contrast(
            second_level_contrast=c1, second_level_stat_type=[]
        )
    with pytest.raises(ValueError, match="'output_type' must be one of "):
        model.compute_contrast(second_level_contrast=c1, output_type="")

    # check that passing no explicit contrast when the design
    # matrix has more than one columns raises an error
    X = pd.DataFrame(rng.uniform(size=(n_subjects, 2)), columns=["r1", "r2"])
    model = model.fit(Y, design_matrix=X)
    with pytest.raises(
        ValueError, match="No second-level contrast is specified"
    ):
        model.compute_contrast(None)


def test_second_level_t_contrast_length_errors(n_subjects):
    func_img, mask = fake_fmri_data()

    model = SecondLevelModel(mask_img=mask)

    func_img, mask = fake_fmri_data()
    Y = [func_img] * n_subjects
    X = pd.DataFrame([[1]] * n_subjects, columns=["intercept"])
    model = model.fit(Y, design_matrix=X)

    with pytest.raises(
        ValueError,
        match=(r"t contrasts should be of length P=1, but it has length 2."),
    ):
        model.compute_contrast(second_level_contrast=[1, 2])


def test_second_level_f_contrast_length_errors(n_subjects):
    func_img, mask = fake_fmri_data()

    model = SecondLevelModel(mask_img=mask)

    func_img, mask = fake_fmri_data()
    Y = [func_img] * n_subjects
    X = pd.DataFrame([[1]] * n_subjects, columns=["intercept"])
    model = model.fit(Y, design_matrix=X)

    with pytest.raises(
        ValueError,
        match=(r"F contrasts should have .* columns, but it has .*"),
    ):
        model.compute_contrast(second_level_contrast=np.eye(2))


@pytest.mark.slow
@pytest.mark.parametrize("second_level_contrast", [None, "intercept", [1]])
def test_non_parametric_inference_contrast_computation(
    second_level_contrast, n_subjects
):
    func_img, mask = fake_fmri_data()

    Y = [func_img] * n_subjects
    X = pd.DataFrame([[1]] * n_subjects, columns=["intercept"])

    non_parametric_inference(
        Y,
        design_matrix=X,
        model_intercept=False,
        mask=mask,
        n_perm=N_PERM,
        second_level_contrast=second_level_contrast,
    )


@pytest.mark.timeout(0)
@pytest.mark.parametrize(
    "second_level_contrast", [[1, 0], "r1", "r1-r2", [-1, 1]]
)
def test_non_parametric_inference_contrast_formula(
    second_level_contrast, rng, n_subjects
):
    func_img, _ = fake_fmri_data()
    Y = [func_img] * n_subjects
    X = pd.DataFrame(rng.uniform(size=(n_subjects, 2)), columns=["r1", "r2"])

    non_parametric_inference(
        second_level_input=Y,
        design_matrix=X,
        second_level_contrast=second_level_contrast,
    )


def test_non_parametric_inference_contrast_computation_errors(rng, n_subjects):
    func_img, mask = fake_fmri_data()

    # asking for contrast before model fit gives error
    with pytest.raises(TypeError, match="second_level_input must be either"):
        non_parametric_inference(
            second_level_input=None,
            second_level_contrast="intercept",
            mask=mask,
        )

    # fit model
    Y = [func_img] * n_subjects
    X = pd.DataFrame([[1]] * n_subjects, columns=["intercept"])

    ncol = len(X.columns)
    _, cnull = np.eye(ncol)[0, :], np.zeros(ncol)

    # passing null contrast should give back a value error
    with pytest.raises(
        ValueError,
        match=("Second_level_contrast must be a valid"),
    ):
        non_parametric_inference(
            second_level_input=Y,
            design_matrix=X,
            second_level_contrast=cnull,
            mask=mask,
        )
    with pytest.raises(
        ValueError,
        match=("Second_level_contrast must be a valid"),
    ):
        non_parametric_inference(
            second_level_input=Y,
            design_matrix=X,
            second_level_contrast=[],
            mask=mask,
        )

    # check that passing no explicit contrast when the design
    # matrix has more than one columns raises an error
    X = pd.DataFrame(rng.uniform(size=(n_subjects, 2)), columns=["r1", "r2"])
    with pytest.raises(
        ValueError, match=r"No second-level contrast is specified."
    ):
        non_parametric_inference(
            second_level_input=Y,
            design_matrix=X,
            second_level_contrast=None,
        )


@pytest.mark.slow
def test_second_level_contrast_computation_with_memory_caching(n_subjects):
    func_img, mask = fake_fmri_data()

    model = SecondLevelModel(mask_img=mask, memory="nilearn_cache")

    Y = [func_img] * n_subjects
    X = pd.DataFrame([[1]] * n_subjects, columns=["intercept"])
    model = model.fit(Y, design_matrix=X)

    ncol = len(model.design_matrix_.columns)
    c1 = np.eye(ncol)[0, :]

    # test memory caching for compute_contrast
    model.compute_contrast(c1, output_type="z_score")
    # or simply pass nothing
    model.compute_contrast()


def test_second_lvl_dataframe_computation(tmp_path, shape_3d_default):
    """Check that contrast can be computed when using dataframes as input.

    See bug https://github.com/nilearn/nilearn/issues/3871
    """
    file_path = write_fake_bold_img(
        file_path=tmp_path / "img.nii.gz", shape=shape_3d_default
    )

    dfcols = ["subject_label", "map_name", "effects_map_path"]
    dfrows = [
        ["01", "a", file_path],
        ["02", "a", file_path],
        ["03", "a", file_path],
    ]
    niidf = pd.DataFrame(dfrows, columns=dfcols)

    model = SecondLevelModel().fit(niidf)
    model.compute_contrast(first_level_contrast="a")


# -----------------------surface tests----------------------- #


def test_second_level_input_as_surface_image(surf_img_1d, n_subjects):
    """Test slm with a list surface images as input."""
    second_level_input = [surf_img_1d for _ in range(n_subjects)]

    design_matrix = pd.DataFrame(
        [1] * len(second_level_input), columns=["intercept"]
    )

    model = SecondLevelModel()
    model = model.fit(second_level_input, design_matrix=design_matrix)


def test_second_level_input_as_surface_image_3d(surf_img_2d, n_subjects):
    """Fit with surface image with all subjects as timepoints."""
    second_level_input = surf_img_2d(n_subjects)

    design_matrix = pd.DataFrame([1] * n_subjects, columns=["intercept"])

    model = SecondLevelModel()

    model.fit(second_level_input, design_matrix=design_matrix)


def test_second_level_input_error_surface_image_2d(surf_img_2d):
    """Err when passing a single 2D SurfaceImage with."""
    n_subjects = 1
    second_level_input = surf_img_2d(n_subjects)

    design_matrix = pd.DataFrame([1] * n_subjects, columns=["intercept"])

    model = SecondLevelModel()

    with pytest.raises(TypeError, match="must be a 3D SurfaceImage"):
        model.fit(second_level_input, design_matrix=design_matrix)


def test_second_level_input_as_surface_image_3d_same_as_list_2d(
    surf_img_1d, n_subjects
):
    """Fit all subjects as timepoints same as list of subject."""
    second_level_input = [surf_img_1d for _ in range(n_subjects)]

    design_matrix = pd.DataFrame([1] * n_subjects, columns=["intercept"])

    model = SecondLevelModel()
    model.fit(second_level_input, design_matrix=design_matrix)
    result_2d = model.compute_contrast()

    second_level_input_3d = concat_imgs(second_level_input)
    model.fit(second_level_input_3d, design_matrix=design_matrix)
    result_3d = model.compute_contrast()

    assert_surface_image_equal(result_2d, result_3d)


def test_second_level_input_as_surface_no_design_matrix(
    surf_img_1d, n_subjects
):
    """Raise error when design matrix is missing."""
    second_level_input = [surf_img_1d for _ in range(n_subjects)]

    model = SecondLevelModel()

    with pytest.raises(
        ValueError, match="require a design matrix to be provided"
    ):
        model.fit(second_level_input, design_matrix=None)


@pytest.mark.parametrize("surf_mask_dim", [1, 2])
def test_second_level_input_as_surface_image_with_mask(
    surf_img_1d, surf_mask_dim, surf_mask_1d, surf_mask_2d, n_subjects
):
    """Test slm with surface mask and a list surface images as input."""
    second_level_input = [surf_img_1d for _ in range(n_subjects)]

    design_matrix = pd.DataFrame(
        [1] * len(second_level_input), columns=["intercept"]
    )
    surf_mask = surf_mask_1d if surf_mask_dim == 1 else surf_mask_2d()

    model = SecondLevelModel(mask_img=surf_mask)
    model = model.fit(second_level_input, design_matrix=design_matrix)


def test_second_level_input_with_wrong_mask(
    surf_img_1d, surf_mask_1d, img_mask_mni, n_subjects
):
    """Test slm with mask of the wrong type."""
    second_level_input = [surf_img_1d for _ in range(n_subjects)]

    design_matrix = pd.DataFrame(
        [1] * len(second_level_input), columns=["intercept"]
    )

    # volume mask with surface data
    model = SecondLevelModel(mask_img=img_mask_mni)

    with pytest.raises(
        TypeError, match=r"Mask and input images must be of compatible types."
    ):
        model = model.fit(second_level_input, design_matrix=design_matrix)

    # surface mask with volume data
    func_img, _ = fake_fmri_data()
    second_level_input = [func_img] * 3
    model = SecondLevelModel(mask_img=surf_mask_1d)

    with pytest.raises(
        TypeError, match=r"Mask and input images must be of compatible types."
    ):
        model = model.fit(second_level_input, design_matrix=design_matrix)


def test_second_level_input_as_surface_image_warning_smoothing(
    surf_img_1d, n_subjects
):
    """Warn smoothing surface not implemented."""
    second_level_input = [surf_img_1d for _ in range(n_subjects)]

    design_matrix = pd.DataFrame(
        [1] * len(second_level_input), columns=["intercept"]
    )

    model = SecondLevelModel(smoothing_fwhm=8.0)
    with pytest.warns(NotImplementedWarning, match="not yet supported"):
        model = model.fit(second_level_input, design_matrix=design_matrix)


def test_second_level_input_as_flm_of_surface_image(
    surface_glm_data, n_subjects
):
    """Test fitting of list of first level model with surface data."""
    second_level_input = []
    for _ in range(n_subjects):
        img, des = surface_glm_data(5)
        model = FirstLevelModel()
        model.fit(img, design_matrices=des)
        second_level_input.append(model)

    design_matrix = pd.DataFrame(
        [1] * len(second_level_input), columns=["intercept"]
    )

    model = SecondLevelModel()
    model = model.fit(second_level_input, design_matrix=design_matrix)


def test_second_level_surface_image_contrast_computation(
    surf_img_1d, n_subjects
):
    second_level_input = [surf_img_1d for _ in range(n_subjects)]

    design_matrix = pd.DataFrame(
        [1] * len(second_level_input), columns=["intercept"]
    )

    model = SecondLevelModel()

    model = model.fit(second_level_input, design_matrix=design_matrix)

    # simply pass nothing
    model.compute_contrast()

    # formula should work (passing variable name directly)
    model.compute_contrast("intercept")

    # smoke test for different contrasts in fixed effects
    ncol = len(model.design_matrix_.columns)
    c1, _ = np.eye(ncol)[0, :], np.zeros(ncol)
    model.compute_contrast(second_level_contrast=c1)

    # Test output_type='all', and verify images are equivalent
    all_images = model.compute_contrast(
        second_level_contrast=c1, output_type="all"
    )
    for key in [
        "z_score",
        "stat",
        "p_value",
        "effect_size",
        "effect_variance",
    ]:
        assert_surface_image_equal(
            all_images[key],
            model.compute_contrast(second_level_contrast=c1, output_type=key),
        )


@pytest.mark.parametrize("two_sided_test", [True, False])
def test_non_parametric_inference_with_surface_images(
    surf_img_1d, two_sided_test, n_subjects
):
    """Smoke test non_parametric_inference on list of 1D surfaces."""
    second_level_input = [surf_img_1d for _ in range(n_subjects)]

    design_matrix = pd.DataFrame([1] * n_subjects, columns=["intercept"])

    non_parametric_inference(
        second_level_input=second_level_input,
        design_matrix=design_matrix,
        n_perm=N_PERM,
        two_sided_test=two_sided_test,
    )


def test_non_parametric_inference_with_surface_images_2d(
    surf_img_2d, n_subjects
):
    """Smoke test non_parametric_inference on 2d surfaces."""
    second_level_input = surf_img_2d(n_subjects)

    design_matrix = pd.DataFrame([1] * n_subjects, columns=["intercept"])

    non_parametric_inference(
        second_level_input=second_level_input,
        design_matrix=design_matrix,
        n_perm=N_PERM,
    )


def test_non_parametric_inference_with_surface_images_2d_mask(
    surf_img_2d, surf_mask_1d, n_subjects
):
    """Smoke test non_parametric_inference on 2d surfaces and a mask."""
    second_level_input = surf_img_2d(n_subjects)

    design_matrix = pd.DataFrame([1] * n_subjects, columns=["intercept"])

    masker = SurfaceMasker(surf_mask_1d)

    non_parametric_inference(
        second_level_input=second_level_input,
        design_matrix=design_matrix,
        n_perm=N_PERM,
        mask=masker,
    )


def test_non_parametric_inference_with_surface_images_warnings(
    surf_img_1d, n_subjects
):
    """Throw warnings for non implemented features for surface."""
    second_level_input = [surf_img_1d for _ in range(n_subjects)]

    design_matrix = pd.DataFrame([1] * n_subjects, columns=["intercept"])

    with pytest.warns(
        NotImplementedWarning,
        match="'smoothing_fwhm' is not yet supported for surface data.",
    ):
        non_parametric_inference(
            second_level_input=second_level_input,
            design_matrix=design_matrix,
            n_perm=N_PERM,
            smoothing_fwhm=6,
        )
    with pytest.warns(
        NotImplementedWarning,
        match="Cluster level inference not yet implemented for surface data.",
    ):
        non_parametric_inference(
            second_level_input=second_level_input,
            design_matrix=design_matrix,
            n_perm=N_PERM,
            tfce=True,
        )
    with pytest.warns(
        NotImplementedWarning,
        match="Cluster level inference not yet implemented for surface data.",
    ):
        non_parametric_inference(
            second_level_input=second_level_input,
            design_matrix=design_matrix,
            n_perm=N_PERM,
            threshold=0.001,
        )<|MERGE_RESOLUTION|>--- conflicted
+++ resolved
@@ -259,11 +259,8 @@
         )
 
 
-<<<<<<< HEAD
-@pytest.mark.timeout(0)
-=======
+
 @pytest.mark.slow
->>>>>>> d7de4e36
 def test_check_shape_first_level_models(shape_4d_default, n_subjects):
     """Check all FirstLevelModel have the same shape."""
     mask, fmri_data, design_matrices = generate_fake_fmri_data_and_design(
