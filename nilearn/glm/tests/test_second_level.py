"""Test the second level model."""

from pathlib import Path

import numpy as np
import pandas as pd
import pytest
from nibabel import Nifti1Image, load
from numpy.testing import (
    assert_almost_equal,
    assert_array_almost_equal,
    assert_array_equal,
)
from scipy import stats
from sklearn import __version__ as sklearn_version

from nilearn._utils import compare_version, testing
from nilearn._utils.class_inspect import check_estimator
from nilearn._utils.data_gen import (
    generate_fake_fmri_data_and_design,
    write_fake_bold_img,
    write_fake_fmri_data_and_design,
)
from nilearn._utils.helpers import is_matplotlib_installed
from nilearn.conftest import _shape_3d_default
from nilearn.glm.first_level import FirstLevelModel, run_glm
from nilearn.glm.second_level import SecondLevelModel, non_parametric_inference
from nilearn.glm.second_level.second_level import (
    _check_confounds,
<<<<<<< HEAD
    _check_effect_maps,
=======
    _check_design_matrix,
>>>>>>> 766381c2
    _check_first_level_contrast,
    _check_input_as_first_level_model,
    _check_n_rows_desmat_vs_n_effect_maps,
    _check_output_type,
    _check_second_level_input,
    _infer_effect_maps,
    _process_second_level_input_as_dataframe,
    _process_second_level_input_as_firstlevelmodels,
    _sort_input_dataframe,
)
from nilearn.image import concat_imgs, get_data, new_img_like, smooth_img
from nilearn.maskers import NiftiMasker
from nilearn.maskers._utils import (
    concatenate_surface_images,
)
from nilearn.surface._testing import assert_surface_image_equal

if is_matplotlib_installed():
    from nilearn.reporting import get_clusters_table

extra_valid_checks = [
    "check_do_not_raise_errors_in_init_or_set_params",
    "check_transformers_unfitted",
    "check_transformer_n_iter",
    "check_estimator_sparse_array",
    "check_estimator_sparse_matrix",
    "check_estimators_unfitted",
    "check_parameters_default_constructible",
]
# TODO remove when dropping support for sklearn_version < 1.5.0
if compare_version(sklearn_version, "<", "1.5.0"):
    extra_valid_checks.append("check_estimator_sparse_data")


@pytest.mark.parametrize(
    "estimator, check, name",
    check_estimator(
        estimator=[SecondLevelModel()],
        extra_valid_checks=extra_valid_checks,
    ),
)
def test_check_estimator(estimator, check, name):  # noqa: ARG001
    """Check compliance with sklearn estimators."""
    check(estimator)


@pytest.mark.xfail(reason="invalid checks should fail")
@pytest.mark.parametrize(
    "estimator, check, name",
    check_estimator(
        estimator=[SecondLevelModel()],
        extra_valid_checks=extra_valid_checks,
        valid=False,
    ),
)
def test_check_estimator_invalid(estimator, check, name):  # noqa: ARG001
    """Check compliance with sklearn estimators."""
    check(estimator)


# This directory path
BASEDIR = Path(__file__).resolve().parent
FUNCFILE = BASEDIR / "functional.nii.gz"

N_PERM = 10
SHAPE = (*_shape_3d_default(), 1)


@pytest.fixture
def input_df():
    """Input DataFrame for testing."""
    return pd.DataFrame(
        {
            "effects_map_path": ["foo.nii", "bar.nii", "baz.nii"],
            "subject_label": ["foo", "bar", "baz"],
        }
    )


def fake_fmri_data(shape=SHAPE, file_path=None):
    if file_path is None:
        file_path = Path.cwd()
    shapes = (shape,)
    mask, FUNCFILE, _ = write_fake_fmri_data_and_design(
        shapes, file_path=file_path
    )
    FUNCFILE = FUNCFILE[0]
    func_img = load(FUNCFILE)
    return func_img, mask


def test_non_parametric_inference_with_flm_objects(shape_3d_default):
    """See https://github.com/nilearn/nilearn/issues/3579 ."""
    mask, fmri_data, design_matrices = generate_fake_fmri_data_and_design(
        shapes=[(*shape_3d_default, 15)]
    )

    masker = NiftiMasker(mask)
    masker.fit()
    single_run_model = FirstLevelModel(mask_img=masker).fit(
        fmri_data[0], design_matrices=design_matrices[0]
    )
    single_run_model.compute_contrast("x")

    second_level_input = [single_run_model, single_run_model]

    design_matrix = pd.DataFrame(
        [1] * len(second_level_input), columns=["intercept"]
    )

    non_parametric_inference(
        second_level_input=second_level_input,
        design_matrix=design_matrix,
        first_level_contrast="x",
        n_perm=N_PERM,
    )


def test_process_second_level_input_as_dataframe(input_df):
    """Unit tests for function _process_second_level_input_as_dataframe()."""
    sample_map, subjects_label = _process_second_level_input_as_dataframe(
        input_df
    )
    assert sample_map == "foo.nii"
    assert subjects_label == ["foo", "bar", "baz"]


def test_sort_input_dataframe(input_df):
    """Unit tests for function _sort_input_dataframe()."""
    output_df = _sort_input_dataframe(input_df)

    assert output_df["subject_label"].to_list() == [
        "bar",
        "baz",
        "foo",
    ]
    assert output_df["effects_map_path"].to_list() == [
        "bar.nii",
        "baz.nii",
        "foo.nii",
    ]


def test_second_level_input_as_3d_images(
    rng, affine_eye, tmp_path, shape_3d_default
):
    """Test second level model with a list 3D image filenames as input.

    Should act as a regression test for:
    https://github.com/nilearn/nilearn/issues/3636

    """
    images = []
    n_subjects = 10
    for _ in range(n_subjects):
        data = rng.random(shape_3d_default)
        images.append(Nifti1Image(data, affine_eye))

    filenames = testing.write_imgs_to_path(
        *images, file_path=tmp_path, create_files=True
    )
    second_level_input = filenames
    design_matrix = pd.DataFrame(
        [1] * len(second_level_input), columns=["intercept"]
    )

    second_level_model = SecondLevelModel(smoothing_fwhm=8.0)
    second_level_model = second_level_model.fit(
        second_level_input,
        design_matrix=design_matrix,
    )


def test_process_second_level_input_as_firstlevelmodels(shape_4d_default):
    """Unit tests for function \
       _process_second_level_input_as_firstlevelmodels().
    """
    mask, fmri_data, design_matrices = generate_fake_fmri_data_and_design(
        shapes=[shape_4d_default]
    )
    list_of_flm = [
        FirstLevelModel(mask_img=mask, subject_label=f"sub-{i}").fit(
            fmri_data[0], design_matrices=design_matrices[0]
        )
        for i in range(3)
    ]
    (
        sample_map,
        subjects_label,
    ) = _process_second_level_input_as_firstlevelmodels(list_of_flm)

    assert subjects_label == [f"sub-{i}" for i in range(3)]
    assert isinstance(sample_map, Nifti1Image)
    assert sample_map.shape == shape_4d_default[:3]


def test_check_affine_first_level_models(affine_eye, shape_4d_default):
    """Check all FirstLevelModel have the same affine."""
    mask, fmri_data, design_matrices = generate_fake_fmri_data_and_design(
        shapes=[shape_4d_default]
    )
    list_of_flm = [
        FirstLevelModel(mask_img=mask, subject_label=f"sub-{i}").fit(
            fmri_data[0], design_matrices=design_matrices[0]
        )
        for i in range(3)
    ]
    # should pass
    _check_input_as_first_level_model(
        second_level_input=list_of_flm, none_confounds=False
    )

    # add a model with a different affine
    # should raise an error
    mask, fmri_data, design_matrices = generate_fake_fmri_data_and_design(
        shapes=[shape_4d_default], affine=affine_eye * 2
    )
    list_of_flm.append(
        FirstLevelModel(mask_img=mask, subject_label="sub-4").fit(
            fmri_data[0], design_matrices=design_matrices[0]
        )
    )

    with pytest.raises(
        ValueError, match="All first level models must have the same affine"
    ):
        _check_input_as_first_level_model(
            second_level_input=list_of_flm, none_confounds=False
        )


def test_check_shape_first_level_models(shape_4d_default):
    """Check all FirstLevelModel have the same shape."""
    mask, fmri_data, design_matrices = generate_fake_fmri_data_and_design(
        shapes=[shape_4d_default]
    )
    list_of_flm = [
        FirstLevelModel(mask_img=mask, subject_label=f"sub-{i}").fit(
            fmri_data[0], design_matrices=design_matrices[0]
        )
        for i in range(3)
    ]
    # should pass
    _check_input_as_first_level_model(
        second_level_input=list_of_flm, none_confounds=False
    )

    # add a model with a different shape
    # should raise an error
    mask, fmri_data, design_matrices = generate_fake_fmri_data_and_design(
        shapes=[(8, 9, 10, 15)]
    )
    list_of_flm.append(
        FirstLevelModel(mask_img=mask, subject_label="sub-4").fit(
            fmri_data[0], design_matrices=design_matrices[0]
        )
    )

    with pytest.raises(
        ValueError, match="All first level models must have the same shape"
    ):
        _check_input_as_first_level_model(
            second_level_input=list_of_flm, none_confounds=False
        )


def test_check_second_level_input(shape_4d_default):
    """Raise errors when wrong inputs are passed to SecondLevelModel."""
    with pytest.raises(TypeError, match="second_level_input must be"):
        _check_second_level_input(1, None)

    with pytest.raises(
        TypeError,
        match="A second level model requires a list with at "
        "least two first level models or niimgs",
    ):
        _check_second_level_input([FirstLevelModel()], pd.DataFrame())

    with pytest.raises(
        TypeError, match="Got object type <class 'int'> at idx 1"
    ):
        _check_second_level_input(["foo", 1], pd.DataFrame())

    mask, fmri_data, design_matrices = generate_fake_fmri_data_and_design(
        shapes=[shape_4d_default]
    )

    input_models = [
        FirstLevelModel(mask_img=mask).fit(
            fmri_data[0], design_matrices=design_matrices[0]
        )
    ]

    obj = lambda: None  # noqa: E731
    obj.results_ = "foo"
    obj.labels_ = "bar"

    with pytest.raises(
        TypeError, match="Got object type <class 'function'> at idx 1"
    ):
        _check_second_level_input([*input_models, obj], pd.DataFrame())


def test_check_second_level_input_list_wrong_type():
    """Raise errors when wrong inputs are passed to SecondLevelModel.

    Integration test: slightly higher level test than those for
    _check_second_level_input.
    """
    model = SecondLevelModel()
    second_level_input = [1, 2]
    with pytest.raises(TypeError, match="second_level_input must be"):
        model.fit(second_level_input)


def test_check_second_level_input_unfit_model():
    with pytest.raises(
        ValueError, match="Model sub_1 at index 0 has not been fit yet"
    ):
        _check_second_level_input(
            [FirstLevelModel(subject_label=f"sub_{i}") for i in range(1, 3)],
            pd.DataFrame(),
        )


def test_check_second_level_input_dataframe():
    with pytest.raises(
        ValueError,
        match="'second_level_input' DataFrame must have columns "
        "'subject_label', 'map_name' and 'effects_map_path'",
    ):
        _check_second_level_input(
            pd.DataFrame(columns=["foo", "bar"]), pd.DataFrame()
        )

    with pytest.raises(
        ValueError, match="'subject_label' column must contain only strings"
    ):
        _check_second_level_input(
            pd.DataFrame(
                {
                    "subject_label": [1, 2],
                    "map_name": ["a", "b"],
                    "effects_map_path": ["c", "d"],
                }
            ),
            pd.DataFrame(),
        )


def test_check_second_level_input_confounds(shape_4d_default):
    mask, fmri_data, design_matrices = generate_fake_fmri_data_and_design(
        shapes=[shape_4d_default]
    )

    input_models = [
        FirstLevelModel(mask_img=mask).fit(
            fmri_data[0], design_matrices=design_matrices[0]
        )
    ]

    with pytest.raises(
        ValueError,
        match="In case confounds are provided, first level "
        "objects need to provide the attribute 'subject_label'",
    ):
        _check_second_level_input(
            input_models * 2, pd.DataFrame(), confounds=pd.DataFrame()
        )


def test_check_second_level_input_design_matrix(shape_4d_default):
    """Raise errors when no design matrix is passed to SecondLevelModel.

    When passing niimg like objects.
    """
    _, fmri_data, _ = generate_fake_fmri_data_and_design(
        shapes=[shape_4d_default]
    )

    _check_second_level_input(fmri_data[0], pd.DataFrame())

    with pytest.raises(
        ValueError,
        match="List of niimgs as second_level_input "
        "require a design matrix to be provided",
    ):
        _check_second_level_input(fmri_data * 2, None)
    with pytest.raises(
        ValueError,
        match="List of niimgs as second_level_input "
        "require a design matrix to be provided",
    ):
        _check_second_level_input(fmri_data[0], None)


def test_check_output_type():
    _check_output_type(int, [str, int, float])
    with pytest.raises(ValueError, match="output_type must be one of"):
        _check_output_type("foo", [str, int, float])


def test_check_confounds():
    _check_confounds(None)  # Should not do anything
    with pytest.raises(
        ValueError, match="confounds must be a pandas DataFrame"
    ):
        _check_confounds("foo")
    with pytest.raises(
        ValueError, match="confounds DataFrame must contain column"
    ):
        _check_confounds(pd.DataFrame())
    with pytest.raises(
        ValueError, match="confounds should contain at least 2 columns"
    ):
        _check_confounds(pd.DataFrame(columns=["subject_label"]))
    with pytest.raises(
        ValueError, match="subject_label column must contain only strings"
    ):
        _check_confounds(
            pd.DataFrame(
                {"subject_label": [None, None, None], "conf": [4, 5, 6]}
            )
        )


def test_check_first_level_contrast():
    _check_first_level_contrast(["foo"], None)  # Should not do anything
    _check_first_level_contrast([FirstLevelModel()], "foo")
    with pytest.raises(ValueError, match="If second_level_input was a list"):
        _check_first_level_contrast([FirstLevelModel()], None)


def test_check_n_rows_desmat_vs_n_effect_maps():
    _check_n_rows_desmat_vs_n_effect_maps(
        [1, 2, 3], np.array([[1, 2], [3, 4], [5, 6]])
    )
    with pytest.raises(
        ValueError,
        match="design_matrix does not match the number of maps considered",
    ):
        _check_n_rows_desmat_vs_n_effect_maps(
            [1, 2], np.array([[1, 2], [3, 4], [5, 6]])
        )


def test_infer_effect_maps(tmp_path, shape_4d_default):
    """Check that the right input is inferred.

    second_level_input could for example
    be a list of images
    or a dataframe 'mapping' a string to an image.
    """
    rk = 3
    shapes = [SHAPE, shape_4d_default]
    mask, fmri_data, design_matrices = write_fake_fmri_data_and_design(
        shapes, rk=rk, file_path=tmp_path
    )
    second_level_input = pd.DataFrame(
        {"map_name": ["a", "b"], "effects_map_path": [fmri_data[0], "bar"]}
    )

    assert _infer_effect_maps(second_level_input, "a") == [fmri_data[0]]
    assert _infer_effect_maps([fmri_data[0]], None) == [fmri_data[0]]

    contrast = np.eye(rk)[1]
    second_level_input = [FirstLevelModel(mask_img=mask)] * 2
    for i, model in enumerate(second_level_input):
        model.fit(fmri_data[i], design_matrices=design_matrices[i])

    assert len(_infer_effect_maps(second_level_input, contrast)) == 2


def test_infer_effect_maps_error(tmp_path, shape_3d_default):
    """Check error raised when inferring 'type' for the images.

    For example if the image mapped in a dataframe does not exist.
    """
    shapes = [(*shape_3d_default, 5), (*shape_3d_default, 6)]
    _, fmri_data, _ = write_fake_fmri_data_and_design(
        shapes, file_path=tmp_path
    )
    second_level_input = pd.DataFrame(
        {"map_name": ["a", "b"], "effects_map_path": [fmri_data[0], "bar"]}
    )
    with pytest.raises(ValueError, match="File not found: 'bar'"):
        _infer_effect_maps(second_level_input, "b")


def test_high_level_glm_with_paths(affine_eye, tmp_path):
    func_img, mask = fake_fmri_data(file_path=tmp_path)

    model = SecondLevelModel(mask_img=mask)

    # fit model
    Y = [func_img] * 4
    X = pd.DataFrame([[1]] * 4, columns=["intercept"])
    model = model.fit(Y, design_matrix=X)
    c1 = np.eye(len(model.design_matrix_.columns))[0]
    z_image = model.compute_contrast(c1, output_type="z_score")

    assert isinstance(z_image, Nifti1Image)
    assert_array_equal(z_image.affine, load(mask).affine)

    # try with target_shape
    target_shape = (10, 10, 10)
    target_affine = affine_eye
    target_affine[0, 3] = 1
    model = SecondLevelModel(
        mask_img=mask,
        target_shape=target_shape,
        target_affine=target_affine,
    )
    z_image = model.fit(Y, design_matrix=X).compute_contrast(c1)

    assert_array_equal(z_image.shape, target_shape)
    assert_array_equal(z_image.affine, target_affine)


def test_slm_4d_image(img_4d_mni):
    """Compute contrast with 4D images as input.

    See https://github.com/nilearn/nilearn/issues/3058
    """
    model = SecondLevelModel()
    Y = img_4d_mni
    X = pd.DataFrame([[1]] * img_4d_mni.shape[3], columns=["intercept"])
    model = model.fit(Y, design_matrix=X)
    c1 = np.eye(len(model.design_matrix_.columns))[0]
    model.compute_contrast(c1, output_type="z_score")


def test_high_level_glm_with_paths_errors(tmp_path):
    func_img, mask = fake_fmri_data(file_path=tmp_path)

    model = SecondLevelModel(mask_img=mask)

    # asking for contrast before model fit gives error
    with pytest.raises(ValueError, match="The model has not been fit yet"):
        model.compute_contrast([])

    # fit model
    Y = [func_img] * 4
    X = pd.DataFrame([[1]] * 4, columns=["intercept"])

    # Provide a masker as mask_img
    masker = NiftiMasker(mask)
    with pytest.warns(
        UserWarning, match="Parameter memory of the masker overridden"
    ):
        SecondLevelModel(mask_img=masker, verbose=1).fit(Y, design_matrix=X)


def test_high_level_non_parametric_inference_with_paths(tmp_path):
    mask, FUNCFILE, _ = write_fake_fmri_data_and_design(
        (SHAPE,), file_path=tmp_path
    )
    FUNCFILE = FUNCFILE[0]
    df_input = pd.DataFrame(
        {
            "subject_label": [f"sub-{i}" for i in range(4)],
            "effects_map_path": [FUNCFILE] * 4,
            "map_name": [FUNCFILE] * 4,
        }
    )
    func_img = load(FUNCFILE)
    Y = [func_img] * 4
    X = pd.DataFrame([[1]] * 4, columns=["intercept"])
    c1 = np.eye(len(X.columns))[0]
    neg_log_pvals_imgs = [
        non_parametric_inference(
            second_level_input,
            design_matrix=X,
            second_level_contrast=c1,
            first_level_contrast=FUNCFILE,
            mask=mask,
            n_perm=N_PERM,
            verbose=1,
        )
        for second_level_input in [Y, df_input]
    ]

    assert all(isinstance(img, Nifti1Image) for img in neg_log_pvals_imgs)
    for img in neg_log_pvals_imgs:
        assert_array_equal(img.affine, load(mask).affine)

    neg_log_pvals_list = [get_data(i) for i in neg_log_pvals_imgs]
    for neg_log_pvals in neg_log_pvals_list:
        assert np.all(neg_log_pvals <= -np.log10(1.0 / (N_PERM + 1)))
        assert np.all(neg_log_pvals >= 0)


def test_high_level_non_parametric_inference_with_paths_warning(tmp_path):
    func_img, mask = fake_fmri_data(file_path=tmp_path)
    Y = [func_img] * 4
    X = pd.DataFrame([[1]] * 4, columns=["intercept"])
    c1 = np.eye(len(X.columns))[0]

    masker = NiftiMasker(mask, smoothing_fwhm=2.0)
    with pytest.warns(
        UserWarning,
        match="Parameter smoothing_fwhm of the masker overridden",
    ):
        non_parametric_inference(
            Y,
            design_matrix=X,
            second_level_contrast=c1,
            smoothing_fwhm=3.0,
            mask=masker,
            n_perm=N_PERM,
        )


@pytest.fixture
def confounds():
    return pd.DataFrame(
        [["01", 1], ["02", 2], ["03", 3]],
        columns=["subject_label", "conf1"],
    )


def test_fmri_inputs(
    tmp_path, rng, confounds, shape_3d_default, shape_4d_default
):
    # Test processing of FMRI inputs
    # prepare fake data
    mask, niimg, des = generate_fake_fmri_data_and_design(
        [shape_4d_default], rk=1
    )

    # prepare correct input first level models
    flm = FirstLevelModel(subject_label="01").fit(niimg, design_matrices=des)

    # prepare correct input dataframe and lists
    p, q = 80, 10
    X = rng.standard_normal(size=(p, q))
    sdes = pd.DataFrame(X[:3, :3], columns=["intercept", "b", "c"])

    # smoke tests with correct input
    flms = [flm, flm, flm]

    shape_3d = [(*shape_3d_default, 1)]
    _, FUNCFILE, _ = write_fake_fmri_data_and_design(
        shape_3d, file_path=tmp_path
    )
    FUNCFILE = FUNCFILE[0]
    niimgs = [FUNCFILE, FUNCFILE, FUNCFILE]
    niimg_4d = concat_imgs(niimgs)

    # First level models as input
    SecondLevelModel(mask_img=mask).fit(flms)
    SecondLevelModel().fit(flms)
    # Note : the following one creates a singular design matrix
    SecondLevelModel().fit(flms, confounds)
    SecondLevelModel().fit(flms, None, sdes)

    # niimgs as input
    SecondLevelModel().fit(niimgs, None, sdes)

    # 4d niimg as input
    SecondLevelModel().fit(niimg_4d, None, sdes)


def test_fmri_inputs_dataframes_as_input(tmp_path, rng, confounds):
    # Test processing of FMRI inputs
    # prepare fake data
    p, q = 80, 10
    X = rng.standard_normal(size=(p, q))

    # prepare correct input dataframe and lists
    _, FUNCFILE, _ = write_fake_fmri_data_and_design(
        (SHAPE,), file_path=tmp_path
    )
    FUNCFILE = FUNCFILE[0]

    sdes = pd.DataFrame(X[:3, :3], columns=["intercept", "b", "c"])

    # dataframes as input
    dfcols = ["subject_label", "map_name", "effects_map_path"]
    dfrows = [
        ["01", "a", FUNCFILE],
        ["02", "a", FUNCFILE],
        ["03", "a", FUNCFILE],
    ]
    niidf = pd.DataFrame(dfrows, columns=dfcols)

    SecondLevelModel().fit(niidf)
    SecondLevelModel().fit(niidf, confounds)
    SecondLevelModel().fit(niidf, confounds, sdes)
    SecondLevelModel().fit(niidf, None, sdes)


def test_fmri_pandas_series_as_input(tmp_path, rng):
    # prepare correct input dataframe and lists
    p, q = 80, 10
    X = rng.standard_normal(size=(p, q))
    _, FUNCFILE, _ = write_fake_fmri_data_and_design(
        (SHAPE,), file_path=tmp_path
    )
    FUNCFILE = FUNCFILE[0]

    # dataframes as input
    sdes = pd.DataFrame(X[:3, :3], columns=["intercept", "b", "c"])
    niidf = pd.DataFrame({"filepaths": [FUNCFILE, FUNCFILE, FUNCFILE]})
    SecondLevelModel().fit(
        second_level_input=niidf["filepaths"],
        confounds=None,
        design_matrix=sdes,
    )


def test_fmri_inputs_pandas_errors():
    # test wrong input for list and pandas requirements
    nii_img = ["01", "02", "03"]
    with pytest.raises(ValueError, match="File not found: "):
        SecondLevelModel().fit(nii_img)

    nii_series = pd.Series(nii_img)
    with pytest.raises(ValueError, match="File not found: "):
        SecondLevelModel().fit(nii_series)

    # test dataframe requirements
    dfcols = [
        "not_the_right_column_name",
    ]
    dfrows = [["01"], ["02"], ["03"]]
    niidf = pd.DataFrame(dfrows, columns=dfcols)
    with pytest.raises(
        ValueError,
        match=(
            "'second_level_input' DataFrame must have "
            "columns 'subject_label', 'map_name' and 'effects_map_path'."
        ),
    ):
        SecondLevelModel().fit(niidf)


def test_secondlevelmodel_fit_inputs_errors(
    tmp_path, confounds, shape_4d_default
):
    """Raise the proper errors when invalid inputs are passed to fit."""
    # prepare fake data
    shapes = (shape_4d_default,)
    _, FUNCFILE, _ = write_fake_fmri_data_and_design(
        shapes, file_path=tmp_path
    )
    FUNCFILE = FUNCFILE[0]
    func_img = load(FUNCFILE)
    n_samples = func_img.shape[-1]
    des = pd.DataFrame(np.ones((n_samples, 1)), columns=["a"])

    # prepare correct input first level models
    flm = FirstLevelModel(subject_label="01").fit(
        FUNCFILE, design_matrices=des
    )

    # test first level model requirements
    with pytest.raises(TypeError, match="second_level_input must be"):
        SecondLevelModel().fit(second_level_input=flm)
    with pytest.raises(TypeError, match="at least two"):
        SecondLevelModel().fit(second_level_input=[flm])

    # test first_level_conditions, confounds, and design
    flms = [flm, flm, flm]
    with pytest.raises(
        ValueError, match="confounds must be a pandas DataFrame"
    ):
        SecondLevelModel().fit(second_level_input=flms, confounds=["", []])
    with pytest.raises(
        ValueError, match="confounds must be a pandas DataFrame"
    ):
        SecondLevelModel().fit(second_level_input=flms, confounds=[])
    with pytest.raises(
        ValueError, match="confounds must be a pandas DataFrame"
    ):
        SecondLevelModel().fit(
            second_level_input=flms, confounds=confounds["conf1"]
        )


def test_secondlevelmodel_design_matrix_path(img_3d_mni, tmp_path):
    second_level_input = [img_3d_mni, img_3d_mni, img_3d_mni]
    des = pd.DataFrame(np.ones((len(second_level_input), 1)), columns=["a"])

    SecondLevelModel().fit(
        second_level_input=second_level_input, design_matrix=des
    )

    des_fname = tmp_path / "design.csv"
    des.to_csv(des_fname)

    SecondLevelModel().fit(
        second_level_input=second_level_input, design_matrix=des_fname
    )
    SecondLevelModel().fit(
        second_level_input=second_level_input, design_matrix=str(des_fname)
    )

    des_fname = tmp_path / "design.tsv"
    des.to_csv(des_fname, sep="\t")

    SecondLevelModel().fit(
        second_level_input=second_level_input, design_matrix=des_fname
    )
    SecondLevelModel().fit(
        second_level_input=second_level_input, design_matrix=str(des_fname)
    )


@pytest.mark.parametrize("design_matrix", ["foo", Path("foo")])
def test_secondlevelmodel_design_matrix_error_path(img_3d_mni, design_matrix):
    second_level_input = [img_3d_mni, img_3d_mni, img_3d_mni]
    with pytest.raises(ValueError, match="table path foo could not be loaded"):
        SecondLevelModel().fit(
            second_level_input=second_level_input, design_matrix=design_matrix
        )


@pytest.mark.parametrize("design_matrix", [1, ["foo"]])
def test_secondlevelmodel_design_matrix_error_type(img_3d_mni, design_matrix):
    second_level_input = [img_3d_mni, img_3d_mni, img_3d_mni]

    with pytest.raises(TypeError, match="'design_matrix' must be "):
        SecondLevelModel().fit(
            second_level_input=second_level_input, design_matrix=design_matrix
        )


def test_fmri_img_inputs_errors(tmp_path, confounds):
    # prepare correct input
    _, FUNCFILE, _ = write_fake_fmri_data_and_design(
        (SHAPE,), file_path=tmp_path
    )
    FUNCFILE = FUNCFILE[0]

    # test niimgs requirements
    niimgs = [FUNCFILE, FUNCFILE, FUNCFILE]
    with pytest.raises(ValueError, match="require a design matrix"):
        SecondLevelModel().fit(niimgs)
    with pytest.raises(
        TypeError,
        match="Elements of second_level_input must be of the same type.",
    ):
        SecondLevelModel().fit([*niimgs, []], confounds)


def test_fmri_inputs_for_non_parametric_inference_errors(
    tmp_path, rng, confounds, shape_3d_default, shape_4d_default
):
    # Test processing of FMRI inputs
    # prepare fake data
    _, niimg, des = generate_fake_fmri_data_and_design(
        [shape_4d_default], rk=1
    )

    # prepare correct input first level models
    flm = FirstLevelModel(subject_label="01").fit(niimg, design_matrices=des)

    # prepare correct input dataframe and lists
    p, q = 80, 10
    X = rng.standard_normal(size=(p, q))
    sdes = pd.DataFrame(X[:3, :3], columns=["intercept", "b", "c"])

    shape_3d = [(*shape_3d_default, 1)]
    _, FUNCFILE, _ = write_fake_fmri_data_and_design(
        shape_3d, file_path=tmp_path
    )
    FUNCFILE = FUNCFILE[0]
    niimgs = [FUNCFILE, FUNCFILE, FUNCFILE]
    niimg_4d = concat_imgs(niimgs)

    # test missing second-level contrast
    match = "No second-level contrast is specified."
    # niimgs as input
    with pytest.raises(ValueError, match=match):
        non_parametric_inference(niimgs, None, sdes)
    with pytest.raises(ValueError, match=match):
        non_parametric_inference(niimgs, confounds, sdes)
    # 4d niimg as input
    with pytest.raises(ValueError, match=match):
        non_parametric_inference(niimg_4d, None, sdes)

    # test wrong input errors
    # test first level model
    with pytest.raises(TypeError, match="second_level_input must be"):
        non_parametric_inference(flm)

    # test list of less than two niimgs
    with pytest.raises(TypeError, match="at least two"):
        non_parametric_inference([FUNCFILE])

    # test niimgs requirements
    with pytest.raises(ValueError, match="require a design matrix"):
        non_parametric_inference(niimgs)
    with pytest.raises(TypeError):
        non_parametric_inference([*niimgs, []], confounds)

    # test other objects
    with pytest.raises(ValueError, match="File not found: .*"):
        non_parametric_inference("random string object")


def test_second_level_glm_computation(tmp_path):
    func_img, mask = fake_fmri_data(file_path=tmp_path)

    model = SecondLevelModel(mask_img=mask)
    Y = [func_img] * 4
    X = pd.DataFrame([[1]] * 4, columns=["intercept"])

    model = model.fit(Y, design_matrix=X)
    model.compute_contrast()
    labels1 = model.labels_
    results1 = model.results_

    labels2, results2 = run_glm(model.masker_.transform(Y), X.values, "ols")
    assert_almost_equal(labels1, labels2, decimal=1)

    assert len(results1) == len(results2)


@pytest.mark.parametrize("attribute", ["residuals", "predicted", "r_square"])
def test_second_level_voxelwise_attribute_errors(attribute):
    """Tests that an error is raised when trying to access \
       voxelwise attributes before fitting the model, \
       before computing a contrast, \
       and when not setting ``minimize_memory`` to ``True``.
    """
    mask, fmri_data, _ = generate_fake_fmri_data_and_design((SHAPE,))
    model = SecondLevelModel(mask_img=mask, minimize_memory=False)

    with pytest.raises(ValueError, match="The model has no results."):
        getattr(model, attribute)

    Y = fmri_data * 4
    X = pd.DataFrame([[1]] * 4, columns=["intercept"])
    model.fit(Y, design_matrix=X)

    with pytest.raises(ValueError, match="The model has no results."):
        getattr(model, attribute)
    with pytest.raises(ValueError, match="attribute must be one of"):
        model._get_voxelwise_model_attribute("foo", True)

    model = SecondLevelModel(mask_img=mask, minimize_memory=True)
    model.fit(Y, design_matrix=X)
    model.compute_contrast()

    with pytest.raises(ValueError, match="To access voxelwise attributes"):
        getattr(model, attribute)


@pytest.mark.parametrize("attribute", ["residuals", "predicted", "r_square"])
def test_second_level_voxelwise_attribute(attribute):
    """Smoke test for voxelwise attributes for SecondLevelModel."""
    mask, fmri_data, _ = generate_fake_fmri_data_and_design((SHAPE,))
    model = SecondLevelModel(mask_img=mask, minimize_memory=False)
    Y = fmri_data * 4
    X = pd.DataFrame([[1]] * 4, columns=["intercept"])
    model.fit(Y, design_matrix=X)
    model.compute_contrast()
    getattr(model, attribute)


def test_second_level_residuals():
    """Tests residuals computation for SecondLevelModel."""
    mask, fmri_data, _ = generate_fake_fmri_data_and_design((SHAPE,))
    model = SecondLevelModel(mask_img=mask, minimize_memory=False)
    n_subject = 4
    Y = fmri_data * n_subject
    X = pd.DataFrame([[1]] * n_subject, columns=["intercept"])
    model.fit(Y, design_matrix=X)
    model.compute_contrast()

    assert isinstance(model.residuals, Nifti1Image)
    assert model.residuals.shape == (*SHAPE[:3], n_subject)
    mean_residuals = model.masker_.transform(model.residuals).mean(0)
    assert_array_almost_equal(mean_residuals, 0)


def test_non_parametric_inference_permutation_computation(tmp_path):
    func_img, mask = fake_fmri_data(file_path=tmp_path)

    Y = [func_img] * 4
    X = pd.DataFrame([[1]] * 4, columns=["intercept"])

    neg_log_pvals_img = non_parametric_inference(
        Y, design_matrix=X, model_intercept=False, mask=mask, n_perm=N_PERM
    )

    assert get_data(neg_log_pvals_img).shape == SHAPE[:3]


def test_non_parametric_inference_tfce(tmp_path):
    """Test non-parametric inference with TFCE inference."""
    shapes = [SHAPE] * 4
    mask, FUNCFILES, _ = write_fake_fmri_data_and_design(
        shapes, file_path=tmp_path
    )
    X = pd.DataFrame([[1]] * 4, columns=["intercept"])

    out = non_parametric_inference(
        FUNCFILES,
        design_matrix=X,
        model_intercept=False,
        mask=mask,
        n_perm=N_PERM,
        tfce=True,
    )
    assert isinstance(out, dict)
    assert "t" in out
    assert "tfce" in out
    assert "logp_max_t" in out
    assert "logp_max_tfce" in out

    assert get_data(out["tfce"]).shape == shapes[0][:3]
    assert get_data(out["logp_max_tfce"]).shape == shapes[0][:3]


def test_non_parametric_inference_cluster_level(tmp_path):
    """Test non-parametric inference with cluster-level inference."""
    func_img, mask = fake_fmri_data(file_path=tmp_path)

    Y = [func_img] * 4
    X = pd.DataFrame([[1]] * 4, columns=["intercept"])

    out = non_parametric_inference(
        Y,
        design_matrix=X,
        model_intercept=False,
        mask=mask,
        n_perm=N_PERM,
        threshold=0.001,
    )
    assert isinstance(out, dict)
    assert "t" in out
    assert "logp_max_t" in out
    assert "size" in out
    assert "logp_max_size" in out
    assert "mass" in out
    assert "logp_max_mass" in out

    assert get_data(out["logp_max_t"]).shape == SHAPE[:3]


@pytest.mark.skipif(
    not is_matplotlib_installed(),
    reason="Matplotlib not installed; required for this test",
)
def test_non_parametric_inference_cluster_level_with_covariates(
    shape_3d_default,
    tmp_path,
    rng,
):
    """Test non-parametric inference with cluster-level inference in \
    the context of covariates.
    """
    shapes = ((*shape_3d_default, 1),)
    mask, FUNCFILE, _ = write_fake_fmri_data_and_design(
        shapes, file_path=tmp_path
    )
    func_img = load(FUNCFILE[0])

    unc_pval = 0.01
    n_subjects = 2

    # Set up one sample t-test design with two random covariates
    cov1 = rng.random(n_subjects)
    cov2 = rng.random(n_subjects)
    X = pd.DataFrame({"cov1": cov1, "cov2": cov2, "intercept": 1})

    # make sure there is variability in the images
    kernels = rng.uniform(low=0, high=5, size=n_subjects)
    Y = [smooth_img(func_img, kernel) for kernel in kernels]

    # Set up non-parametric test
    out = non_parametric_inference(
        Y,
        design_matrix=X,
        mask=mask,
        model_intercept=False,
        second_level_contrast="intercept",
        n_perm=1 / unc_pval,
        threshold=unc_pval,
    )

    # Calculate uncorrected cluster sizes
    df = len(Y) - X.shape[1]  # noqa: PD901
    neg_log_pval = -np.log10(stats.t.sf(get_data(out["t"]), df=df))
    logp_unc = new_img_like(out["t"], neg_log_pval)
    logp_unc_cluster_sizes = list(
        get_clusters_table(logp_unc, -np.log10(unc_pval))["Cluster Size (mm3)"]
    )

    # Calculate corrected cluster sizes
    logp_max_cluster_sizes = list(
        get_clusters_table(out["logp_max_size"], unc_pval)[
            "Cluster Size (mm3)"
        ]
    )

    # Compare cluster sizes
    logp_unc_cluster_sizes.sort()
    logp_max_cluster_sizes.sort()
    assert logp_unc_cluster_sizes == logp_max_cluster_sizes


@pytest.mark.skipif(
    not is_matplotlib_installed(),
    reason="Matplotlib not installed; required for this test",
)
def test_non_parametric_inference_cluster_level_with_single_covariates(
    shape_3d_default,
    tmp_path,
    rng,
):
    """Test non-parametric inference with cluster-level inference in \
    the context of covariates.
    """
    shapes = ((*shape_3d_default, 1),)
    mask, FUNCFILE, _ = write_fake_fmri_data_and_design(
        shapes, file_path=tmp_path
    )
    func_img = load(FUNCFILE[0])

    unc_pval = 0.01
    n_subjects = 2

    # make sure there is variability in the images
    kernels = rng.uniform(low=0, high=5, size=n_subjects)
    Y = [smooth_img(func_img, kernel) for kernel in kernels]

    # Test single covariate
    X = pd.DataFrame({"intercept": [1] * len(Y)})
    non_parametric_inference(
        Y,
        design_matrix=X,
        mask=mask,
        model_intercept=False,
        second_level_contrast="intercept",
        n_perm=N_PERM,
        threshold=unc_pval,
    )


def test_second_level_contrast_computation(tmp_path, rng):
    func_img, mask = fake_fmri_data(file_path=tmp_path)

    model = SecondLevelModel(mask_img=mask)

    # fit model
    Y = [func_img] * 4
    X = pd.DataFrame([[1]] * 4, columns=["intercept"])
    model = model.fit(Y, design_matrix=X)

    ncol = len(model.design_matrix_.columns)
    c1, _ = np.eye(ncol)[0, :], np.zeros(ncol)

    # smoke test for different contrasts in fixed effects
    model.compute_contrast(second_level_contrast=c1)

    # Test output_type='all', and verify images are equivalent
    all_images = model.compute_contrast(
        second_level_contrast=c1, output_type="all"
    )
    for key in [
        "z_score",
        "stat",
        "p_value",
        "effect_size",
        "effect_variance",
    ]:
        assert_array_equal(
            get_data(all_images[key]),
            get_data(
                model.compute_contrast(
                    second_level_contrast=c1, output_type=key
                )
            ),
        )

    # formula should work (passing variable name directly)
    model.compute_contrast("intercept")
    # or simply pass nothing
    model.compute_contrast()

    # formula as contrasts
    X = pd.DataFrame(rng.uniform(size=(4, 2)), columns=["r1", "r2"])
    model = model.fit(Y, design_matrix=X)
    model.compute_contrast(second_level_contrast="r1 - r2")


def test_second_level_contrast_computation_errors(tmp_path, rng):
    func_img, mask = fake_fmri_data(file_path=tmp_path)

    model = SecondLevelModel(mask_img=mask)

    # asking for contrast before model fit gives error
    with pytest.raises(ValueError, match="The model has not been fit yet"):
        model.compute_contrast(second_level_contrast="intercept")

    # fit model
    Y = [func_img] * 4
    X = pd.DataFrame([[1]] * 4, columns=["intercept"])
    model = model.fit(Y, design_matrix=X)
    ncol = len(model.design_matrix_.columns)
    c1, cnull = np.eye(ncol)[0, :], np.zeros(ncol)

    # formula should work (passing variable name directly)
    model.compute_contrast(second_level_contrast="intercept")
    # or simply pass nothing
    model.compute_contrast()

    # passing null contrast should give back a value error
    with pytest.raises(ValueError, match="Contrast is null"):
        model.compute_contrast(cnull)

    # passing wrong parameters
    with pytest.raises(ValueError, match="Allowed types are .*'t', 'F'"):
        model.compute_contrast(
            second_level_contrast=c1, second_level_stat_type=""
        )
    with pytest.raises(ValueError, match="Allowed types are .*'t', 'F'"):
        model.compute_contrast(
            second_level_contrast=c1, second_level_stat_type=[]
        )
    with pytest.raises(ValueError, match="output_type must be one of "):
        model.compute_contrast(second_level_contrast=c1, output_type="")

    # check that passing no explicit contrast when the design
    # matrix has more than one columns raises an error
    X = pd.DataFrame(rng.uniform(size=(4, 2)), columns=["r1", "r2"])
    model = model.fit(Y, design_matrix=X)
    with pytest.raises(
        ValueError, match="No second-level contrast is specified"
    ):
        model.compute_contrast(None)


def test_second_level_t_contrast_length_errors(tmp_path):
    func_img, mask = fake_fmri_data(file_path=tmp_path)

    model = SecondLevelModel(mask_img=mask)

    func_img, mask = fake_fmri_data(file_path=tmp_path)
    Y = [func_img] * 4
    X = pd.DataFrame([[1]] * 4, columns=["intercept"])
    model = model.fit(Y, design_matrix=X)

    with pytest.raises(
        ValueError,
        match=("t contrasts should be of length P=1, but it has length 2."),
    ):
        model.compute_contrast(second_level_contrast=[1, 2])


def test_second_level_f_contrast_length_errors(tmp_path):
    func_img, mask = fake_fmri_data(file_path=tmp_path)

    model = SecondLevelModel(mask_img=mask)

    func_img, mask = fake_fmri_data(file_path=tmp_path)
    Y = [func_img] * 4
    X = pd.DataFrame([[1]] * 4, columns=["intercept"])
    model = model.fit(Y, design_matrix=X)

    with pytest.raises(
        ValueError,
        match=("F contrasts should have .* columns, but it has .*"),
    ):
        model.compute_contrast(second_level_contrast=np.eye(2))


def test_non_parametric_inference_contrast_computation(tmp_path):
    func_img, mask = fake_fmri_data(file_path=tmp_path)

    # fit model
    Y = [func_img] * 4
    X = pd.DataFrame([[1]] * 4, columns=["intercept"])
    # formula should work without second-level contrast
    non_parametric_inference(
        Y, design_matrix=X, model_intercept=False, mask=mask, n_perm=N_PERM
    )

    ncol = len(X.columns)
    c1, _ = np.eye(ncol)[0, :], np.zeros(ncol)
    # formula should work with second-level contrast
    non_parametric_inference(
        Y,
        design_matrix=X,
        model_intercept=False,
        second_level_contrast=c1,
        mask=mask,
        n_perm=N_PERM,
    )
    # formula should work passing variable name directly
    non_parametric_inference(
        Y,
        design_matrix=X,
        second_level_contrast="intercept",
        model_intercept=False,
        mask=mask,
        n_perm=N_PERM,
    )


@pytest.mark.parametrize(
    "second_level_contrast", [[1, 0], "r1", "r1-r2", [-1, 1]]
)
def test_non_parametric_inference_contrast_formula(
    tmp_path, second_level_contrast, rng
):
    func_img, _ = fake_fmri_data(file_path=tmp_path)
    Y = [func_img] * 4
    X = pd.DataFrame(rng.uniform(size=(4, 2)), columns=["r1", "r2"])

    non_parametric_inference(
        second_level_input=Y,
        design_matrix=X,
        second_level_contrast=second_level_contrast,
    )


def test_non_parametric_inference_contrast_computation_errors(tmp_path, rng):
    func_img, mask = fake_fmri_data(file_path=tmp_path)

    # asking for contrast before model fit gives error
    with pytest.raises(TypeError, match="second_level_input must be either"):
        non_parametric_inference(
            second_level_input=None,
            second_level_contrast="intercept",
            mask=mask,
        )

    # fit model
    Y = [func_img] * 4
    X = pd.DataFrame([[1]] * 4, columns=["intercept"])

    ncol = len(X.columns)
    _, cnull = np.eye(ncol)[0, :], np.zeros(ncol)

    # passing null contrast should give back a value error
    with pytest.raises(
        ValueError,
        match=("Second_level_contrast must be a valid"),
    ):
        non_parametric_inference(
            second_level_input=Y,
            design_matrix=X,
            second_level_contrast=cnull,
            mask=mask,
        )
    with pytest.raises(
        ValueError,
        match=("Second_level_contrast must be a valid"),
    ):
        non_parametric_inference(
            second_level_input=Y,
            design_matrix=X,
            second_level_contrast=[],
            mask=mask,
        )

    # check that passing no explicit contrast when the design
    # matrix has more than one columns raises an error
    X = pd.DataFrame(rng.uniform(size=(4, 2)), columns=["r1", "r2"])
    with pytest.raises(
        ValueError, match="No second-level contrast is specified."
    ):
        non_parametric_inference(
            second_level_input=Y,
            design_matrix=X,
            second_level_contrast=None,
        )


def test_second_level_contrast_computation_with_memory_caching(tmp_path):
    func_img, mask = fake_fmri_data(file_path=tmp_path)

    model = SecondLevelModel(mask_img=mask, memory="nilearn_cache")

    # fit model
    Y = [func_img] * 4
    X = pd.DataFrame([[1]] * 4, columns=["intercept"])
    model = model.fit(Y, design_matrix=X)
    ncol = len(model.design_matrix_.columns)
    c1 = np.eye(ncol)[0, :]
    # test memory caching for compute_contrast
    model.compute_contrast(c1, output_type="z_score")
    # or simply pass nothing
    model.compute_contrast()


def test_second_lvl_dataframe_computation(tmp_path, shape_3d_default):
    """Check that contrast can be computed when using dataframes as input.

    See bug https://github.com/nilearn/nilearn/issues/3871
    """
    file_path = write_fake_bold_img(
        file_path=tmp_path / "img.nii.gz", shape=shape_3d_default
    )

    dfcols = ["subject_label", "map_name", "effects_map_path"]
    dfrows = [
        ["01", "a", file_path],
        ["02", "a", file_path],
        ["03", "a", file_path],
    ]
    niidf = pd.DataFrame(dfrows, columns=dfcols)

    model = SecondLevelModel().fit(niidf)
    model.compute_contrast(first_level_contrast="a")


# -----------------------surface tests----------------------- #


def test_second_level_input_as_surface_image(surf_img):
    """Test slm with a list surface images as input."""
    n_subjects = 5
    second_level_input = [surf_img() for _ in range(n_subjects)]

    design_matrix = pd.DataFrame(
        [1] * len(second_level_input), columns=["intercept"]
    )

    model = SecondLevelModel()
    model = model.fit(second_level_input, design_matrix=design_matrix)


def test_second_level_input_as_surface_image_3d(surf_img):
    """Fit with surface image with all subjects as timepoints."""
    n_subjects = 5
    second_level_input = surf_img(n_subjects)

    design_matrix = pd.DataFrame([1] * n_subjects, columns=["intercept"])

    model = SecondLevelModel()

    model.fit(second_level_input, design_matrix=design_matrix)


def test_second_level_input_error_surface_image_2d(surf_img):
    """Err when passing a single 2D SurfaceImage with."""
    n_subjects = 1
    second_level_input = surf_img(n_subjects)

    design_matrix = pd.DataFrame([1] * n_subjects, columns=["intercept"])

    model = SecondLevelModel()

    with pytest.raises(TypeError, match="must be a 3D SurfaceImage"):
        model.fit(second_level_input, design_matrix=design_matrix)


def test_second_level_input_as_surface_image_3d_same_as_list_2d(surf_img):
    """Fit all subjects as timepoints same as list of subject."""
    n_subjects = 5
    second_level_input = [surf_img() for _ in range(n_subjects)]

    design_matrix = pd.DataFrame([1] * n_subjects, columns=["intercept"])

    model = SecondLevelModel()
    model.fit(second_level_input, design_matrix=design_matrix)
    result_2d = model.compute_contrast()

    second_level_input_3d = concatenate_surface_images(second_level_input)
    model.fit(second_level_input_3d, design_matrix=design_matrix)
    result_3d = model.compute_contrast()

    assert_surface_image_equal(result_2d, result_3d)


def test_second_level_input_as_surface_no_design_matrix(surf_img):
    """Raise error when design matrix is missing."""
    n_subjects = 5
    second_level_input = [surf_img() for _ in range(n_subjects)]

    model = SecondLevelModel()

    with pytest.raises(
        ValueError, match="require a design matrix to be provided"
    ):
        model.fit(second_level_input, design_matrix=None)


def test_second_level_input_as_surface_image_with_mask(surf_img, surf_mask):
    """Test slm with surface mask and a list surface images as input."""
    n_subjects = 5
    second_level_input = [surf_img() for _ in range(n_subjects)]

    design_matrix = pd.DataFrame(
        [1] * len(second_level_input), columns=["intercept"]
    )

    model = SecondLevelModel(mask_img=surf_mask())
    model = model.fit(second_level_input, design_matrix=design_matrix)


def test_second_level_input_as_surface_image_warning_smoothing(surf_img):
    """Warn smoothing surface not implemented."""
    n_subjects = 5
    second_level_input = [surf_img() for _ in range(n_subjects)]

    design_matrix = pd.DataFrame(
        [1] * len(second_level_input), columns=["intercept"]
    )

    model = SecondLevelModel(smoothing_fwhm=8.0)
    with pytest.warns(UserWarning, match="not yet supported"):
        model = model.fit(second_level_input, design_matrix=design_matrix)


def test_second_level_input_as_flm_of_surface_image(surface_glm_data):
    """Test fitting of list of first level model with surface data."""
    n_subjects = 5
    second_level_input = []
    for _ in range(n_subjects):
        img, des = surface_glm_data(5)
        model = FirstLevelModel()
        model.fit(img, design_matrices=des)
        second_level_input.append(model)

    design_matrix = pd.DataFrame(
        [1] * len(second_level_input), columns=["intercept"]
    )

    model = SecondLevelModel()
    model = model.fit(second_level_input, design_matrix=design_matrix)


def test_second_level_surface_image_contrast_computation(surf_img):
    n_subjects = 5
    second_level_input = [surf_img() for _ in range(n_subjects)]

    design_matrix = pd.DataFrame(
        [1] * len(second_level_input), columns=["intercept"]
    )

    model = SecondLevelModel()

    model = model.fit(second_level_input, design_matrix=design_matrix)

    # simply pass nothing
    model.compute_contrast()

    # formula should work (passing variable name directly)
    model.compute_contrast("intercept")

    # smoke test for different contrasts in fixed effects
    ncol = len(model.design_matrix_.columns)
    c1, _ = np.eye(ncol)[0, :], np.zeros(ncol)
    model.compute_contrast(second_level_contrast=c1)

    # Test output_type='all', and verify images are equivalent
    all_images = model.compute_contrast(
        second_level_contrast=c1, output_type="all"
    )
    for key in [
        "z_score",
        "stat",
        "p_value",
        "effect_size",
        "effect_variance",
    ]:
        assert_surface_image_equal(
            all_images[key],
            model.compute_contrast(second_level_contrast=c1, output_type=key),
        )<|MERGE_RESOLUTION|>--- conflicted
+++ resolved
@@ -27,11 +27,8 @@
 from nilearn.glm.second_level import SecondLevelModel, non_parametric_inference
 from nilearn.glm.second_level.second_level import (
     _check_confounds,
-<<<<<<< HEAD
     _check_effect_maps,
-=======
     _check_design_matrix,
->>>>>>> 766381c2
     _check_first_level_contrast,
     _check_input_as_first_level_model,
     _check_n_rows_desmat_vs_n_effect_maps,
