"""Test the second level model."""
import os
from pathlib import Path

import numpy as np
import pandas as pd
import pytest
from nibabel import Nifti1Image, load
from numpy.testing import (
    assert_almost_equal,
    assert_array_almost_equal,
    assert_array_equal,
)
from scipy import stats

from nilearn._utils import testing
from nilearn._utils.data_gen import (
    generate_fake_fmri_data_and_design,
    write_fake_bold_img,
    write_fake_fmri_data_and_design,
)
from nilearn.glm.first_level import FirstLevelModel, run_glm
from nilearn.glm.second_level import SecondLevelModel, non_parametric_inference
from nilearn.glm.second_level.second_level import (
    _check_confounds,
    _check_design_matrix,
    _check_effect_maps,
    _check_first_level_contrast,
    _check_input_as_first_level_model,
    _check_output_type,
    _check_second_level_input,
    _get_contrast,
    _infer_effect_maps,
    _process_second_level_input_as_dataframe,
    _process_second_level_input_as_firstlevelmodels,
    _sort_input_dataframe,
)
from nilearn.image import concat_imgs, get_data, new_img_like, smooth_img
from nilearn.maskers import NiftiMasker

try:
    from nilearn.reporting import get_clusters_table
except ImportError:
    have_mpl = False
else:
    have_mpl = True

# This directory path
BASEDIR = os.path.dirname(os.path.abspath(__file__))
FUNCFILE = os.path.join(BASEDIR, "functional.nii.gz")

N_PERM = 10
SHAPE = (7, 8, 9, 1)


@pytest.fixture
def input_df():
    """Input DataFrame for testing."""
    return pd.DataFrame(
        {
            "effects_map_path": ["foo.nii", "bar.nii", "baz.nii"],
            "subject_label": ["foo", "bar", "baz"],
        }
    )


def fake_fmri_data(shape=SHAPE, file_path=None):
    if file_path is None:
        file_path = Path.cwd()
    shapes = (shape,)
    mask, FUNCFILE, _ = write_fake_fmri_data_and_design(
        shapes, file_path=file_path
    )
    FUNCFILE = FUNCFILE[0]
    func_img = load(FUNCFILE)
    return func_img, mask


def test_non_parametric_inference_with_flm_objects():
    """See https://github.com/nilearn/nilearn/issues/3579 ."""
    shapes, rk = [(7, 8, 9, 15)], 3
    mask, fmri_data, design_matrices = generate_fake_fmri_data_and_design(
        shapes, rk
    )

    masker = NiftiMasker(mask)
    masker.fit()
    single_session_model = FirstLevelModel(mask_img=masker).fit(
        fmri_data[0], design_matrices=design_matrices[0]
    )
    single_session_model.compute_contrast("x")

    second_level_input = [single_session_model, single_session_model]

    design_matrix = pd.DataFrame(
        [1] * len(second_level_input),
        columns=["intercept"],
    )

    non_parametric_inference(
        second_level_input=second_level_input,
        design_matrix=design_matrix,
        first_level_contrast="x",
        n_perm=N_PERM,
    )


def test_process_second_level_input_as_dataframe(input_df):
    """Unit tests for function _process_second_level_input_as_dataframe()."""
    sample_map, subjects_label = _process_second_level_input_as_dataframe(
        input_df
    )
    assert sample_map == "foo.nii"
    assert subjects_label == ["foo", "bar", "baz"]


def test_sort_input_dataframe(input_df):
    """Unit tests for function _sort_input_dataframe()."""
    output_df = _sort_input_dataframe(input_df)

    assert output_df["subject_label"].values.tolist() == ["bar", "baz", "foo"]
    assert output_df["effects_map_path"].values.tolist() == [
        "bar.nii",
        "baz.nii",
        "foo.nii",
    ]


def test_second_level_input_as_3D_images():
    """Test second level model with a list 3D image filenames as input.

    Should act as a regression test for:
    https://github.com/nilearn/nilearn/issues/3636

    """
    shape = (7, 8, 9)
    images = []
    nb_subjects = 10
    affine = np.eye(4)
    for _ in range(nb_subjects):
        data = np.random.rand(*shape)
        images.append(Nifti1Image(data, affine))

    with testing.write_tmp_imgs(*images, create_files=True) as filenames:
        second_level_input = filenames
        design_matrix = pd.DataFrame(
            [1] * len(second_level_input),
            columns=["intercept"],
        )

        second_level_model = SecondLevelModel(smoothing_fwhm=8.0)
        second_level_model = second_level_model.fit(
            second_level_input,
            design_matrix=design_matrix,
        )


def test_process_second_level_input_as_firstlevelmodels():
    """Unit tests for function
    _process_second_level_input_as_firstlevelmodels().
    """
    shapes, rk = [(7, 8, 9, 15)], 3
    mask, fmri_data, design_matrices = generate_fake_fmri_data_and_design(
        shapes, rk
    )
    list_of_flm = [
        FirstLevelModel(mask_img=mask, subject_label=f"sub-{i}").fit(
            fmri_data[0], design_matrices=design_matrices[0]
        )
        for i in range(3)
    ]
    (
        sample_map,
        subjects_label,
    ) = _process_second_level_input_as_firstlevelmodels(list_of_flm)
    assert subjects_label == [f"sub-{i}" for i in range(3)]
    assert isinstance(sample_map, Nifti1Image)
    assert sample_map.shape == (7, 8, 9)


def test_check_affine_first_level_models():
    shapes, rk = [(7, 8, 9, 15)], 3
    mask, fmri_data, design_matrices = generate_fake_fmri_data_and_design(
        shapes, rk
    )
    list_of_flm = [
        FirstLevelModel(mask_img=mask, subject_label=f"sub-{i}").fit(
            fmri_data[0], design_matrices=design_matrices[0]
        )
        for i in range(3)
    ]
    # should pass
    _check_input_as_first_level_model(
        second_level_input=list_of_flm, none_confounds=False
    )

    # add a model with a different affine
    # should raise an error
    mask, fmri_data, design_matrices = generate_fake_fmri_data_and_design(
        shapes, rk, affine=np.eye(4) * 2
    )
    list_of_flm.append(
        FirstLevelModel(mask_img=mask, subject_label="sub-4").fit(
            fmri_data[0], design_matrices=design_matrices[0]
        )
    )
    with pytest.raises(
        ValueError, match="All first level models must have the same affine"
    ):
        _check_input_as_first_level_model(
            second_level_input=list_of_flm, none_confounds=False
        )


def test_check_shape_first_level_models():
    shapes, rk = [(7, 8, 9, 15)], 3
    mask, fmri_data, design_matrices = generate_fake_fmri_data_and_design(
        shapes, rk
    )
    list_of_flm = [
        FirstLevelModel(mask_img=mask, subject_label=f"sub-{i}").fit(
            fmri_data[0], design_matrices=design_matrices[0]
        )
        for i in range(3)
    ]
    # should pass
    _check_input_as_first_level_model(
        second_level_input=list_of_flm, none_confounds=False
    )

    # add a model with a different shape
    # should raise an error
    shapes, rk = [(8, 9, 10, 15)], 3
    mask, fmri_data, design_matrices = generate_fake_fmri_data_and_design(
        shapes, rk
    )
    list_of_flm.append(
        FirstLevelModel(mask_img=mask, subject_label="sub-4").fit(
            fmri_data[0], design_matrices=design_matrices[0]
        )
    )
    with pytest.raises(
        ValueError, match="All first level models must have the same shape"
    ):
        _check_input_as_first_level_model(
            second_level_input=list_of_flm, none_confounds=False
        )


def test_check_second_level_input():
    with pytest.raises(
        TypeError,
        match="A second level model requires a list with at "
        "least two first level models or niimgs",
    ):
        _check_second_level_input([FirstLevelModel()], pd.DataFrame())
    with pytest.raises(
        ValueError, match="Model sub_1 at index 0 has not been fit yet"
    ):
        _check_second_level_input(
            [FirstLevelModel(subject_label=f"sub_{i}") for i in range(1, 3)],
            pd.DataFrame(),
        )

    shapes, rk = [(7, 8, 9, 15)], 3
    mask, fmri_data, design_matrices = generate_fake_fmri_data_and_design(
        shapes, rk
    )
    input_models = [
        FirstLevelModel(mask_img=mask).fit(
            fmri_data[0], design_matrices=design_matrices[0]
        )
<<<<<<< HEAD
    ]
    obj = lambda: None  # noqa : E731
    obj.results_ = "foo"
    obj.labels_ = "bar"

    with pytest.raises(
        TypeError, match="Got object type <class 'function'> at idx 1"
    ):
        _check_second_level_input(input_models + [obj], pd.DataFrame())
    with pytest.raises(
        ValueError,
        match="In case confounds are provided, first level "
        "objects need to provide the attribute "
        "subject_label",
    ):
        _check_second_level_input(
            input_models * 2, pd.DataFrame(), confounds=pd.DataFrame()
        )
    with pytest.raises(
        ValueError,
        match="List of niimgs as second_level_input "
        "require a design matrix to be provided",
    ):
        _check_second_level_input(fmri_data * 2, None)
    _check_second_level_input(fmri_data[0], pd.DataFrame())
=======
        input_models = [
            FirstLevelModel(mask_img=mask).fit(
                fmri_data[0], design_matrices=design_matrices[0]
            )
        ]
        obj = lambda: None  # noqa : E731
        obj.results_ = "foo"
        obj.labels_ = "bar"

        with pytest.raises(
            TypeError, match="Got object type <class 'function'> at idx 1"
        ):
            _check_second_level_input(input_models + [obj], pd.DataFrame())
        with pytest.raises(
            ValueError,
            match="In case confounds are provided, first level "
            "objects need to provide the attribute 'subject_label'",
        ):
            _check_second_level_input(
                input_models * 2, pd.DataFrame(), confounds=pd.DataFrame()
            )
        with pytest.raises(
            ValueError,
            match="List of niimgs as second_level_input "
            "require a design matrix to be provided",
        ):
            _check_second_level_input(fmri_data * 2, None)
        _check_second_level_input(fmri_data[0], pd.DataFrame())
>>>>>>> d4fec68a

    with pytest.raises(
        TypeError, match="Got object type <class 'int'> at idx 1"
    ):
        _check_second_level_input(["foo", 1], pd.DataFrame())
    with pytest.raises(
        ValueError,
        match="second_level_input DataFrame must have columns "
        "subject_label, map_name and effects_map_path",
    ):
        _check_second_level_input(
            pd.DataFrame(columns=["foo", "bar"]), pd.DataFrame()
        )
    with pytest.raises(
        ValueError, match="subject_label column must contain only strings"
    ):
        _check_second_level_input(
            pd.DataFrame(
                {
                    "subject_label": [1, 2],
                    "map_name": ["a", "b"],
                    "effects_map_path": ["c", "d"],
                }
            ),
            pd.DataFrame(),
        )
    with pytest.raises(
        ValueError,
        match="List of niimgs as second_level_input "
        "require a design matrix to be provided",
    ):
        _check_second_level_input(fmri_data[0], None)
    with pytest.raises(TypeError, match="second_level_input must be"):
        _check_second_level_input(1, None)
    with pytest.raises(TypeError, match="second_level_input must be"):
        _check_second_level_input(1, None)


def test_check_output_type():
    _check_output_type(int, [str, int, float])
    with pytest.raises(ValueError, match="output_type must be one of"):
        _check_output_type("foo", [str, int, float])


def test_check_design_matrix():
    _check_design_matrix(None)  # Should not do anything
    _check_design_matrix(pd.DataFrame())
    with pytest.raises(
        ValueError, match="design matrix must be a pandas DataFrame"
    ):
        _check_design_matrix("foo")


def test_check_confounds():
    _check_confounds(None)  # Should not do anything
    with pytest.raises(
        ValueError, match="confounds must be a pandas DataFrame"
    ):
        _check_confounds("foo")
    with pytest.raises(
        ValueError, match="confounds DataFrame must contain column"
    ):
        _check_confounds(pd.DataFrame())
    with pytest.raises(
        ValueError, match="confounds should contain at least 2 columns"
    ):
        _check_confounds(pd.DataFrame(columns=["subject_label"]))
    with pytest.raises(
        ValueError, match="subject_label column must contain only strings"
    ):
        _check_confounds(
            pd.DataFrame(
                {"subject_label": [None, None, None], "conf": [4, 5, 6]}
            )
        )


def test_check_first_level_contrast():
    _check_first_level_contrast(["foo"], None)  # Should not do anything
    _check_first_level_contrast([FirstLevelModel()], "foo")
    with pytest.raises(ValueError, match="If second_level_input was a list"):
        _check_first_level_contrast([FirstLevelModel()], None)


def test_check_effect_maps():
    _check_effect_maps([1, 2, 3], np.array([[1, 2], [3, 4], [5, 6]]))
    with pytest.raises(
        ValueError,
        match="design_matrix does not match the number of maps considered",
    ):
        _check_effect_maps([1, 2], np.array([[1, 2], [3, 4], [5, 6]]))


def test_get_contrast():
    design_matrix = pd.DataFrame([1, 2, 3], columns=["conf"])
    assert _get_contrast("conf", design_matrix) == "conf"

    design_matrix = pd.DataFrame({"conf1": [1, 2, 3], "conf2": [4, 5, 6]})
    assert _get_contrast([0, 1], design_matrix) == "conf2"
    assert _get_contrast([1, 0], design_matrix) == "conf1"


def test_get_contrast_errors():
    design_matrix = pd.DataFrame([1, 2, 3], columns=["conf"])
    with pytest.raises(ValueError, match='"foo" is not a valid contrast name'):
        _get_contrast("foo", design_matrix)

    design_matrix = pd.DataFrame({"conf1": [1, 2, 3], "conf2": [4, 5, 6]})
    with pytest.raises(
        ValueError, match="No second-level contrast is specified."
    ):
        _get_contrast(None, design_matrix)
    with pytest.raises(
        ValueError,
        match="second_level_contrast must be a list of 0s and 1s",
    ):
        _get_contrast([0, 0], design_matrix)


def test_infer_effect_maps(tmp_path):
    shapes, rk = (SHAPE, (7, 8, 7, 16)), 3
    mask, fmri_data, design_matrices = write_fake_fmri_data_and_design(
        shapes, rk, file_path=tmp_path
    )
    second_level_input = pd.DataFrame(
        {"map_name": ["a", "b"], "effects_map_path": [fmri_data[0], "bar"]}
    )

    assert _infer_effect_maps(second_level_input, "a") == [fmri_data[0]]
    assert _infer_effect_maps([fmri_data[0]], None) == [fmri_data[0]]

    contrast = np.eye(rk)[1]
    second_level_input = [FirstLevelModel(mask_img=mask)] * 2
    for i, model in enumerate(second_level_input):
        model.fit(fmri_data[i], design_matrices=design_matrices[i])

    assert len(_infer_effect_maps(second_level_input, contrast)) == 2


def test_infer_effect_maps_error(tmp_path, monkeypatch):
    shapes, rk = (SHAPE, (7, 8, 7, 16)), 3
    _, fmri_data, _ = write_fake_fmri_data_and_design(
        shapes, rk, file_path=tmp_path
    )
    second_level_input = pd.DataFrame(
        {"map_name": ["a", "b"], "effects_map_path": [fmri_data[0], "bar"]}
    )
    with pytest.raises(ValueError, match="File not found: 'bar'"):
        _infer_effect_maps(second_level_input, "b")


def test_high_level_glm_with_paths(tmp_path):
    func_img, mask = fake_fmri_data(file_path=tmp_path)

    model = SecondLevelModel(mask_img=mask)

    # fit model
    Y = [func_img] * 4
    X = pd.DataFrame([[1]] * 4, columns=["intercept"])
    model = model.fit(Y, design_matrix=X)
    c1 = np.eye(len(model.design_matrix_.columns))[0]
    z_image = model.compute_contrast(c1, output_type="z_score")

    assert isinstance(z_image, Nifti1Image)
    assert_array_equal(z_image.affine, load(mask).affine)

    # try with target_shape
    target_shape = (10, 10, 10)
    target_affine = np.eye(4)
    target_affine[0, 3] = 1
    model = SecondLevelModel(
        mask_img=mask,
        target_shape=target_shape,
        target_affine=target_affine,
    )
    z_image = model.fit(Y, design_matrix=X).compute_contrast(c1)

    assert_array_equal(z_image.shape, target_shape)
    assert_array_equal(z_image.affine, target_affine)


def test_high_level_glm_with_paths_errors(tmp_path):
    func_img, mask = fake_fmri_data(file_path=tmp_path)

    model = SecondLevelModel(mask_img=mask)

    # asking for contrast before model fit gives error
    with pytest.raises(ValueError):
        model.compute_contrast([])

    # fit model
    Y = [func_img] * 4
    X = pd.DataFrame([[1]] * 4, columns=["intercept"])

    # Provide a masker as mask_img
    masker = NiftiMasker(mask)
    with pytest.warns(
        UserWarning, match="Parameter memory of the masker overridden"
    ):
        SecondLevelModel(mask_img=masker, verbose=1).fit(Y, design_matrix=X)


def test_high_level_non_parametric_inference_with_paths(tmp_path):
    shapes = (SHAPE,)
    mask, FUNCFILE, _ = write_fake_fmri_data_and_design(
        shapes, file_path=tmp_path
    )
    FUNCFILE = FUNCFILE[0]
    df_input = pd.DataFrame(
        {
            "subject_label": [f"sub-{i}" for i in range(4)],
            "effects_map_path": [FUNCFILE] * 4,
            "map_name": [FUNCFILE] * 4,
        }
    )
    func_img = load(FUNCFILE)
    Y = [func_img] * 4
    X = pd.DataFrame([[1]] * 4, columns=["intercept"])
    c1 = np.eye(len(X.columns))[0]
    neg_log_pvals_imgs = [
        non_parametric_inference(
            second_level_input,
            design_matrix=X,
            second_level_contrast=c1,
            first_level_contrast=FUNCFILE,
            mask=mask,
            n_perm=N_PERM,
            verbose=1,
        )
        for second_level_input in [Y, df_input]
    ]

    assert all(isinstance(img, Nifti1Image) for img in neg_log_pvals_imgs)
    for img in neg_log_pvals_imgs:
        assert_array_equal(img.affine, load(mask).affine)

    neg_log_pvals_list = [get_data(i) for i in neg_log_pvals_imgs]
    for neg_log_pvals in neg_log_pvals_list:
        assert np.all(neg_log_pvals <= -np.log10(1.0 / (N_PERM + 1)))
        assert np.all(0 <= neg_log_pvals)


def test_high_level_non_parametric_inference_with_paths_warning(tmp_path):
    func_img, mask = fake_fmri_data(file_path=tmp_path)
    Y = [func_img] * 4
    X = pd.DataFrame([[1]] * 4, columns=["intercept"])
    c1 = np.eye(len(X.columns))[0]

    masker = NiftiMasker(mask, smoothing_fwhm=2.0)
    with pytest.warns(
        UserWarning,
        match="Parameter smoothing_fwhm of the masker overridden",
    ):
        non_parametric_inference(
            Y,
            design_matrix=X,
            second_level_contrast=c1,
            smoothing_fwhm=3.0,
            mask=masker,
            n_perm=N_PERM,
        )


def test_fmri_inputs(tmp_path):
    # Test processing of FMRI inputs
    # prepare fake data
    rng = np.random.RandomState(42)
    p, q = 80, 10
    X = rng.standard_normal(size=(p, q))
    shapes = ((7, 8, 9, 10),)
    mask, FUNCFILE, _ = write_fake_fmri_data_and_design(
        shapes, file_path=tmp_path
    )
    FUNCFILE = FUNCFILE[0]
    func_img = load(FUNCFILE)
    T = func_img.shape[-1]
    des = pd.DataFrame(np.ones((T, 1)), columns=["a"])
    des_fname = str(tmp_path / "design.csv")
    des.to_csv(des_fname)

    # prepare correct input first level models
    flm = FirstLevelModel(subject_label="01").fit(
        FUNCFILE, design_matrices=des
    )

    # prepare correct input dataframe and lists
    shapes = (SHAPE,)
    _, FUNCFILE, _ = write_fake_fmri_data_and_design(
        shapes, file_path=tmp_path
    )
    FUNCFILE = FUNCFILE[0]

    confounds = pd.DataFrame(
        [["01", 1], ["02", 2], ["03", 3]],
        columns=["subject_label", "conf1"],
    )
    sdes = pd.DataFrame(X[:3, :3], columns=["intercept", "b", "c"])

    # smoke tests with correct input

    flms = [flm, flm, flm]

    # First level models as input
    SecondLevelModel(mask_img=mask).fit(flms)
    SecondLevelModel().fit(flms)
    # Note : the following one creates a singular design matrix
    SecondLevelModel().fit(flms, confounds)
    SecondLevelModel().fit(flms, None, sdes)

    # dataframes as input
    dfcols = ["subject_label", "map_name", "effects_map_path"]
    dfrows = [
        ["01", "a", FUNCFILE],
        ["02", "a", FUNCFILE],
        ["03", "a", FUNCFILE],
    ]
    niidf = pd.DataFrame(dfrows, columns=dfcols)

    SecondLevelModel().fit(niidf)
    SecondLevelModel().fit(niidf, confounds)
    SecondLevelModel().fit(niidf, confounds, sdes)
    SecondLevelModel().fit(niidf, None, sdes)

    # niimgs as input
    niimgs = [FUNCFILE, FUNCFILE, FUNCFILE]
    SecondLevelModel().fit(niimgs, None, sdes)

    # 4d niimg as input
    niimg_4d = concat_imgs(niimgs)
    SecondLevelModel().fit(niimg_4d, None, sdes)


def test_fmri_inputs_errors(tmp_path):
    # Test processing of FMRI inputs
    # prepare fake data
    shapes = ((7, 8, 9, 10),)
    _, FUNCFILE, _ = write_fake_fmri_data_and_design(
        shapes, file_path=tmp_path
    )
    FUNCFILE = FUNCFILE[0]
    func_img = load(FUNCFILE)
    n_samples = func_img.shape[-1]
    des = pd.DataFrame(np.ones((n_samples, 1)), columns=["a"])
    des_fname = str(tmp_path / "design.csv")
    des.to_csv(des_fname)

    # prepare correct input first level models
    flm = FirstLevelModel(subject_label="01").fit(
        FUNCFILE, design_matrices=des
    )

    # prepare correct input
    shapes = (SHAPE,)
    _, FUNCFILE, _ = write_fake_fmri_data_and_design(
        shapes, file_path=tmp_path
    )
    FUNCFILE = FUNCFILE[0]

    # test wrong input errors

    # test first level model requirements
    with pytest.raises(TypeError, match="second_level_input must be"):
        SecondLevelModel().fit(flm)
    with pytest.raises(TypeError, match="at least two"):
        SecondLevelModel().fit([flm])

    # test dataframe requirements
    dfcols = ["subject_label", "map_name", "effects_map_path"]
    dfrows = [
        ["01", "a", FUNCFILE],
        ["02", "a", FUNCFILE],
        ["03", "a", FUNCFILE],
    ]
    niidf = pd.DataFrame(dfrows, columns=dfcols)
    with pytest.raises(TypeError, match="second_level_input must be"):
        SecondLevelModel().fit(niidf["subject_label"])

    confounds = pd.DataFrame(
        [["01", 1], ["02", 2], ["03", 3]],
        columns=["subject_label", "conf1"],
    )

    # test niimgs requirements
    niimgs = [FUNCFILE, FUNCFILE, FUNCFILE]
    with pytest.raises(ValueError, match="require a design matrix"):
        SecondLevelModel().fit(niimgs)
    with pytest.raises(TypeError):
        SecondLevelModel().fit(niimgs + [[]], confounds)

    # test first_level_conditions, confounds, and design
    flms = [flm, flm, flm]
    with pytest.raises(ValueError):
        SecondLevelModel().fit(flms, ["", []])
    with pytest.raises(ValueError):
        SecondLevelModel().fit(flms, [])
    with pytest.raises(ValueError):
        SecondLevelModel().fit(flms, confounds["conf1"])
    with pytest.raises(ValueError):
        SecondLevelModel().fit(flms, None, [])


def test_fmri_inputs_for_non_parametric_inference_errors(tmp_path):
    # Test processing of FMRI inputs

    # prepare fake data
    rng = np.random.RandomState(42)
    p, q = 80, 10
    X = rng.standard_normal(size=(p, q))
    shapes = ((7, 8, 9, 10),)
    _, func_file, _ = write_fake_fmri_data_and_design(
        shapes, file_path=tmp_path
    )

    func_file = func_file[0]

    func_img = load(func_file)
    T = func_img.shape[-1]
    des = pd.DataFrame(np.ones((T, 1)), columns=["a"])
    des_fname = str(tmp_path / "design.csv")
    des.to_csv(des_fname)

    # prepare correct input first level models
    flm = FirstLevelModel(subject_label="01").fit(
        func_file, design_matrices=des
    )
    # prepare correct input dataframe and lists
    shapes = (SHAPE,)
    _, func_file, _ = write_fake_fmri_data_and_design(
        shapes, file_path=tmp_path
    )
    func_file = func_file[0]

    niimgs = [func_file, func_file, func_file]
    niimg_4d = concat_imgs(niimgs)
    confounds = pd.DataFrame(
        [["01", 1], ["02", 2], ["03", 3]],
        columns=["subject_label", "conf1"],
    )
    sdes = pd.DataFrame(X[:3, :3], columns=["intercept", "b", "c"])

    # test missing second-level contrast

    # niimgs as input
    with pytest.raises(ValueError):
        non_parametric_inference(niimgs, None, sdes)
    with pytest.raises(ValueError):
        non_parametric_inference(niimgs, confounds, sdes)

    # 4d niimg as input
    with pytest.raises(ValueError):
        non_parametric_inference(niimg_4d, None, sdes)

    # test wrong input errors
    # test first level model
    with pytest.raises(TypeError, match="second_level_input must be"):
        non_parametric_inference(flm)

    # test list of less than two niimgs
    with pytest.raises(TypeError, match="at least two"):
        non_parametric_inference([func_file])

    # test niimgs requirements
    with pytest.raises(ValueError, match="require a design matrix"):
        non_parametric_inference(niimgs)
    with pytest.raises(TypeError):
        non_parametric_inference(niimgs + [[]], confounds)

    # test other objects
    with pytest.raises(ValueError):
        non_parametric_inference("random string object")


def test_second_level_glm_computation(tmp_path):
    func_img, mask = fake_fmri_data(file_path=tmp_path)

    model = SecondLevelModel(mask_img=mask)
    Y = [func_img] * 4
    X = pd.DataFrame([[1]] * 4, columns=["intercept"])

    model = model.fit(Y, design_matrix=X)
    model.compute_contrast()
    labels1 = model.labels_
    results1 = model.results_

    labels2, results2 = run_glm(model.masker_.transform(Y), X.values, "ols")
    assert_almost_equal(labels1, labels2, decimal=1)

    assert len(results1) == len(results2)


@pytest.mark.parametrize("attribute", ["residuals", "predicted", "r_square"])
def test_second_level_voxelwise_attribute_errors(attribute):
    """Tests that an error is raised when trying to access
    voxelwise attributes before fitting the model, before
    computing a contrast, and when not setting
    ``minimize_memory`` to ``True``.
    """
    shapes = (SHAPE,)
    mask, fmri_data, _ = generate_fake_fmri_data_and_design(shapes)
    model = SecondLevelModel(mask_img=mask, minimize_memory=False)

    with pytest.raises(ValueError, match="The model has no results."):
        getattr(model, attribute)

    Y = fmri_data * 4
    X = pd.DataFrame([[1]] * 4, columns=["intercept"])
    model.fit(Y, design_matrix=X)

    with pytest.raises(ValueError, match="The model has no results."):
        getattr(model, attribute)
    with pytest.raises(ValueError, match="attribute must be one of"):
        model._get_voxelwise_model_attribute("foo", True)

    model = SecondLevelModel(mask_img=mask, minimize_memory=True)
    model.fit(Y, design_matrix=X)
    model.compute_contrast()

    with pytest.raises(ValueError, match="To access voxelwise attributes"):
        getattr(model, attribute)


@pytest.mark.parametrize("attribute", ["residuals", "predicted", "r_square"])
def test_second_level_voxelwise_attribute(attribute):
    """Smoke test for voxelwise attributes for SecondLevelModel."""
    shapes = (SHAPE,)
    mask, fmri_data, _ = generate_fake_fmri_data_and_design(shapes)
    model = SecondLevelModel(mask_img=mask, minimize_memory=False)
    Y = fmri_data * 4
    X = pd.DataFrame([[1]] * 4, columns=["intercept"])
    model.fit(Y, design_matrix=X)
    model.compute_contrast()
    getattr(model, attribute)


def test_second_level_residuals():
    """Tests residuals computation for SecondLevelModel."""
    shapes = (SHAPE,)
    mask, fmri_data, _ = generate_fake_fmri_data_and_design(shapes)
    model = SecondLevelModel(mask_img=mask, minimize_memory=False)
    Y = fmri_data * 4
    X = pd.DataFrame([[1]] * 4, columns=["intercept"])
    model.fit(Y, design_matrix=X)
    model.compute_contrast()

    assert isinstance(model.residuals, Nifti1Image)
    assert model.residuals.shape == (7, 8, 9, 4)
    mean_residuals = model.masker_.transform(model.residuals).mean(0)
    assert_array_almost_equal(mean_residuals, 0)


def test_non_parametric_inference_permutation_computation(tmp_path):
    func_img, mask = fake_fmri_data(file_path=tmp_path)

    Y = [func_img] * 4
    X = pd.DataFrame([[1]] * 4, columns=["intercept"])

    neg_log_pvals_img = non_parametric_inference(
        Y, design_matrix=X, model_intercept=False, mask=mask, n_perm=N_PERM
    )

    assert get_data(neg_log_pvals_img).shape == SHAPE[:3]


def test_non_parametric_inference_tfce(tmp_path):
    """Test non-parametric inference with TFCE inference."""
    shapes = [SHAPE] * 4
    mask, FUNCFILES, _ = write_fake_fmri_data_and_design(
        shapes, file_path=tmp_path
    )
    X = pd.DataFrame([[1]] * 4, columns=["intercept"])

    out = non_parametric_inference(
        FUNCFILES,
        design_matrix=X,
        model_intercept=False,
        mask=mask,
        n_perm=N_PERM,
        tfce=True,
    )
    assert isinstance(out, dict)
    assert "t" in out.keys()
    assert "tfce" in out.keys()
    assert "logp_max_t" in out.keys()
    assert "logp_max_tfce" in out.keys()

    assert get_data(out["tfce"]).shape == shapes[0][:3]
    assert get_data(out["logp_max_tfce"]).shape == shapes[0][:3]


def test_non_parametric_inference_cluster_level(tmp_path):
    """Test non-parametric inference with cluster-level inference."""
    func_img, mask = fake_fmri_data(file_path=tmp_path)

    Y = [func_img] * 4
    X = pd.DataFrame([[1]] * 4, columns=["intercept"])

    out = non_parametric_inference(
        Y,
        design_matrix=X,
        model_intercept=False,
        mask=mask,
        n_perm=N_PERM,
        threshold=0.001,
    )
    assert isinstance(out, dict)
    assert "t" in out.keys()
    assert "logp_max_t" in out.keys()
    assert "size" in out.keys()
    assert "logp_max_size" in out.keys()
    assert "mass" in out.keys()
    assert "logp_max_mass" in out.keys()

    assert get_data(out["logp_max_t"]).shape == SHAPE[:3]


@pytest.mark.skipif(
    not have_mpl, reason="Matplotlib not installed; required for this test"
)
def test_non_parametric_inference_cluster_level_with_covariates(
    tmp_path,
    random_state=0,
):
    """Test non-parametric inference with cluster-level inference in \
    the context of covariates."""
    rng = np.random.RandomState(random_state)

    shapes = ((7, 8, 9, 1),)
    mask, FUNCFILE, _ = write_fake_fmri_data_and_design(
        shapes, file_path=tmp_path
    )
    func_img = load(FUNCFILE[0])

    unc_pval = 0.01
    n_subjects = 2

    # Set up one sample t-test design with two random covariates
    cov1 = rng.random(n_subjects)
    cov2 = rng.random(n_subjects)
    X = pd.DataFrame({"cov1": cov1, "cov2": cov2, "intercept": 1})

    # make sure there is variability in the images
    kernels = rng.uniform(low=0, high=5, size=n_subjects)
    Y = [smooth_img(func_img, kernel) for kernel in kernels]

    # Set up non-parametric test
    out = non_parametric_inference(
        Y,
        design_matrix=X,
        mask=mask,
        model_intercept=False,
        second_level_contrast="intercept",
        n_perm=1 / unc_pval,
        threshold=unc_pval,
    )

    # Calculate uncorrected cluster sizes
    df = len(Y) - X.shape[1]
    neg_log_pval = -np.log10(stats.t.sf(get_data(out["t"]), df=df))
    logp_unc = new_img_like(out["t"], neg_log_pval)
    logp_unc_cluster_sizes = list(
        get_clusters_table(logp_unc, -np.log10(unc_pval))["Cluster Size (mm3)"]
    )

    # Calculate corrected cluster sizes
    logp_max_cluster_sizes = list(
        get_clusters_table(out["logp_max_size"], unc_pval)[
            "Cluster Size (mm3)"
        ]
    )

    # Compare cluster sizes
    logp_unc_cluster_sizes.sort()
    logp_max_cluster_sizes.sort()
    assert logp_unc_cluster_sizes == logp_max_cluster_sizes

    # Test single covariate
    X = pd.DataFrame({"intercept": [1] * len(Y)})
    non_parametric_inference(
        Y,
        design_matrix=X,
        mask=mask,
        model_intercept=False,
        second_level_contrast="intercept",
        n_perm=N_PERM,
        threshold=unc_pval,
    )


def test_second_level_contrast_computation(tmp_path):
    func_img, mask = fake_fmri_data(file_path=tmp_path)

    model = SecondLevelModel(mask_img=mask)

    # fit model
    Y = [func_img] * 4
    X = pd.DataFrame([[1]] * 4, columns=["intercept"])
    model = model.fit(Y, design_matrix=X)

    ncol = len(model.design_matrix_.columns)
    c1, _ = np.eye(ncol)[0, :], np.zeros(ncol)

    # smoke test for different contrasts in fixed effects
    model.compute_contrast(second_level_contrast=c1)
    z_image = model.compute_contrast(
        second_level_contrast=c1, output_type="z_score"
    )
    stat_image = model.compute_contrast(
        second_level_contrast=c1, output_type="stat"
    )
    p_image = model.compute_contrast(
        second_level_contrast=c1, output_type="p_value"
    )
    effect_image = model.compute_contrast(
        second_level_contrast=c1, output_type="effect_size"
    )
    variance_image = model.compute_contrast(
        second_level_contrast=c1, output_type="effect_variance"
    )

    # Test output_type='all', and verify images are equivalent
    all_images = model.compute_contrast(
        second_level_contrast=c1, output_type="all"
    )
    assert_array_equal(get_data(all_images["z_score"]), get_data(z_image))
    assert_array_equal(get_data(all_images["stat"]), get_data(stat_image))
    assert_array_equal(get_data(all_images["p_value"]), get_data(p_image))
    assert_array_equal(
        get_data(all_images["effect_size"]), get_data(effect_image)
    )
    assert_array_equal(
        get_data(all_images["effect_variance"]), get_data(variance_image)
    )

    # formula should work (passing variable name directly)
    model.compute_contrast("intercept")
    # or simply pass nothing
    model.compute_contrast()

    # formula as contrasts
    rng = np.random.RandomState(42)
    X = pd.DataFrame(rng.uniform(size=(4, 2)), columns=["r1", "r2"])
    model = model.fit(Y, design_matrix=X)
    model.compute_contrast(second_level_contrast="r1 - r2")


def test_second_level_contrast_computation_errors(tmp_path):
    func_img, mask = fake_fmri_data(file_path=tmp_path)

    model = SecondLevelModel(mask_img=mask)

    # asking for contrast before model fit gives error
    with pytest.raises(ValueError, match="The model has not been fit yet"):
        model.compute_contrast(second_level_contrast="intercept")

    # fit model
    Y = [func_img] * 4
    X = pd.DataFrame([[1]] * 4, columns=["intercept"])
    model = model.fit(Y, design_matrix=X)
    ncol = len(model.design_matrix_.columns)
    c1, cnull = np.eye(ncol)[0, :], np.zeros(ncol)

    # formula should work (passing variable name directly)
    model.compute_contrast(second_level_contrast="intercept")
    # or simply pass nothing
    model.compute_contrast()

    # passing null contrast should give back a value error
    with pytest.raises(ValueError):
        model.compute_contrast(cnull)

    # passing wrong parameters
    with pytest.raises(
        ValueError,
        match=("t contrasts should be length P=1, but this is length 0"),
    ):
        model.compute_contrast(second_level_contrast=[])
    with pytest.raises(ValueError, match="Allowed types are .*'t', 'F'"):
        model.compute_contrast(
            second_level_contrast=c1, second_level_stat_type=""
        )
    with pytest.raises(ValueError, match="Allowed types are .*'t', 'F'"):
        model.compute_contrast(
            second_level_contrast=c1, second_level_stat_type=[]
        )
    with pytest.raises(ValueError, match="output_type must be one of "):
        model.compute_contrast(second_level_contrast=c1, output_type="")

    # check that passing no explicit contrast when the design
    # matrix has more than one columns raises an error
    rng = np.random.RandomState(42)
    X = pd.DataFrame(rng.uniform(size=(4, 2)), columns=["r1", "r2"])
    model = model.fit(Y, design_matrix=X)
    with pytest.raises(
        ValueError, match="No second-level contrast is specified"
    ):
        model.compute_contrast(None)
    with pytest.raises(
        ValueError,
        match=("t contrasts should be length P=2, but this is length 1"),
    ):
        model.compute_contrast([1])


def test_non_parametric_inference_contrast_computation(tmp_path):
    func_img, mask = fake_fmri_data(file_path=tmp_path)

    # fit model
    Y = [func_img] * 4
    X = pd.DataFrame([[1]] * 4, columns=["intercept"])
    # formula should work without second-level contrast
    non_parametric_inference(
        Y, design_matrix=X, model_intercept=False, mask=mask, n_perm=N_PERM
    )

    ncol = len(X.columns)
    c1, _ = np.eye(ncol)[0, :], np.zeros(ncol)
    # formula should work with second-level contrast
    non_parametric_inference(
        Y,
        design_matrix=X,
        model_intercept=False,
        second_level_contrast=c1,
        mask=mask,
        n_perm=N_PERM,
    )
    # formula should work passing variable name directly
    non_parametric_inference(
        Y,
        design_matrix=X,
        second_level_contrast="intercept",
        model_intercept=False,
        mask=mask,
        n_perm=N_PERM,
    )


@pytest.mark.parametrize("second_level_contrast", [[1, 0], "r1"])
def test_non_parametric_inference_contrast_formula(
    tmp_path, second_level_contrast
):
    func_img, _ = fake_fmri_data(file_path=tmp_path)
    Y = [func_img] * 4
    rng = np.random.RandomState(42)
    X = pd.DataFrame(rng.uniform(size=(4, 2)), columns=["r1", "r2"])

    non_parametric_inference(
        second_level_input=Y,
        design_matrix=X,
        second_level_contrast=second_level_contrast,
    )


def test_non_parametric_inference_contrast_computation_errors(tmp_path):
    func_img, mask = fake_fmri_data(file_path=tmp_path)

    # asking for contrast before model fit gives error
    with pytest.raises(TypeError, match="second_level_input must be either"):
        non_parametric_inference(
            second_level_input=None,
            second_level_contrast="intercept",
            mask=mask,
        )

    # fit model
    Y = [func_img] * 4
    X = pd.DataFrame([[1]] * 4, columns=["intercept"])

    ncol = len(X.columns)
    _, cnull = np.eye(ncol)[0, :], np.zeros(ncol)

    # passing null contrast should give back a value error
    with pytest.raises(
        ValueError,
        match=("second_level_contrast must be a list of 0s and 1s."),
    ):
        non_parametric_inference(
            second_level_input=Y,
            design_matrix=X,
            second_level_contrast=cnull,
            mask=mask,
        )
    with pytest.raises(
        ValueError,
        match=("second_level_contrast must be a list of 0s and 1s."),
    ):
        non_parametric_inference(
            second_level_input=Y,
            design_matrix=X,
            second_level_contrast=[],
            mask=mask,
        )

    # check that passing no explicit contrast when the design
    # matrix has more than one columns raises an error
    rng = np.random.RandomState(42)
    X = pd.DataFrame(rng.uniform(size=(4, 2)), columns=["r1", "r2"])
    with pytest.raises(
        ValueError, match="No second-level contrast is specified."
    ):
        non_parametric_inference(
            second_level_input=Y,
            design_matrix=X,
            second_level_contrast=None,
        )


def test_second_level_contrast_computation_with_memory_caching(tmp_path):
    func_img, mask = fake_fmri_data(file_path=tmp_path)

<<<<<<< HEAD
    # Ordinary Least Squares case
    model = SecondLevelModel(mask_img=mask, memory="nilearn_cache")
    # fit model
    Y = [func_img] * 4
    X = pd.DataFrame([[1]] * 4, columns=["intercept"])
    model = model.fit(Y, design_matrix=X)
    ncol = len(model.design_matrix_.columns)
    c1 = np.eye(ncol)[0, :]
    # test memory caching for compute_contrast
    model.compute_contrast(c1, output_type="z_score")
    # or simply pass nothing
    model.compute_contrast()
=======
        # asking for contrast before model fit gives error
        with pytest.raises(
            TypeError, match="second_level_input must be either"
        ):
            non_parametric_inference(
                second_level_input=None,
                second_level_contrast="intercept",
                mask=mask,
            )

        # fit model
        Y = [func_img] * 4
        X = pd.DataFrame([[1]] * 4, columns=["intercept"])

        ncol = len(X.columns)
        _, cnull = np.eye(ncol)[0, :], np.zeros(ncol)

        # passing null contrast should give back a value error
        with pytest.raises(
            ValueError,
            match=("second_level_contrast must be a list of 0s and 1s."),
        ):
            non_parametric_inference(
                second_level_input=Y,
                design_matrix=X,
                second_level_contrast=cnull,
                mask=mask,
            )
        with pytest.raises(
            ValueError,
            match=("second_level_contrast must be a list of 0s and 1s."),
        ):
            non_parametric_inference(
                second_level_input=Y,
                design_matrix=X,
                second_level_contrast=[],
                mask=mask,
            )

        # check that passing no explicit contrast when the design
        # matrix has more than one columns raises an error
        rng = np.random.RandomState(42)
        X = pd.DataFrame(rng.uniform(size=(4, 2)), columns=["r1", "r2"])
        with pytest.raises(
            ValueError, match="No second-level contrast is specified."
        ):
            non_parametric_inference(
                second_level_input=Y,
                design_matrix=X,
                second_level_contrast=None,
            )

        del func_img, X, Y


def test_second_level_contrast_computation_with_memory_caching():
    with InTemporaryDirectory():
        func_img, mask = fake_fmri_data()

        # Ordinary Least Squares case
        model = SecondLevelModel(mask_img=mask, memory="nilearn_cache")
        # fit model
        Y = [func_img] * 4
        X = pd.DataFrame([[1]] * 4, columns=["intercept"])
        model = model.fit(Y, design_matrix=X)
        ncol = len(model.design_matrix_.columns)
        c1 = np.eye(ncol)[0, :]
        # test memory caching for compute_contrast
        model.compute_contrast(c1, output_type="z_score")
        # or simply pass nothing
        model.compute_contrast()

        # Delete objects attached to files to avoid WindowsError when deleting
        # temporary directory (in Windows)
        del func_img, model, X, Y


def test_second_lvl_dataframe_computation(tmp_path):
    """Check that contrast can be computed when using dataframes as input.

    See bug https://github.com/nilearn/nilearn/issues/3871
    """
    shape = (7, 8, 9, 1)
    file_path = write_fake_bold_img(
        file_path=tmp_path / "img.nii.gz", shape=shape
    )

    dfcols = ["subject_label", "map_name", "effects_map_path"]
    dfrows = [
        ["01", "a", file_path],
        ["02", "a", file_path],
        ["03", "a", file_path],
    ]
    niidf = pd.DataFrame(dfrows, columns=dfcols)

    model = SecondLevelModel().fit(niidf)
    model.compute_contrast(first_level_contrast="a")
>>>>>>> d4fec68a
<|MERGE_RESOLUTION|>--- conflicted
+++ resolved
@@ -270,7 +270,6 @@
         FirstLevelModel(mask_img=mask).fit(
             fmri_data[0], design_matrices=design_matrices[0]
         )
-<<<<<<< HEAD
     ]
     obj = lambda: None  # noqa : E731
     obj.results_ = "foo"
@@ -283,8 +282,7 @@
     with pytest.raises(
         ValueError,
         match="In case confounds are provided, first level "
-        "objects need to provide the attribute "
-        "subject_label",
+        "objects need to provide the attribute 'subject_label'",
     ):
         _check_second_level_input(
             input_models * 2, pd.DataFrame(), confounds=pd.DataFrame()
@@ -296,36 +294,6 @@
     ):
         _check_second_level_input(fmri_data * 2, None)
     _check_second_level_input(fmri_data[0], pd.DataFrame())
-=======
-        input_models = [
-            FirstLevelModel(mask_img=mask).fit(
-                fmri_data[0], design_matrices=design_matrices[0]
-            )
-        ]
-        obj = lambda: None  # noqa : E731
-        obj.results_ = "foo"
-        obj.labels_ = "bar"
-
-        with pytest.raises(
-            TypeError, match="Got object type <class 'function'> at idx 1"
-        ):
-            _check_second_level_input(input_models + [obj], pd.DataFrame())
-        with pytest.raises(
-            ValueError,
-            match="In case confounds are provided, first level "
-            "objects need to provide the attribute 'subject_label'",
-        ):
-            _check_second_level_input(
-                input_models * 2, pd.DataFrame(), confounds=pd.DataFrame()
-            )
-        with pytest.raises(
-            ValueError,
-            match="List of niimgs as second_level_input "
-            "require a design matrix to be provided",
-        ):
-            _check_second_level_input(fmri_data * 2, None)
-        _check_second_level_input(fmri_data[0], pd.DataFrame())
->>>>>>> d4fec68a
 
     with pytest.raises(
         TypeError, match="Got object type <class 'int'> at idx 1"
@@ -1232,12 +1200,11 @@
         )
 
 
-def test_second_level_contrast_computation_with_memory_caching(tmp_path):
-    func_img, mask = fake_fmri_data(file_path=tmp_path)
-
-<<<<<<< HEAD
-    # Ordinary Least Squares case
+def test_second_level_contrast_computation_with_memory_caching():
+    func_img, mask = fake_fmri_data()
+
     model = SecondLevelModel(mask_img=mask, memory="nilearn_cache")
+
     # fit model
     Y = [func_img] * 4
     X = pd.DataFrame([[1]] * 4, columns=["intercept"])
@@ -1248,82 +1215,6 @@
     model.compute_contrast(c1, output_type="z_score")
     # or simply pass nothing
     model.compute_contrast()
-=======
-        # asking for contrast before model fit gives error
-        with pytest.raises(
-            TypeError, match="second_level_input must be either"
-        ):
-            non_parametric_inference(
-                second_level_input=None,
-                second_level_contrast="intercept",
-                mask=mask,
-            )
-
-        # fit model
-        Y = [func_img] * 4
-        X = pd.DataFrame([[1]] * 4, columns=["intercept"])
-
-        ncol = len(X.columns)
-        _, cnull = np.eye(ncol)[0, :], np.zeros(ncol)
-
-        # passing null contrast should give back a value error
-        with pytest.raises(
-            ValueError,
-            match=("second_level_contrast must be a list of 0s and 1s."),
-        ):
-            non_parametric_inference(
-                second_level_input=Y,
-                design_matrix=X,
-                second_level_contrast=cnull,
-                mask=mask,
-            )
-        with pytest.raises(
-            ValueError,
-            match=("second_level_contrast must be a list of 0s and 1s."),
-        ):
-            non_parametric_inference(
-                second_level_input=Y,
-                design_matrix=X,
-                second_level_contrast=[],
-                mask=mask,
-            )
-
-        # check that passing no explicit contrast when the design
-        # matrix has more than one columns raises an error
-        rng = np.random.RandomState(42)
-        X = pd.DataFrame(rng.uniform(size=(4, 2)), columns=["r1", "r2"])
-        with pytest.raises(
-            ValueError, match="No second-level contrast is specified."
-        ):
-            non_parametric_inference(
-                second_level_input=Y,
-                design_matrix=X,
-                second_level_contrast=None,
-            )
-
-        del func_img, X, Y
-
-
-def test_second_level_contrast_computation_with_memory_caching():
-    with InTemporaryDirectory():
-        func_img, mask = fake_fmri_data()
-
-        # Ordinary Least Squares case
-        model = SecondLevelModel(mask_img=mask, memory="nilearn_cache")
-        # fit model
-        Y = [func_img] * 4
-        X = pd.DataFrame([[1]] * 4, columns=["intercept"])
-        model = model.fit(Y, design_matrix=X)
-        ncol = len(model.design_matrix_.columns)
-        c1 = np.eye(ncol)[0, :]
-        # test memory caching for compute_contrast
-        model.compute_contrast(c1, output_type="z_score")
-        # or simply pass nothing
-        model.compute_contrast()
-
-        # Delete objects attached to files to avoid WindowsError when deleting
-        # temporary directory (in Windows)
-        del func_img, model, X, Y
 
 
 def test_second_lvl_dataframe_computation(tmp_path):
@@ -1345,5 +1236,4 @@
     niidf = pd.DataFrame(dfrows, columns=dfcols)
 
     model = SecondLevelModel().fit(niidf)
-    model.compute_contrast(first_level_contrast="a")
->>>>>>> d4fec68a
+    model.compute_contrast(first_level_contrast="a")