"""Utilities for probabilistic error control at voxel- and \
cluster-level in brain imaging: cluster-level thresholding, false \
discovery rate control, false discovery proportion in clusters.
"""

import inspect
import warnings

import numpy as np
from scipy.ndimage import label
from scipy.stats import norm

from nilearn._utils.docs import fill_doc
from nilearn._utils.helpers import is_matplotlib_installed
from nilearn._utils.logger import find_stack_level
from nilearn._utils.param_validation import (
    check_parameter_in_allowed,
    check_params,
)
from nilearn.image import get_data, math_img, new_img_like, threshold_img
from nilearn.maskers import NiftiMasker, SurfaceMasker
from nilearn.surface.surface import SurfaceImage

DEFAULT_Z_THRESHOLD = norm.isf(0.001)


def warn_default_threshold(
    threshold, current_default, old_default, height_control=None
):
    """Throw deprecation warning Z threshold.

    TODO (nilearn>=0.15)
    Can be removed.
    """
    if height_control is None and threshold == current_default == old_default:
        print(f"{threshold=} {current_default=} {old_default=}")
        warnings.warn(
            category=FutureWarning,
            message=(
                "From nilearn version>=0.15, "
                "the default 'threshold' will be set to "
                f"{DEFAULT_Z_THRESHOLD}."
                "If you want to silence this warning, "
                "set the threshold to "
                "'nilearn.glm.thresholding.DEFAULT_Z_THRESHOLD'."
            ),
            stacklevel=find_stack_level(),
        )


def _compute_hommel_value(z_vals, alpha, verbose=0):
    """Compute the All-Resolution Inference hommel-value."""
    if alpha < 0 or alpha > 1:
        raise ValueError("alpha should be between 0 and 1")
    z_vals_ = -np.sort(-z_vals)
    p_vals = norm.sf(z_vals_)
    n_samples = len(p_vals)

    if len(p_vals) == 1:
        return p_vals[0] > alpha
    if p_vals[0] > alpha:
        return n_samples
    if p_vals[-1] < alpha:
        return 0
    slopes = (alpha - p_vals[:-1]) / np.arange(n_samples - 1, 0, -1)
    slope = np.max(slopes)
    hommel_value = np.trunc(alpha / slope)
    if verbose > 0:
        if not is_matplotlib_installed():
            warnings.warn(
                '"verbose" option requires the package Matplotlib.'
                "Please install it using `pip install matplotlib`.",
                stacklevel=find_stack_level(),
            )
        else:
            from matplotlib import pyplot as plt

            plt.figure()
            plt.plot(np.arange(1, 1 + n_samples), p_vals, "o")
            plt.plot([n_samples - hommel_value, n_samples], [0, alpha])
            plt.plot([0, n_samples], [0, 0], "k")
            plt.show(block=False)
    return int(np.minimum(hommel_value, n_samples))


def _true_positive_fraction(z_vals, hommel_value, alpha):
    """Given a bunch of z-avalues, return the true positive fraction.

    Parameters
    ----------
    z_vals : array,
        A set of z-variates from which the FDR is computed.

    hommel_value : :obj:`int`
        The Hommel value, used in the computations.

    alpha : :obj:`float`
        The desired FDR control.

    Returns
    -------
    threshold : :obj:`float`
        Estimated true positive fraction in the set of values.

    """
    z_vals_ = -np.sort(-z_vals)
    p_vals = norm.sf(z_vals_)
    n_samples = len(p_vals)
    c = np.ceil((hommel_value * p_vals) / alpha)
    unique_c, counts = np.unique(c, return_counts=True)
    criterion = 1 - unique_c + np.cumsum(counts)
    proportion_true_discoveries = np.maximum(0, criterion.max() / n_samples)
    return proportion_true_discoveries


def fdr_threshold(z_vals, alpha):
    """Return the Benjamini-Hochberg FDR threshold for the input z_vals.

    Parameters
    ----------
    z_vals : array
        A set of z-variates from which the FDR is computed.

    alpha : :obj:`float`
        The desired FDR control.

    Returns
    -------
    threshold : :obj:`float`
        FDR-controling threshold from the Benjamini-Hochberg procedure.

    """
    if alpha < 0 or alpha > 1:
        raise ValueError(
            f"alpha should be between 0 and 1. {alpha} was provided"
        )
    z_vals_ = -np.sort(-z_vals)
    p_vals = norm.sf(z_vals_)
    n_samples = len(p_vals)
    pos = p_vals < alpha * np.linspace(1 / n_samples, 1, n_samples)
    return z_vals_[pos][-1] - 1.0e-12 if pos.any() else np.inf


@fill_doc
def cluster_level_inference(
    stat_img,
    mask_img=None,
    threshold: float | int | list[float | int] = 3.0,
    alpha=0.05,
    verbose=0,
):
    """Report the proportion of active voxels for all clusters \
    defined by the input threshold.

    This implements the method described in :footcite:t:`Rosenblatt2018`.

    Parameters
    ----------
<<<<<<< HEAD
    stat_img : Niimg-like object or :obj:`~surface.SurfaceImage`
       statistical image (presumably in z scale)

    mask_img : Niimg-like object, or :obj:`~surface.SurfaceImage` or None, \
               default=None
        mask image

    threshold : :obj:`float` or :obj:`list` of :obj:`float`, default=3.0
=======
    stat_img : Niimg-like object or :obj:`~nilearn.surface.SurfaceImage`
       statistical image (presumably in z scale)

    mask_img : Niimg-like object, or :obj:`~nilearn.surface.SurfaceImage` \
        or None, default=None
        mask image

    threshold : Non-negative :obj:`float`, :obj:`int`, \
                 or :obj:`list` of \
                 non-negative :obj:`float` or :obj:`int`, default=3.0
>>>>>>> da9a7d0a
       Cluster-forming threshold in z-scale.

    alpha : :obj:`float` or :obj:`list`, default=0.05
        Level of control on the true positive rate, aka true discovery
        proportion.

    %(verbose0)s

    Returns
    -------
    proportion_true_discoveries_img : Nifti1Image \
          or :obj:`~nilearn.surface.SurfaceImage`
        The statistical map that gives the true positive.

    References
    ----------
    .. footbibliography::

    """
    if verbose is False:
        verbose = 0
    if verbose is True:
        verbose = 1

    parameters = dict(**inspect.signature(cluster_level_inference).parameters)
    warn_default_threshold(threshold, parameters["threshold"].default, 3.0)

    original_threshold = threshold
    if not isinstance(threshold, list):
        threshold = [threshold]
    if any(x < 0 for x in threshold):
        raise ValueError(
            "'threshold' cannot be negative or "
            "contain negative values. "
            f"Got: 'threshold={original_threshold}'."
        )

    if isinstance(stat_img, SurfaceImage) or isinstance(
        mask_img, SurfaceImage
    ):
        return _cluster_level_inference_surface(
            stat_img, mask_img, threshold, alpha, verbose
        )

    return _cluster_level_inference_volume(
        stat_img, mask_img, threshold, alpha, verbose
    )


def _cluster_level_inference_surface(
    stat_img, mask_img, threshold, alpha, verbose
):
    """Run the inference on each hemisphere indendently
    by creating a temporary mask that only includes one hemisphere.
    """
    if mask_img is None:
        masker = SurfaceMasker().fit(stat_img)
        mask_img = masker.mask_img_
        del masker

    data = {
        "left": np.zeros(stat_img.data.parts["left"].shape),
        "right": np.zeros(stat_img.data.parts["right"].shape),
    }
    for hemi in ["left", "right"]:
        if hemi == "left":
            mask_left = mask_img.data.parts["left"].astype(bool)
            hemi_empty = not np.any(mask_left.ravel())
            mask_right = np.zeros(
                mask_img.data.parts["right"].shape, dtype=bool
            )
        else:
            mask_left = np.zeros(mask_img.data.parts["left"].shape, dtype=bool)
            mask_right = mask_img.data.parts["right"].astype(bool)
            hemi_empty = not np.any(mask_right.ravel())

        if hemi_empty:
            continue

        tmp_mask = new_img_like(
            stat_img, {"left": mask_left, "right": mask_right}
        )
        masker = SurfaceMasker(mask_img=tmp_mask).fit()

        stats = np.ravel(masker.transform(stat_img))
        hommel_value = _compute_hommel_value(stats, alpha, verbose=verbose)

        # embed it back to image
        stat_map = masker.inverse_transform(stats).data.parts[hemi]

        # Extract connected components above threshold
        proportion_true_discoveries_img = math_img("0. * img", img=stat_img)
        proportion_true_discoveries = masker.transform(
            proportion_true_discoveries_img
        ).ravel()

        for threshold_ in sorted(threshold):
            label_map, n_labels = label(stat_map > threshold_)
            labels = label_map[masker.mask_img_.data.parts[hemi] > 0]

<<<<<<< HEAD
    is_surface = isinstance(stat_img, SurfaceImage) or isinstance(
        mask_img, SurfaceImage
    )

    if is_surface:
        # for surface we run the inference on each hemisphere independently
        # by creating a temporary mask that only includes one hemisphere
        if mask_img is None:
            masker = SurfaceMasker().fit(stat_img)
            mask_img = masker.mask_img_
            del masker

        data = {
            "left": np.zeros(stat_img.data.parts["left"].shape),
            "right": np.zeros(stat_img.data.parts["right"].shape),
        }
        for hemi in ["left", "right"]:
            if hemi == "left":
                mask_left = mask_img.data.parts["left"].astype(bool)
                hemi_empty = not np.any(mask_left.ravel())
                mask_right = np.zeros(
                    mask_img.data.parts["right"].shape, dtype=bool
                )
            else:
                mask_left = np.zeros(
                    mask_img.data.parts["left"].shape, dtype=bool
                )
                mask_right = mask_img.data.parts["right"].astype(bool)
                hemi_empty = not np.any(mask_right.ravel())

            if hemi_empty:
                continue

            tmp_mask = new_img_like(
                stat_img, {"left": mask_left, "right": mask_right}
=======
            for label_ in range(1, n_labels + 1):
                # get the z-vals in the cluster
                cluster_vals = stats[labels == label_]
                proportion = _true_positive_fraction(
                    cluster_vals, hommel_value, alpha
                )
                proportion_true_discoveries[labels == label_] = proportion

        tmp_img = masker.inverse_transform(proportion_true_discoveries)
        data[hemi] = tmp_img.data.parts[hemi]

    return new_img_like(stat_img, data)


def _cluster_level_inference_volume(
    stat_img, mask_img, threshold, alpha, verbose
):
    if mask_img is None:
        masker = NiftiMasker(mask_strategy="background").fit(stat_img)
    else:
        masker = NiftiMasker(mask_img=mask_img).fit()

    stats = np.ravel(masker.transform(stat_img))
    hommel_value = _compute_hommel_value(stats, alpha, verbose=verbose)

    # embed it back to 3D grid
    stat_map = get_data(masker.inverse_transform(stats))

    # Extract connected components above threshold
    proportion_true_discoveries_img = math_img("0. * img", img=stat_img)
    proportion_true_discoveries = masker.transform(
        proportion_true_discoveries_img
    ).ravel()

    for threshold_ in sorted(threshold):
        label_map, n_labels = label(stat_map > threshold_)
        labels = label_map[get_data(masker.mask_img_) > 0]

        for label_ in range(1, n_labels + 1):
            # get the z-vals in the cluster
            cluster_vals = stats[labels == label_]
            proportion = _true_positive_fraction(
                cluster_vals, hommel_value, alpha
>>>>>>> da9a7d0a
            )
            masker = SurfaceMasker(mask_img=tmp_mask).fit()

            stats = np.ravel(masker.transform(stat_img))
            hommel_value = _compute_hommel_value(stats, alpha, verbose=verbose)

            # embed it back to image
            stat_map = masker.inverse_transform(stats).data.parts[hemi]

            # Extract connected components above threshold
            proportion_true_discoveries_img = math_img(
                "0. * img", img=stat_img
            )
            proportion_true_discoveries = masker.transform(
                proportion_true_discoveries_img
            ).ravel()

            for threshold_ in sorted(threshold):
                label_map, n_labels = label(stat_map > threshold_)
                labels = label_map[masker.mask_img_.data.parts[hemi] > 0]

                for label_ in range(1, n_labels + 1):
                    # get the z-vals in the cluster
                    cluster_vals = stats[labels == label_]
                    proportion = _true_positive_fraction(
                        cluster_vals, hommel_value, alpha
                    )
                    proportion_true_discoveries[labels == label_] = proportion

            tmp_img = masker.inverse_transform(proportion_true_discoveries)
            data[hemi] = tmp_img.data.parts[hemi]

        proportion_true_discoveries_img = new_img_like(stat_img, data)

    else:  # data are volume-based
        if mask_img is None:
            masker = NiftiMasker(mask_strategy="background").fit(stat_img)
        else:
            masker = NiftiMasker(mask_img=mask_img).fit()

        stats = np.ravel(masker.transform(stat_img))
        hommel_value = _compute_hommel_value(stats, alpha, verbose=verbose)

        # embed it back to 3D grid
        stat_map = get_data(masker.inverse_transform(stats))

        # Extract connected components above threshold
        proportion_true_discoveries_img = math_img("0. * img", img=stat_img)
        proportion_true_discoveries = masker.transform(
            proportion_true_discoveries_img
        ).ravel()

        for threshold_ in sorted(threshold):
            label_map, n_labels = label(stat_map > threshold_)
            labels = label_map[get_data(masker.mask_img_) > 0]

            for label_ in range(1, n_labels + 1):
                # get the z-vals in the cluster
                cluster_vals = stats[labels == label_]
                proportion = _true_positive_fraction(
                    cluster_vals, hommel_value, alpha
                )
                proportion_true_discoveries[labels == label_] = proportion

        proportion_true_discoveries_img = masker.inverse_transform(
            proportion_true_discoveries
        )

<<<<<<< HEAD
    return proportion_true_discoveries_img
=======
    return masker.inverse_transform(proportion_true_discoveries)
>>>>>>> da9a7d0a


@fill_doc
def threshold_stats_img(
    stat_img=None,
    mask_img=None,
    alpha=0.001,
    threshold=3.0,
    height_control="fpr",
    cluster_threshold=0,
    two_sided=True,
):
    """Compute the required threshold level and return the thresholded map.

    Parameters
    ----------
    stat_img : Niimg-like object, or a :obj:`~nilearn.surface.SurfaceImage` \
               or None, default=None
       Statistical image (presumably in z scale) whenever height_control
       is 'fpr' or None, stat_img=None is acceptable.
       If it is 'fdr' or 'bonferroni', an error is raised if stat_img is None.

    mask_img : Niimg-like object, default=None
        Mask image

    alpha : :obj:`float` or :obj:`list`, default=0.001
        Number controlling the thresholding (either a p-value or q-value).
        Its actual meaning depends on the height_control parameter.
        This function translates alpha to a z-scale threshold.

    threshold : :obj:`float`, default=3.0
       Desired threshold in z-scale.
       This is used only if height_control is None.

       .. note::

            - When ``two_sided`` is True:

              ``'threshold'`` cannot be negative.

              The given value should be within the range of minimum and maximum
              intensity of the input image.
              All intensities in the interval ``[-threshold, threshold]``
              will be set to zero.

            - When ``two_sided`` is False:

              - If the threshold is negative:

                It should be greater than the minimum intensity
                of the input data.
                All intensities greater than or equal
                to the specified threshold will be set to zero.
                All other intensities keep their original values.

              - If the threshold is positive:

                It should be less than the maximum intensity
                of the input data.
                All intensities less than or equal
                to the specified threshold will be set to zero.
                All other intensities keep their original values.

    height_control : :obj:`str`, or None, default='fpr'
        False positive control meaning of cluster forming
        threshold: None|'fpr'|'fdr'|'bonferroni'

    %(cluster_threshold)s

    two_sided : :obj:`bool`, default=True
        Whether the thresholding should yield both positive and negative
        part of the maps.
        In that case, alpha is corrected by a factor of 2.

    Returns
    -------
    thresholded_map : Nifti1Image,
        The stat_map thresholded at the prescribed voxel- and cluster-level.

    threshold : :obj:`float`
        The voxel-level threshold used actually.

    Notes
    -----
    If the input image is not z-scaled (i.e. some z-transformed statistic)
    the computed threshold is not rigorous and likely meaningless

    See Also
    --------
    nilearn.image.threshold_img :
        Apply an explicit voxel-level (and optionally cluster-level) threshold
        without correction.

    """
    check_params(locals())
    height_control_methods = [
        "fpr",
        "fdr",
        "bonferroni",
        None,
    ]
    check_parameter_in_allowed(
        height_control, height_control_methods, "height_control"
    )

    parameters = dict(**inspect.signature(threshold_stats_img).parameters)
    if height_control is not None and float(threshold) != float(
        parameters["threshold"].default
    ):
        warnings.warn(
            (
                f"'{threshold=}' will not be used with '{height_control=}'. "
                "'threshold' is only used when 'height_control=None'. "
                f"Set 'threshold' to '{parameters['threshold'].default}' "
                "to avoid this warning."
            ),
            UserWarning,
            stacklevel=find_stack_level(),
        )
    warn_default_threshold(
        threshold,
        parameters["threshold"].default,
        3.0,
        height_control=height_control,
    )

    # if two-sided, correct alpha by a factor of 2
    alpha_ = alpha / 2 if two_sided else alpha

    # if height_control is 'fpr' or None, we don't need to look at the data
    # to compute the threshold
    if height_control == "fpr":
        threshold = norm.isf(alpha_)

    # In this case, and if stat_img is None, we return
    if stat_img is None:
        if height_control in ["fpr", None]:
            return None, threshold
        else:
            raise ValueError(
                f"'stat_img' cannot be None for {height_control=}"
            )

    if mask_img is None:
        if isinstance(stat_img, SurfaceImage):
            masker = SurfaceMasker()
        else:
            masker = NiftiMasker(mask_strategy="background")
        masker.fit(stat_img)
    else:
        if isinstance(stat_img, SurfaceImage):
            masker = SurfaceMasker(mask_img=mask_img)
        else:
            masker = NiftiMasker(mask_img=mask_img)
        masker.fit()

    stats = np.ravel(masker.transform(stat_img))
    n_elements = np.size(stats)

    # Thresholding
    if two_sided:
        # replace stats by their absolute value
        stats = np.abs(stats)

    if height_control == "fdr":
        threshold = fdr_threshold(stats, alpha_)
    elif height_control == "bonferroni":
        threshold = norm.isf(alpha_ / n_elements)

    # Apply cluster-extent thresholding with new cluster-defining threshold
    stat_img = threshold_img(
        img=stat_img,
        threshold=threshold,
        cluster_threshold=cluster_threshold,
        two_sided=two_sided,
        mask_img=mask_img,
        copy=True,
    )

    return stat_img, threshold<|MERGE_RESOLUTION|>--- conflicted
+++ resolved
@@ -156,16 +156,6 @@
 
     Parameters
     ----------
-<<<<<<< HEAD
-    stat_img : Niimg-like object or :obj:`~surface.SurfaceImage`
-       statistical image (presumably in z scale)
-
-    mask_img : Niimg-like object, or :obj:`~surface.SurfaceImage` or None, \
-               default=None
-        mask image
-
-    threshold : :obj:`float` or :obj:`list` of :obj:`float`, default=3.0
-=======
     stat_img : Niimg-like object or :obj:`~nilearn.surface.SurfaceImage`
        statistical image (presumably in z scale)
 
@@ -176,7 +166,6 @@
     threshold : Non-negative :obj:`float`, :obj:`int`, \
                  or :obj:`list` of \
                  non-negative :obj:`float` or :obj:`int`, default=3.0
->>>>>>> da9a7d0a
        Cluster-forming threshold in z-scale.
 
     alpha : :obj:`float` or :obj:`list`, default=0.05
@@ -277,43 +266,6 @@
             label_map, n_labels = label(stat_map > threshold_)
             labels = label_map[masker.mask_img_.data.parts[hemi] > 0]
 
-<<<<<<< HEAD
-    is_surface = isinstance(stat_img, SurfaceImage) or isinstance(
-        mask_img, SurfaceImage
-    )
-
-    if is_surface:
-        # for surface we run the inference on each hemisphere independently
-        # by creating a temporary mask that only includes one hemisphere
-        if mask_img is None:
-            masker = SurfaceMasker().fit(stat_img)
-            mask_img = masker.mask_img_
-            del masker
-
-        data = {
-            "left": np.zeros(stat_img.data.parts["left"].shape),
-            "right": np.zeros(stat_img.data.parts["right"].shape),
-        }
-        for hemi in ["left", "right"]:
-            if hemi == "left":
-                mask_left = mask_img.data.parts["left"].astype(bool)
-                hemi_empty = not np.any(mask_left.ravel())
-                mask_right = np.zeros(
-                    mask_img.data.parts["right"].shape, dtype=bool
-                )
-            else:
-                mask_left = np.zeros(
-                    mask_img.data.parts["left"].shape, dtype=bool
-                )
-                mask_right = mask_img.data.parts["right"].astype(bool)
-                hemi_empty = not np.any(mask_right.ravel())
-
-            if hemi_empty:
-                continue
-
-            tmp_mask = new_img_like(
-                stat_img, {"left": mask_left, "right": mask_right}
-=======
             for label_ in range(1, n_labels + 1):
                 # get the z-vals in the cluster
                 cluster_vals = stats[labels == label_]
@@ -357,80 +309,10 @@
             cluster_vals = stats[labels == label_]
             proportion = _true_positive_fraction(
                 cluster_vals, hommel_value, alpha
->>>>>>> da9a7d0a
             )
-            masker = SurfaceMasker(mask_img=tmp_mask).fit()
-
-            stats = np.ravel(masker.transform(stat_img))
-            hommel_value = _compute_hommel_value(stats, alpha, verbose=verbose)
-
-            # embed it back to image
-            stat_map = masker.inverse_transform(stats).data.parts[hemi]
-
-            # Extract connected components above threshold
-            proportion_true_discoveries_img = math_img(
-                "0. * img", img=stat_img
-            )
-            proportion_true_discoveries = masker.transform(
-                proportion_true_discoveries_img
-            ).ravel()
-
-            for threshold_ in sorted(threshold):
-                label_map, n_labels = label(stat_map > threshold_)
-                labels = label_map[masker.mask_img_.data.parts[hemi] > 0]
-
-                for label_ in range(1, n_labels + 1):
-                    # get the z-vals in the cluster
-                    cluster_vals = stats[labels == label_]
-                    proportion = _true_positive_fraction(
-                        cluster_vals, hommel_value, alpha
-                    )
-                    proportion_true_discoveries[labels == label_] = proportion
-
-            tmp_img = masker.inverse_transform(proportion_true_discoveries)
-            data[hemi] = tmp_img.data.parts[hemi]
-
-        proportion_true_discoveries_img = new_img_like(stat_img, data)
-
-    else:  # data are volume-based
-        if mask_img is None:
-            masker = NiftiMasker(mask_strategy="background").fit(stat_img)
-        else:
-            masker = NiftiMasker(mask_img=mask_img).fit()
-
-        stats = np.ravel(masker.transform(stat_img))
-        hommel_value = _compute_hommel_value(stats, alpha, verbose=verbose)
-
-        # embed it back to 3D grid
-        stat_map = get_data(masker.inverse_transform(stats))
-
-        # Extract connected components above threshold
-        proportion_true_discoveries_img = math_img("0. * img", img=stat_img)
-        proportion_true_discoveries = masker.transform(
-            proportion_true_discoveries_img
-        ).ravel()
-
-        for threshold_ in sorted(threshold):
-            label_map, n_labels = label(stat_map > threshold_)
-            labels = label_map[get_data(masker.mask_img_) > 0]
-
-            for label_ in range(1, n_labels + 1):
-                # get the z-vals in the cluster
-                cluster_vals = stats[labels == label_]
-                proportion = _true_positive_fraction(
-                    cluster_vals, hommel_value, alpha
-                )
-                proportion_true_discoveries[labels == label_] = proportion
-
-        proportion_true_discoveries_img = masker.inverse_transform(
-            proportion_true_discoveries
-        )
-
-<<<<<<< HEAD
-    return proportion_true_discoveries_img
-=======
+            proportion_true_discoveries[labels == label_] = proportion
+
     return masker.inverse_transform(proportion_true_discoveries)
->>>>>>> da9a7d0a
 
 
 @fill_doc
