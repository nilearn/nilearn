--- conflicted
+++ resolved
@@ -9,11 +9,7 @@
     SurfaceMesh,
     load_surf_data,
     load_surf_mesh,
-<<<<<<< HEAD
-    load_surface,
     smooth_surface_data,
-=======
->>>>>>> 193233c7
     vol_to_surf,
 )
 
@@ -26,10 +22,6 @@
     "SurfaceMesh",
     "load_surf_data",
     "load_surf_mesh",
-<<<<<<< HEAD
-    "load_surface",
     "smooth_surface_data",
-=======
->>>>>>> 193233c7
     "vol_to_surf",
 ]