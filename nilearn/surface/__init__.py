--- conflicted
+++ resolved
@@ -1,15 +1,5 @@
 """Functions for surface manipulation."""
 
-<<<<<<< HEAD
-from .surface import (vol_to_surf, load_surf_data,
-                      load_surf_mesh, load_surface,
-                      check_mesh_and_data, check_surface, smooth_surface_data,
-                      Mesh, Surface)
-
-__all__ = ['vol_to_surf', 'load_surf_data', 'load_surf_mesh',
-           'load_surface', 'check_surface', 'check_mesh_and_data', 'smooth_surface_data',
-           'Mesh', 'Surface']
-=======
 # TODO the following are not mentioned in the API part of the doc
 # "load_surface",
 # "check_surface",
@@ -25,6 +15,7 @@
     load_surf_data,
     load_surf_mesh,
     load_surface,
+  smooth_surface_data,
     vol_to_surf,
 )
 
@@ -36,6 +27,6 @@
     "load_surf_data",
     "load_surf_mesh",
     "load_surface",
+  "smooth_surface_data",
     "vol_to_surf",
 ]
->>>>>>> e384ebc7
