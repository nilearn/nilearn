--- conflicted
+++ resolved
@@ -144,23 +144,23 @@
     # version is recent with nibabel >= 2.1.0
     if LooseVersion(nb.__version__) >= LooseVersion('2.1.0'):
         data = np.zeros((20, ))
-<<<<<<< HEAD
-        filename_area = tempfile.mktemp(suffix='.area')
+        fs_area, filename_area = tempfile.mkstemp(suffix='.area',
+                                                  dir=str(tmp_path))
+        os.close(fs_area)
         nb.freesurfer.io.write_morph_data(filename_area, data)
         assert_array_equal(load_surf_data(filename_area), np.zeros((20, )))
         os.remove(filename_area)
 
-        filename_curv = tempfile.mktemp(suffix='.curv')
+        fs_curv, filename_curv = tempfile.mkstemp(suffix='.curv',
+                                                  dir=str(tmp_path))
+        os.close(fs_curv)
         nb.freesurfer.io.write_morph_data(filename_curv, data)
         assert_array_equal(load_surf_data(filename_curv), np.zeros((20, )))
         os.remove(filename_curv)
 
-        filename_sulc = tempfile.mktemp(suffix='.sulc')
-=======
         fd_sulc, filename_sulc = tempfile.mkstemp(suffix='.sulc',
                                                   dir=str(tmp_path))
         os.close(fd_sulc)
->>>>>>> c9c8e3c8
         nb.freesurfer.io.write_morph_data(filename_sulc, data)
         assert_array_equal(load_surf_data(filename_sulc), np.zeros((20, )))
         os.remove(filename_sulc)
