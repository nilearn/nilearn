"""Functions for surface manipulation."""

import abc
import gzip
import pathlib
import warnings
from collections.abc import Mapping
from pathlib import Path

import numpy as np
import sklearn.cluster
import sklearn.preprocessing
from nibabel import freesurfer as fs
from nibabel import gifti, load, nifti1
from scipy import interpolate, sparse
from scipy.sparse import csr_matrix
from sklearn.exceptions import EfficiencyWarning

from nilearn import _utils
from nilearn._utils import stringify_path
from nilearn._utils.logger import find_stack_level
from nilearn._utils.niimg_conversions import check_niimg
from nilearn._utils.path_finding import resolve_globbing


def _uniform_ball_cloud(n_points=20, dim=3, n_monte_carlo=50000):
    """Get points uniformly spaced in the unit ball."""
    rng = np.random.RandomState(0)
    mc_cube = rng.uniform(-1, 1, size=(n_monte_carlo, dim))
    mc_ball = mc_cube[(mc_cube**2).sum(axis=1) <= 1.0]
    centroids, *_ = sklearn.cluster.k_means(
        mc_ball, n_clusters=n_points, random_state=0
    )
    return centroids


def _load_uniform_ball_cloud(n_points=20):
    stored_points = (
        Path(__file__, "..", "data", f"ball_cloud_{n_points}_samples.csv")
    ).resolve()
    if stored_points.is_file():
        points = np.loadtxt(stored_points)
        return points
    warnings.warn(
        "Cached sample positions are provided for "
        "n_samples = 10, 20, 40, 80, 160. Since the number of samples does "
        "have a big impact on the result, we strongly recommend using one "
        'of these values when using kind="ball" for much better performance.',
        EfficiencyWarning,
        stacklevel=find_stack_level(),
    )
    return _uniform_ball_cloud(n_points=n_points)


def _face_outer_normals(mesh):
    """Get the normal to each triangle in a mesh.

    They are the outer normals if the mesh respects the convention that the
    direction given by the direct order of a triangle's vertices (right-hand
    rule) points outwards.

    """
    mesh = load_surf_mesh(mesh)
    vertices = mesh.coordinates
    faces = mesh.faces
    face_vertices = vertices[faces]
    # The right-hand rule gives the direction of the outer normal
    normals = np.cross(
        face_vertices[:, 1, :] - face_vertices[:, 0, :],
        face_vertices[:, 2, :] - face_vertices[:, 0, :],
    )
    normals = sklearn.preprocessing.normalize(normals)
    return normals


def _surrounding_faces(mesh):
    """Get matrix indicating which faces the nodes belong to.

    i, j is set if node i is a vertex of triangle j.

    """
    mesh = load_surf_mesh(mesh)
    vertices = mesh.coordinates
    faces = mesh.faces
    n_faces = faces.shape[0]
    return sparse.csr_matrix(
        (
            np.ones(3 * n_faces),
            (faces.ravel(), np.tile(np.arange(n_faces), (3, 1)).T.ravel()),
        ),
        (vertices.shape[0], n_faces),
    )


def _vertex_outer_normals(mesh):
    """Get the normal at each vertex in a triangular mesh.

    They are the outer normals if the mesh respects the convention that the
    direction given by the direct order of a triangle's vertices (right-hand
    rule) points outwards.

    """
    vertex_faces = _surrounding_faces(mesh)
    face_normals = _face_outer_normals(mesh)
    normals = vertex_faces.dot(face_normals)
    return sklearn.preprocessing.normalize(normals)


def _sample_locations_between_surfaces(
    mesh, inner_mesh, affine, n_points=10, depth=None
):
    #  Avoid circular import
    from nilearn.image.resampling import coord_transform

    outer_vertices = load_surf_mesh(mesh).coordinates
    inner_vertices = load_surf_mesh(inner_mesh).coordinates

    if depth is None:
        steps = np.linspace(0, 1, n_points)[:, None, None]
    else:
        steps = np.asarray(depth)[:, None, None]

    sample_locations = outer_vertices + steps * (
        inner_vertices - outer_vertices
    )
    sample_locations = np.rollaxis(sample_locations, 1)

    sample_locations_voxel_space = np.asarray(
        coord_transform(
            *np.vstack(sample_locations).T, affine=np.linalg.inv(affine)
        )
    ).T.reshape(sample_locations.shape)
    return sample_locations_voxel_space


def _ball_sample_locations(
    mesh, affine, ball_radius=3.0, n_points=20, depth=None
):
    """Locations to draw samples from to project volume data onto a mesh.

    For each mesh vertex, the locations of `n_points` points evenly spread in a
    ball around the vertex are returned.

    Parameters
    ----------
    mesh : pair of :obj:`numpy.ndarray`s.
        `mesh[0]` contains the 3d coordinates of the vertices
        (shape n_vertices, 3)
        `mesh[1]` contains, for each triangle,
        the indices into `mesh[0]` of its vertices (shape n_triangles, 3)

    affine : :obj:`numpy.ndarray` of shape (4, 4)
        Affine transformation from image voxels to the vertices' coordinate
        space.

    ball_radius : :obj:`float`, default=3.0
        Size in mm of the neighbourhood around each vertex in which to draw
        samples.

    n_points : :obj:`int`, default=20
        Number of samples to draw for each vertex.

    depth : `None`
        Raises a `ValueError` if not `None` because incompatible with this
        sampling strategy.

    Returns
    -------
    sample_location_voxel_space : :obj:`numpy.ndarray`, \
        shape (n_vertices, n_points, 3)
        The locations, in voxel space, from which to draw samples.
        First dimension iterates over mesh vertices, second dimension iterates
        over the sample points associated to a vertex, third dimension is x, y,
        z in voxel space.

    """
    #  Avoid circular import
    from nilearn.image.resampling import coord_transform

    if depth is not None:
        raise ValueError(
            "The 'ball' sampling strategy does not support "
            "the 'depth' parameter.\n"
            "To avoid this error with this strategy, set 'depth' to None."
        )
    vertices = load_surf_mesh(mesh).coordinates
    offsets_world_space = (
        _load_uniform_ball_cloud(n_points=n_points) * ball_radius
    )
    mesh_voxel_space = np.asarray(
        coord_transform(*vertices.T, affine=np.linalg.inv(affine))
    ).T
    linear_map = np.eye(affine.shape[0])
    linear_map[:-1, :-1] = affine[:-1, :-1]
    offsets_voxel_space = np.asarray(
        coord_transform(
            *offsets_world_space.T, affine=np.linalg.inv(linear_map)
        )
    ).T
    sample_locations_voxel_space = (
        mesh_voxel_space[:, np.newaxis, :] + offsets_voxel_space[np.newaxis, :]
    )
    return sample_locations_voxel_space


def _line_sample_locations(
    mesh, affine, segment_half_width=3.0, n_points=10, depth=None
):
    """Locations to draw samples from to project volume data onto a mesh.

    For each mesh vertex, the locations of `n_points` points evenly spread in a
    segment of the normal to the vertex are returned. The line segment has
    length 2 * `segment_half_width` and is centered at the vertex.

    Parameters
    ----------
    mesh : pair of :obj:`numpy.ndarray`
        `mesh[0]` contains the 3d coordinates of the vertices
        (shape n_vertices, 3)
        `mesh[1]` contains, for each triangle,
        the indices into `mesh[0]` of its vertices (shape n_triangles, 3)

    affine : :obj:`numpy.ndarray` of shape (4, 4)
        Affine transformation from image voxels to the vertices' coordinate
        space.

    segment_half_width : :obj:`float`, default=3.0
        Size in mm of the neighbourhood around each vertex in which to draw
        samples.

    n_points : :obj:`int`, default=10
        Number of samples to draw for each vertex.

    depth : sequence of :obj:`float` or None, optional
        Cortical depth, expressed as a fraction of segment_half_width.
        Overrides n_points.

    Returns
    -------
    sample_location_voxel_space : :obj:`numpy.ndarray`, \
            shape (n_vertices, n_points, 3)
        The locations, in voxel space, from which to draw samples.
        First dimension iterates over mesh vertices, second dimension iterates
        over the sample points associated to a vertex, third dimension is x, y,
        z in voxel space.

    """
    #  Avoid circular import
    from nilearn.image.resampling import coord_transform

    vertices = load_surf_mesh(mesh).coordinates
    normals = _vertex_outer_normals(mesh)
    if depth is None:
        offsets = np.linspace(
            segment_half_width, -segment_half_width, n_points
        )
    else:
        offsets = -segment_half_width * np.asarray(depth)
    sample_locations = (
        vertices[np.newaxis, :, :]
        + normals * offsets[:, np.newaxis, np.newaxis]
    )
    sample_locations = np.rollaxis(sample_locations, 1)
    sample_locations_voxel_space = np.asarray(
        coord_transform(
            *np.vstack(sample_locations).T, affine=np.linalg.inv(affine)
        )
    ).T.reshape(sample_locations.shape)
    return sample_locations_voxel_space


def _choose_kind(kind, inner_mesh):
    if kind == "depth" and inner_mesh is None:
        raise TypeError(
            "'inner_mesh' must be provided to use "
            "the 'depth' sampling strategy"
        )
    if kind == "auto":
        kind = "line" if inner_mesh is None else "depth"
    return kind


def _sample_locations(
    mesh,
    affine,
    radius,
    kind="auto",
    n_points=None,
    inner_mesh=None,
    depth=None,
):
    """Get either ball or line sample locations."""
    kind = _choose_kind(kind, inner_mesh)
    kwargs = {} if n_points is None else {"n_points": n_points}
    projectors = {
        "line": (_line_sample_locations, {"segment_half_width": radius}),
        "ball": (_ball_sample_locations, {"ball_radius": radius}),
        "depth": (
            _sample_locations_between_surfaces,
            {"inner_mesh": inner_mesh},
        ),
    }
    if kind not in projectors:
        raise ValueError(f'"kind" must be one of {tuple(projectors.keys())}')
    projector, extra_kwargs = projectors[kind]
    # let the projector choose the default for n_points
    # (for example a ball probably needs more than a line)
    sample_locations = projector(
        mesh=mesh, affine=affine, depth=depth, **kwargs, **extra_kwargs
    )
    return sample_locations


def _masked_indices(sample_locations, img_shape, mask=None):
    """Get the indices of sample points which should be ignored.

    Parameters
    ----------
    sample_locations : :obj:`numpy.ndarray`, shape(n_sample_locations, 3)
        The coordinates of candidate interpolation points.

    img_shape : :obj:`tuple`
        The dimensions of the image to be sampled.

    mask : :obj:`numpy.ndarray` of shape img_shape or `None`, optional
        Part of the image to be masked. If `None`, don't apply any mask.

    Returns
    -------
    array of shape (n_sample_locations,)
        True if this particular location should be ignored (outside of image or
        masked).

    """
    kept = (sample_locations >= 0).all(axis=1)
    for dim, size in enumerate(img_shape):
        kept = np.logical_and(kept, sample_locations[:, dim] < size)
    if mask is not None:
        indices = np.asarray(np.floor(sample_locations[kept]), dtype=int)
        kept[kept] = mask[indices[:, 0], indices[:, 1], indices[:, 2]] != 0
    return ~kept


def _projection_matrix(
    mesh,
    affine,
    img_shape,
    kind="auto",
    radius=3.0,
    n_points=None,
    mask=None,
    inner_mesh=None,
    depth=None,
):
    """Get a sparse matrix that projects volume data onto a mesh.

    Parameters
    ----------
    mesh : :obj:`str` or :obj:`numpy.ndarray`
        Either a file containing surface mesh geometry (valid formats
        are .gii or Freesurfer specific files such as .orig, .pial,
        .sphere, .white, .inflated) or a list of two Numpy arrays,
        the first containing the x-y-z coordinates of the mesh
        vertices, the second containing the indices (into coords)
        of the mesh faces.

    affine : :obj:`numpy.ndarray` of shape (4, 4)
        Affine transformation from image voxels to the vertices' coordinate
        space.

    img_shape : 3-tuple of :obj:`int`
        The shape of the image to be projected.

    kind : {'auto', 'depth', 'line', 'ball'}, default='auto'
        The strategy used to sample image intensities around each vertex.
        Ignored if `inner_mesh` is not None.

        - 'auto':
            'depth' if `inner_mesh` is not `None`, otherwise 'line.
        - 'depth':
            Sampled at the specified cortical depths between corresponding
            nodes of `mesh` and `inner_mesh`.
        - 'line':
            Samples are placed along the normal to the mesh.
        - 'ball':
            Samples are regularly spaced inside a ball centered at the mesh
            vertex.

    radius : :obj:`float`, default=3.0
        The size (in mm) of the neighbourhood from which samples are drawn
        around each node. Ignored if `inner_mesh` is not `None`.

    n_points : :obj:`int` or None, default=20
        How many samples are drawn around each vertex and averaged. If `None`,
        use a reasonable default for the chosen sampling strategy (20 for
        'ball' or 10 for lines ie using `line` or an `inner_mesh`).
        For performance reasons, if using kind="ball", choose `n_points` in
        [10, 20, 40, 80, 160], because cached positions are
        available.

    mask : :obj:`numpy.ndarray` of shape img_shape or `None`, optional
        Part of the image to be masked. If `None`, don't apply any mask.

    inner_mesh : :obj:`str` or :obj:`numpy.ndarray`, optional
        Either a file containing surface mesh or a pair of ndarrays
        (coordinates, triangles). If provided this is an inner surface that is
        nested inside the one represented by `mesh` -- e.g. `mesh` is a pial
        surface and `inner_mesh` a white matter surface. In this case nodes in
        both meshes must correspond: node i in `mesh` is just across the gray
        matter thickness from node i in `inner_mesh`. Image values for index i
        are then sampled along the line joining these two points (if `kind` is
        'auto' or 'depth').

    depth : sequence of :obj:`float` or `None`, optional
        Cortical depth, expressed as a fraction of segment_half_width.
        overrides n_points. Should be None if kind is 'ball'

    Returns
    -------
    proj : :obj:`scipy.sparse.csr_matrix`
       Shape (n_voxels, n_mesh_vertices). The dot product of this matrix with
       an image (represented as a column vector) gives the projection onto mesh
       vertices.

    See Also
    --------
    nilearn.surface.vol_to_surf
        Compute the projection for one or several images.

    """
    # A user might want to call this function directly so check mask size.
    if mask is not None and tuple(mask.shape) != img_shape:
        raise ValueError("mask should have shape img_shape")
    mesh = load_surf_mesh(mesh)
    sample_locations = _sample_locations(
        mesh,
        affine,
        kind=kind,
        radius=radius,
        n_points=n_points,
        inner_mesh=inner_mesh,
        depth=depth,
    )
    sample_locations = np.asarray(np.round(sample_locations), dtype=int)
    n_vertices, n_points, _ = sample_locations.shape
    masked = _masked_indices(np.vstack(sample_locations), img_shape, mask=mask)
    sample_locations = np.rollaxis(sample_locations, -1)
    sample_indices = np.ravel_multi_index(
        sample_locations, img_shape, mode="clip"
    ).ravel()
    row_indices, _ = np.mgrid[:n_vertices, :n_points]
    row_indices = row_indices.ravel()
    row_indices = row_indices[~masked]
    sample_indices = sample_indices[~masked]
    weights = np.ones(len(row_indices))
    proj = sparse.csr_matrix(
        (weights, (row_indices, sample_indices.ravel())),
        shape=(n_vertices, np.prod(img_shape)),
    )
    proj = sklearn.preprocessing.normalize(proj, axis=1, norm="l1")
    return proj


def _mask_sample_locations(sample_locations, img_shape, mesh_n_vertices, mask):
    """Mask sample locations without changing to indices."""
    sample_locations = np.asarray(np.round(sample_locations), dtype=int)
    masks = _masked_indices(np.vstack(sample_locations), img_shape, mask=mask)
    masks = np.split(masks, mesh_n_vertices)
    # mask sample locations and make a list of masked indices because
    # masked locations are not necessarily of the same length
    masked_sample_locations = [
        sample_locations[idx][~mask] for idx, mask in enumerate(masks)
    ]
    return masked_sample_locations


def _nearest_most_frequent(
    images,
    mesh,
    affine,
    kind="auto",
    radius=3.0,
    n_points=None,
    mask=None,
    inner_mesh=None,
    depth=None,
):
    """Use the most frequent value of 'n_samples' nearest voxels instead of
    taking the mean value (as in the _nearest_voxel_sampling function).

    This is useful when the image is a deterministic atlas.
    """
    data = np.asarray(images)
    sample_locations = _sample_locations(
        mesh,
        affine,
        kind=kind,
        radius=radius,
        n_points=n_points,
        inner_mesh=inner_mesh,
        depth=depth,
    )
    sample_locations = _mask_sample_locations(
        sample_locations, images[0].shape, mesh.n_vertices, mask
    )
    texture = np.zeros((mesh.n_vertices, images.shape[0]))
    for img in range(images.shape[0]):
        for loc in range(len(sample_locations)):
            possible_values = [
                data[img][coords[0], coords[1], coords[2]]
                for coords in sample_locations[loc]
            ]
            unique, counts = np.unique(possible_values, return_counts=True)
            texture[loc, img] = unique[np.argmax(counts)]
    return texture.T


def _nearest_voxel_sampling(
    images,
    mesh,
    affine,
    kind="auto",
    radius=3.0,
    n_points=None,
    mask=None,
    inner_mesh=None,
    depth=None,
):
    """In each image, measure the intensity at each node of the mesh.

    Image intensity at each sample point is that of the nearest voxel.
    A 2-d array is returned, where each row corresponds to an image and each
    column to a mesh vertex.
    See documentation of vol_to_surf for details.

    """
    data = np.asarray(images).reshape(len(images), -1).T
    proj = _projection_matrix(
        mesh,
        affine,
        images[0].shape,
        kind=kind,
        radius=radius,
        n_points=n_points,
        mask=mask,
        inner_mesh=inner_mesh,
        depth=depth,
    )
    texture = proj.dot(data)
    # if all samples around a mesh vertex are outside the image,
    # there is no reasonable value to assign to this vertex.
    # in this case we return NaN for this vertex.
    texture[np.asarray(proj.sum(axis=1) == 0).ravel()] = np.nan
    return texture.T


def _interpolation_sampling(
    images,
    mesh,
    affine,
    kind="auto",
    radius=3,
    n_points=None,
    mask=None,
    inner_mesh=None,
    depth=None,
):
    """In each image, measure the intensity at each node of the mesh.

    Image intensity at each sample point is computed with trilinear
    interpolation.
    A 2-d array is returned, where each row corresponds to an image and each
    column to a mesh vertex.
    See documentation of vol_to_surf for details.

    """
    sample_locations = _sample_locations(
        mesh,
        affine,
        kind=kind,
        radius=radius,
        n_points=n_points,
        inner_mesh=inner_mesh,
        depth=depth,
    )
    n_vertices, n_points, _ = sample_locations.shape
    grid = [np.arange(size) for size in images[0].shape]
    interp_locations = np.vstack(sample_locations)
    masked = _masked_indices(interp_locations, images[0].shape, mask=mask)
    # loop over images rather than building a big array to use less memory
    all_samples = []
    for img in images:
        interpolator = interpolate.RegularGridInterpolator(
            grid, img, bounds_error=False, method="linear", fill_value=None
        )
        samples = interpolator(interp_locations)
        # if all samples around a mesh vertex are outside the image,
        # there is no reasonable value to assign to this vertex.
        # in this case we return NaN for this vertex.
        samples[masked] = np.nan
        all_samples.append(samples)
    all_samples = np.asarray(all_samples)
    all_samples = all_samples.reshape((len(images), n_vertices, n_points))
    texture = np.nanmean(all_samples, axis=2)
    return texture


def vol_to_surf(
    img,
    surf_mesh,
    radius=3.0,
    interpolation="linear",
    kind="auto",
    n_samples=None,
    mask_img=None,
    inner_mesh=None,
    depth=None,
):
    """Extract surface data from a Nifti image.

    .. versionadded:: 0.4.0

    Parameters
    ----------
    img : Niimg-like object, 3d or 4d.
        See :ref:`extracting_data`.

    surf_mesh : :obj:`str`, :obj:`pathlib.Path`, :obj:`numpy.ndarray`, or \
                :obj:`~nilearn.surface.InMemoryMesh`
        Either a file containing surface :term:`mesh` geometry
        (valid formats are .gii or Freesurfer specific files
        such as .orig, .pial, .sphere, .white, .inflated)
        or a :obj:`~nilearn.surface.InMemoryMesh` object with "coordinates"
        and "faces" attributes.

    radius : :obj:`float`, default=3.0
        The size (in mm) of the neighbourhood from which samples are drawn
        around each node. Ignored if `inner_mesh` is provided.

    interpolation : {'linear', 'nearest', 'nearest_most_frequent'}, \
                    default='linear'
        How the image intensity is measured at a sample point.

        - 'linear':
            Use a trilinear interpolation of neighboring voxels.
        - 'nearest':
            Use the intensity of the nearest voxel.

            .. versionchanged:: 0.11.2.dev

                The 'nearest' interpolation method will be removed in
                version 0.13.0. It is recommended to use 'linear' for
                statistical maps and
                :term:`probabilistic atlases<Probabilistic atlas>` and
                'nearest_most_frequent' for
                :term:`deterministic atlases<Deterministic atlas>`.

        - 'nearest_most_frequent':
            Use the most frequent value in the neighborhood (out of the
            `n_samples` samples) instead of the mean value. This is useful
            when the image is a
            :term:`deterministic atlas<Deterministic atlas>`.

            .. versionadded:: 0.11.2.dev

        For one image, the speed difference is small, 'linear' takes about x1.5
        more time. For many images, 'nearest' scales much better, up to x20
        faster.

    kind : {'auto', 'depth', 'line', 'ball'}, default='auto'
        The strategy used to sample image intensities around each vertex.

        - 'auto':
            Chooses 'depth' if `inner_mesh` is provided and 'line' otherwise.
        - 'depth':
            `inner_mesh` must be a :term:`mesh`
            whose nodes correspond to those in `surf_mesh`.
            For example, `inner_mesh` could be a white matter
            surface mesh and `surf_mesh` a pial surface :term:`mesh`.
            Samples are placed between each pair of corresponding nodes
            at the specified cortical depths
            (regularly spaced by default, see `depth` parameter).
        - 'line':
            Samples are placed along the normal to the mesh, at the positions
            specified by `depth`, or by default regularly spaced over the
            interval [- `radius`, + `radius`].
        - 'ball':
            Samples are regularly spaced inside a ball centered at the mesh
            vertex.

    n_samples : :obj:`int` or `None`, default=None
        How many samples are drawn around each :term:`vertex` and averaged.
        If `None`, use a reasonable default for the chosen sampling strategy
        (20 for 'ball' or 10 for 'line').
        For performance reasons, if using `kind` ="ball", choose `n_samples` in
        [10, 20, 40, 80, 160] (defaults to 20 if None is passed),
        because cached positions are available.

    mask_img : Niimg-like object or `None`, default=None
        Samples falling out of this mask or out of the image are ignored.
        If `None`, don't apply any mask.

    inner_mesh : :obj:`str` or :obj:`numpy.ndarray` or None, default=None
        Either a file containing a surface :term:`mesh` or a pair of ndarrays
        (coordinates, triangles). If provided this is an inner surface that is
        nested inside the one represented by `surf_mesh` -- e.g. `surf_mesh` is
        a pial surface and `inner_mesh` a white matter surface. In this case
        nodes in both :term:`meshes<mesh>` must correspond:
        node i in `surf_mesh` is just across the gray matter thickness
        from node i in `inner_mesh`.
        Image values for index i are then sampled along the line
        joining these two points (if `kind` is 'auto' or 'depth').

    depth : sequence of :obj:`float` or `None`, default=None
        The cortical depth of samples. If provided, n_samples is ignored.
        When `inner_mesh` is provided, each element of `depth` is a fraction of
        the distance from `mesh` to `inner_mesh`: 0 is exactly on the outer
        surface, .5 is halfway, 1. is exactly on the inner surface. `depth`
        entries can be negative or greater than 1.
        When `inner_mesh` is not provided and `kind` is "line", each element of
        `depth` is a fraction of `radius` along the inwards normal at each mesh
        node. For example if `radius==1` and `depth==[-.5, 0.]`, for each node
        values will be sampled .5 mm outside of the surface and exactly at the
        node position.
        This parameter is not supported for the "ball" strategy so passing
        `depth` when `kind=="ball"` results in a `ValueError`.

    Returns
    -------
    texture : :obj:`numpy.ndarray`, 1d or 2d.
        If 3D image is provided, a 1d vector is returned, containing one value
        for each :term:`mesh` node.
        If 4D image is provided, a 2d array is returned, where each row
        corresponds to a :term:`mesh` node.

    Notes
    -----
    This function computes a value for each vertex of the :term:`mesh`.
    In order to do so,
    it selects a few points in the volume surrounding that vertex,
    interpolates the image intensities at these sampling positions,
    and averages the results.

    Three strategies are available to select these positions.

    - with 'depth', data is sampled at various cortical depths between
        corresponding nodes of `surface_mesh` and `inner_mesh` (which can be,
        for example, a pial surface and a white matter surface). This is the
        recommended strategy when both the pial and white matter surfaces are
        available, which is the case for the fsaverage :term:`meshes<mesh>`.
    - 'ball' uses points regularly spaced in a ball centered
        at the :term:`mesh` vertex.
        The radius of the ball is controlled by the parameter `radius`.
    - 'line' starts by drawing the normal to the :term:`mesh`
        passing through this vertex.
        It then selects a segment of this normal,
        centered at the vertex, of length 2 * `radius`.
        Image intensities are measured at points regularly spaced
        on this normal segment, or at positions determined by `depth`.
    - ('auto' chooses 'depth' if `inner_mesh` is provided and 'line'
        otherwise)

    You can control how many samples are drawn by setting `n_samples`, or their
    position by setting `depth`.

    Once the sampling positions are chosen, those that fall outside of the 3d
    image (or outside of the mask if you provided one) are discarded. If all
    sample positions are discarded (which can happen, for example, if the
    vertex itself is outside of the support of the image), the projection at
    this vertex will be ``numpy.nan``.

    The 3d image then needs to be interpolated at each of the remaining points.
    Two options are available: 'nearest' selects the value of the nearest
    voxel, and 'linear' performs trilinear interpolation of neighboring
    voxels. 'linear' may give better results - for example, the projected
    values are more stable when resampling the 3d image or applying affine
    transformations to it. For one image, the speed difference is small,
    'linear' takes about x1.5 more time. For many images, 'nearest' scales much
    better, up to x20 faster.

    Once the 3d image has been interpolated at each sample point, the
    interpolated values are averaged to produce the value associated to this
    particular :term:`mesh` vertex.

    .. important::

        When using the 'nearest_most_frequent' interpolation, each vertex will
        be assigned the most frequent value in the neighborhood (out of the
        `n_samples` samples) instead of the mean value. This option works
        better if `img` is a :term:`deterministic atlas<Deterministic atlas>`.

    Examples
    --------
    When both the pial and white matter surface are available, the recommended
    approach is to provide the `inner_mesh` to rely on the 'depth' sampling
    strategy::

     >>> from nilearn import datasets, surface
     >>> fsaverage = datasets.fetch_surf_fsaverage("fsaverage5")
     >>> img = datasets.load_mni152_template(2)
     >>> surf_data = surface.vol_to_surf(
     ...     img,
     ...     surf_mesh=fsaverage["pial_left"],
     ...     inner_mesh=fsaverage["white_left"],
     ... )

    """
    # avoid circular import
    from nilearn.image import get_data as get_vol_data
    from nilearn.image import load_img
    from nilearn.image.resampling import resample_to_img

    sampling_schemes = {
        "linear": _interpolation_sampling,
        "nearest": _nearest_voxel_sampling,
        "nearest_most_frequent": _nearest_most_frequent,
    }
    if interpolation not in sampling_schemes:
        raise ValueError(
            "'interpolation' should be one of "
            f"{tuple(sampling_schemes.keys())}"
        )

    # deprecate nearest interpolation in 0.13.0
    if interpolation == "nearest":
        warnings.warn(
            "The 'nearest' interpolation method will be deprecated in 0.13.0. "
            "To disable this warning, select either 'linear' or "
            "'nearest_most_frequent'. If your image is a deterministic atlas "
            "'nearest_most_frequent' is recommended. Otherwise, use 'linear'. "
            "See the documentation for more information.",
            FutureWarning,
            stacklevel=find_stack_level(),
        )

    img = load_img(img)

    if mask_img is not None:
        mask_img = _utils.check_niimg(mask_img)
        mask = get_vol_data(
            resample_to_img(
                mask_img,
                img,
                interpolation="nearest",
                copy=False,
                force_resample=False,  # TODO update to True in 0.13.0
                copy_header=True,
            )
        )
    else:
        mask = None

    original_dimension = len(img.shape)

    img = _utils.check_niimg(img, atleast_4d=True)

    frames = np.rollaxis(get_vol_data(img), -1)

    mesh = load_surf_mesh(surf_mesh)

    if inner_mesh is not None:
        inner_mesh = load_surf_mesh(inner_mesh)

    sampling = sampling_schemes[interpolation]

    texture = sampling(
        frames,
        mesh,
        img.affine,
        radius=radius,
        kind=kind,
        n_points=n_samples,
        mask=mask,
        inner_mesh=inner_mesh,
        depth=depth,
    )

    if original_dimension == 3:
        texture = texture[0]
    return texture.T


def _load_surf_files_gifti_gzip(surf_file):
    """Load surface data Gifti files which are gzipped.

    This function is used by load_surf_mesh and load_surf_data for
    extracting gzipped files.
    """
    with gzip.open(surf_file) as f:
        as_bytes = f.read()
    parser = gifti.GiftiImage.parser()
    parser.parse(as_bytes)
    return parser.img


def _gifti_img_to_data(gifti_img):
    """Load surface image e.g. sulcal depth or statistical map \
        in nibabel.gifti.GiftiImage to data.

    Used by load_surf_data function in common to surface sulcal data
    acceptable to .gii or .gii.gz

    """
    if not gifti_img.darrays:
        raise ValueError("Gifti must contain at least one data array")

    if len(gifti_img.darrays) == 1:
        return np.asarray([gifti_img.darrays[0].data]).T.squeeze()

    return np.asarray(
        [arr.data for arr in gifti_img.darrays], dtype=object
    ).T.squeeze()


FREESURFER_MESH_EXTENSIONS = ("orig", "pial", "sphere", "white", "inflated")

FREESURFER_DATA_EXTENSIONS = (
    "area",
    "curv",
    "sulc",
    "thickness",
    "label",
    "annot",
)

DATA_EXTENSIONS = ("gii", "gii.gz", "mgz", "nii", "nii.gz")


def _stringify(word_list):
    sep = "', '."
    return f"'.{sep.join(word_list)[:-3]}'"


# function to figure out datatype and load data
def load_surf_data(surf_data):
    """Load data to be represented on a surface mesh.

    Parameters
    ----------
    surf_data : :obj:`str`, :obj:`pathlib.Path`, or :obj:`numpy.ndarray`
        Either a file containing surface data (valid format are .gii,
        .gii.gz, .mgz, .nii, .nii.gz, or Freesurfer specific files such as
        .thickness, .curv, .sulc, .annot, .label), lists of 1D data files are
        returned as 2D arrays, or a Numpy array containing surface data.

    Returns
    -------
    data : :obj:`numpy.ndarray`
        An array containing surface data

    """
    # avoid circular import
    from nilearn.image import get_data as get_vol_data

    # if the input is a filename, load it
    surf_data = stringify_path(surf_data)

    if not isinstance(surf_data, (str, np.ndarray)):
        raise ValueError(
            "The input type is not recognized. "
            "Valid inputs are a Numpy array or one of the "
            "following file formats: "
            f"{_stringify(DATA_EXTENSIONS)}, "
            "Freesurfer specific files such as "
            f"{_stringify(FREESURFER_DATA_EXTENSIONS)}."
        )

    if isinstance(surf_data, str):
        # resolve globbing
        file_list = resolve_globbing(surf_data)
        # resolve_globbing handles empty lists

        for i, surf_data in enumerate(file_list):
            surf_data = str(surf_data)

            check_extensions(
                surf_data, DATA_EXTENSIONS, FREESURFER_DATA_EXTENSIONS
            )

            if surf_data.endswith(("nii", "nii.gz", "mgz")):
                data_part = np.squeeze(get_vol_data(load(surf_data)))
            elif surf_data.endswith(("area", "curv", "sulc", "thickness")):
                data_part = fs.io.read_morph_data(surf_data)
            elif surf_data.endswith("annot"):
                data_part = fs.io.read_annot(surf_data)[0]
            elif surf_data.endswith("label"):
                data_part = fs.io.read_label(surf_data)
            elif surf_data.endswith("gii"):
                data_part = _gifti_img_to_data(load(surf_data))
            elif surf_data.endswith("gii.gz"):
                gii = _load_surf_files_gifti_gzip(surf_data)
                data_part = _gifti_img_to_data(gii)

            if len(data_part.shape) == 1:
                data_part = data_part[:, np.newaxis]
            if i == 0:
                data = data_part
            else:
                try:
                    data = np.concatenate((data, data_part), axis=1)
                except ValueError:
                    raise ValueError(
                        "When more than one file is input, "
                        "all files must contain data "
                        "with the same shape in axis=0."
                    )

    # if the input is a numpy array
    elif isinstance(surf_data, np.ndarray):
        data = surf_data

    return np.squeeze(data)


def check_extensions(surf_data, data_extensions, freesurfer_data_extensions):
    """Check the extension of the input file.

    Should either be one one of the supported data formats
    or one of freesurfer data formats.

    Raises
    ------
    ValueError
        When the input is a string or a path with an extension
        that does not match one of the supported ones.
    """
    if isinstance(surf_data, Path):
        surf_data = str(surf_data)
    if isinstance(surf_data, str) and (
        not any(
            surf_data.endswith(x)
            for x in data_extensions + freesurfer_data_extensions
        )
    ):
        raise ValueError(
            "The input type is not recognized. "
            f"{surf_data!r} was given "
            "while valid inputs are a Numpy array "
            "or one of the following file formats: "
            f"{_stringify(data_extensions)}, "
            "Freesurfer specific files such as "
            f"{_stringify(freesurfer_data_extensions)}."
        )


def _gifti_img_to_mesh(gifti_img):
    """Load surface image in nibabel.gifti.GiftiImage to data.

    Used by load_surf_mesh function in common to surface mesh
    acceptable to .gii or .gii.gz

    """
    error_message = (
        "The surf_mesh input is not recognized. "
        "Valid Freesurfer surface mesh inputs are: "
        f"{_stringify(FREESURFER_MESH_EXTENSIONS)}."
        "You provided input which have "
        "no {0} or of empty value={1}"
    )
    try:
        coords = gifti_img.get_arrays_from_intent(
            nifti1.intent_codes["NIFTI_INTENT_POINTSET"]
        )[0].data
    except IndexError:
        raise ValueError(
            error_message.format(
                "NIFTI_INTENT_POINTSET",
                gifti_img.get_arrays_from_intent(
                    nifti1.intent_codes["NIFTI_INTENT_POINTSET"]
                ),
            )
        )
    try:
        faces = gifti_img.get_arrays_from_intent(
            nifti1.intent_codes["NIFTI_INTENT_TRIANGLE"]
        )[0].data
    except IndexError:
        raise ValueError(
            error_message.format(
                "NIFTI_INTENT_TRIANGLE",
                gifti_img.get_arrays_from_intent(
                    nifti1.intent_codes["NIFTI_INTENT_TRIANGLE"]
                ),
            )
        )
    return coords, faces


def combine_hemispheres_meshes(mesh):
    """Combine the left and right hemisphere meshes such that both are
    represented in the same mesh.

    Parameters
    ----------
    mesh : :obj:`~nilearn.surface.PolyMesh`
        The mesh object containing the left and right hemisphere meshes.

    Returns
    -------
    combined_mesh : :obj:`~nilearn.surface.InMemoryMesh`
        The combined mesh object containing both left and right hemisphere
        meshes.
    """
    # calculate how much the right hemisphere should be offset
    left_max_x = mesh.parts["left"].coordinates[:, 0].max()
    right_min_x = mesh.parts["right"].coordinates[:, 0].min()
    offset = (
        left_max_x - right_min_x + 1
    )  # add a small buffer to avoid touching

    combined_coords = np.concatenate(
        (
            mesh.parts["left"].coordinates,
            mesh.parts["right"].coordinates + np.asarray([offset, 0, 0]),
        )
    )
    combined_faces = np.concatenate(
        (
            mesh.parts["left"].faces,
            mesh.parts["right"].faces
            + mesh.parts["left"].coordinates.shape[0],
        )
    )
    return InMemoryMesh(combined_coords, combined_faces)


def check_mesh_is_fsaverage(mesh):
    """Check that :term:`mesh` data is either a :obj:`str`, or a :obj:`dict`
    with sufficient entries. Basically ensures that the mesh data is
    Freesurfer-like fsaverage data.
    """
    if isinstance(mesh, str):
        # avoid circular imports
        from nilearn.datasets import fetch_surf_fsaverage

        return fetch_surf_fsaverage(mesh)
    if not isinstance(mesh, Mapping):
        raise TypeError(
            "The mesh should be a str or a dictionary, "
            f"you provided: {type(mesh).__name__}."
        )
    missing = {
        "pial_left",
        "pial_right",
        "sulc_left",
        "sulc_right",
        "infl_left",
        "infl_right",
    }.difference(mesh.keys())
    if missing:
        raise ValueError(
            f"{missing} {'are' if len(missing) > 1 else 'is'} "
            "missing from the provided mesh dictionary"
        )
    return mesh


def check_mesh_and_data(mesh, data):
    """Load surface :term:`mesh` and data, \
       check that they have compatible shapes.

    Parameters
    ----------
    mesh : :obj:`str` or :obj:`numpy.ndarray` or \
           :obj:`~nilearn.surface.InMemoryMesh`
        Either a file containing surface :term:`mesh` geometry (valid formats
        are .gii .gii.gz or Freesurfer specific files such as .orig, .pial,
        .sphere, .white, .inflated) or two Numpy arrays organized in a list,
        tuple or a namedtuple with the fields "coordinates" and "faces", or a
        :obj:`~nilearn.surface.InMemoryMesh` object with "coordinates" and
        "faces" attributes.
    data : :obj:`str` or :obj:`numpy.ndarray`
        Either a file containing surface data (valid format are .gii,
        .gii.gz, .mgz, .nii, .nii.gz, or Freesurfer specific files such as
        .thickness, .area, .curv, .sulc, .annot, .label),
        lists of 1D data files are returned as 2D arrays,
        or a Numpy array containing surface data.

    Returns
    -------
    mesh : :obj:`~nilearn.surface.InMemoryMesh`
        Checked :term:`mesh`.
    data : :obj:`numpy.ndarray`
        Checked data.
    """
    mesh = load_surf_mesh(mesh)

    _validate_mesh(mesh)

    data = load_surf_data(data)
    # Check that mesh coordinates has a number of nodes
    # equal to the size of the data.
    if len(data) != len(mesh.coordinates):
        raise ValueError(
            "Mismatch between number of nodes "
            f"in mesh ({len(mesh.coordinates)}) and "
            f"size of surface data ({len(data)})"
        )

    return mesh, data


def _validate_mesh(mesh):
    """Check mesh coordinates and faces.

    Mesh coordinates and faces must be numpy arrays.

    Coordinates must be finite values.

    Check that the indices of faces are consistent
    with the mesh coordinates.
    That is, we shouldn't have an index
    - larger or equal to the length of the coordinates array
    - negative
    """
    non_finite_mask = np.logical_not(np.isfinite(mesh.coordinates))
    if non_finite_mask.any():
        raise ValueError(
            "Mesh coordinates must be finite. "
            "Current coordinates contains NaN or Inf values."
        )

    msg = (
        "Mismatch between the indices of faces and the number of nodes.\n"
        "Indices into the points and must be in the "
        f"range 0 <= i < {len(mesh.coordinates)} but found value "
    )
    if mesh.faces.max() >= len(mesh.coordinates):
        raise ValueError(f"{msg}{mesh.faces.max()}")
    if mesh.faces.min() < 0:
        raise ValueError(f"{msg}{mesh.faces.min()}")


# function to figure out datatype and load data
def load_surf_mesh(surf_mesh):
    """Load a surface :term:`mesh` geometry.

    Parameters
    ----------
    surf_mesh : :obj:`str`, :obj:`pathlib.Path`, or \
        :obj:`numpy.ndarray` or :obj:`~nilearn.surface.InMemoryMesh`
        Either a file containing surface :term:`mesh` geometry
        (valid formats are .gii .gii.gz or Freesurfer specific files
        such as .orig, .pial, .sphere, .white, .inflated)
        or two Numpy arrays organized in a list,
        tuple or a namedtuple with the fields "coordinates" and "faces",
        or an :obj:`~nilearn.surface.InMemoryMesh` object with "coordinates"
        and "faces" attributes.

    Returns
    -------
    mesh : :obj:`~nilearn.surface.InMemoryMesh`
        With the attributes "coordinates" and "faces", each containing a
        :obj:`numpy.ndarray`

    """
    # if input is a filename, try to load it
    surf_mesh = stringify_path(surf_mesh)
    if isinstance(surf_mesh, str):
        # resolve globbing
        file_list = resolve_globbing(surf_mesh)
        if len(file_list) > 1:
            # empty list is handled inside resolve_globbing function
            raise ValueError(
                f"More than one file matching path: {surf_mesh}\n"
                "load_surf_mesh can only load one file at a time."
            )
        surf_mesh = str(file_list[0])

        if any(surf_mesh.endswith(x) for x in FREESURFER_MESH_EXTENSIONS):
            coords, faces, header = fs.io.read_geometry(
                surf_mesh, read_metadata=True
            )
            # See https://github.com/nilearn/nilearn/pull/3235
            if "cras" in header:
                coords += header["cras"]
            mesh = InMemoryMesh(coordinates=coords, faces=faces)
        elif surf_mesh.endswith("gii"):
            coords, faces = _gifti_img_to_mesh(load(surf_mesh))
            mesh = InMemoryMesh(coordinates=coords, faces=faces)
        elif surf_mesh.endswith("gii.gz"):
            gifti_img = _load_surf_files_gifti_gzip(surf_mesh)
            coords, faces = _gifti_img_to_mesh(gifti_img)
            mesh = InMemoryMesh(coordinates=coords, faces=faces)
        else:
            raise ValueError(
                "The input type is not recognized. "
                f"{surf_mesh!r} was given "
                "while valid inputs are one of the following "
                "file formats: .gii, .gii.gz, "
                "Freesurfer specific files such as "
                f"{_stringify(FREESURFER_MESH_EXTENSIONS)}, "
                "two Numpy arrays organized in a list, tuple "
                "or a namedtuple with the "
                'fields "coordinates" and "faces".'
            )
    elif isinstance(surf_mesh, (list, tuple)):
        try:
            coords, faces = surf_mesh
            mesh = InMemoryMesh(coordinates=coords, faces=faces)
        except Exception:
            raise ValueError(
                "\nIf a list or tuple is given as input, "
                "it must have two elements,\n"
                "the first is a Numpy array containing the x-y-z coordinates "
                "of the mesh vertices,\n"
                "the second is a Numpy array "
                "containing the indices (into coords) of the mesh faces.\n"
                f"The input was a {surf_mesh.__class__.__name__} with "
                f"{len(surf_mesh)} elements: {[type(x) for x in surf_mesh]}."
            )
    elif hasattr(surf_mesh, "faces") and hasattr(surf_mesh, "coordinates"):
        coords, faces = surf_mesh.coordinates, surf_mesh.faces
        mesh = InMemoryMesh(coordinates=coords, faces=faces)

    else:
        raise ValueError(
            "The input type is not recognized. "
            "Valid inputs are one of the following file "
            "formats: .gii, .gii.gz, "
            "Freesurfer specific files such as "
            f"{_stringify(FREESURFER_MESH_EXTENSIONS)} "
            "or two Numpy arrays organized in a list, tuple or "
            'a namedtuple with the fields "coordinates" and "faces"'
        )

    return mesh


class PolyData:
    """A collection of data arrays.

    It is a shallow wrapper around the ``parts`` dictionary, which cannot be
    empty and whose keys must be a subset of {"left", "right"}.

    .. versionadded:: 0.11.0

    Parameters
    ----------
    left : 1/2D :obj:`numpy.ndarray` or :obj:`str` or :obj:`pathlib.Path` \
           or None, default = None

    right : 1/2D :obj:`numpy.ndarray` or :obj:`str` or :obj:`pathlib.Path` \
            or None, default = None

    Attributes
    ----------
    parts : :obj:`dict` of 2D :obj:`numpy.ndarray` (n_vertices, n_timepoints)

    shape : :obj:`tuple` of :obj:`int`
            The first dimension corresponds to the vertices:
            the typical shape of the
            data for a hemisphere is ``(n_vertices, n_time_points)``.

    Examples
    --------
    >>> import numpy as np
    >>> from nilearn.surface import PolyData
    >>> n_time_points = 10
    >>> n_left_vertices = 5
    >>> n_right_vertices = 7
    >>> left = np.ones((n_left_vertices, n_time_points))
    >>> right = np.ones((n_right_vertices, n_time_points))
    >>> PolyData(left=left, right=right)
    <PolyData (12, 10)>
    >>> PolyData(right=right)
    <PolyData (7, 10)>

    >>> PolyData()
    Traceback (most recent call last):
        ...
    ValueError: Cannot create an empty PolyData. ...
    """

    def __init__(self, left=None, right=None):
        if left is None and right is None:
            raise ValueError(
                "Cannot create an empty PolyData. "
                "Either left or right (or both) must be provided."
            )

        parts = {}
        for hemi, param in zip(["left", "right"], [left, right]):
            if param is not None:
                if not isinstance(param, np.ndarray):
                    param = load_surf_data(param)
                parts[hemi] = param
        self.parts = parts

        self._check_parts()

    def _check_parts(self):
        parts = self.parts

        if len(parts) == 1:
            return

        if len(parts["left"].shape) != len(parts["right"].shape) or (
            len(parts["left"].shape) > 1
            and len(parts["right"].shape) > 1
            and parts["left"].shape[-1] != parts["right"].shape[-1]
        ):
            raise ValueError(
                f"Data arrays for keys 'left' and 'right' "
                "have incompatible shapes: "
                f"{parts['left'].shape} and {parts['right'].shape}"
            )

    @property
    def shape(self):
        """Shape of the data."""
        if len(self.parts) == 1:
            return next(iter(self.parts.values())).shape

        tmp = next(iter(self.parts.values()))

        sum_vertices = sum(p.shape[0] for p in self.parts.values())
        return (
            (sum_vertices, tmp.shape[1])
            if len(tmp.shape) == 2
            else (sum_vertices,)
        )

    def __repr__(self):
        return f"<{self.__class__.__name__} {self.shape}>"

    def _get_min_max(self):
        """Get min and max across parts.

        Returns
        -------
        vmin : float

        vmax : float
        """
        vmin = min(x.min() for x in self.parts.values())
        vmax = max(x.max() for x in self.parts.values())
        return vmin, vmax

    def _check_ndims(self, dim, var_name="img"):
        """Check if the data is of a given dimension.

        Raise error if not.

        Parameters
        ----------
        dim : int
            Dimensions the data should have.

        var_name : str, optional
            Name of the variable to include in the error message.

        Returns
        -------
        raise ValueError if the data of the SurfaceImage is not of the given
        dimension.
        """
        if any(x.ndim != dim for x in self.parts.values()):
            msg = [f"{v.ndim}D for {k}" for k, v in self.parts.items()]
            raise ValueError(
                f"Data for each part of {var_name} should be {dim}D. "
                f"Found: {', '.join(msg)}."
            )

    def to_filename(self, filename):
        """Save data to gifti.

        Parameters
        ----------
        filename : :obj:`str` or :obj:`pathlib.Path`
                   If the filename contains `hemi-L`
                   then only the left part of the mesh will be saved.
                   If the filename contains `hemi-R`
                   then only the right part of the mesh will be saved.
                   If the filename contains neither of those,
                   then `_hemi-L` and `_hemi-R`
                   will be appended to the filename and both will be saved.
        """
        filename = _sanitize_filename(filename)

        if "hemi-L" not in filename.stem and "hemi-R" not in filename.stem:
            for hemi in ["L", "R"]:
                self.to_filename(
                    filename.with_stem(f"{filename.stem}_hemi-{hemi}")
                )
            return None

        if "hemi-L" in filename.stem:
            data = self.parts["left"]
        if "hemi-R" in filename.stem:
            data = self.parts["right"]

        _data_to_gifti(data, filename)


def at_least_2d(input):
    """Force surface image or polydata to be 2d."""
    if len(input.shape) == 2:
        return input

    if isinstance(input, SurfaceImage):
        input.data = at_least_2d(input.data)
        return input

    if len(input.shape) == 1:
        for k, v in input.parts.items():
            input.parts[k] = v.reshape((v.shape[0], 1))

    return input


class SurfaceMesh(abc.ABC):
    """A surface :term:`mesh` having vertex, \
    coordinates and faces (triangles).

    .. versionadded:: 0.11.0

    Attributes
    ----------
    n_vertices : int
        number of vertices
    """

    n_vertices: int

    # TODO those are properties are for compatibility with plot_surf_img.
    # But they should probably become functions as they can take some time to
    # return or even fail
    coordinates: np.ndarray
    faces: np.ndarray

    def __repr__(self):
        return (
            f"<{self.__class__.__name__} with "
            f"{self.n_vertices} vertices and "
            f"{len(self.faces)} faces.>"
        )

    def to_gifti(self, gifti_file):
        """Write surface mesh to a Gifti file on disk.

        Parameters
        ----------
        gifti_file : :obj:`str` or :obj:`pathlib.Path`
            Filename to save the mesh to.
        """
        _mesh_to_gifti(self.coordinates, self.faces, gifti_file)


class InMemoryMesh(SurfaceMesh):
    """A surface mesh stored as in-memory numpy arrays.

    .. versionadded:: 0.11.0

    Parameters
    ----------
    coordinates : :obj:`numpy.ndarray`

    faces : :obj:`numpy.ndarray`

    Attributes
    ----------
    n_vertices : int
        number of vertices
    """

    n_vertices: int

    coordinates: np.ndarray

    faces: np.ndarray

    def __init__(self, coordinates, faces):
        if not isinstance(coordinates, np.ndarray) or not isinstance(
            faces, np.ndarray
        ):
            raise TypeError(
                "Mesh coordinates and faces must be numpy arrays.\n"
                f"Got {type(coordinates)=} and {type(faces)=}."
            )
        self.coordinates = coordinates
        self.faces = faces
        self.n_vertices = coordinates.shape[0]
        _validate_mesh(self)

    def __getitem__(self, index):
        if index == 0:
            return self.coordinates
        elif index == 1:
            return self.faces
        else:
            raise IndexError(
                "Index out of range. Use 0 for coordinates and 1 for faces."
            )

    def __iter__(self):
        return iter([self.coordinates, self.faces])


class FileMesh(SurfaceMesh):
    """A surface mesh stored in a Gifti or Freesurfer file.

    .. versionadded:: 0.11.0

    Parameters
    ----------
    file_path : :obj:`str` or :obj:`pathlib.Path`
            Filename to read mesh from.
    """

    n_vertices: int

    file_path: pathlib.Path

    def __init__(self, file_path):
        self.file_path = pathlib.Path(file_path)
        self.n_vertices = load_surf_mesh(self.file_path).coordinates.shape[0]

    @property
    def coordinates(self):
        """Get x, y, z, values for each mesh vertex.

        Returns
        -------
        :obj:`numpy.ndarray`
        """
        mesh = load_surf_mesh(self.file_path)
        _validate_mesh(mesh)
        return mesh.coordinates

    @property
    def faces(self):
        """Get array of adjacent vertices.

        Returns
        -------
        :obj:`numpy.ndarray`
        """
        mesh = load_surf_mesh(self.file_path)
        _validate_mesh(mesh)
        return mesh.faces

    def loaded(self):
        """Load surface mesh into memory.

        Returns
        -------
        :obj:`nilearn.surface.InMemoryMesh`
        """
        loaded = load_surf_mesh(self.file_path)
        return InMemoryMesh(loaded.coordinates, loaded.faces)


class PolyMesh:
    """A collection of meshes.

    It is a shallow wrapper around the ``parts`` dictionary, which cannot be
    empty and whose keys must be a subset of {"left", "right"}.

    .. versionadded:: 0.11.0

    Parameters
    ----------
    left : :obj:`str` or :obj:`pathlib.Path` \
                or :obj:`nilearn.surface.SurfaceMesh` or None, default=None
            SurfaceMesh for the left hemisphere.

    right : :obj:`str` or :obj:`pathlib.Path` \
                or :obj:`nilearn.surface.SurfaceMesh` or None, default=None
            SurfaceMesh for the right hemisphere.

    Attributes
    ----------
    n_vertices : int
        number of vertices
    """

    n_vertices: int

    def __init__(self, left=None, right=None) -> None:
        if left is None and right is None:
            raise ValueError(
                "Cannot create an empty PolyMesh. "
                "Either left or right (or both) must be provided."
            )

        self.parts = {}
        if left is not None:
            if not isinstance(left, SurfaceMesh):
                left = FileMesh(left).loaded()
            self.parts["left"] = left
        if right is not None:
            if not isinstance(right, SurfaceMesh):
                right = FileMesh(right).loaded()
            self.parts["right"] = right

        self.n_vertices = sum(p.n_vertices for p in self.parts.values())

    def to_filename(self, filename):
        """Save mesh to gifti.

        Parameters
        ----------
        filename : :obj:`str` or :obj:`pathlib.Path`
                   If the filename contains `hemi-L`
                   then only the left part of the mesh will be saved.
                   If the filename contains `hemi-R`
                   then only the right part of the mesh will be saved.
                   If the filename contains neither of those,
                   then `_hemi-L` and `_hemi-R`
                   will be appended to the filename and both will be saved.
        """
        filename = _sanitize_filename(filename)

        if "hemi-L" not in filename.stem and "hemi-R" not in filename.stem:
            for hemi in ["L", "R"]:
                self.to_filename(
                    filename.with_stem(f"{filename.stem}_hemi-{hemi}")
                )
            return None

        if "hemi-L" in filename.stem:
            mesh = self.parts["left"]
        if "hemi-R" in filename.stem:
            mesh = self.parts["right"]

        mesh.to_gifti(filename)


def _check_data_and_mesh_compat(mesh, data):
    """Check that mesh and data have the same keys and that shapes match.

    mesh : :obj:`nilearn.surface.PolyMesh`

    data : :obj:`nilearn.surface.PolyData`
    """
    data_keys, mesh_keys = set(data.parts.keys()), set(mesh.parts.keys())
    if data_keys != mesh_keys:
        diff = data_keys.symmetric_difference(mesh_keys)
        raise ValueError(
            f"Data and mesh do not have the same keys. Offending keys: {diff}"
        )
    for key in mesh_keys:
        if data.parts[key].shape[0] != mesh.parts[key].n_vertices:
            raise ValueError(
                f"Data shape does not match number of vertices for '{key}':\n"
                f"- data shape: {data.parts[key].shape}\n"
                f"- n vertices: {mesh.parts[key].n_vertices}"
            )


def _mesh_to_gifti(coordinates, faces, gifti_file):
    """Write surface mesh to gifti file on disk.

    Parameters
    ----------
    coordinates : :obj:`numpy.ndarray`
        a Numpy array containing the x-y-z coordinates of the mesh vertices

    faces : :obj:`numpy.ndarray`
        a Numpy array containing the indices (into coords) of the mesh faces.

    gifti_file : :obj:`str` or :obj:`pathlib.Path`
        name for the output gifti file.
    """
    gifti_file = Path(gifti_file)
    gifti_img = gifti.GiftiImage()
    coords_array = gifti.GiftiDataArray(
        coordinates, intent="NIFTI_INTENT_POINTSET", datatype="float32"
    )
    faces_array = gifti.GiftiDataArray(
        faces, intent="NIFTI_INTENT_TRIANGLE", datatype="int32"
    )
    gifti_img.add_gifti_data_array(coords_array)
    gifti_img.add_gifti_data_array(faces_array)
    gifti_img.to_filename(gifti_file)


def _data_to_gifti(data, gifti_file):
    """Save data from Polydata to a gifti file.

    Parameters
    ----------
    data : :obj:`numpy.ndarray`
        The data will be cast to np.uint8, np.int32) or np.float32
        as only the following are 'supported' for now:
        - NIFTI_TYPE_UINT8
        - NIFTI_TYPE_INT32
        - NIFTI_TYPE_FLOAT32
        See https://github.com/nipy/nibabel/blob/master/nibabel/gifti/gifti.py

    gifti_file : :obj:`str` or :obj:`pathlib.Path`
        name for the output gifti file.
    """
    if data.dtype in [np.uint16, np.uint32, np.uint64]:
        data = data.astype(np.uint8)
    elif data.dtype in [np.int8, np.int16, np.int64]:
        data = data.astype(np.int32)
    elif data.dtype in [np.float64]:
        data = data.astype(np.float32)

    if data.dtype == np.uint8:
        datatype = "NIFTI_TYPE_UINT8"
    elif data.dtype == np.int32:
        datatype = "NIFTI_TYPE_INT32"
    elif data.dtype == np.float32:
        datatype = "NIFTI_TYPE_FLOAT32"
    else:
        datatype = None
    darray = gifti.GiftiDataArray(data=data, datatype=datatype)

    gii = gifti.GiftiImage(darrays=[darray])
    gii.to_filename(Path(gifti_file))


def _sanitize_filename(filename):
    """Check filenames to write gifti.

    - add suffix .gii if missing
    - make sure that there is only one hemi entity in the filename

    Parameters
    ----------
    filename : :obj:`str` or :obj:`pathlib.Path`
        filename to check

    Returns
    -------
    :obj:`pathlib.Path`
    """
    filename = Path(filename)

    if not filename.suffix:
        filename = filename.with_suffix(".gii")
    if filename.suffix != ".gii":
        raise ValueError(
            "SurfaceMesh / Data should be saved as gifti files "
            "with the extension '.gii'.\n"
            f"Got '{filename.suffix}'."
        )

    if "hemi-L" in filename.stem and "hemi-R" in filename.stem:
        raise ValueError(
            "'filename' cannot contain both "
            "'hemi-L' and 'hemi-R'.\n"
            f"Got: {filename}"
        )
    return filename


class SurfaceImage:
    """Surface image containing meshes & data for both hemispheres.

    .. versionadded:: 0.11.0

    Parameters
    ----------
    mesh : :obj:`nilearn.surface.PolyMesh`, \
           or :obj:`dict` of  \
           :obj:`nilearn.surface.SurfaceMesh`, \
           :obj:`str`, \
           :obj:`pathlib.Path`
           Meshes for the both hemispheres.

    data : :obj:`nilearn.surface.PolyData`, \
           or :obj:`dict` of  \
           :obj:`numpy.ndarray`, \
           :obj:`str`, \
           :obj:`pathlib.Path`
           Data for the both hemispheres.

    squeeze_on_save : :obj:`bool` or None, default=None
            If ``True`` axes of length one from the data
            will be removed before saving them to file.
            If ``None`` is passed,
            then the value will be set to ``True``
            if any of the data parts is one dimensional.

    Attributes
    ----------
    shape : (int, int)
        shape of the surface data array
    """

    def __init__(self, mesh, data):
        """Create a SurfaceImage instance."""
        self.mesh = mesh if isinstance(mesh, PolyMesh) else PolyMesh(**mesh)

        if not isinstance(data, (PolyData, dict)):
            raise TypeError(
                f"'data' must be one of[PolyData, dict].\nGot {type(data)}"
            )

        if isinstance(data, PolyData):
            self.data = data
        elif isinstance(data, dict):
            self.data = PolyData(**data)

        _check_data_and_mesh_compat(self.mesh, self.data)

    @property
    def shape(self):
        """Shape of the data."""
        return self.data.shape

    def __repr__(self) -> str:
        return f"<{self.__class__.__name__} {self.shape}>"

    @classmethod
    def from_volume(
        cls, mesh, volume_img, inner_mesh=None, **vol_to_surf_kwargs
    ):
        """Create surface image from volume image.

        Parameters
        ----------
        mesh : :obj:`nilearn.surface.PolyMesh` \
             or :obj:`dict` of  \
             :obj:`nilearn.surface.SurfaceMesh`, \
             :obj:`str`, \
             :obj:`pathlib.Path`
             Surface mesh.

        volume_img : Niimg-like object
            3D or 4D volume image to project to the surface mesh.

        inner_mesh : :obj:`nilearn.surface.PolyMesh` \
             or :obj:`dict` of  \
             :obj:`nilearn.surface.SurfaceMesh`, \
             :obj:`str`, \
             :obj:`pathlib.Path`, default=None
            Inner mesh to pass to :func:`nilearn.surface.vol_to_surf`.

        vol_to_surf_kwargs : :obj:`dict` [ :obj:`str` , Any]
            Dictionary of extra key-words arguments to pass
            to :func:`nilearn.surface.vol_to_surf`.

        Examples
        --------
        >>> from nilearn.surface import SurfaceImage
        >>> from nilearn.datasets import load_fsaverage
        >>> from nilearn.datasets import load_sample_motor_activation_image

        >>> fsavg = load_fsaverage()
        >>> vol_img = load_sample_motor_activation_image()
        >>> img = SurfaceImage.from_volume(fsavg["white_matter"], vol_img)
        >>> img
        <SurfaceImage (20484,)>
        >>> img = SurfaceImage.from_volume(
        ...     fsavg["white_matter"], vol_img, inner_mesh=fsavg["pial"]
        ... )
        >>> img
        <SurfaceImage (20484,)>
        """
        mesh = mesh if isinstance(mesh, PolyMesh) else PolyMesh(**mesh)
        if inner_mesh is not None:
            inner_mesh = (
                inner_mesh
                if isinstance(inner_mesh, PolyMesh)
                else PolyMesh(**inner_mesh)
            )
            left_kwargs = {"inner_mesh": inner_mesh.parts["left"]}
            right_kwargs = {"inner_mesh": inner_mesh.parts["right"]}
        else:
            left_kwargs, right_kwargs = {}, {}

        if isinstance(volume_img, (str, Path)):
            volume_img = check_niimg(volume_img)

        texture_left = vol_to_surf(
            volume_img, mesh.parts["left"], **vol_to_surf_kwargs, **left_kwargs
        )

        texture_right = vol_to_surf(
            volume_img,
            mesh.parts["right"],
            **vol_to_surf_kwargs,
            **right_kwargs,
        )

        data = PolyData(left=texture_left, right=texture_right)

        return cls(mesh=mesh, data=data)


def get_data(img, ensure_finite=False) -> np.ndarray:
    """Concatenate the data of a SurfaceImage across hemispheres and return
    as a numpy array.

    Parameters
    ----------
    img : :obj:`~surface.SurfaceImage` or :obj:`~surface.PolyData`
        SurfaceImage whose data to concatenate and extract.

    ensure_finite : bool, Default=False
        If True, non-finite values such as (NaNs and infs) found in the
        image will be replaced by zeros.

    Returns
    -------
    :obj:`~numpy.ndarray`
        Concatenated data across hemispheres.
    """
    if isinstance(img, SurfaceImage):
        data = img.data
    elif isinstance(img, PolyData):
        data = img

    data = np.concatenate(list(data.parts.values()), axis=0)

    if ensure_finite:
        non_finite_mask = np.logical_not(np.isfinite(data))
        if non_finite_mask.any():  # any non_finite_mask values?
            warnings.warn(
                "Non-finite values detected. "
                "These values will be replaced with zeros.",
                stacklevel=find_stack_level(),
            )
            data[non_finite_mask] = 0

    return data


def extract_data(img, index):
    """Extract data of a SurfaceImage a specified indices.

    Parameters
    ----------
    img : SurfaceImage object

    index : Any type compatible with numpy array indexing
        Used for indexing the 2D data array in the 2nd dimension.

    Returns
    -------
    a dict where each value contains the data extracted
    for each part
    """
    if not isinstance(img, SurfaceImage):
        raise TypeError("Input must a be SurfaceImage.")
    mesh = img.mesh
    data = img.data

    last_dim = 1 if isinstance(index, int) else len(index)

    return {
        hemi: data.parts[hemi][:, index]
        .copy()
        .reshape(mesh.parts[hemi].n_vertices, last_dim)
        for hemi in data.parts
<<<<<<< HEAD
    }


def new_img_like(ref_img, data):
    """Create a new SurfaceImage instance with new data."""
    if not isinstance(ref_img, SurfaceImage):
        raise TypeError("Input must a be SurfaceImage.")
    mesh = ref_img.mesh
    return SurfaceImage(
        mesh=copy.deepcopy(mesh),
        data=data,
    )


def _compute_adjacency_matrix(mesh, values="ones", dtype=None):
    """Compute the adjacency matrix for a surface.

    The adjacency matrix is a matrix
    with one row and one column for each vertex
    such that the value of a cell `(u,v)` in the matrix is 1
    if nodes `u` and `v` are adjacent and 0 otherwise.

    Parameters
    ----------
    mesh : InMemoryMesh

    values : {'invlen', 'ones'}, default="ones"
        If `values` is `'ones'` (the default), then the returned matrix
        contains uniform values in the cells representing edges.
        If the value is `'invlen'`, then the the inverse of the distances
        are returned.

    dtype : numpy dtype-like or None, default=None
        The dtype that should be used for the returned sparse matrix.

    Returns
    -------
    matrix : scipy.sparse.csr_matrix
        A sparse matrix representing the edge relationships in `surface`.

    """
    n = mesh.coordinates.shape[0]

    edges = np.vstack(
        [
            mesh.faces[:, [0, 1]],
            mesh.faces[:, [0, 2]],
            mesh.faces[:, [1, 2]],
        ]
    )
    edges = edges.astype(np.int64)
    bigcol = edges[:, 0] > edges[:, 1]
    lilcol = ~bigcol
    edges = np.concatenate(
        [
            edges[bigcol, 0] + edges[bigcol, 1] * n,
            edges[lilcol, 1] + edges[lilcol, 0] * n,
        ]
    )
    edges = np.unique(edges)

    (u, v) = (edges // n, edges % n)

    # Calculate distances between pairs.
    # We use this as a weighting to make sure that
    # smoothing takes into account the distance between each vertex neighbor
    if values == "invlen":
        coords = mesh.coordinates
        edge_lens = np.sqrt(np.sum((coords[u, :] - coords[v, :]) ** 2, axis=1))
        if dtype is None:
            dtype = edge_lens.dtype
        else:
            edge_lens = edge_lens.astype(dtype)
        edge_lens = 1 / edge_lens
    elif dtype is None:
        edge_lens = np.ones_like(edges)
    else:
        edge_lens = np.ones(edges.shape, dtype=dtype)

    # We can now make a sparse matrix.
    ee = np.concatenate([edge_lens, edge_lens])
    uv = np.concatenate([u, v])
    vu = np.concatenate([v, u])

    return csr_matrix((ee, (uv, vu)), shape=(n, n))


def smooth_img(
    imgs,
    iterations=1,
    distance_weights=False,
    vertex_weights=None,
    center_surround_knob=0,
):
    """Smooth values along the surface.

    Parameters
    ----------
    imgs : SurfaceImage
        The surface whose is to be smoothed.
        In the case of 2D data, each sample is smoothed independently.

    iterations : :obj:`int`, default = 1
        The number of times to repeat the smoothing operation
        (it must be a positive value).
        Defaults to 1

    distance_weights : :obj:`bool`, default = False
        Whether to add distance-based weighting to the smoothing.
        With such weights, the value calculated for each vertex
        at each iteration is the weighted sum of neighboring vertices
        where the weight on each neighbor is the inverse
        of the distances to it.

    vertex_weights : SurfaceImage or None, default = None
        A SurfaceImage whose data are vector of weights, one per vertex.
        These weights are normalized and
        applied to the smoothing
        after the application of center-surround weights.

    center_surround_knob : :obj:`float`, default = 0
        The relative weighting of the center and the surround
        in each iteration of the smoothing.
        If the value of the knob is `k`,
        then the total weight of vertices that are neighbors
        of a given vertex (the vertex's surround)
        is `2**k` times the weight of the vertex itself (the center).
        A value of 0 (the default) means that, in each smoothing iteration,
        each vertex is updated with the average of its value
        and the average value of its neighbors.
        A value of `-inf` results in no smoothing because the entire
        weight is on the center, so each vertex is updated with its own value.
        A value of `inf` results in each vertex being updated
        with the average of its neighbors without including its own value.

    Returns
    -------
    smoothed_imgs : SurfaceImage
        SurfaceImage with smoothed data at each vertex.

    Examples
    --------
    >>> from nilearn import datasets, surface
    >>> curv = datasets.load_fsaverage_data(data_type="curvature")
    >>> curv_smooth = surface.smooth_img(curv, iterations=50)

    """
    # First, calculate the center and surround weights for the
    # center-surround knob.
    center_weight = 1 / (1 + np.exp2(-center_surround_knob))
    surround_weight = 1 - center_weight
    if surround_weight == 0:
        # There's nothing to do in this case.
        return imgs

    # Calculate the adjacency matrix either weighting
    # by inverse distance or not weighting (ones)
    values = "invlen" if distance_weights else "ones"

    _ = _sanitize_weights(imgs, vertex_weights=vertex_weights)

    new_data = {}
    for hemi in imgs.mesh.parts:
        mesh = imgs.mesh.parts[hemi]
        data = imgs.data.parts[hemi]

        matrix = _compute_adjacency_matrix(mesh, values=values)

        # We need to normalize the matrix columns, and we can do this now by
        # normalizing everything but the diagonal to the surround weight, then
        # adding the center weight along the diagonal.
        colsums = matrix.sum(axis=1)
        colsums = np.asarray(colsums).flatten()
        matrix = matrix.multiply(surround_weight / colsums[:, None])
        # Add in the diagonal.
        matrix.setdiag(center_weight)

        # Run the iterations of smoothing.
        tmp = data
        for _ in range(iterations):
            tmp = matrix.dot(tmp)

        # Convert back into numpy array.
        new_data[hemi] = np.reshape(np.asarray(tmp), np.shape(data))

    smoothed_imgs = new_img_like(imgs, new_data)

    return smoothed_imgs


def _sanitize_weights(
    imgs,
    vertex_weights=None,
):
    """Check passed weights or set them all to 1 if None is passed.

    Parameters
    ----------
    imgs : SurfaceImage
        The surface whose is to be smoothed.
        In the case of 2D data, each sample is smoothed independently.

    vertex_weights : SurfaceImage or None, default = None
        A SurfaceImage whose data are vector of weights, one per vertex.
    """
    weights = {}

    if vertex_weights is not None:
        if not isinstance(vertex_weights, SurfaceImage):
            raise TypeError("'vertex_weights' must be None or a SurfaceImage.")
        check_same_n_vertices(imgs.mesh, vertex_weights.mesh)

    for hemi in imgs.mesh.parts:
        w = np.ones(imgs.mesh.parts[hemi].n_vertices)
        if vertex_weights:
            w = vertex_weights.data.parts[hemi]

        w /= np.sum(w)
        weights[hemi] = w

    return new_img_like(imgs, weights)
=======
    }
>>>>>>> 59879f8b
<|MERGE_RESOLUTION|>--- conflicted
+++ resolved
@@ -21,6 +21,7 @@
 from nilearn._utils.logger import find_stack_level
 from nilearn._utils.niimg_conversions import check_niimg
 from nilearn._utils.path_finding import resolve_globbing
+from nilearn.surface.utils import assert_same_number_vertices
 
 
 def _uniform_ball_cloud(n_points=20, dim=3, n_monte_carlo=50000):
@@ -2048,19 +2049,7 @@
         .copy()
         .reshape(mesh.parts[hemi].n_vertices, last_dim)
         for hemi in data.parts
-<<<<<<< HEAD
     }
-
-
-def new_img_like(ref_img, data):
-    """Create a new SurfaceImage instance with new data."""
-    if not isinstance(ref_img, SurfaceImage):
-        raise TypeError("Input must a be SurfaceImage.")
-    mesh = ref_img.mesh
-    return SurfaceImage(
-        mesh=copy.deepcopy(mesh),
-        data=data,
-    )
 
 
 def _compute_adjacency_matrix(mesh, values="ones", dtype=None):
@@ -2196,6 +2185,8 @@
     >>> curv_smooth = surface.smooth_img(curv, iterations=50)
 
     """
+    from nilearn.image import new_img_like
+
     # First, calculate the center and surround weights for the
     # center-surround knob.
     center_weight = 1 / (1 + np.exp2(-center_surround_knob))
@@ -2254,12 +2245,14 @@
     vertex_weights : SurfaceImage or None, default = None
         A SurfaceImage whose data are vector of weights, one per vertex.
     """
+    from nilearn.image import new_img_like
+
     weights = {}
 
     if vertex_weights is not None:
         if not isinstance(vertex_weights, SurfaceImage):
             raise TypeError("'vertex_weights' must be None or a SurfaceImage.")
-        check_same_n_vertices(imgs.mesh, vertex_weights.mesh)
+        assert_same_number_vertices(imgs.mesh, vertex_weights.mesh)
 
     for hemi in imgs.mesh.parts:
         w = np.ones(imgs.mesh.parts[hemi].n_vertices)
@@ -2269,7 +2262,4 @@
         w /= np.sum(w)
         weights[hemi] = w
 
-    return new_img_like(imgs, weights)
-=======
-    }
->>>>>>> 59879f8b
+    return new_img_like(imgs, weights)