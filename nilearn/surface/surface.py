"""Functions for surface manipulation."""

import abc
import gzip
import pathlib
import warnings
from collections import namedtuple
from collections.abc import Mapping
from pathlib import Path

import numpy as np
import sklearn.cluster
import sklearn.preprocessing
from nibabel import freesurfer as fs
from nibabel import gifti, load, nifti1
from scipy import interpolate, sparse
from sklearn.exceptions import EfficiencyWarning

from nilearn import _utils
from nilearn._utils import stringify_path
from nilearn._utils.niimg_conversions import check_niimg
from nilearn._utils.path_finding import resolve_globbing
from nilearn.image import get_data, load_img, resampling

# Create a namedtuple object for meshes
Mesh = namedtuple("mesh", ["coordinates", "faces"])

# Create a namedtuple object for surfaces
Surface = namedtuple("surface", ["mesh", "data"])


def _uniform_ball_cloud(n_points=20, dim=3, n_monte_carlo=50000):
    """Get points uniformly spaced in the unit ball."""
    rng = np.random.RandomState(0)
    mc_cube = rng.uniform(-1, 1, size=(n_monte_carlo, dim))
    mc_ball = mc_cube[(mc_cube**2).sum(axis=1) <= 1.0]
    centroids, *_ = sklearn.cluster.k_means(
        mc_ball, n_clusters=n_points, random_state=0
    )
    return centroids


def _load_uniform_ball_cloud(n_points=20):
    stored_points = (
        Path(__file__, "..", "data", f"ball_cloud_{n_points}_samples.csv")
    ).resolve()
    if stored_points.is_file():
        points = np.loadtxt(stored_points)
        return points
    warnings.warn(
        "Cached sample positions are provided for "
        "n_samples = 10, 20, 40, 80, 160. Since the number of samples does "
        "have a big impact on the result, we strongly recommend using one "
        'of these values when using kind="ball" for much better performance.',
        EfficiencyWarning,
    )
    return _uniform_ball_cloud(n_points=n_points)


def _face_outer_normals(mesh):
    """Get the normal to each triangle in a mesh.

    They are the outer normals if the mesh respects the convention that the
    direction given by the direct order of a triangle's vertices (right-hand
    rule) points outwards.

    """
    vertices, faces = load_surf_mesh(mesh)
    face_vertices = vertices[faces]
    # The right-hand rule gives the direction of the outer normal
    normals = np.cross(
        face_vertices[:, 1, :] - face_vertices[:, 0, :],
        face_vertices[:, 2, :] - face_vertices[:, 0, :],
    )
    normals = sklearn.preprocessing.normalize(normals)
    return normals


def _surrounding_faces(mesh):
    """Get matrix indicating which faces the nodes belong to.

    i, j is set if node i is a vertex of triangle j.

    """
    vertices, faces = load_surf_mesh(mesh)
    n_faces = faces.shape[0]
    return sparse.csr_matrix(
        (
            np.ones(3 * n_faces),
            (faces.ravel(), np.tile(np.arange(n_faces), (3, 1)).T.ravel()),
        ),
        (vertices.shape[0], n_faces),
    )


def _vertex_outer_normals(mesh):
    """Get the normal at each vertex in a triangular mesh.

    They are the outer normals if the mesh respects the convention that the
    direction given by the direct order of a triangle's vertices (right-hand
    rule) points outwards.

    """
    vertex_faces = _surrounding_faces(mesh)
    face_normals = _face_outer_normals(mesh)
    normals = vertex_faces.dot(face_normals)
    return sklearn.preprocessing.normalize(normals)


def _sample_locations_between_surfaces(
    mesh, inner_mesh, affine, n_points=10, depth=None
):
    outer_vertices, _ = mesh
    inner_vertices, _ = inner_mesh

    if depth is None:
        steps = np.linspace(0, 1, n_points)[:, None, None]
    else:
        steps = np.asarray(depth)[:, None, None]

    sample_locations = outer_vertices + steps * (
        inner_vertices - outer_vertices
    )
    sample_locations = np.rollaxis(sample_locations, 1)

    sample_locations_voxel_space = np.asarray(
        resampling.coord_transform(
            *np.vstack(sample_locations).T, affine=np.linalg.inv(affine)
        )
    ).T.reshape(sample_locations.shape)
    return sample_locations_voxel_space


def _ball_sample_locations(
    mesh, affine, ball_radius=3.0, n_points=20, depth=None
):
    """Locations to draw samples from to project volume data onto a mesh.

    For each mesh vertex, the locations of `n_points` points evenly spread in a
    ball around the vertex are returned.

    Parameters
    ----------
    mesh : pair of :obj:`numpy.ndarray`s.
        `mesh[0]` contains the 3d coordinates of the vertices
        (shape n_vertices, 3)
        `mesh[1]` contains, for each triangle,
        the indices into `mesh[0]` of its vertices (shape n_triangles, 3)

    affine : :obj:`numpy.ndarray` of shape (4, 4)
        Affine transformation from image voxels to the vertices' coordinate
        space.

    ball_radius : :obj:`float`, default=3.0
        Size in mm of the neighbourhood around each vertex in which to draw
        samples.

    n_points : :obj:`int`, default=20
        Number of samples to draw for each vertex.

    depth : `None`
        Raises a `ValueError` if not `None` because incompatible with this
        sampling strategy.

    Returns
    -------
    sample_location_voxel_space : :obj:`numpy.ndarray`, \
        shape (n_vertices, n_points, 3)
        The locations, in voxel space, from which to draw samples.
        First dimension iterates over mesh vertices, second dimension iterates
        over the sample points associated to a vertex, third dimension is x, y,
        z in voxel space.

    """
    if depth is not None:
        raise ValueError(
            "The 'ball' sampling strategy does not support "
            "the 'depth' parameter.\n"
            "To avoid this error with this strategy, set 'depth' to None."
        )
    vertices, _ = mesh
    offsets_world_space = (
        _load_uniform_ball_cloud(n_points=n_points) * ball_radius
    )
    mesh_voxel_space = np.asarray(
        resampling.coord_transform(*vertices.T, affine=np.linalg.inv(affine))
    ).T
    linear_map = np.eye(affine.shape[0])
    linear_map[:-1, :-1] = affine[:-1, :-1]
    offsets_voxel_space = np.asarray(
        resampling.coord_transform(
            *offsets_world_space.T, affine=np.linalg.inv(linear_map)
        )
    ).T
    sample_locations_voxel_space = (
        mesh_voxel_space[:, np.newaxis, :] + offsets_voxel_space[np.newaxis, :]
    )
    return sample_locations_voxel_space


def _line_sample_locations(
    mesh, affine, segment_half_width=3.0, n_points=10, depth=None
):
    """Locations to draw samples from to project volume data onto a mesh.

    For each mesh vertex, the locations of `n_points` points evenly spread in a
    segment of the normal to the vertex are returned. The line segment has
    length 2 * `segment_half_width` and is centered at the vertex.

    Parameters
    ----------
    mesh : pair of :obj:`numpy.ndarray`
        `mesh[0]` contains the 3d coordinates of the vertices
        (shape n_vertices, 3)
        `mesh[1]` contains, for each triangle,
        the indices into `mesh[0]` of its vertices (shape n_triangles, 3)

    affine : :obj:`numpy.ndarray` of shape (4, 4)
        Affine transformation from image voxels to the vertices' coordinate
        space.

    segment_half_width : :obj:`float`, default=3.0
        Size in mm of the neighbourhood around each vertex in which to draw
        samples.

    n_points : :obj:`int`, default=10
        Number of samples to draw for each vertex.

    depth : sequence of :obj:`float` or None, optional
        Cortical depth, expressed as a fraction of segment_half_width.
        Overrides n_points.

    Returns
    -------
    sample_location_voxel_space : :obj:`numpy.ndarray`, \
            shape (n_vertices, n_points, 3)
        The locations, in voxel space, from which to draw samples.
        First dimension iterates over mesh vertices, second dimension iterates
        over the sample points associated to a vertex, third dimension is x, y,
        z in voxel space.

    """
    vertices, _ = mesh
    normals = _vertex_outer_normals(mesh)
    if depth is None:
        offsets = np.linspace(
            segment_half_width, -segment_half_width, n_points
        )
    else:
        offsets = -segment_half_width * np.asarray(depth)
    sample_locations = (
        vertices[np.newaxis, :, :]
        + normals * offsets[:, np.newaxis, np.newaxis]
    )
    sample_locations = np.rollaxis(sample_locations, 1)
    sample_locations_voxel_space = np.asarray(
        resampling.coord_transform(
            *np.vstack(sample_locations).T, affine=np.linalg.inv(affine)
        )
    ).T.reshape(sample_locations.shape)
    return sample_locations_voxel_space


def _choose_kind(kind, inner_mesh):
    if kind == "depth" and inner_mesh is None:
        raise TypeError(
            "'inner_mesh' must be provided to use "
            "the 'depth' sampling strategy"
        )
    if kind == "auto":
        kind = "line" if inner_mesh is None else "depth"
    return kind


def _sample_locations(
    mesh,
    affine,
    radius,
    kind="auto",
    n_points=None,
    inner_mesh=None,
    depth=None,
):
    """Get either ball or line sample locations."""
    kind = _choose_kind(kind, inner_mesh)
    kwargs = {} if n_points is None else {"n_points": n_points}
    projectors = {
        "line": (_line_sample_locations, {"segment_half_width": radius}),
        "ball": (_ball_sample_locations, {"ball_radius": radius}),
        "depth": (
            _sample_locations_between_surfaces,
            {"inner_mesh": inner_mesh},
        ),
    }
    if kind not in projectors:
        raise ValueError(f'"kind" must be one of {tuple(projectors.keys())}')
    projector, extra_kwargs = projectors[kind]
    # let the projector choose the default for n_points
    # (for example a ball probably needs more than a line)
    sample_locations = projector(
        mesh=mesh, affine=affine, depth=depth, **kwargs, **extra_kwargs
    )
    return sample_locations


def _masked_indices(sample_locations, img_shape, mask=None):
    """Get the indices of sample points which should be ignored.

    Parameters
    ----------
    sample_locations : :obj:`numpy.ndarray`, shape(n_sample_locations, 3)
        The coordinates of candidate interpolation points.

    img_shape : :obj:`tuple`
        The dimensions of the image to be sampled.

    mask : :obj:`numpy.ndarray` of shape img_shape or `None`, optional
        Part of the image to be masked. If `None`, don't apply any mask.

    Returns
    -------
    array of shape (n_sample_locations,)
        True if this particular location should be ignored (outside of image or
        masked).

    """
    kept = (sample_locations >= 0).all(axis=1)
    for dim, size in enumerate(img_shape):
        kept = np.logical_and(kept, sample_locations[:, dim] < size)
    if mask is not None:
        indices = np.asarray(np.floor(sample_locations[kept]), dtype=int)
        kept[kept] = mask[indices[:, 0], indices[:, 1], indices[:, 2]] != 0
    return ~kept


def _projection_matrix(
    mesh,
    affine,
    img_shape,
    kind="auto",
    radius=3.0,
    n_points=None,
    mask=None,
    inner_mesh=None,
    depth=None,
):
    """Get a sparse matrix that projects volume data onto a mesh.

    Parameters
    ----------
    mesh : :obj:`str` or :obj:`numpy.ndarray`
        Either a file containing surface mesh geometry (valid formats
        are .gii or Freesurfer specific files such as .orig, .pial,
        .sphere, .white, .inflated) or a list of two Numpy arrays,
        the first containing the x-y-z coordinates of the mesh
        vertices, the second containing the indices (into coords)
        of the mesh faces.

    affine : :obj:`numpy.ndarray` of shape (4, 4)
        Affine transformation from image voxels to the vertices' coordinate
        space.

    img_shape : 3-tuple of :obj:`int`
        The shape of the image to be projected.

    kind : {'auto', 'depth', 'line', 'ball'}, default='auto'
        The strategy used to sample image intensities around each vertex.
        Ignored if `inner_mesh` is not None.

        - 'auto':
            'depth' if `inner_mesh` is not `None`, otherwise 'line.
        - 'depth':
            Sampled at the specified cortical depths between corresponding
            nodes of `mesh` and `inner_mesh`.
        - 'line':
            Samples are placed along the normal to the mesh.
        - 'ball':
            Samples are regularly spaced inside a ball centered at the mesh
            vertex.

    radius : :obj:`float`, default=3.0
        The size (in mm) of the neighbourhood from which samples are drawn
        around each node. Ignored if `inner_mesh` is not `None`.

    n_points : :obj:`int` or None, optional
        How many samples are drawn around each vertex and averaged. If `None`,
        use a reasonable default for the chosen sampling strategy (20 for
        'ball' or 10 for lines ie using `line` or an `inner_mesh`).
        For performance reasons, if using kind="ball", choose `n_points` in
        [10, 20, 40, 80, 160] (default is 20), because cached positions are
        available.

    mask : :obj:`numpy.ndarray` of shape img_shape or `None`, optional
        Part of the image to be masked. If `None`, don't apply any mask.

    inner_mesh : :obj:`str` or :obj:`numpy.ndarray`, optional
        Either a file containing surface mesh or a pair of ndarrays
        (coordinates, triangles). If provided this is an inner surface that is
        nested inside the one represented by `mesh` -- e.g. `mesh` is a pial
        surface and `inner_mesh` a white matter surface. In this case nodes in
        both meshes must correspond: node i in `mesh` is just across the gray
        matter thickness from node i in `inner_mesh`. Image values for index i
        are then sampled along the line joining these two points (if `kind` is
        'auto' or 'depth').

    depth : sequence of :obj:`float` or `None`, optional
        Cortical depth, expressed as a fraction of segment_half_width.
        overrides n_points. Should be None if kind is 'ball'

    Returns
    -------
    proj : :obj:`scipy.sparse.csr_matrix`
       Shape (n_voxels, n_mesh_vertices). The dot product of this matrix with
       an image (represented as a column vector) gives the projection onto mesh
       vertices.

    See Also
    --------
    nilearn.surface.vol_to_surf
        Compute the projection for one or several images.

    """
    # A user might want to call this function directly so check mask size.
    if mask is not None and tuple(mask.shape) != img_shape:
        raise ValueError("mask should have shape img_shape")
    mesh = load_surf_mesh(mesh)
    sample_locations = _sample_locations(
        mesh,
        affine,
        kind=kind,
        radius=radius,
        n_points=n_points,
        inner_mesh=inner_mesh,
        depth=depth,
    )
    sample_locations = np.asarray(np.round(sample_locations), dtype=int)
    n_vertices, n_points, _ = sample_locations.shape
    masked = _masked_indices(np.vstack(sample_locations), img_shape, mask=mask)
    sample_locations = np.rollaxis(sample_locations, -1)
    sample_indices = np.ravel_multi_index(
        sample_locations, img_shape, mode="clip"
    ).ravel()
    row_indices, _ = np.mgrid[:n_vertices, :n_points]
    row_indices = row_indices.ravel()
    row_indices = row_indices[~masked]
    sample_indices = sample_indices[~masked]
    weights = np.ones(len(row_indices))
    proj = sparse.csr_matrix(
        (weights, (row_indices, sample_indices.ravel())),
        shape=(n_vertices, np.prod(img_shape)),
    )
    proj = sklearn.preprocessing.normalize(proj, axis=1, norm="l1")
    return proj


def _nearest_voxel_sampling(
    images,
    mesh,
    affine,
    kind="auto",
    radius=3.0,
    n_points=None,
    mask=None,
    inner_mesh=None,
    depth=None,
):
    """In each image, measure the intensity at each node of the mesh.

    Image intensity at each sample point is that of the nearest voxel.
    A 2-d array is returned, where each row corresponds to an image and each
    column to a mesh vertex.
    See documentation of vol_to_surf for details.

    """
    proj = _projection_matrix(
        mesh,
        affine,
        images[0].shape,
        kind=kind,
        radius=radius,
        n_points=n_points,
        mask=mask,
        inner_mesh=inner_mesh,
        depth=depth,
    )
    data = np.asarray(images).reshape(len(images), -1).T
    texture = proj.dot(data)
    # if all samples around a mesh vertex are outside the image,
    # there is no reasonable value to assign to this vertex.
    # in this case we return NaN for this vertex.
    texture[np.asarray(proj.sum(axis=1) == 0).ravel()] = np.nan
    return texture.T


def _interpolation_sampling(
    images,
    mesh,
    affine,
    kind="auto",
    radius=3,
    n_points=None,
    mask=None,
    inner_mesh=None,
    depth=None,
):
    """In each image, measure the intensity at each node of the mesh.

    Image intensity at each sample point is computed with trilinear
    interpolation.
    A 2-d array is returned, where each row corresponds to an image and each
    column to a mesh vertex.
    See documentation of vol_to_surf for details.

    """
    sample_locations = _sample_locations(
        mesh,
        affine,
        kind=kind,
        radius=radius,
        n_points=n_points,
        inner_mesh=inner_mesh,
        depth=depth,
    )
    n_vertices, n_points, _ = sample_locations.shape
    grid = [np.arange(size) for size in images[0].shape]
    interp_locations = np.vstack(sample_locations)
    masked = _masked_indices(interp_locations, images[0].shape, mask=mask)
    # loop over images rather than building a big array to use less memory
    all_samples = []
    for img in images:
        interpolator = interpolate.RegularGridInterpolator(
            grid, img, bounds_error=False, method="linear", fill_value=None
        )
        samples = interpolator(interp_locations)
        # if all samples around a mesh vertex are outside the image,
        # there is no reasonable value to assign to this vertex.
        # in this case we return NaN for this vertex.
        samples[masked] = np.nan
        all_samples.append(samples)
    all_samples = np.asarray(all_samples)
    all_samples = all_samples.reshape((len(images), n_vertices, n_points))
    texture = np.nanmean(all_samples, axis=2)
    return texture


def vol_to_surf(
    img,
    surf_mesh,
    radius=3.0,
    interpolation="linear",
    kind="auto",
    n_samples=None,
    mask_img=None,
    inner_mesh=None,
    depth=None,
):
    """Extract surface data from a Nifti image.

    .. versionadded:: 0.4.0

    Parameters
    ----------
    img : Niimg-like object, 3d or 4d.
        See :ref:`extracting_data`.

    surf_mesh : :obj:`str`, :obj:`pathlib.Path`, :obj:`numpy.ndarray`, or Mesh
        Either a file containing surface :term:`mesh` geometry
        (valid formats are .gii or Freesurfer specific files
        such as .orig, .pial, .sphere, .white, .inflated)
        or two Numpy arrays organized in a list,
        tuple or a namedtuple with the fields "coordinates" and "faces", or
        a Mesh object with "coordinates" and "faces" attributes.

    radius : :obj:`float`, default=3.0
        The size (in mm) of the neighbourhood from which samples are drawn
        around each node. Ignored if `inner_mesh` is provided.

    interpolation : {'linear', 'nearest'}, default='linear'
        How the image intensity is measured at a sample point.

        - 'linear':
            Use a trilinear interpolation of neighboring voxels.
        - 'nearest':
            Use the intensity of the nearest voxel.

        For one image, the speed difference is small, 'linear' takes about x1.5
        more time. For many images, 'nearest' scales much better, up to x20
        faster.

    kind : {'auto', 'depth', 'line', 'ball'}, default='auto'
        The strategy used to sample image intensities around each vertex.

        - 'auto':
            Chooses 'depth' if `inner_mesh` is provided and 'line' otherwise.
        - 'depth':
            `inner_mesh` must be a :term:`mesh`
            whose nodes correspond to those in `surf_mesh`.
            For example, `inner_mesh` could be a white matter
            surface mesh and `surf_mesh` a pial surface :term:`mesh`.
            Samples are placed between each pair of corresponding nodes
            at the specified cortical depths
            (regularly spaced by default, see `depth` parameter).
        - 'line':
            Samples are placed along the normal to the mesh, at the positions
            specified by `depth`, or by default regularly spaced over the
            interval [- `radius`, + `radius`].
        - 'ball':
            Samples are regularly spaced inside a ball centered at the mesh
            vertex.

    n_samples : :obj:`int` or `None`, optional
        How many samples are drawn around each :term:`vertex` and averaged.
        If `None`, use a reasonable default for the chosen sampling strategy
        (20 for 'ball' or 10 for 'line').
        For performance reasons, if using `kind` ="ball", choose `n_samples` in
        [10, 20, 40, 80, 160] (default is 20), because cached positions are
        available.

    mask_img : Niimg-like object or `None`, optional
        Samples falling out of this mask or out of the image are ignored.
        If `None`, don't apply any mask.

    inner_mesh : :obj:`str` or :obj:`numpy.ndarray`, optional
        Either a file containing a surface :term:`mesh` or a pair of ndarrays
        (coordinates, triangles). If provided this is an inner surface that is
        nested inside the one represented by `surf_mesh` -- e.g. `surf_mesh` is
        a pial surface and `inner_mesh` a white matter surface. In this case
        nodes in both :term:`meshes<mesh>` must correspond:
        node i in `surf_mesh` is just across the gray matter thickness
        from node i in `inner_mesh`.
        Image values for index i are then sampled along the line
        joining these two points (if `kind` is 'auto' or 'depth').

    depth : sequence of :obj:`float` or `None`, optional
        The cortical depth of samples. If provided, n_samples is ignored.
        When `inner_mesh` is provided, each element of `depth` is a fraction of
        the distance from `mesh` to `inner_mesh`: 0 is exactly on the outer
        surface, .5 is halfway, 1. is exactly on the inner surface. `depth`
        entries can be negative or greater than 1.
        When `inner_mesh` is not provided and `kind` is "line", each element of
        `depth` is a fraction of `radius` along the inwards normal at each mesh
        node. For example if `radius==1` and `depth==[-.5, 0.]`, for each node
        values will be sampled .5 mm outside of the surface and exactly at the
        node position.
        This parameter is not supported for the "ball" strategy so passing
        `depth` when `kind=="ball"` results in a `ValueError`.

    Returns
    -------
    texture : :obj:`numpy.ndarray`, 1d or 2d.
        If 3D image is provided, a 1d vector is returned, containing one value
        for each :term:`mesh` node.
        If 4D image is provided, a 2d array is returned, where each row
        corresponds to a :term:`mesh` node.

    Notes
    -----
    This function computes a value for each vertex of the :term:`mesh`.
    In order to do so,
    it selects a few points in the volume surrounding that vertex,
    interpolates the image intensities at these sampling positions,
    and averages the results.

    Three strategies are available to select these positions.

        - with 'depth', data is sampled at various cortical depths between
          corresponding nodes of `surface_mesh` and `inner_mesh` (which can be,
          for example, a pial surface and a white matter surface). This is the
          recommended strategy when both the pial and white matter surfaces are
          available, which is the case for the fsaverage :term:`meshes<mesh>`.
        - 'ball' uses points regularly spaced in a ball centered
          at the :term:`mesh` vertex.
          The radius of the ball is controlled by the parameter `radius`.
        - 'line' starts by drawing the normal to the :term:`mesh`
          passing through this vertex.
          It then selects a segment of this normal,
          centered at the vertex, of length 2 * `radius`.
          Image intensities are measured at points regularly spaced
          on this normal segment, or at positions determined by `depth`.
        - ('auto' chooses 'depth' if `inner_mesh` is provided and 'line'
          otherwise)

    You can control how many samples are drawn by setting `n_samples`, or their
    position by setting `depth`.

    Once the sampling positions are chosen, those that fall outside of the 3d
    image (or outside of the mask if you provided one) are discarded. If all
    sample positions are discarded (which can happen, for example, if the
    vertex itself is outside of the support of the image), the projection at
    this vertex will be ``numpy.nan``.

    The 3d image then needs to be interpolated at each of the remaining points.
    Two options are available: 'nearest' selects the value of the nearest
    voxel, and 'linear' performs trilinear interpolation of neighbouring
    voxels. 'linear' may give better results - for example, the projected
    values are more stable when resampling the 3d image or applying affine
    transformations to it. For one image, the speed difference is small,
    'linear' takes about x1.5 more time. For many images, 'nearest' scales much
    better, up to x20 faster.

    Once the 3d image has been interpolated at each sample point, the
    interpolated values are averaged to produce the value associated to this
    particular :term:`mesh` vertex.

    Examples
    --------
    When both the pial and white matter surface are available, the recommended
    approach is to provide the `inner_mesh` to rely on the 'depth' sampling
    strategy::

     >>> from nilearn import datasets, surface
     >>> fsaverage = datasets.fetch_surf_fsaverage("fsaverage5")
     >>> img = datasets.load_mni152_template(2)
     >>> surf_data = surface.vol_to_surf(
     ...     img,
     ...     surf_mesh=fsaverage["pial_left"],
     ...     inner_mesh=fsaverage["white_left"],
     ... )

    """
    sampling_schemes = {
        "linear": _interpolation_sampling,
        "nearest": _nearest_voxel_sampling,
    }
    if interpolation not in sampling_schemes:
        raise ValueError(
            "'interpolation' should be one of "
            f"{tuple(sampling_schemes.keys())}"
        )
    img = load_img(img)
    if mask_img is not None:
        mask_img = _utils.check_niimg(mask_img)
        mask = get_data(
            resampling.resample_to_img(
                mask_img,
                img,
                interpolation="nearest",
                copy=False,
                force_resample=False,  # TODO update to True in 0.13.0
                copy_header=True,
            )
        )
    else:
        mask = None
    original_dimension = len(img.shape)
    img = _utils.check_niimg(img, atleast_4d=True)
    frames = np.rollaxis(get_data(img), -1)
    mesh = load_surf_mesh(surf_mesh)
    if inner_mesh is not None:
        inner_mesh = load_surf_mesh(inner_mesh)
    sampling = sampling_schemes[interpolation]
    texture = sampling(
        frames,
        mesh,
        img.affine,
        radius=radius,
        kind=kind,
        n_points=n_samples,
        mask=mask,
        inner_mesh=inner_mesh,
        depth=depth,
    )
    if original_dimension == 3:
        texture = texture[0]
    return texture.T


def _load_surf_files_gifti_gzip(surf_file):
    """Load surface data Gifti files which are gzipped.

    This function is used by load_surf_mesh and load_surf_data for
    extracting gzipped files.
    """
    with gzip.open(surf_file) as f:
        as_bytes = f.read()
    parser = gifti.GiftiImage.parser()
    parser.parse(as_bytes)
    return parser.img


def _gifti_img_to_data(gifti_img):
    """Load surface image e.g. sulcal depth or statistical map \
        in nibabel.gifti.GiftiImage to data.

    Used by load_surf_data function in common to surface sulcal data
    acceptable to .gii or .gii.gz

    """
    if not gifti_img.darrays:
        raise ValueError("Gifti must contain at least one data array")

    if len(gifti_img.darrays) == 1:
        return np.asarray([gifti_img.darrays[0].data]).T.squeeze()

    return np.asarray(
        [arr.data for arr in gifti_img.darrays], dtype=object
    ).T.squeeze()


FREESURFER_MESH_EXTENSIONS = ("orig", "pial", "sphere", "white", "inflated")

FREESURFER_DATA_EXTENSIONS = (
    "area",
    "curv",
    "sulc",
    "thickness",
    "label",
    "annot",
)

DATA_EXTENSIONS = ("gii", "gii.gz", "mgz", "nii", "nii.gz")


def _stringify(word_list):
    sep = "', '."
    return f"'.{sep.join(word_list)[:-3]}'"


# function to figure out datatype and load data
def load_surf_data(surf_data):
    """Load data to be represented on a surface mesh.

    Parameters
    ----------
    surf_data : :obj:`str`, :obj:`pathlib.Path`, or :obj:`numpy.ndarray`
        Either a file containing surface data (valid format are .gii,
        .gii.gz, .mgz, .nii, .nii.gz, or Freesurfer specific files such as
        .thickness, .curv, .sulc, .annot, .label), lists of 1D data files are
        returned as 2D arrays, or a Numpy array containing surface data.

    Returns
    -------
    data : :obj:`numpy.ndarray`
        An array containing surface data

    """
    # if the input is a filename, load it
    surf_data = stringify_path(surf_data)

    if not isinstance(surf_data, (str, np.ndarray)):
        raise ValueError(
            "The input type is not recognized. "
            "Valid inputs are a Numpy array or one of the "
            "following file formats: "
            f"{_stringify(DATA_EXTENSIONS)}, "
            "Freesurfer specific files such as "
            f"{_stringify(FREESURFER_DATA_EXTENSIONS)}."
        )

    if isinstance(surf_data, str):
        # resolve globbing
        file_list = resolve_globbing(surf_data)
        # resolve_globbing handles empty lists

        for i, surf_data in enumerate(file_list):
            surf_data = str(surf_data)

            check_extensions(
                surf_data, DATA_EXTENSIONS, FREESURFER_DATA_EXTENSIONS
            )

            if surf_data.endswith(("nii", "nii.gz", "mgz")):
                data_part = np.squeeze(get_data(load(surf_data)))
            elif surf_data.endswith(("area", "curv", "sulc", "thickness")):
                data_part = fs.io.read_morph_data(surf_data)
            elif surf_data.endswith("annot"):
                data_part = fs.io.read_annot(surf_data)[0]
            elif surf_data.endswith("label"):
                data_part = fs.io.read_label(surf_data)
            elif surf_data.endswith("gii"):
                data_part = _gifti_img_to_data(load(surf_data))
            elif surf_data.endswith("gii.gz"):
                gii = _load_surf_files_gifti_gzip(surf_data)
                data_part = _gifti_img_to_data(gii)

            if len(data_part.shape) == 1:
                data_part = data_part[:, np.newaxis]
            if i == 0:
                data = data_part
            else:
                try:
                    data = np.concatenate((data, data_part), axis=1)
                except ValueError:
                    raise ValueError(
                        "When more than one file is input, "
                        "all files must contain data "
                        "with the same shape in axis=0."
                    )

    # if the input is a numpy array
    elif isinstance(surf_data, np.ndarray):
        data = surf_data

    return np.squeeze(data)


def check_extensions(surf_data, data_extensions, freesurfer_data_extensions):
    """Check the extension of the input file.

    Should either be one one of the supported data formats
    or one of freesurfer data formats.

    Raises
    ------
    ValueError
        When the input is a string or a path with an extension
        that does not match one of the supported ones.
    """
    if isinstance(surf_data, Path):
        surf_data = str(surf_data)
    if isinstance(surf_data, str) and (
        not any(
            surf_data.endswith(x)
            for x in data_extensions + freesurfer_data_extensions
        )
    ):
        raise ValueError(
            "The input type is not recognized. "
            f"{surf_data!r} was given "
            "while valid inputs are a Numpy array "
            "or one of the following file formats: "
            f"{_stringify(data_extensions)}, "
            "Freesurfer specific files such as "
            f"{_stringify(freesurfer_data_extensions)}."
        )


def _gifti_img_to_mesh(gifti_img):
    """Load surface image in nibabel.gifti.GiftiImage to data.

    Used by load_surf_mesh function in common to surface mesh
    acceptable to .gii or .gii.gz

    """
    error_message = (
        "The surf_mesh input is not recognized. "
        "Valid Freesurfer surface mesh inputs are: "
        f"{_stringify(FREESURFER_MESH_EXTENSIONS)}."
        "You provided input which have "
        "no {0} or of empty value={1}"
    )
    try:
        coords = gifti_img.get_arrays_from_intent(
            nifti1.intent_codes["NIFTI_INTENT_POINTSET"]
        )[0].data
    except IndexError:
        raise ValueError(
            error_message.format(
                "NIFTI_INTENT_POINTSET",
                gifti_img.get_arrays_from_intent(
                    nifti1.intent_codes["NIFTI_INTENT_POINTSET"]
                ),
            )
        )
    try:
        faces = gifti_img.get_arrays_from_intent(
            nifti1.intent_codes["NIFTI_INTENT_TRIANGLE"]
        )[0].data
    except IndexError:
        raise ValueError(
            error_message.format(
                "NIFTI_INTENT_TRIANGLE",
                gifti_img.get_arrays_from_intent(
                    nifti1.intent_codes["NIFTI_INTENT_TRIANGLE"]
                ),
            )
        )
    return coords, faces


# function to figure out datatype and load data
def load_surf_mesh(surf_mesh):
    """Load a surface :term:`mesh` geometry.

    Parameters
    ----------
    surf_mesh : :obj:`str`, :obj:`pathlib.Path`, or \
        :obj:`numpy.ndarray` or Mesh
        Either a file containing surface :term:`mesh` geometry
        (valid formats are .gii .gii.gz or Freesurfer specific files
        such as .orig, .pial, .sphere, .white, .inflated)
        or two Numpy arrays organized in a list,
        tuple or a namedtuple with the fields "coordinates" and "faces",
        or a Mesh object with "coordinates" and "faces" attributes.

    Returns
    -------
    mesh : Mesh
        With the fields "coordinates" and "faces", each containing a
        :obj:`numpy.ndarray`

    """
    # if input is a filename, try to load it
    surf_mesh = stringify_path(surf_mesh)
    if isinstance(surf_mesh, str):
        # resolve globbing
        file_list = resolve_globbing(surf_mesh)
        if len(file_list) > 1:
            # empty list is handled inside resolve_globbing function
            raise ValueError(
                f"More than one file matching path: {surf_mesh}\n"
                "load_surf_mesh can only load one file at a time."
            )
        surf_mesh = str(file_list[0])

        if any(surf_mesh.endswith(x) for x in FREESURFER_MESH_EXTENSIONS):
            coords, faces, header = fs.io.read_geometry(
                surf_mesh, read_metadata=True
            )
            # See https://github.com/nilearn/nilearn/pull/3235
            if "cras" in header:
                coords += header["cras"]
            mesh = Mesh(coordinates=coords, faces=faces)
        elif surf_mesh.endswith("gii"):
            coords, faces = _gifti_img_to_mesh(load(surf_mesh))
            mesh = Mesh(coordinates=coords, faces=faces)
        elif surf_mesh.endswith("gii.gz"):
            gifti_img = _load_surf_files_gifti_gzip(surf_mesh)
            coords, faces = _gifti_img_to_mesh(gifti_img)
            mesh = Mesh(coordinates=coords, faces=faces)
        else:
            raise ValueError(
                "The input type is not recognized. "
                f"{surf_mesh!r} was given "
                "while valid inputs are one of the following "
                "file formats: .gii, .gii.gz, "
                "Freesurfer specific files such as "
                f"{_stringify(FREESURFER_MESH_EXTENSIONS)}, "
                "two Numpy arrays organized in a list, tuple "
                "or a namedtuple with the "
                'fields "coordinates" and "faces".'
            )
    elif isinstance(surf_mesh, (list, tuple)):
        try:
            coords, faces = surf_mesh
            mesh = Mesh(coordinates=coords, faces=faces)
        except Exception:
            raise ValueError(
                "If a list or tuple is given as input, "
                "it must have two elements, the first is "
                "a Numpy array containing the x-y-z coordinates "
                "of the mesh vertices, the second is a Numpy "
                "array containing  the indices (into coords) of "
                "the mesh faces. The input was a list with "
                f"{len(surf_mesh)} elements."
            )
    elif hasattr(surf_mesh, "faces") and hasattr(surf_mesh, "coordinates"):
        coords, faces = surf_mesh.coordinates, surf_mesh.faces
        mesh = Mesh(coordinates=coords, faces=faces)

    else:
        raise ValueError(
            "The input type is not recognized. "
            "Valid inputs are one of the following file "
            "formats: .gii, .gii.gz, "
            "Freesurfer specific files such as "
            f"{_stringify(FREESURFER_MESH_EXTENSIONS)}"
            "or two Numpy arrays organized in a list, tuple or "
            'a namedtuple with the fields "coordinates" and '
            '"faces"'
        )

    return mesh


def load_surface(surface):
    """Load a surface.

    Parameters
    ----------
    surface : Surface-like (see description)
        The surface to be loaded.
        A surface can be:
            - a nilearn.surface.Surface
            - a sequence (mesh, data) where:
                - :term:`mesh` can be:
                    - a nilearn.surface.Mesh
                    - a path to .gii or .gii.gz etc.
                    - a sequence of two numpy arrays,
                    the first containing :term:`vertex` coordinates
                    and the second containing triangles.
                - data can be:
                    - a path to .gii or .gii.gz etc.
                    - a numpy array with shape (n_vertices,)
                    or (n_time_points, n_vertices)

    Returns
    -------
    surface : Surface
        With the fields "mesh" (Mesh object) and "data" (:obj:`numpy.ndarray`).

    """
    # Handle the case where we received a Surface
    # object with mesh and data attributes
    if hasattr(surface, "mesh") and hasattr(surface, "data"):
        mesh = load_surf_mesh(surface.mesh)
        data = load_surf_data(surface.data)
    # Handle the case where we received a sequence
    # (mesh, data)
    elif isinstance(surface, (list, tuple, np.ndarray)):
        if len(surface) != 2:
            raise ValueError(
                "`load_surface` accepts iterables "
                "of length 2 to define a surface. "
                f"You provided a {type(surface)} "
                f"of length {len(surface)}."
            )
        mesh = load_surf_mesh(surface[0])
        data = load_surf_data(surface[1])
    else:
        raise ValueError(
            "Wrong parameter `surface` in `load_surface`. "
            "Please refer to the documentation for more information."
        )
    return Surface(mesh, data)


def check_mesh(mesh):
    """Check that :term:`mesh` data is either a :obj:`str`, \
        or a :obj:`dict` with sufficient entries.

    Used by plotting.surf_plotting.plot_img_on_surf and
    plotting.html_surface._full_brain_info

    """
    if isinstance(mesh, str):
        # avoid circular imports
        from nilearn.datasets import fetch_surf_fsaverage

        return fetch_surf_fsaverage(mesh)
    if not isinstance(mesh, Mapping):
        raise TypeError(
            "The mesh should be a str or a dictionary, "
            f"you provided: {type(mesh).__name__}."
        )
    missing = {
        "pial_left",
        "pial_right",
        "sulc_left",
        "sulc_right",
        "infl_left",
        "infl_right",
    }.difference(mesh.keys())
    if missing:
        raise ValueError(
            f"{missing} {'are' if len(missing) > 1 else 'is'} "
            "missing from the provided mesh dictionary"
        )
    return mesh


def check_mesh_and_data(mesh, data):
    """Load surface :term:`mesh` and data, \
       check that they have compatible shapes.

    Parameters
    ----------
    mesh : :obj:`str` or :obj:`numpy.ndarray` or Mesh
        Either a file containing surface :term:`mesh` geometry (valid formats
        are .gii .gii.gz or Freesurfer specific files such as .orig, .pial,
        .sphere, .white, .inflated) or two Numpy arrays organized in a list,
        tuple or a namedtuple with the fields "coordinates" and "faces", or a
        Mesh object with "coordinates" and "faces" attributes.

    data : :obj:`str` or :obj:`numpy.ndarray`
        Either a file containing surface data (valid format are .gii,
        .gii.gz, .mgz, .nii, .nii.gz, or Freesurfer specific files such as
        .thickness, .area, .curv, .sulc, .annot, .label),
        lists of 1D data files are returned as 2D arrays,
        or a Numpy array containing surface data.

    Returns
    -------
    mesh : Mesh
        Checked :term:`mesh`.

    data : :obj:`numpy.ndarray`
        Checked data.

    """
    mesh = load_surf_mesh(mesh)
    data = load_surf_data(data)
    # Check that mesh coordinates has a number of nodes
    # equal to the size of the data.
    if len(data) != len(mesh.coordinates):
        raise ValueError(
            "Mismatch between number of nodes "
            f"in mesh ({len(mesh.coordinates)}) and "
            f"size of surface data ({len(data)})"
        )
    # Check that the indices of faces are consistent with the
    # mesh coordinates. That is, we shouldn't have an index
    # larger or equal to the length of the coordinates array.
    if mesh.faces.max() >= len(mesh.coordinates):
        raise ValueError(
            "Mismatch between the indices of faces and the number of nodes. "
            f"Maximum face index is {mesh.faces.max()} "
            f"while coordinates array has length {len(mesh.coordinates)}."
        )
    return mesh, data


def check_surface(surface):
    """Load a surface as a Surface object.

    This function will make sure that the surfaces's
    mesh and data have compatible shapes.

    Parameters
    ----------
    surface : Surface-like (see description)
        The surface to be loaded.
        A surface can be:
            - a nilearn.surface.Surface
            - a sequence (:term:`mesh`, data) where:
                - :term:`mesh` can be:
                    - a nilearn.surface.Mesh
                    - a path to .gii or .gii.gz etc.
                    - a sequence of two numpy arrays,
                    the first containing :term:`vertex` coordinates
                    and the second containing triangles.
                - data can be:
                    - a path to .gii or .gii.gz etc.
                    - a numpy array with shape (n_vertices,)
                    or (n_time_points, n_vertices)

    Returns
    -------
    surface : Surface
        Checked surface object.

    """
    surface = load_surface(surface)
    mesh, data = check_mesh_and_data(surface.mesh, surface.data)
    return Surface(mesh, data)


class PolyData:
    """A collection of data arrays.

    It is a shallow wrapper around the ``parts`` dictionary, which cannot be
    empty and whose keys must be a subset of {"left", "right"}.

    .. versionadded:: 0.11.0

    Parameters
    ----------
    left : 1/2D :obj:`numpy.ndarray` or :obj:`str` or :obj:`pathlib.Path` \
           or None, default = None
           1D arrays will be converted to

    right : 1/2D :obj:`numpy.ndarray` or :obj:`str` or :obj:`pathlib.Path` \
            or None, default = None

    squeeze_on_save : :obj:`bool` or None, default=None
            If ``True`` axes of length one from the data
            in the left and right parts will be removed
            before saving them to file.
            If ``None`` is passed,
            then the value will be set to ``True``
            if ``left`` or ``right`` is one dimensional.

    Attributes
    ----------
    parts : :obj:`dict` of 2D :obj:`numpy.ndarray` (n_timepoints, n_vertices)

    shape : :obj:`tuple` of :obj:`int`

    Examples
    --------
    The first dimension corresponds to the vertices:
    the typical shape of the
    data for a hemisphere is ``(n_vertices, n_time_points)``.

    >>> import numpy as np
    >>> from nilearn.surface import PolyData
    >>> n_time_points = 10
    >>> n_left_vertices = 5
    >>> n_right_vertices = 7
    >>> left = np.ones((n_left_vertices, n_time_points))
    >>> right = np.ones((n_right_vertices, n_time_points))
    >>> PolyData(left=left, right=right)
    <PolyData (12, 10)>
    >>> PolyData(right=right)
    <PolyData (7, 10)>

    It is not possible to create an empty ``PolyData``:
    >>> PolyData()
    Traceback (most recent call last):
        ...
    ValueError: Cannot create an empty PolyData. ...
    """

    def __init__(self, left=None, right=None, squeeze_on_save=None):
        if left is None and right is None:
            raise ValueError(
                "Cannot create an empty PolyData. "
                "Either left or right (or both) must be provided."
            )

        self.squeeze_on_save = squeeze_on_save

        parts = {}
        for hemi, param in zip(["left", "right"], [left, right]):
            if param is not None:
                if not isinstance(param, np.ndarray):
                    param = load_surf_data(param)
                if param.ndim == 1:
                    param = np.array([param])
                    if self.squeeze_on_save is None:
                        self.squeeze_on_save = True
                parts[hemi] = param
        self.parts = parts

        if self.squeeze_on_save is None:
            self.squeeze_on_save = False

        assert isinstance(self.squeeze_on_save, bool)

        self._check_parts()

        if len(parts) == 1:
            self.shape = next(iter(self.parts.values())).shape
            return

<<<<<<< HEAD
        if parts["left"].shape[1:] != parts["right"].shape[1:]:
=======
        first_shape = next(iter(self.parts.values())).shape
        concat_dim = sum(p.shape[-1] for p in self.parts.values())
        self.shape = (*first_shape[:-1], concat_dim)

    def _check_parts(self):
        parts = self.parts

        for hemi in parts:
            if parts[hemi].ndim != 2:
                raise ValueError(
                    f"Data arrays for keys '{hemi}' must be a 2D array.\n"
                    f"Got {parts[hemi].ndim}"
                )

        if len(parts) == 1:
            return

        if parts["left"].shape[:-1] != parts["right"].shape[:-1]:
>>>>>>> d0231a44
            raise ValueError(
                f"Data arrays for keys 'left' and 'right' "
                "have incompatible shapes: "
                f"{parts['left'].shape} and {parts['right'].shape}"
            )

<<<<<<< HEAD
        self.parts = parts

    @property
    def shape(self):
        """Shape of the data."""
        second_shape = next(iter(self.parts.values())).shape[1]
        sum_vertices = sum(p.shape[0] for p in self.parts.values())
        return (sum_vertices, second_shape)

    def __repr__(self):
        return f"<{self.__class__.__name__} {self.shape}>"

=======
>>>>>>> d0231a44
    def to_filename(self, filename):
        """Save data to gifti.

        Parameters
        ----------
        filename : :obj:`str` or :obj:`pathlib.Path`
                   If the filename contains `hemi-L`
                   then only the left part of the mesh will be saved.
                   If the filename contains `hemi-R`
                   then only the right part of the mesh will be saved.
                   If the filename contains neither of those,
                   then `_hemi-L` and `_hemi-R`
                   will be appended to the filename and both will be saved.
        """
        filename = _sanitize_filename(filename)

        if "hemi-L" not in filename.stem and "hemi-R" not in filename.stem:
            for hemi in ["L", "R"]:
                self.to_filename(
                    filename.with_stem(f"{filename.stem}_hemi-{hemi}")
                )
            return None

        if "hemi-L" in filename.stem:
            data = self.parts["left"]
            if self.squeeze_on_save:
                data = np.squeeze(data)
        if "hemi-R" in filename.stem:
            data = self.parts["right"]
            if self.squeeze_on_save:
                data = np.squeeze(data)

        _data_to_gifti(data, filename)


class SurfaceMesh(abc.ABC):
    """A surface :term:`mesh` having vertex, \
    coordinates and faces (triangles).

    .. versionadded:: 0.11.0

    Attributes
    ----------
    n_vertices : int
        number of vertices
    """

    n_vertices: int

    # TODO those are properties are for compatibility with plot_surf_img.
    # But they should probably become functions as they can take some time to
    # return or even fail
    coordinates: np.ndarray
    faces: np.ndarray

    def __repr__(self):
        return (
            f"<{self.__class__.__name__} with "
            f"{self.n_vertices} vertices and "
            f"{len(self.faces)} faces.>"
        )

    def to_gifti(self, gifti_file):
        """Write surface mesh to a Gifti file on disk.

        Parameters
        ----------
        gifti_file : :obj:`str` or :obj:`pathlib.Path`
            Filename to save the mesh to.
        """
        _mesh_to_gifti(self.coordinates, self.faces, gifti_file)


class InMemoryMesh(SurfaceMesh):
    """A surface mesh stored as in-memory numpy arrays.

    .. versionadded:: 0.11.0

    Parameters
    ----------
    coordinates : :obj:`numpy.ndarray`

    faces : :obj:`numpy.ndarray`

    Attributes
    ----------
    n_vertices : int
        number of vertices
    """

    n_vertices: int

    coordinates: np.ndarray

    faces: np.ndarray

    def __init__(self, coordinates, faces):
        self.coordinates = coordinates
        self.faces = faces
        self.n_vertices = coordinates.shape[0]


class FileMesh(SurfaceMesh):
    """A surface mesh stored in a Gifti or Freesurfer file.

    .. versionadded:: 0.11.0

    Parameters
    ----------
    file_path : :obj:`str` or :obj:`pathlib.Path`
            Filename to read mesh from.
    """

    n_vertices: int

    file_path: pathlib.Path

    def __init__(self, file_path):
        self.file_path = pathlib.Path(file_path)
        self.n_vertices = load_surf_mesh(self.file_path).coordinates.shape[0]

    @property
    def coordinates(self):
        """Get x, y, z, values for each mesh vertex.

        Returns
        -------
        :obj:`numpy.ndarray`
        """
        return load_surf_mesh(self.file_path).coordinates

    @property
    def faces(self):
        """Get array of adjacent vertices.

        Returns
        -------
        :obj:`numpy.ndarray`
        """
        return load_surf_mesh(self.file_path).faces

    def loaded(self):
        """Load surface mesh into memory.

        Returns
        -------
        :obj:`nilearn.surface.InMemoryMesh`
        """
        loaded = load_surf_mesh(self.file_path)
        return InMemoryMesh(loaded.coordinates, loaded.faces)


class PolyMesh:
    """A collection of meshes.

    It is a shallow wrapper around the ``parts`` dictionary, which cannot be
    empty and whose keys must be a subset of {"left", "right"}.

    .. versionadded:: 0.11.0

    Parameters
    ----------
    left : :obj:`str` or :obj:`pathlib.Path` \
                or :obj:`nilearn.surface.SurfaceMesh` or None, default=None
            Mesh for the left hemisphere.

    right : :obj:`str` or :obj:`pathlib.Path` \
                or :obj:`nilearn.surface.SurfaceMesh` or None, default=None
            Mesh for the right hemisphere.

    Attributes
    ----------
    n_vertices : int
        number of vertices
    """

    n_vertices: int

    def __init__(self, left=None, right=None) -> None:
        if left is None and right is None:
            raise ValueError(
                "Cannot create an empty PolyMesh. "
                "Either left or right (or both) must be provided."
            )

        self.parts = {}
        if left is not None:
            if not isinstance(left, SurfaceMesh):
                left = FileMesh(left).loaded()
            self.parts["left"] = left
        if right is not None:
            if not isinstance(right, SurfaceMesh):
                right = FileMesh(right).loaded()
            self.parts["right"] = right

        self.n_vertices = sum(p.n_vertices for p in self.parts.values())

    def to_filename(self, filename):
        """Save mesh to gifti.

        Parameters
        ----------
        filename : :obj:`str` or :obj:`pathlib.Path`
                   If the filename contains `hemi-L`
                   then only the left part of the mesh will be saved.
                   If the filename contains `hemi-R`
                   then only the right part of the mesh will be saved.
                   If the filename contains neither of those,
                   then `_hemi-L` and `_hemi-R`
                   will be appended to the filename and both will be saved.
        """
        filename = _sanitize_filename(filename)

        if "hemi-L" not in filename.stem and "hemi-R" not in filename.stem:
            for hemi in ["L", "R"]:
                self.to_filename(
                    filename.with_stem(f"{filename.stem}_hemi-{hemi}")
                )
            return None

        if "hemi-L" in filename.stem:
            mesh = self.parts["left"]
        if "hemi-R" in filename.stem:
            mesh = self.parts["right"]

        mesh.to_gifti(filename)


def _check_data_and_mesh_compat(mesh, data):
    """Check that mesh and data have the same keys and that shapes match.

    mesh: :obj:`nilearn.surface.PolyMesh`

    data: :obj:`nilearn.surface.PolyData`
    """
    data_keys, mesh_keys = set(data.parts.keys()), set(mesh.parts.keys())
    if data_keys != mesh_keys:
        diff = data_keys.symmetric_difference(mesh_keys)
        raise ValueError(
            "Data and mesh do not have the same keys. "
            f"Offending keys: {diff}"
        )
    for key in mesh_keys:
        if data.parts[key].shape[0] != mesh.parts[key].n_vertices:
            raise ValueError(
                f"Data shape does not match number of vertices for '{key}':\n"
                f"- data shape: {data.parts[key].shape}\n"
                f"- n vertices: {mesh.parts[key].n_vertices}"
            )


def _mesh_to_gifti(coordinates, faces, gifti_file):
    """Write surface mesh to gifti file on disk.

    Parameters
    ----------
    coordinates : :obj:`numpy.ndarray`
        a Numpy array containing the x-y-z coordinates of the mesh vertices

    faces : :obj:`numpy.ndarray`
        a Numpy array containing the indices (into coords) of the mesh faces.

    gifti_file: :obj:`str` or :obj:`pathlib.Path`
        name for the output gifti file.
    """
    gifti_file = Path(gifti_file)
    gifti_img = gifti.GiftiImage()
    coords_array = gifti.GiftiDataArray(
        coordinates, intent="NIFTI_INTENT_POINTSET", datatype="float32"
    )
    faces_array = gifti.GiftiDataArray(
        faces, intent="NIFTI_INTENT_TRIANGLE", datatype="int32"
    )
    gifti_img.add_gifti_data_array(coords_array)
    gifti_img.add_gifti_data_array(faces_array)
    gifti_img.to_filename(gifti_file)


def _data_to_gifti(data, gifti_file):
    """Save data from Polydata to a gifti file.

    Parameters
    ----------
    data : :obj:`numpy.ndarray`
        The data will be cast to np.uint8, np.int32) or np.float32
        as only the following are 'supported' for now:
        - NIFTI_TYPE_UINT8
        - NIFTI_TYPE_INT32
        - NIFTI_TYPE_FLOAT32
        See https://github.com/nipy/nibabel/blob/master/nibabel/gifti/gifti.py

    gifti_file: :obj:`str` or :obj:`pathlib.Path`
        name for the output gifti file.
    """
    if data.dtype in [np.uint16, np.uint32, np.uint64]:
        data = data.astype(np.uint8)
    elif data.dtype in [np.int8, np.int16, np.int64]:
        data = data.astype(np.int32)
    elif data.dtype in [np.float64]:
        data = data.astype(np.float32)

    if data.dtype == np.uint8:
        datatype = "NIFTI_TYPE_UINT8"
    elif data.dtype == np.int32:
        datatype = "NIFTI_TYPE_INT32"
    elif data.dtype == np.float32:
        datatype = "NIFTI_TYPE_FLOAT32"

    darray = gifti.GiftiDataArray(data=data, datatype=datatype)

    gii = gifti.GiftiImage(darrays=[darray])
    gii.to_filename(Path(gifti_file))


def _sanitize_filename(filename):
    """Check filenames to write gifti.

    - add suffix .gii if missing
    - make sure that there is only one hemi entity in the filename

    Parameters
    ----------
    filename : :obj:`str` or :obj:`pathlib.Path`
        filename to check

    Returns
    -------
    :obj:`pathlib.Path`
    """
    filename = Path(filename)

    if not filename.suffix:
        filename = filename.with_suffix(".gii")
    if filename.suffix != ".gii":
        raise ValueError(
            "Mesh / Data should be saved as gifti files "
            "with the extension '.gii'.\n"
            f"Got '{filename.suffix}'."
        )

    if "hemi-L" in filename.stem and "hemi-R" in filename.stem:
        raise ValueError(
            "'filename' cannot contain both "
            "'hemi-L' and 'hemi-R'.\n"
            f"Got: {filename}"
        )
    return filename


class SurfaceImage:
    """Surface image containing meshes & data for both hemispheres.

    .. versionadded:: 0.11.0

    Parameters
    ----------
    mesh : :obj:`nilearn.surface.PolyMesh`, \
           or :obj:`dict` of  \
           :obj:`nilearn.surface.SurfaceMesh`, \
           :obj:`str`, \
           :obj:`pathlib.Path`
           Meshes for the both hemispheres.

    data : :obj:`nilearn.surface.PolyData`, \
           or :obj:`dict` of  \
           :obj:`numpy.ndarray`, \
           :obj:`str`, \
           :obj:`pathlib.Path`
           Data for the both hemispheres.

    squeeze_on_save : :obj:`bool` or None, default=None
            If ``True`` axes of length one from the data
            will be removed before saving them to file.
            If ``None`` is passed,
            then the value will be set to ``True``
            if any of the data parts is one dimensional.

    Attributes
    ----------
    shape : (int, int)
        shape of the surface data array
    """

    def __init__(self, mesh, data, squeeze_on_save=None):
        """Create a SurfaceImage instance."""
        self.mesh = mesh if isinstance(mesh, PolyMesh) else PolyMesh(**mesh)

        if not isinstance(data, (PolyData, dict)):
            raise TypeError(
                "'data' must be one of"
                "[PolyData, dict].\n"
                f"Got {type(data)}"
            )

        if isinstance(data, PolyData):
            self.data = data
        elif isinstance(data, dict):
            self.data = PolyData(**data, squeeze_on_save=squeeze_on_save)

        _check_data_and_mesh_compat(self.mesh, self.data)

    @property
    def shape(self):
        """Shape of the data."""
        return self.data.shape

    def __repr__(self) -> str:
        return f"<{self.__class__.__name__} {self.shape}>"

    @classmethod
    def from_volume(
        cls, mesh, volume_img, inner_mesh=None, **vol_to_surf_kwargs
    ):
        """Create surface image from volume image.

        Parameters
        ----------
        mesh : :obj:`nilearn.surface.PolyMesh` \
             or :obj:`dict` of  \
             :obj:`nilearn.surface.SurfaceMesh`, \
             :obj:`str`, \
             :obj:`pathlib.Path`
             Surface mesh.

        volume_img : Niimg-like object
            3D or 4D volume image to project to the surface mesh.

        inner_mesh : :obj:`nilearn.surface.PolyMesh` \
             or :obj:`dict` of  \
             :obj:`nilearn.surface.SurfaceMesh`, \
             :obj:`str`, \
             :obj:`pathlib.Path`, default=None
            Inner mesh to pass to :func:`nilearn.surface.vol_to_surf`.

        vol_to_surf_kwargs : dict[str, Any]
            Dictionary of extra key-words arguments to pass
            to :func:`nilearn.surface.vol_to_surf`.

        Examples
        --------
        >>> from nilearn.surface import SurfaceImage
        >>> from nilearn.datasets import load_fsaverage
        >>> from nilearn.datasets import load_sample_motor_activation_image

        >>> fsavg = load_fsaverage()
        >>> vol_img = load_sample_motor_activation_image()
        >>> img = SurfaceImage.from_volume(fsavg["white_matter"], vol_img)
        >>> img
        <SurfaceImage (1, 20484)>
        >>> img = SurfaceImage.from_volume(
        ...     fsavg["white_matter"], vol_img, inner_mesh=fsavg["pial"]
        ... )
        >>> img
        <SurfaceImage (1, 20484)>
        """
        mesh = mesh if isinstance(mesh, PolyMesh) else PolyMesh(**mesh)
        if inner_mesh is not None:
            inner_mesh = (
                inner_mesh
                if isinstance(inner_mesh, PolyMesh)
                else PolyMesh(**inner_mesh)
            )
            left_kwargs = {"inner_mesh": inner_mesh.parts["left"]}
            right_kwargs = {"inner_mesh": inner_mesh.parts["right"]}
        else:
            left_kwargs, right_kwargs = {}, {}

        if isinstance(volume_img, (str, Path)):
            volume_img = check_niimg(volume_img)

        texture_left = vol_to_surf(
            volume_img, mesh.parts["left"], **vol_to_surf_kwargs, **left_kwargs
        )

        texture_right = vol_to_surf(
            volume_img,
            mesh.parts["right"],
            **vol_to_surf_kwargs,
            **right_kwargs,
        )

        data = PolyData(left=texture_left, right=texture_right)

        return cls(mesh=mesh, data=data)<|MERGE_RESOLUTION|>--- conflicted
+++ resolved
@@ -1314,21 +1314,9 @@
 
         if self.squeeze_on_save is None:
             self.squeeze_on_save = False
-
         assert isinstance(self.squeeze_on_save, bool)
 
         self._check_parts()
-
-        if len(parts) == 1:
-            self.shape = next(iter(self.parts.values())).shape
-            return
-
-<<<<<<< HEAD
-        if parts["left"].shape[1:] != parts["right"].shape[1:]:
-=======
-        first_shape = next(iter(self.parts.values())).shape
-        concat_dim = sum(p.shape[-1] for p in self.parts.values())
-        self.shape = (*first_shape[:-1], concat_dim)
 
     def _check_parts(self):
         parts = self.parts
@@ -1343,20 +1331,19 @@
         if len(parts) == 1:
             return
 
-        if parts["left"].shape[:-1] != parts["right"].shape[:-1]:
->>>>>>> d0231a44
+        if parts["left"].shape[1] != parts["right"].shape[1]:
             raise ValueError(
                 f"Data arrays for keys 'left' and 'right' "
                 "have incompatible shapes: "
                 f"{parts['left'].shape} and {parts['right'].shape}"
             )
 
-<<<<<<< HEAD
-        self.parts = parts
-
     @property
     def shape(self):
         """Shape of the data."""
+        if len(self.parts) == 1:
+            return next(iter(self.parts.values())).shape
+
         second_shape = next(iter(self.parts.values())).shape[1]
         sum_vertices = sum(p.shape[0] for p in self.parts.values())
         return (sum_vertices, second_shape)
@@ -1364,8 +1351,6 @@
     def __repr__(self):
         return f"<{self.__class__.__name__} {self.shape}>"
 
-=======
->>>>>>> d0231a44
     def to_filename(self, filename):
         """Save data to gifti.
 
