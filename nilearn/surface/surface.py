--- conflicted
+++ resolved
@@ -813,14 +813,11 @@
         if (surf_mesh.endswith('orig') or surf_mesh.endswith('pial') or
                 surf_mesh.endswith('white') or surf_mesh.endswith('sphere') or
                 surf_mesh.endswith('inflated')):
-<<<<<<< HEAD
-            coords, faces, header = fs.io.read_geometry(surf_mesh, read_metadata=True)
+            coords, faces, header = fs.io.read_geometry(surf_mesh,
+                                                        read_metadata=True)
             if 'cras' in header:
                 coords += header['cras']
-=======
-            coords, faces = fs.io.read_geometry(surf_mesh)
             mesh = Mesh(coordinates=coords, faces=faces)
->>>>>>> 2dc96052
         elif surf_mesh.endswith('gii'):
             coords, faces = _gifti_img_to_mesh(nibabel.load(surf_mesh))
             mesh = Mesh(coordinates=coords, faces=faces)
