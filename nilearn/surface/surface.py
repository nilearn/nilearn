--- conflicted
+++ resolved
@@ -966,13 +966,8 @@
     """Check that mesh data is either a :obj:`str`, \
         or a :obj:`dict` with sufficient entries.
 
-<<<<<<< HEAD
     Used by plotting.surf_plotting.plot_img_on_surf and
     plotting.html_surface._full_brain_info
-=======
-    Used by :func:`plotting.surf_plotting.plot_img_on_surf` and
-    :func:`plotting.html_surface.full_brain_info`
->>>>>>> 4a3023fa
 
     """
     if isinstance(mesh, str):
