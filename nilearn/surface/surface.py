--- conflicted
+++ resolved
@@ -1392,7 +1392,7 @@
                     param = load_surf_data(param)
                 parts[hemi] = param
         self.parts = parts
-        self._set_data_dtype(dtype)
+        self._set_dtype(dtype)
 
         self._check_parts()
 
@@ -1506,7 +1506,6 @@
 
         _data_to_gifti(data, filename)
 
-<<<<<<< HEAD
     def _dtype(self):
         """Return dtype of the first part.
 
@@ -1516,14 +1515,9 @@
 
     def _set_dtype(self, dtype):
         """Set dtype for all parts."""
-        for k, v in self.parts.items():
-            self.parts[k] = v.astype(dtype)
-=======
-    def _set_data_dtype(self, dtype):
         if dtype is not None:
             for h, v in self.parts.items():
                 self.parts[h] = v.astype(dtype)
->>>>>>> 20d94f68
 
 
 def at_least_2d(input):
@@ -1926,7 +1920,7 @@
 
         if isinstance(data, PolyData):
             self.data = data
-            self.data._set_data_dtype(dtype)
+            self.data._set_dtype(dtype)
         else:
             self.data = PolyData(**data, dtype=dtype)
 
