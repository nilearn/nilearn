--- conflicted
+++ resolved
@@ -729,25 +729,16 @@
     img = load_img(img)
     if mask_img is not None:
         mask_img = _utils.check_niimg(mask_img)
-<<<<<<< HEAD
-        mask = get_data(resampling.resample_to_img(
-            mask_img,
-            img,
-            interpolation='nearest',
-            copy=False,
-            force_resample=False,  # TODO update to True in 0.13.0
-            copy_header=True))
-=======
         mask = get_data(
             resampling.resample_to_img(
                 mask_img,
                 img,
                 interpolation="nearest",
                 copy=False,
+                force_resample=False,  # TODO update to True in 0.13.0
                 copy_header=True,
             )
         )
->>>>>>> bb3484f4
     else:
         mask = None
     original_dimension = len(img.shape)
