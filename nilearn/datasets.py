--- conflicted
+++ resolved
@@ -2797,8 +2797,6 @@
         if ext == '.1D':
             files = [np.loadtxt(f) for f in files]
         results[derivative] = files
-<<<<<<< HEAD
-
     return Bunch(**results)
 
 
@@ -2926,7 +2924,4 @@
             raise RuntimeError
         data.update(X=X, y=y, mask_img=mask_img)
 
-    return data
-=======
-    return Bunch(**results)
->>>>>>> b89a84aa
+    return data