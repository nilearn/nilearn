--- conflicted
+++ resolved
@@ -37,14 +37,10 @@
     """Check number of functions in public API."""
     fn = all_functions()
     print(fn)
-<<<<<<< HEAD
-    assert len(fn) == 173
-=======
     if is_matplotlib_installed():
         assert len(fn) == 170
     else:
         assert len(fn) == 136
->>>>>>> 1ebeb461
 
 
 @pytest.mark.parametrize(
