"""Plotting code for nilearn."""
# Original Authors: Chris Filo Gorgolewski, Gael Varoquaux
import importlib
import warnings


OPTIONAL_MATPLOTLIB_MIN_VERSION = "3.3.0"

###############################################################################
# Make sure that we don't get DISPLAY problems when running without X on
# unices
def _set_mpl_backend():
    # We are doing local imports here to avoid polluting our namespace
    try:
        import matplotlib
    except ImportError:
        if importlib.util.find_spec("pytest") is not None:
            from .._utils.testing import skip_if_running_tests

            # No need to fail when running tests
            skip_if_running_tests('matplotlib not installed')
        raise
    else:
<<<<<<< HEAD

        from ..version import OPTIONAL_MATPLOTLIB_MIN_VERSION, _compare_version

=======
        from .._utils import _compare_version
>>>>>>> 54f4ccda
        # When matplotlib was successfully imported we need to check
        # that the version is greater that the minimum required one
        mpl_version = getattr(matplotlib, "__version__", "0.0.0")
        if not _compare_version(
            mpl_version, ">=", OPTIONAL_MATPLOTLIB_MIN_VERSION
        ):
            raise ImportError(
                f"A matplotlib version of at least "
                f"{OPTIONAL_MATPLOTLIB_MIN_VERSION} "
                f"is required to use nilearn. {mpl_version} was found. "
                f"Please upgrade matplotlib"
            )
        current_backend = matplotlib.get_backend().lower()

        try:
            # Making sure the current backend is usable by matplotlib
            matplotlib.use(current_backend)
        except Exception:
            # If not, switching to default agg backend
            matplotlib.use("Agg")
        new_backend = matplotlib.get_backend().lower()

        if new_backend != current_backend:
            # Matplotlib backend has been changed, let's warn the user
            warnings.warn(f"Backend changed to {new_backend}...")


_set_mpl_backend()

###############################################################################
from . import cm
from .find_cuts import (
    find_cut_slices,
    find_parcellation_cut_coords,
    find_probabilistic_atlas_cut_coords,
    find_xyz_cut_coords,
)
from .html_connectome import view_connectome, view_markers
from .html_stat_map import view_img
from .html_surface import view_img_on_surf, view_surf
from .img_plotting import (
    plot_anat,
    plot_carpet,
    plot_connectome,
    plot_epi,
    plot_glass_brain,
    plot_img,
    plot_img_comparison,
    plot_markers,
    plot_prob_atlas,
    plot_roi,
    plot_stat_map,
    show,
)
from .matrix_plotting import (
    plot_contrast_matrix,
    plot_design_matrix,
    plot_event,
    plot_matrix,
)
from .surf_plotting import (
    plot_img_on_surf,
    plot_surf,
    plot_surf_contours,
    plot_surf_roi,
    plot_surf_stat_map,
)

__all__ = ['cm', 'plot_img', 'plot_anat', 'plot_epi',
           'plot_roi', 'plot_stat_map', 'plot_glass_brain',
           'plot_markers', 'plot_connectome', 'plot_prob_atlas',
           'find_xyz_cut_coords', 'find_cut_slices',
           'plot_img_comparison',
           'show', 'plot_matrix',
           'plot_design_matrix', 'plot_contrast_matrix', 'plot_event',
           'view_surf', 'view_img_on_surf',
           'view_img', 'view_connectome', 'view_markers',
           'find_parcellation_cut_coords',
           'find_probabilistic_atlas_cut_coords',
           'plot_surf', 'plot_surf_stat_map', 'plot_surf_roi',
           'plot_img_on_surf', 'plot_carpet', 'plot_surf_contours']<|MERGE_RESOLUTION|>--- conflicted
+++ resolved
@@ -21,13 +21,9 @@
             skip_if_running_tests('matplotlib not installed')
         raise
     else:
-<<<<<<< HEAD
-
-        from ..version import OPTIONAL_MATPLOTLIB_MIN_VERSION, _compare_version
-
-=======
+    
         from .._utils import _compare_version
->>>>>>> 54f4ccda
+        
         # When matplotlib was successfully imported we need to check
         # that the version is greater that the minimum required one
         mpl_version = getattr(matplotlib, "__version__", "0.0.0")
