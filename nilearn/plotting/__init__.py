"""
Plotting code for nilearn
"""
# Original Authors: Chris Filo Gorgolewski, Gael Varoquaux
import os
import sys


###############################################################################
# Make sure that we don't get DISPLAY problems when running without X on
# unices
def _set_mpl_backend():
    # We are doing local imports here to avoid polluting our namespace
    try:
        import matplotlib
    except ImportError:
        from .._utils.testing import skip_if_running_tests
        # No need to fail when running tests
        skip_if_running_tests('matplotlib not installed')
        raise
    else:
        from ..version import (_import_module_with_version_check,
                               OPTIONAL_MATPLOTLIB_MIN_VERSION)
        # When matplotlib was successfully imported we need to check
        # that the version is greater that the minimum required one
        _import_module_with_version_check('matplotlib',
                                          OPTIONAL_MATPLOTLIB_MIN_VERSION)
        current_backend = matplotlib.get_backend().lower()

        if 'inline' in current_backend or 'nbagg' in current_backend:
            return
        # Set the backend to a non-interactive one for unices without X
        if (os.name == 'posix' and 'DISPLAY' not in os.environ
                and not (sys.platform == 'darwin'
                         and 'macosx' in current_backend)
        ):
            matplotlib.use('Agg')

_set_mpl_backend()

###############################################################################
from . import cm
from .img_plotting import plot_img, plot_anat, plot_epi, \
    plot_roi, plot_stat_map, plot_glass_brain, plot_connectome, \
<<<<<<< HEAD
    plot_connectome_strength, plot_prob_atlas, show
from .find_cuts import find_xyz_cut_coords, find_cut_slices, \
    find_parcellation_cut_coords, find_probabilistic_atlas_cut_coords
=======
    plot_prob_atlas, plot_carpet, show
from .find_cuts import find_xyz_cut_coords, find_cut_slices
>>>>>>> d9cfc5b4
from .matrix_plotting import plot_matrix
from .html_surface import view_surf, view_img_on_surf
from .html_stat_map import view_img
from .html_connectome import view_connectome, view_markers
from .surf_plotting import plot_surf, plot_surf_stat_map, plot_surf_roi

__all__ = ['cm', 'plot_img', 'plot_anat', 'plot_epi',
           'plot_roi', 'plot_stat_map', 'plot_glass_brain',
           'plot_connectome_strength', 'plot_connectome', 'plot_prob_atlas',
           'find_xyz_cut_coords', 'find_cut_slices',
<<<<<<< HEAD
           'show', 'plot_matrix', 'view_surf', 'view_img_on_surf',
           'view_img', 'view_connectome', 'view_markers',
           'find_parcellation_cut_coords', 'find_probabilistic_atlas_cut_coords',
           'plot_surf', 'plot_surf_stat_map', 'plot_surf_roi'
           ]
=======
           'show', 'plot_matrix', 'plot_carpet']

# matplotlib older versions 1.1.1 will not work to plot surface data using
# plotting functions from surf_plotting.py. Hence we check the version and
# import them only if we have recent versions.

if LooseVersion(matplotlib.__version__) > LooseVersion('1.3.1'):
    from .surf_plotting import plot_surf, plot_surf_stat_map, plot_surf_roi
    __all__.extend(['plot_surf', 'plot_surf_stat_map', 'plot_surf_roi'])
>>>>>>> d9cfc5b4
<|MERGE_RESOLUTION|>--- conflicted
+++ resolved
@@ -42,14 +42,9 @@
 from . import cm
 from .img_plotting import plot_img, plot_anat, plot_epi, \
     plot_roi, plot_stat_map, plot_glass_brain, plot_connectome, \
-<<<<<<< HEAD
-    plot_connectome_strength, plot_prob_atlas, show
+    plot_connectome_strength, plot_prob_atlas, plot_carpet, show
 from .find_cuts import find_xyz_cut_coords, find_cut_slices, \
     find_parcellation_cut_coords, find_probabilistic_atlas_cut_coords
-=======
-    plot_prob_atlas, plot_carpet, show
-from .find_cuts import find_xyz_cut_coords, find_cut_slices
->>>>>>> d9cfc5b4
 from .matrix_plotting import plot_matrix
 from .html_surface import view_surf, view_img_on_surf
 from .html_stat_map import view_img
@@ -60,20 +55,8 @@
            'plot_roi', 'plot_stat_map', 'plot_glass_brain',
            'plot_connectome_strength', 'plot_connectome', 'plot_prob_atlas',
            'find_xyz_cut_coords', 'find_cut_slices',
-<<<<<<< HEAD
            'show', 'plot_matrix', 'view_surf', 'view_img_on_surf',
            'view_img', 'view_connectome', 'view_markers',
            'find_parcellation_cut_coords', 'find_probabilistic_atlas_cut_coords',
-           'plot_surf', 'plot_surf_stat_map', 'plot_surf_roi'
-           ]
-=======
-           'show', 'plot_matrix', 'plot_carpet']
-
-# matplotlib older versions 1.1.1 will not work to plot surface data using
-# plotting functions from surf_plotting.py. Hence we check the version and
-# import them only if we have recent versions.
-
-if LooseVersion(matplotlib.__version__) > LooseVersion('1.3.1'):
-    from .surf_plotting import plot_surf, plot_surf_stat_map, plot_surf_roi
-    __all__.extend(['plot_surf', 'plot_surf_stat_map', 'plot_surf_roi'])
->>>>>>> d9cfc5b4
+           'plot_surf', 'plot_surf_stat_map', 'plot_surf_roi', 'plot_carpet'
+           ]