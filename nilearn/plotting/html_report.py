--- conflicted
+++ resolved
@@ -1,14 +1,11 @@
 import os
 import io
 import base64
-<<<<<<< HEAD
 from contextlib import contextmanager
 from string import Template
+import warnings
 
 import matplotlib as mpl
-=======
-import warnings
->>>>>>> 888e75b0
 
 from nilearn.externals import tempita
 from . import js_plotting_utils as plot_utils
@@ -117,7 +114,6 @@
 
     data = base64.b64encode(io_buffer.read())
 
-<<<<<<< HEAD
     return '{}'.format(data.decode())
 
 
@@ -194,7 +190,4 @@
             os.path.dirname(__file__), 'data', 'html', head_template_name)
         with open(head_template_path, 'r') as head_file:
             head_tpl = Template(head_file.read())
-        return HTMLReport(body=body, head_tpl=head_tpl)
-=======
-    return '{}'.format(data.decode())
->>>>>>> 888e75b0
+        return HTMLReport(body=body, head_tpl=head_tpl)