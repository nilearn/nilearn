--- conflicted
+++ resolved
@@ -86,26 +86,6 @@
     return ConnectomeView(as_html)
 
 
-<<<<<<< HEAD
-=======
-def _replacement_params_view_connectome():
-    """ Returns a dict containing deprecated & replacement parameters
-        as key-value pair for view_connectome().
-        Avoids cluttering the global namespace.
-    """
-    return {
-        'coords': 'node_coords',
-        'threshold': 'edge_threshold',
-        'cmap': 'edge_cmap',
-        'marker_size': 'node_size',
-    }
-
-
-@rename_parameters(replacement_params=_replacement_params_view_connectome(),
-                   end_version='0.6.0',
-                   lib_name='Nilearn'
-                   )
->>>>>>> 60225d72
 def view_connectome(adjacency_matrix, node_coords, edge_threshold=None,
                     edge_cmap=cm.bwr, symmetric_cmap=True,
                     linewidth=6., node_size=3., colorbar=True,
@@ -192,23 +172,6 @@
     return _make_connectome_html(connectome_info)
 
 
-<<<<<<< HEAD
-=======
-def _replacement_params_view_markers():
-    """ Returns a dict containing deprecated & replacement parameters
-        as key-value pair for view_markers().
-        Avoids cluttering the global namespace.
-    """
-    return {'coords': 'marker_coords',
-            'colors': 'marker_color',
-            }
-
-
-@rename_parameters(replacement_params=_replacement_params_view_markers(),
-                   end_version='0.6.0',
-                   lib_name='Nilearn',
-                   )
->>>>>>> 60225d72
 def view_markers(marker_coords, marker_color=None, marker_size=5.,
                  title=None, title_fontsize=25):
     """
