--- conflicted
+++ resolved
@@ -110,18 +110,10 @@
     x = np.linspace(0, 1, 100)
     rgb = our_cmap(x, bytes=True)[:, :3]
     rgb = np.array(rgb, dtype=int)
-<<<<<<< HEAD
-    colors = []
-    colors.extend(
-        [np.round(i, 3), f"rgb({col[0]}, {col[1]}, {col[2]})"]
-        for i, col in zip(x, rgb)
-    )
-=======
     colors = [
         [np.round(i, 3), f"rgb({col[0]}, {col[1]}, {col[2]})"]
         for i, col in zip(x, rgb)
     ]
->>>>>>> e1c55141
     return {
         "colors": colors,
         "vmin": vmin,
