"""Helps for views, i.e. interactive plots from html_surface and \
html_connectome."""

import base64
import os
import warnings
from string import Template

import matplotlib as mpl
import matplotlib.pyplot as plt
import numpy as np

<<<<<<< HEAD
# included here for backward compatibility
=======
>>>>>>> 358784a5
from nilearn.plotting.html_document import (  # noqa: F401
    HTMLDocument,
    set_max_img_views_before_warning,
)

from .. import surface
from .._utils.extmath import fast_abs_percentile
from .._utils.param_validation import check_threshold

MAX_IMG_VIEWS_BEFORE_WARNING = 10

LIBRARY_URL = {
    "plotly": "https://cdn.plot.ly/plotly-gl3d-latest.min.js",
    "jquery": "https://ajax.googleapis.com/ajax/libs/jquery/3.6.0/jquery.min.js",
    "niivue": "https://niivue.github.io/niivue/features/niivue.umd.js",
}

LIBRARY_FILE = {
    "plotly": "plotly-gl3d-latest.min.js",
    "jquery": "jquery.min.js",
    "niivue": "niivue.umd.js",
}


def add_js_lib(html, libraries=["plotly", "jquery"], embed_js=True):
    """Add javascript libraries to html template.

    If embed_js is True, jquery and plotly are embedded in resulting page.
    otherwise, they are loaded via CDNs.

    """
    js_dir = os.path.join(os.path.dirname(__file__), "data", "js")
<<<<<<< HEAD
    js_lib = ""

    # Add each third-party js library
    for library in libraries:
        if library in LIBRARY_URL.keys():
            if not embed_js:
                js_lib += f'<script src="{LIBRARY_URL[library]}"></script>\n'
            else:
                with open(os.path.join(js_dir, LIBRARY_FILE[library])) as f:
                    js_lib += f"<script>{f.read()}</script>\n"
        else:
            raise ValueError(
                f"Unknown library {library}."
                f"Valid libraries are {LIBRARY_URL.keys()}"
            )
    # Add our custom js library
    with open(os.path.join(js_dir, "surface-plot-utils.js")) as f:
        js_lib += f"<script>{f.read()}</script>\n"

=======
    with open(os.path.join(js_dir, "surface-plot-utils.js")) as f:
        js_utils = f.read()
    if not embed_js:
        js_lib = f"""
        <script
        src="https://ajax.googleapis.com/ajax/libs/jquery/3.6.0/jquery.min.js">
        </script>
        <script src="https://cdn.plot.ly/plotly-gl3d-latest.min.js"></script>
        <script>
        {js_utils}
        </script>
        """
    else:
        with open(os.path.join(js_dir, "jquery.min.js")) as f:
            jquery = f.read()
        with open(os.path.join(js_dir, "plotly-gl3d-latest.min.js")) as f:
            plotly = f.read()
        js_lib = f"""
        <script>{jquery}</script>
        <script>{plotly}</script>
        <script>
        {js_utils}
        </script>
        """
>>>>>>> 358784a5
    if not isinstance(html, Template):
        html = Template(html)
    return html.safe_substitute({"INSERT_JS_LIBRARIES_HERE": js_lib})


def get_html_template(template_name):
    """Get an HTML file from package data."""
    template_path = os.path.join(
        os.path.dirname(__file__), "data", "html", template_name
    )
    with open(template_path, "rb") as f:
        return Template(f.read().decode("utf-8"))


def colorscale(
    cmap, values, threshold=None, symmetric_cmap=True, vmax=None, vmin=None
):
    """Normalize a cmap, put it in plotly format, get threshold and range."""
    cmap = plt.get_cmap(cmap)
    abs_values = np.abs(values)
    if not symmetric_cmap and (values.min() < 0):
        warnings.warn(
            "you have specified symmetric_cmap=False "
            "but the map contains negative values; "
<<<<<<< HEAD
            "setting symmetric_cmap to True"
        )
        symmetric_cmap = True
    if symmetric_cmap and vmin is not None:
        warnings.warn("vmin cannot be chosen when cmap is symmetric")
        vmin = None
    if threshold is not None:
        if vmin is not None:
            warnings.warn(
                "choosing both vmin and a threshold is not allowed; "
                "setting vmin to 0"
            )
        vmin = 0
=======
            "setting symmetric_cmap to True",
            stacklevel=3,
        )
        symmetric_cmap = True
    if symmetric_cmap and vmin is not None:
        warnings.warn(
            "vmin cannot be chosen when cmap is symmetric", stacklevel=3
        )
        vmin = None
>>>>>>> 358784a5
    if vmax is None:
        vmax = abs_values.max()
    # cast to float to avoid TypeError if vmax is a numpy boolean
    vmax = float(vmax)
    if symmetric_cmap:
        vmin = -vmax
    if vmin is None:
        vmin = values.min()
    norm = mpl.colors.Normalize(vmin=vmin, vmax=vmax)
    cmaplist = [cmap(i) for i in range(cmap.N)]
    abs_threshold = None
    if threshold is not None:
        abs_threshold = check_threshold(threshold, values, fast_abs_percentile)
        istart = int(norm(-abs_threshold, clip=True) * (cmap.N - 1))
        istop = int(norm(abs_threshold, clip=True) * (cmap.N - 1))
        for i in range(istart, istop):
            cmaplist[i] = (0.5, 0.5, 0.5, 1.0)  # just an average gray color
    our_cmap = mpl.colors.LinearSegmentedColormap.from_list(
        "Custom cmap", cmaplist, cmap.N
    )
    x = np.linspace(0, 1, 100)
    rgb = our_cmap(x, bytes=True)[:, :3]
    rgb = np.array(rgb, dtype=int)
    colors = []
    for i, col in zip(x, rgb):
        colors.append([np.round(i, 3), f"rgb({col[0]}, {col[1]}, {col[2]})"])
    return {
        "colors": colors,
        "vmin": vmin,
        "vmax": vmax,
        "cmap": our_cmap,
        "norm": norm,
        "abs_threshold": abs_threshold,
        "symmetric_cmap": symmetric_cmap,
    }


def encode(a):
    """Base64 encode a numpy array."""
    try:
        data = a.tobytes()
    except AttributeError:
        # np < 1.9
        data = a.tostring()
    return base64.b64encode(data).decode("utf-8")


def decode(b, dtype):
<<<<<<< HEAD
    """Decode a numpy array encoded as Base64"""
=======
    """Decode a numpy array encoded as Base64."""
>>>>>>> 358784a5
    return np.frombuffer(base64.b64decode(b.encode("utf-8")), dtype)


def mesh_to_plotly(mesh):
    """Convert a :term:`mesh` to plotly format."""
    mesh = surface.load_surf_mesh(mesh)
    x, y, z = map(encode, np.asarray(mesh[0].T, dtype="<f4"))
    i, j, k = map(encode, np.asarray(mesh[1].T, dtype="<i4"))
    info = {
        "_x": x,
        "_y": y,
        "_z": z,
        "_i": i,
        "_j": j,
        "_k": k,
    }
    return info


def to_color_strings(colors):
    """Return a list of colors as hex strings."""
    cmap = mpl.colors.ListedColormap(colors)
    colors = cmap(np.arange(cmap.N))[:, :3]
    colors = np.asarray(colors * 255, dtype="uint8")
<<<<<<< HEAD
    colors = ["#{:02x}{:02x}{:02x}".format(*row) for row in colors]
=======
    colors = [
        f"#{int(row[0]):02x}{int(row[1]):02x}{int(row[2]):02x}"
        for row in colors
    ]
>>>>>>> 358784a5
    return colors<|MERGE_RESOLUTION|>--- conflicted
+++ resolved
@@ -10,10 +10,7 @@
 import matplotlib.pyplot as plt
 import numpy as np
 
-<<<<<<< HEAD
 # included here for backward compatibility
-=======
->>>>>>> 358784a5
 from nilearn.plotting.html_document import (  # noqa: F401
     HTMLDocument,
     set_max_img_views_before_warning,
@@ -27,7 +24,9 @@
 
 LIBRARY_URL = {
     "plotly": "https://cdn.plot.ly/plotly-gl3d-latest.min.js",
-    "jquery": "https://ajax.googleapis.com/ajax/libs/jquery/3.6.0/jquery.min.js",
+    "jquery": (
+        "https://ajax.googleapis.com/ajax/libs/jquery/3.6.0/jquery.min.js"
+    ),
     "niivue": "https://niivue.github.io/niivue/features/niivue.umd.js",
 }
 
@@ -38,15 +37,18 @@
 }
 
 
-def add_js_lib(html, libraries=["plotly", "jquery"], embed_js=True):
+def add_js_lib(html, libraries=None, embed_js=True):
     """Add javascript libraries to html template.
 
     If embed_js is True, jquery and plotly are embedded in resulting page.
     otherwise, they are loaded via CDNs.
 
     """
+    if libraries is None:
+        libraries = ["plotly", "jquery"]
+
     js_dir = os.path.join(os.path.dirname(__file__), "data", "js")
-<<<<<<< HEAD
+
     js_lib = ""
 
     # Add each third-party js library
@@ -66,32 +68,6 @@
     with open(os.path.join(js_dir, "surface-plot-utils.js")) as f:
         js_lib += f"<script>{f.read()}</script>\n"
 
-=======
-    with open(os.path.join(js_dir, "surface-plot-utils.js")) as f:
-        js_utils = f.read()
-    if not embed_js:
-        js_lib = f"""
-        <script
-        src="https://ajax.googleapis.com/ajax/libs/jquery/3.6.0/jquery.min.js">
-        </script>
-        <script src="https://cdn.plot.ly/plotly-gl3d-latest.min.js"></script>
-        <script>
-        {js_utils}
-        </script>
-        """
-    else:
-        with open(os.path.join(js_dir, "jquery.min.js")) as f:
-            jquery = f.read()
-        with open(os.path.join(js_dir, "plotly-gl3d-latest.min.js")) as f:
-            plotly = f.read()
-        js_lib = f"""
-        <script>{jquery}</script>
-        <script>{plotly}</script>
-        <script>
-        {js_utils}
-        </script>
-        """
->>>>>>> 358784a5
     if not isinstance(html, Template):
         html = Template(html)
     return html.safe_substitute({"INSERT_JS_LIBRARIES_HERE": js_lib})
@@ -116,21 +92,6 @@
         warnings.warn(
             "you have specified symmetric_cmap=False "
             "but the map contains negative values; "
-<<<<<<< HEAD
-            "setting symmetric_cmap to True"
-        )
-        symmetric_cmap = True
-    if symmetric_cmap and vmin is not None:
-        warnings.warn("vmin cannot be chosen when cmap is symmetric")
-        vmin = None
-    if threshold is not None:
-        if vmin is not None:
-            warnings.warn(
-                "choosing both vmin and a threshold is not allowed; "
-                "setting vmin to 0"
-            )
-        vmin = 0
-=======
             "setting symmetric_cmap to True",
             stacklevel=3,
         )
@@ -140,7 +101,13 @@
             "vmin cannot be chosen when cmap is symmetric", stacklevel=3
         )
         vmin = None
->>>>>>> 358784a5
+    if threshold is not None:
+        if vmin is not None:
+            warnings.warn(
+                "choosing both vmin and a threshold is not allowed; "
+                "setting vmin to 0"
+            )
+        vmin = 0
     if vmax is None:
         vmax = abs_values.max()
     # cast to float to avoid TypeError if vmax is a numpy boolean
@@ -189,11 +156,7 @@
 
 
 def decode(b, dtype):
-<<<<<<< HEAD
-    """Decode a numpy array encoded as Base64"""
-=======
     """Decode a numpy array encoded as Base64."""
->>>>>>> 358784a5
     return np.frombuffer(base64.b64decode(b.encode("utf-8")), dtype)
 
 
@@ -218,12 +181,8 @@
     cmap = mpl.colors.ListedColormap(colors)
     colors = cmap(np.arange(cmap.N))[:, :3]
     colors = np.asarray(colors * 255, dtype="uint8")
-<<<<<<< HEAD
-    colors = ["#{:02x}{:02x}{:02x}".format(*row) for row in colors]
-=======
     colors = [
         f"#{int(row[0]):02x}{int(row[1]):02x}{int(row[2]):02x}"
         for row in colors
     ]
->>>>>>> 358784a5
     return colors