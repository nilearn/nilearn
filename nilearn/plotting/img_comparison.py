"""Functions to compare volume or surface images."""

import warnings
from pathlib import Path

import matplotlib.pyplot as plt
import numpy as np
from matplotlib import gridspec
from nibabel import Nifti1Image
from scipy import stats

from nilearn._utils import (
    check_niimg_3d,
    constrained_layout_kwargs,
    fill_doc,
)
from nilearn.maskers import NiftiMasker, SurfaceMasker
from nilearn.plotting._utils import save_figure_if_needed
from nilearn.surface.surface import SurfaceImage, check_same_n_vertices


def plot_img_comparison(
    ref_imgs,
    src_imgs,
    masker=None,
    plot_hist=True,
    log=True,
    ref_label="image set 1",
    src_label="image set 2",
    output_dir=None,
    axes=None,
    colorbar=True,
):
    """Create plots to compare two lists of images and measure correlation.

    The first plot displays linear correlation between :term:`voxel` values.
    The second plot superimposes histograms to compare values distribution.

    Parameters
    ----------
    ref_img : 3D Niimg-like object or :obj:`~nilearn.surface.SurfaceImage` \
              or a :obj:`list` of \
              3D Niimg-like object or :obj:`~nilearn.surface.SurfaceImage`
        Reference image.

    src_img : 3D Niimg-like object or :obj:`~nilearn.surface.SurfaceImage` \
              or a :obj:`list` of \
              3D Niimg-like object or :obj:`~nilearn.surface.SurfaceImage`
        Source image.
        Its type must match that of the ``ref_img``.
        If the source image is Niimg-Like,
        it will be resampled to match that or the source image.

    masker : 3D Niimg-like binary mask or \
            :obj:`~nilearn.maskers.NiftiMasker` or \
            binary :obj:`~nilearn.surface.SurfaceImage` or \
            or :obj:`~nilearn.maskers.SurfaceMasker` or \
            None
        Mask to be used on data.
        Its type must be compatible with that of the ``ref_img``.
        If ``None`` is passed,
        an appropriate masker will be fitted
        on the first reference image.

    plot_hist : :obj:`bool`, default=True
        If True then histograms of each img in ref_imgs will be plotted
        along-side the histogram of the corresponding image in src_imgs.

    log : :obj:`bool`, default=True
        Passed to plt.hist.

    ref_label : :obj:`str`, default='image set 1'
        Name of reference images.

    src_label : :obj:`str`, default='image set 2'
        Name of source images.

    output_dir : :obj:`str` or None, default=None
        Directory where plotted figures will be stored.

    axes : :obj:`list` of two matplotlib Axes objects, or None, default=None
        Can receive a list of the form [ax1, ax2] to render the plots.
        By default new axes will be created.

    %(colorbar)s
        default=True

    Returns
    -------
    corrs : :class:`numpy.ndarray`
        Pearson correlation between the images.

    """
    # Cast to list
    if isinstance(ref_imgs, (str, Path, Nifti1Image, SurfaceImage)):
        ref_imgs = [ref_imgs]
    if isinstance(src_imgs, (str, Path, Nifti1Image, SurfaceImage)):
        src_imgs = [src_imgs]
    if not isinstance(ref_imgs, list) or not isinstance(src_imgs, list):
        raise TypeError(
            "'ref_imgs' and 'src_imgs' "
            "must both be list of 3D Niimg-like or SurfaceImage.\n"
            f"Got {type(ref_imgs)=} and {type(src_imgs)=}."
        )

    if all(isinstance(x, (str, Path, Nifti1Image)) for x in ref_imgs) and all(
        isinstance(x, (str, Path, Nifti1Image)) for x in src_imgs
    ):
        image_type = "volume"

    elif all(isinstance(x, SurfaceImage) for x in ref_imgs) and all(
        isinstance(x, SurfaceImage) for x in src_imgs
    ):
        image_type = "surface"
    else:
        types_ref_imgs = {type(x) for x in ref_imgs}
        types_src_imgs = {type(x) for x in src_imgs}
        raise TypeError(
            "'ref_imgs' and 'src_imgs' "
            "must both be list of only 3D Niimg-like or SurfaceImage.\n"
            f"Got {types_ref_imgs=} and {types_src_imgs=}."
        )

    masker = _sanitize_masker(masker, image_type, ref_imgs[0])

    corrs = []

    for i, (ref_img, src_img) in enumerate(zip(ref_imgs, src_imgs)):
        if axes is None:
            fig, (ax1, ax2) = plt.subplots(
                1,
                2,
                figsize=(12, 5),
                **constrained_layout_kwargs(),
            )
        else:
            (ax1, ax2) = axes
<<<<<<< HEAD
=======
            fig = ax1.get_figure()
>>>>>>> 9b115129

        ref_data, src_data = _extract_data_2_images(
            ref_img, src_img, masker=masker
        )

        if ref_data.shape != src_data.shape:
            warnings.warn("Images are not shape-compatible")
            return

        corr = stats.pearsonr(ref_data, src_data)[0]
        corrs.append(corr)

        # when plot_hist is False creates two empty axes
        # and doesn't plot anything
        if plot_hist:
            gridsize = 100

            lims = [
                np.min(ref_data),
                np.max(ref_data),
                np.min(src_data),
                np.max(src_data),
            ]

<<<<<<< HEAD
            ax1.hexbin(
=======
            hb = ax1.hexbin(
>>>>>>> 9b115129
                ref_data,
                src_data,
                bins="log",
                cmap="inferno",
                gridsize=gridsize,
                extent=lims,
            )
<<<<<<< HEAD
=======
            if colorbar:
                cb = fig.colorbar(hb, ax=ax1)
                cb.set_label("log10(N)")
>>>>>>> 9b115129
            x = np.linspace(*lims[0:2], num=gridsize)
            ax1.plot(x, x, linestyle="--", c="grey")
            ax1.set_title(f"Pearson's R: {corr:.2f}")
            ax1.grid("on")
            ax1.set_xlabel(ref_label)
            ax1.set_ylabel(src_label)
            ax1.axis(lims)
<<<<<<< HEAD

            ax2.hist(
                ref_data, alpha=0.6, bins=gridsize, log=log, label=ref_label
            )
            ax2.hist(
                src_data, alpha=0.6, bins=gridsize, log=log, label=src_label
            )
=======

            ax2.hist(
                ref_data, alpha=0.6, bins=gridsize, log=log, label=ref_label
            )
            ax2.hist(
                src_data, alpha=0.6, bins=gridsize, log=log, label=src_label
            )

>>>>>>> 9b115129
            ax2.set_title("Histogram of imgs values")
            ax2.grid("on")
            ax2.legend(loc="best")

            output_file = (
                output_dir / f"{int(i):04}.png" if output_dir else None
            )
            save_figure_if_needed(ax1, output_file)

    return corrs


@fill_doc
def plot_bland_altman(
    ref_img,
    src_img,
    masker=None,
    ref_label="reference image",
    src_label="source image",
    figure=None,
    title=None,
    cmap="inferno",
    colorbar=True,
    gridsize=100,
    lims=None,
    output_file=None,
):
    """Create a Bland-Altman plot between 2 images.

    Plot the the 2D distribution of voxel-wise differences
    as a function of the voxel-wise mean,
    along with an histogram for the distribution of each.

    .. note::

        Bland-Altman plots show
        the difference between the statistic values (y-axis)
        against the mean statistic value (x-axis) for all voxels.

        The plots provide an assessment of the level of agreement
        between two images about the magnitude of the statistic value
        observed at each voxel.

        If two images were in perfect agreement,
        all points on the Bland-Altman plot would lie on the x-axis,
        since the difference between the statistic values
        at each voxel would be zero.

        The degree of disagreement is therefore evaluated
        by the perpendicular distance of points from the x-axis.

    Parameters
    ----------
    ref_img : 3D Niimg-like object or :obj:`~nilearn.surface.SurfaceImage`
        Reference image.

    src_img : 3D Niimg-like object or :obj:`~nilearn.surface.SurfaceImage`
        Source image.
        Its type must match that of the ``ref_img``.
        If the source image is Niimg-Like,
        it will be resampled to match that or the source image.

    masker : 3D Niimg-like binary mask or \
            :obj:`~nilearn.maskers.NiftiMasker` or \
            binary :obj:`~nilearn.surface.SurfaceImage` or \
            or :obj:`~nilearn.maskers.SurfaceMasker` or \
            None
        Mask to be used on data.
        Its type must be compatible with that of the ``ref_img``.
        If ``None`` is passed,
        an appropriate masker will be fitted on the reference image.

    ref_label : :obj:`str`, default='reference image'
        Name of reference image.

    src_label : :obj:`str`, default='source image'
        Name of source image.

    %(figure)s

    %(title)s

    %(cmap)s
        default="inferno"

    %(colorbar)s
        default=True

    gridsize : :obj:`int` or :obj:`tuple` of 2 :obj:`int`, default=100
        Dimension of the grid on which to display the main plot.
        If a single value is passed, then the grid is square.
        If a tuple is passed, the first value corresponds
        to the length of the x axis,
        and the second value corresponds to the length of the y axis.

    lims : A :obj:`list` or :obj:`tuple` of 4 :obj:`int` or None, default=None
        Determines the limit the central hexbin plot
        and the marginal histograms.
        Values in the list or tuple are: [-lim_x, lim_x, -lim_y, lim_y].
        If ``None`` is passed values are determined based on the data.

    %(output_file)s

    Notes
    -----
    This function and the plot description was adapted
    from :footcite:t:`Bowring2019`
    and its associated `code base <https://github.com/AlexBowring/Software_Comparison/blob/master/figures/lib/bland_altman.py>`_.


    References
    ----------

    .. footbibliography::

    """
    data_ref, data_src = _extract_data_2_images(
        ref_img, src_img, masker=masker
    )

    mean = np.mean([data_ref, data_src], axis=0)
    diff = data_ref - data_src

    if lims is None:
        lim_x = np.max(np.abs(mean))
        if lim_x == 0:
            lim_x = 1
        lim_y = np.max(np.abs(diff))
        if lim_y == 0:
            lim_y = 1
        lims = [-lim_x, lim_x, -lim_y, lim_y]

    if (
        not isinstance(lims, (list, tuple))
        or len(lims) != 4
        or any(x == 0 for x in lims)
    ):
        raise TypeError(
            "'lims' must be a list or tuple of length == 4, "
            "with all values different from 0."
        )

    if isinstance(gridsize, int):
        gridsize = (gridsize, gridsize)

    if figure is None:
        figure = plt.figure(figsize=(6, 6))

    gs0 = gridspec.GridSpec(1, 1)

    gs = gridspec.GridSpecFromSubplotSpec(
        5, 6, subplot_spec=gs0[0], hspace=0.5, wspace=0.8
    )

    ax1 = figure.add_subplot(gs[:-1, 1:5])
    hb = ax1.hexbin(
        mean,
        diff,
        bins="log",
        cmap=cmap,
        gridsize=gridsize,
        extent=lims,
    )
    ax1.axis(lims)
    ax1.axhline(linewidth=1, color="r")
    ax1.axvline(linewidth=1, color="r")
    if title:
        ax1.set_title(title)

    ax2 = figure.add_subplot(gs[:-1, 0], xticklabels=[], sharey=ax1)
    ax2.set_ylim(lims[2:])
    ax2.hist(
        diff,
        bins=gridsize[0],
        range=lims[2:],
        histtype="stepfilled",
        orientation="horizontal",
        color="gray",
    )
    ax2.invert_xaxis()
    ax2.set_ylabel(f"Difference : ({ref_label} - {src_label})")

    ax3 = figure.add_subplot(gs[-1, 1:5], yticklabels=[], sharex=ax1)
    ax3.hist(
        mean,
        bins=gridsize[1],
        range=lims[:2],
        histtype="stepfilled",
        orientation="vertical",
        color="gray",
    )
    ax3.set_xlim(lims[:2])
    ax3.invert_yaxis()
    ax3.set_xlabel(f"Average :  mean({ref_label}, {src_label})")
<<<<<<< HEAD

    ax4 = figure.add_subplot(gs[:-1, 5])
    ax4.set_aspect(20)
    pos1 = ax4.get_position()
    ax4.set_position([pos1.x0 - 0.025, pos1.y0, pos1.width, pos1.height])
=======
>>>>>>> 9b115129

    if colorbar:
        ax4 = figure.add_subplot(gs[:-1, 5])
        ax4.set_aspect(20)
        pos1 = ax4.get_position()
        ax4.set_position([pos1.x0 - 0.025, pos1.y0, pos1.width, pos1.height])

        cb = figure.colorbar(hb, cax=ax4)
        cb.set_label("log10(N)")

    return save_figure_if_needed(figure, output_file)


def _extract_data_2_images(ref_img, src_img, masker=None):
    """Return data of 2 images as 2 vectors.

    Parameters
    ----------
    ref_img : 3D Niimg-like object or :obj:`~nilearn.surface.SurfaceImage`
        Reference image.

    src_img : 3D Niimg-like object or :obj:`~nilearn.surface.SurfaceImage`
        Source image. Its type must match that of the ``ref_img``.
        If the source image is Niimg-Like,
        it will be resampled to match that or the source image.

    masker : 3D Niimg-like binary mask or \
            :obj:`~nilearn.maskers.NiftiMasker` or \
            binary :obj:`~nilearn.surface.SurfaceImage` or \
            or :obj:`~nilearn.maskers.SurfaceMasker` or \
            None
        Mask to be used on data.
        Its type must be compatible with that of the ``ref_img``.
        If None is passed,
        an appropriate masker will be fitted on the reference image.

    """
    if isinstance(ref_img, (str, Path, Nifti1Image)) and isinstance(
        src_img, (str, Path, Nifti1Image)
    ):
        image_type = "volume"
        ref_img = check_niimg_3d(ref_img)
        src_img = check_niimg_3d(src_img)

    elif isinstance(ref_img, (SurfaceImage)) and isinstance(
        src_img, (SurfaceImage)
    ):
        image_type = "surface"
        ref_img.data._check_ndims(1)
        src_img.data._check_ndims(1)
        check_same_n_vertices(ref_img.mesh, src_img.mesh)

    else:
        raise TypeError(
            "'ref_img' and 'src_img' "
            "must both be Niimg-like or SurfaceImage.\n"
            f"Got {type(src_img)=} and {type(ref_img)=}."
        )

    masker = _sanitize_masker(masker, image_type, ref_img)

    data_ref = masker.transform(ref_img)
    data_src = masker.transform(src_img)

    data_ref = data_ref.ravel()
    data_src = data_src.ravel()

    return data_ref, data_src


def _sanitize_masker(masker, image_type, ref_img):
    """Return an appropriate fiited masker.

    Raise exception
    if there is type mismatch between the masker and ref_img.
    """
    if masker is None:
        if image_type == "volume":
            masker = NiftiMasker(
                target_affine=ref_img.affine,
                target_shape=ref_img.shape,
            )
        else:
            masker = SurfaceMasker()

    if image_type == "volume":
        if not isinstance(masker, (NiftiMasker, Nifti1Image, str, Path)):
            raise TypeError(
                "'masker' must be NiftiMasker or Niimg-Like "
                "for volume based images.\n"
                f"Got {type(masker)}"
            )
        elif isinstance(masker, (Nifti1Image, str, Path)):
            masker = NiftiMasker(
                mask_img=masker,
                target_affine=ref_img.affine,
                target_shape=ref_img.shape,
            )

    else:
        if not isinstance(masker, (SurfaceMasker, SurfaceImage)):
            raise TypeError(
                "'masker' must be SurfaceMasker or SurfaceImage "
                "for surface based images.\n"
                f"Got {type(masker)}"
            )
        if isinstance(masker, SurfaceImage):
            check_same_n_vertices(ref_img.mesh, masker.mesh)
            masker = SurfaceMasker(
                mask_img=masker,
            )

    if not masker.__sklearn_is_fitted__():
        masker.fit(ref_img)

    return masker<|MERGE_RESOLUTION|>--- conflicted
+++ resolved
@@ -135,10 +135,8 @@
             )
         else:
             (ax1, ax2) = axes
-<<<<<<< HEAD
-=======
             fig = ax1.get_figure()
->>>>>>> 9b115129
+
 
         ref_data, src_data = _extract_data_2_images(
             ref_img, src_img, masker=masker
@@ -163,11 +161,7 @@
                 np.max(src_data),
             ]
 
-<<<<<<< HEAD
-            ax1.hexbin(
-=======
             hb = ax1.hexbin(
->>>>>>> 9b115129
                 ref_data,
                 src_data,
                 bins="log",
@@ -175,12 +169,11 @@
                 gridsize=gridsize,
                 extent=lims,
             )
-<<<<<<< HEAD
-=======
+
             if colorbar:
                 cb = fig.colorbar(hb, ax=ax1)
                 cb.set_label("log10(N)")
->>>>>>> 9b115129
+
             x = np.linspace(*lims[0:2], num=gridsize)
             ax1.plot(x, x, linestyle="--", c="grey")
             ax1.set_title(f"Pearson's R: {corr:.2f}")
@@ -188,7 +181,6 @@
             ax1.set_xlabel(ref_label)
             ax1.set_ylabel(src_label)
             ax1.axis(lims)
-<<<<<<< HEAD
 
             ax2.hist(
                 ref_data, alpha=0.6, bins=gridsize, log=log, label=ref_label
@@ -196,16 +188,6 @@
             ax2.hist(
                 src_data, alpha=0.6, bins=gridsize, log=log, label=src_label
             )
-=======
-
-            ax2.hist(
-                ref_data, alpha=0.6, bins=gridsize, log=log, label=ref_label
-            )
-            ax2.hist(
-                src_data, alpha=0.6, bins=gridsize, log=log, label=src_label
-            )
-
->>>>>>> 9b115129
             ax2.set_title("Histogram of imgs values")
             ax2.grid("on")
             ax2.legend(loc="best")
@@ -400,14 +382,11 @@
     ax3.set_xlim(lims[:2])
     ax3.invert_yaxis()
     ax3.set_xlabel(f"Average :  mean({ref_label}, {src_label})")
-<<<<<<< HEAD
 
     ax4 = figure.add_subplot(gs[:-1, 5])
     ax4.set_aspect(20)
     pos1 = ax4.get_position()
     ax4.set_position([pos1.x0 - 0.025, pos1.y0, pos1.width, pos1.height])
-=======
->>>>>>> 9b115129
 
     if colorbar:
         ax4 = figure.add_subplot(gs[:-1, 5])
