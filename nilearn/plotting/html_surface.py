--- conflicted
+++ resolved
@@ -1,10 +1,6 @@
 """Handle plotting of surfaces for html rendering."""
 
-<<<<<<< HEAD
 import base64
-import collections.abc
-=======
->>>>>>> 3477b331
 import json
 import tempfile
 from pathlib import Path
@@ -762,58 +758,6 @@
     --------
     nilearn.plotting.view_img_on_surf: Surface plot from a 3D statistical map.
     """
-<<<<<<< HEAD
-    _check_engine(engine)
-    if engine == "plotly":
-        surf_mesh = surface.load_surf_mesh(surf_mesh)
-        if surf_map is None:
-            surf_map = np.ones(len(surf_mesh[0]))
-        else:
-            surf_mesh, surf_map = surface.check_mesh_and_data(
-                surf_mesh, surf_map
-            )
-        if bg_map is not None:
-            _, bg_map = surface.check_mesh_and_data(surf_mesh, bg_map)
-        info = one_mesh_info(
-            surf_map=surf_map,
-            surf_mesh=surf_mesh,
-            threshold=threshold,
-            cmap=cmap,
-            black_bg=black_bg,
-            bg_map=bg_map,
-            bg_on_data=bg_on_data,
-            darkness=darkness,
-            symmetric_cmap=symmetric_cmap,
-            vmax=vmax,
-            vmin=vmin,
-        )
-        info["colorbar"] = colorbar
-        info["cbar_height"] = colorbar_height
-        info["cbar_fontsize"] = colorbar_fontsize
-        info["title"] = title
-        info["title_fontsize"] = title_fontsize
-        return _fill_html_template(info, embed_js=True)
-    elif engine == "niivue":
-        surf_mesh = surface.load_surf_mesh(surf_mesh)
-        if surf_map is None:
-            surf_map = np.ones(len(surf_mesh[0]))
-        else:
-            surf_mesh, surf_map = surface.check_mesh_and_data(
-                surf_mesh, surf_map
-            )
-        if bg_map is not None:
-            _, bg_map = surface.check_mesh_and_data(surf_mesh, bg_map)
-        info = _one_mesh_info_niivue(
-            surf_map=surf_map,
-            surf_mesh=surf_mesh,
-            bg_map=bg_map,
-            cmap=cmap,
-            colorbar=colorbar,
-            threshold=threshold,
-        )
-        info["title"] = title
-        return _fill_html_template_niivue(info, embed_js=True)
-=======
     if hemi is None and (
         isinstance(surf_map, SurfaceImage) or isinstance(surf_mesh, PolyMesh)
     ):
@@ -845,23 +789,38 @@
         surf_mesh, surf_map = check_mesh_and_data(surf_mesh, surf_map)
     if bg_map is not None:
         _, bg_map = check_mesh_and_data(surf_mesh, bg_map)
-    info = _one_mesh_info(
-        surf_map=surf_map,
-        surf_mesh=surf_mesh,
-        threshold=threshold,
-        cmap=cmap,
-        black_bg=black_bg,
-        bg_map=bg_map,
-        bg_on_data=bg_on_data,
-        darkness=darkness,
-        symmetric_cmap=symmetric_cmap,
-        vmax=vmax,
-        vmin=vmin,
-    )
-    info["colorbar"] = colorbar
-    info["cbar_height"] = colorbar_height
-    info["cbar_fontsize"] = colorbar_fontsize
-    info["title"] = title
-    info["title_fontsize"] = title_fontsize
-    return _fill_html_template(info, embed_js=True)
->>>>>>> 3477b331
+
+    _check_engine(engine)
+
+    if engine == "plotly":
+        info = _one_mesh_info(
+            surf_map=surf_map,
+            surf_mesh=surf_mesh,
+            threshold=threshold,
+            cmap=cmap,
+            black_bg=black_bg,
+            bg_map=bg_map,
+            bg_on_data=bg_on_data,
+            darkness=darkness,
+            symmetric_cmap=symmetric_cmap,
+            vmax=vmax,
+            vmin=vmin,
+        )
+        info["colorbar"] = colorbar
+        info["cbar_height"] = colorbar_height
+        info["cbar_fontsize"] = colorbar_fontsize
+        info["title"] = title
+        info["title_fontsize"] = title_fontsize
+        return _fill_html_template(info, embed_js=True)
+
+    elif engine == "niivue":
+        info = _one_mesh_info_niivue(
+            surf_map=surf_map,
+            surf_mesh=surf_mesh,
+            bg_map=bg_map,
+            cmap=cmap,
+            colorbar=colorbar,
+            threshold=threshold,
+        )
+        info["title"] = title
+        return _fill_html_template_niivue(info, embed_js=True)