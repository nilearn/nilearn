--- conflicted
+++ resolved
@@ -34,7 +34,6 @@
     # scale background map if need be
     if scale_bg_map:
         bg_vmin, bg_vmax = np.min(bg_map), np.max(bg_map)
-<<<<<<< HEAD
         bg_norm = mpl.colors.Normalize(vmin=bg_vmin, vmax=bg_vmax)
         bg_data = bg_norm(bg_map)
     else:
@@ -55,12 +54,6 @@
         vertexcolor[~under_threshold] = vertexcolor[~under_threshold] * \
             bg_color[~under_threshold]
 
-=======
-    bg_norm = mpl.colors.Normalize(vmin=bg_vmin, vmax=bg_vmax)
-    bg_color = plt.get_cmap('Greys')(bg_norm(bg_map))
-    vertexcolor[np.abs(surf_map) < absolute_threshold] = bg_color[
-        np.abs(surf_map) < absolute_threshold]
->>>>>>> 6bc18f26
     return to_color_strings(vertexcolor)
 
 
