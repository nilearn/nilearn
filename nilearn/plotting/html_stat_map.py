--- conflicted
+++ resolved
@@ -4,13 +4,9 @@
 import warnings
 import os
 import json
-<<<<<<< HEAD
 from io import BytesIO
 from base64 import encodebytes
 import numbers
-=======
-import warnings
->>>>>>> 0e03cf66
 
 import numpy as np
 import matplotlib.pyplot as plt
@@ -160,7 +156,6 @@
     pass
 
 
-<<<<<<< HEAD
 def _mask_stat_map(stat_map_img, threshold=None):
     """ For internal use.
         Load a stat map and apply a threshold.
@@ -215,7 +210,7 @@
     # resample stat map
     stat_map_img = resample_to_img(stat_map_img, bg_img,
                                        interpolation=resampling_interpolation)
-    mask_img = resample_to_img(mask_img, bg_img, fill=1,
+    mask_img = resample_to_img(mask_img, bg_img, fill_value=1,
                                    interpolation='nearest')
 
     return stat_map_img, mask_img
@@ -297,36 +292,6 @@
     """ For internal use.
         Find slice numbers for the cut.
         Based on find_xyz_cut_coords
-=======
-def _to_papaya(cmap, norm, abs_min, vmax, symmetric_cmap):
-    """Create colormaps ('lookup tables') given to papaya viewer"""
-    n_colors = 100
-    if not symmetric_cmap:
-        x = np.linspace(norm(abs_min), norm(vmax), n_colors)
-        rgb = cmap(x)[:, :3]
-        return {'positive_cmap': _rgb_to_papaya(x, rgb),
-                'negative_cmap': None}
-    papaya = {}
-    x = np.linspace(norm(-vmax), norm(-abs_min), n_colors)
-    y = np.linspace(0, 1, n_colors)
-    rgb = cmap(x)[::-1, :3]
-    papaya['negative_cmap'] = _rgb_to_papaya(y, rgb)
-    x = np.linspace(norm(abs_min), norm(vmax), n_colors)
-    rgb = cmap(x)[:, :3]
-    papaya['positive_cmap'] = _rgb_to_papaya(y, rgb)
-    return papaya
-
-
-def _rgb_to_papaya(x, cmap):
-    """Transform (values, rgb array) to format expected by papaya"""
-    cmap = [[float(m)] + list(map(float, col)) for m, col in zip(x, cmap)]
-    return cmap
-
-
-
-def view_stat_map(stat_map_img, threshold=None, bg_img='MNI152',
-                  vmax=None, cmap='cold_hot', symmetric_cmap=True):
->>>>>>> 0e03cf66
     """
     # Select coordinates for the cut
     # https://github.com/nilearn/nilearn/blob/master/nilearn/plotting/displays.py#L943
@@ -418,7 +383,6 @@
         It can be saved as an html page or rendered (transparently) by the
         Jupyter notebook.
     """
-<<<<<<< HEAD
 
     cmap = plt.cm.get_cmap(cmap)
 
@@ -460,25 +424,6 @@
         cmap_c = cm._threshold_cmap(cmap, norm, threshold)
         _save_cm(stat_map_cm, cmap_c, 'png')
         cm_base64 = _bytesIO_to_base64(stat_map_cm)
-=======
-    change_warn_msg = ('view_stat_map() is under actve development. \n'
-                       'Its interface and functionality may change '
-                       'in future without warning. \nPlease do not rely on it '
-                       'in critical and production environments.'
-                       )
-    warnings.warn(message=change_warn_msg, category=FutureWarning)
-    
-    stat_map_img = check_niimg_3d(stat_map_img, dtype='auto')
-    if bg_img == 'MNI152':
-        bg_img = datasets.load_mni152_template()
-    if bg_img is not None and bg_img is not False:
-        bg_img = image.load_img(bg_img)
-        stat_map_img = image.resample_to_img(stat_map_img, bg_img)
-        bg_mask = image.new_img_like(bg_img, bg_img.get_data() != 0)
-        stat_map_img = image.new_img_like(
-            stat_map_img, stat_map_img.get_data() * bg_mask.get_data())
-        encoded_bg = '"{}"'.format(_encode_nii(bg_img))
->>>>>>> 0e03cf66
     else:
         cm_base64 = ''
 
