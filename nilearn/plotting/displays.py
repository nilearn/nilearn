--- conflicted
+++ resolved
@@ -1234,12 +1234,8 @@
                               **edge_kwargs)
 
         if colorbar:
-<<<<<<< HEAD
-            self._colorbar_show(ax, threshold=edge_threshold)
-=======
             self._colorbar = colorbar
             self._show_colorbar(ax.cmap, ax.norm, threshold=edge_threshold)
->>>>>>> 7a742e68
 
         plt.draw_if_interactive()
 
