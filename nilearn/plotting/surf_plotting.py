--- conflicted
+++ resolved
@@ -7,11 +7,9 @@
 import matplotlib as mpl
 import matplotlib.pyplot as plt
 import numpy as np
-<<<<<<< HEAD
 import warnings
 
-=======
->>>>>>> b8cfa453
+
 from matplotlib import gridspec
 from matplotlib.cm import ScalarMappable
 from matplotlib.colorbar import make_axes
@@ -419,8 +417,8 @@
     if cbar_tick_format == "%i" and vmax - vmin < n_ticks - 1:
         ticks = np.arange(vmin, vmax + 1)
     else:
-        # remove duplicate ticks when vmin == vmax, or almost
-        ticks = np.unique(np.linspace(vmin, vmax, n_ticks))
+        from nilearn.plotting.displays import _get_cbar_ticks
+        ticks = _get_cbar_ticks(vmin, vmax, threshold, nb_ticks)
     return ticks
 
 
@@ -433,6 +431,10 @@
     norm = Normalize(vmin=vmin, vmax=vmax)
     cmaplist = [our_cmap(i) for i in range(our_cmap.N)]
     if threshold is not None:
+        if cbar_tick_format == "%i" and int(threshold) != threshold:
+            warnings.warn("You provided a non integer threshold "
+                            "but configured the colorbar to use "
+                            "integer formatting.")
         # set colors to grey for absolute values < threshold
         istart = int(norm(-threshold, clip=True) * (our_cmap.N - 1))
         istop = int(norm(threshold, clip=True) * (our_cmap.N - 1))
@@ -590,41 +592,10 @@
             # so that background map becomes visible
             surf_map_face_colors[kept_indices, 3] = 0.7
 
-<<<<<<< HEAD
-        if colorbar:
-            our_cmap = get_cmap(cmap)
-            norm = Normalize(vmin=vmin, vmax=vmax)
-
-            # Default number of ticks is 5...
-            nb_ticks = 5
-            # ...unless we are dealing with integers with a small range
-            # in this case, we reduce the number of ticks
-            if cbar_tick_format == "%i" and vmax - vmin < nb_ticks:
-                ticks = np.arange(vmin, vmax + 1)
-                nb_ticks = len(ticks)
-            else:
-                from nilearn.plotting.displays import _get_cbar_ticks
-                ticks = _get_cbar_ticks(vmin, vmax, threshold, nb_ticks)
-            bounds = np.linspace(vmin, vmax, our_cmap.N)
-            if threshold is not None:
-                if cbar_tick_format == "%i" and int(threshold) != threshold:
-                    warnings.warn("You provided a non integer threshold "
-                                  "but configured the colorbar to use "
-                                  "integer formatting.")
-                cmaplist = [our_cmap(i) for i in range(our_cmap.N)]
-                # set colors to grey for absolute values < threshold
-                istart = int(norm(-threshold, clip=True) * (our_cmap.N - 1))
-                istop = int(norm(threshold, clip=True) * (our_cmap.N - 1))
-                for i in range(istart, istop):
-                    cmaplist[i] = (0.5, 0.5, 0.5, 1.)
-                our_cmap = LinearSegmentedColormap.from_list(
-                    'Custom cmap', cmaplist, our_cmap.N)
-=======
         face_colors = _mix_colormaps(
             surf_map_face_colors,
             bg_face_colors
         )
->>>>>>> b8cfa453
 
         if colorbar:
             cbar_vmin = cbar_vmin if cbar_vmin is not None else vmin
@@ -633,6 +604,7 @@
                                           cbar_tick_format)
             our_cmap, norm = _get_cmap_matplotlib(cmap, vmin, vmax, threshold)
             bounds = np.linspace(cbar_vmin, cbar_vmax, our_cmap.N)
+
             # we need to create a proxy mappable
             proxy_mappable = ScalarMappable(cmap=our_cmap, norm=norm)
             proxy_mappable.set_array(surf_map_faces)
