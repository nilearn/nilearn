--- conflicted
+++ resolved
@@ -902,39 +902,17 @@
         # ax.set_facecolor("#e0e0e0")
         # We increase this value to better position the camera of the
         # 3D projection plot. The default value makes meshes look too small.
-<<<<<<< HEAD
-        ax.dist = 7
-=======
         ax.dist = 7 
->>>>>>> a42b70f3
 
     if colorbar:
         sm = _colorbar_from_array(image.get_data(stat_map),
                                   vmax, threshold, kwargs,
                                   cmap=get_cmap(cmap))
-<<<<<<< HEAD
 
         cbar_grid = gridspec.GridSpecFromSubplotSpec(3, 3, grid[-1, :])
         cbar_ax = fig.add_subplot(cbar_grid[1])
         axes.append(cbar_ax)
         fig.colorbar(sm, cax=cbar_ax, orientation='horizontal')
-=======
-       
-        # if figure has more than two rows, change colorbar position for less excess space
-        if (axes.shape[0] > 1):
-            cbar_ax = fig.add_axes([0.265,0.10,0.5,0.04]) 
-        else:
-            cbar_ax = fig.add_axes([0.265,0.17,0.5,0.04]) 
-        fig.colorbar(sm, cax=cbar_ax, orientation='horizontal')
-   
-    # if figure has multple rows or columns, adjust subplot for less excess space
-    if (axes.shape[0] > 2):
-        fig.subplots_adjust(wspace=-0.7, hspace=-0.1)
-    elif (axes.shape[0] == 2) & (axes.shape[1] ==  2):
-        fig.subplots_adjust(wspace=-0.4, hspace=-0.175)
-    else:
-        fig.subplots_adjust(wspace=-0.02, hspace=-0.15)
->>>>>>> a42b70f3
 
     if title is not None:
         fig.suptitle(title)
