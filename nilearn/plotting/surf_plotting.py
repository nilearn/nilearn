--- conflicted
+++ resolved
@@ -1335,14 +1335,7 @@
     %(vmin)s
     %(vmax)s
     %(threshold)s
-<<<<<<< HEAD
-    symmetric_cbar : :obj:`bool`, or "auto", default=True
-        Specifies whether the colorbar should range from `-vmax` to `vmax`
-        (or from `vmin` to `-vmin` if `-vmin` is greater than `vmax`) or
-        from `vmin` to `vmax`.
-=======
     %(symmetric_cbar)s
->>>>>>> b39857f9
     %(cmap)s
         Default='cold_hot'.
     kwargs : dict, optional
