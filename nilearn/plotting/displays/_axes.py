--- conflicted
+++ resolved
@@ -584,12 +584,7 @@
 
         # Allow lines only in their respective hemisphere when appropriate
         if self.direction in "lr":
-<<<<<<< HEAD
-            relevant_lines = []
-            relevant_lines.extend(
-=======
             relevant_lines = [
->>>>>>> e1c55141
                 lidx
                 for lidx, line in enumerate(line_coords)
                 if (
@@ -600,11 +595,7 @@
                 or (
                     self.direction == "l" and line[0, 0] < 0 and line[1, 0] < 0
                 )
-<<<<<<< HEAD
-            )
-=======
             ]
->>>>>>> e1c55141
             line_coords = np.array(line_coords)[relevant_lines]
             line_values = line_values[relevant_lines]
 
