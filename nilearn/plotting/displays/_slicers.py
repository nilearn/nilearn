import collections
import numbers

import matplotlib.pyplot as plt
import numpy as np
from matplotlib.colorbar import ColorbarBase
from matplotlib.colors import LinearSegmentedColormap, ListedColormap
from matplotlib.transforms import Bbox

from nilearn._utils import check_niimg_3d
from nilearn._utils.docs import fill_doc
from nilearn._utils.niimg import is_binary_niimg, safe_get_data
from nilearn.image import get_data, new_img_like, reorder_img
from nilearn.image.resampling import get_bounds, get_mask_bounds
from nilearn.plotting.displays import CutAxes
from nilearn.plotting.displays._axes import _coords_3d_to_2d
from nilearn.plotting.edge_detect import _edge_map
from nilearn.plotting.find_cuts import find_cut_slices, find_xyz_cut_coords


@fill_doc
class BaseSlicer:
    """BaseSlicer implementation which main purpose is to auto adjust \
    the axes size to the data with different layout of cuts.

    It creates 3 linked axes for plotting orthogonal cuts.

    Attributes
    ----------
    cut_coords : 3 :obj:`tuple` of :obj:`int`
        The cut position, in world space.

    frame_axes : :class:`matplotlib.axes.Axes`, optional
        The matplotlib axes that will be subdivided in 3.

    black_bg : :obj:`bool`, default=False
        If ``True``, the background of the figure will be put to
        black. If you wish to save figures with a black background,
        you will need to pass ``facecolor='k', edgecolor='k'``
        to :func:`~matplotlib.pyplot.savefig`.

    brain_color : :obj:`tuple`, default=(0.5, 0.5, 0.5)
        The brain color to use as the background color (e.g., for
        transparent colorbars).
    """

    # This actually encodes the figsize for only one axe
    _default_figsize = [2.2, 2.6]
    _axes_class = CutAxes

    def __init__(
        self,
        cut_coords,
        axes=None,
        black_bg=False,
        brain_color=(0.5, 0.5, 0.5),
        **kwargs,
    ):
        self.cut_coords = cut_coords
        if axes is None:
            axes = plt.axes((0.0, 0.0, 1.0, 1.0))
            axes.axis("off")
        self.frame_axes = axes
        axes.set_zorder(1)
        bb = axes.get_position()
        self.rect = (bb.x0, bb.y0, bb.x1, bb.y1)
        self._black_bg = black_bg
        self._brain_color = brain_color
        self._colorbar = False
        self._colorbar_width = 0.05 * bb.width
        self._cbar_tick_format = "%.2g"
        self._colorbar_margin = dict(
            left=0.25 * bb.width,
            right=0.02 * bb.width,
            top=0.05 * bb.height,
            bottom=0.05 * bb.height,
        )
        self._init_axes(**kwargs)

    @property
    def brain_color(self):
        """Return brain color."""
        return self._brain_color

    @property
    def black_bg(self):
        """Return black background."""
        return self._black_bg

    @staticmethod
    def find_cut_coords(img=None, threshold=None, cut_coords=None):
        """Act as placeholder and is not implemented in the base class \
        and has to be implemented in derived classes."""
        # Implement this as a staticmethod or a classmethod when
        # subclassing
        raise NotImplementedError

    @classmethod
    @fill_doc  # the fill_doc decorator must be last applied
    def init_with_figure(
        cls,
        img,
        threshold=None,
        cut_coords=None,
        figure=None,
        axes=None,
        black_bg=False,
        leave_space=False,
        colorbar=False,
        brain_color=(0.5, 0.5, 0.5),
        **kwargs,
    ):
        """Initialize the slicer with an image.

        Parameters
        ----------
        %(img)s
        cut_coords : 3 :obj:`tuple` of :obj:`int`
            The cut position, in world space.

        axes : :class:`matplotlib.axes.Axes`, optional
            The axes that will be subdivided in 3.

        black_bg : :obj:`bool`, default=False
            If ``True``, the background of the figure will be put to
            black. If you wish to save figures with a black background,
            you will need to pass ``facecolor='k', edgecolor='k'``
            to :func:`matplotlib.pyplot.savefig`.


        brain_color : :obj:`tuple`, default=(0.5, 0.5, 0.5)
            The brain color to use as the background color (e.g., for
            transparent colorbars).

        """
        # deal with "fake" 4D images
        if img is not None and img is not False:
            img = check_niimg_3d(img)

        cut_coords = cls.find_cut_coords(img, threshold, cut_coords)

        if isinstance(axes, plt.Axes) and figure is None:
            figure = axes.figure

        if not isinstance(figure, plt.Figure):
            # Make sure that we have a figure
            figsize = cls._default_figsize[:]

            # Adjust for the number of axes
            figsize[0] *= len(cut_coords)

            # Make space for the colorbar
            if colorbar:
                figsize[0] += 0.7

            facecolor = "k" if black_bg else "w"

            if leave_space:
                figsize[0] += 3.4
            figure = plt.figure(figure, figsize=figsize, facecolor=facecolor)
        if isinstance(axes, plt.Axes):
            assert (
                axes.figure is figure
            ), "The axes passed are not in the figure"

        if axes is None:
            axes = [0.0, 0.0, 1.0, 1.0]
            if leave_space:
                axes = [0.3, 0, 0.7, 1.0]
        if isinstance(axes, collections.abc.Sequence):
            axes = figure.add_axes(axes)
        # People forget to turn their axis off, or to set the zorder, and
        # then they cannot see their slicer
        axes.axis("off")
        return cls(cut_coords, axes, black_bg, brain_color, **kwargs)

    def title(
        self,
        text,
        x=0.01,
        y=0.99,
        size=15,
        color=None,
        bgcolor=None,
        alpha=1,
        **kwargs,
    ):
        """Write a title to the view.

        Parameters
        ----------
        text : :obj:`str`
            The text of the title.

        x : :obj:`float`, default=0.01
            The horizontal position of the title on the frame in
            fraction of the frame width.

        y : :obj:`float`, default=0.99
            The vertical position of the title on the frame in
            fraction of the frame height.

        size : :obj:`int`, default=15
            The size of the title text.

        color : matplotlib color specifier, optional
            The color of the font of the title.

        bgcolor : matplotlib color specifier, optional
            The color of the background of the title.

        alpha : :obj:`float`, default=1
            The alpha value for the background.

        kwargs :
            Extra keyword arguments are passed to matplotlib's text
            function.
        """
        if color is None:
            color = "k" if self._black_bg else "w"
        if bgcolor is None:
            bgcolor = "w" if self._black_bg else "k"
        if hasattr(self, "_cut_displayed"):
            # Adapt to the case of mosaic plotting
            if isinstance(self.cut_coords, dict):
                first_axe = self._cut_displayed[-1]
                first_axe = (first_axe, self.cut_coords[first_axe][0])
            else:
                first_axe = self._cut_displayed[0]
        else:
            first_axe = self.cut_coords[0]
        ax = self.axes[first_axe].ax
        ax.text(
            x,
            y,
            text,
            transform=self.frame_axes.transAxes,
            horizontalalignment="left",
            verticalalignment="top",
            size=size,
            color=color,
            bbox=dict(
                boxstyle="square,pad=.3", ec=bgcolor, fc=bgcolor, alpha=alpha
            ),
            zorder=1000,
            **kwargs,
        )
        ax.set_zorder(1000)

    @fill_doc
    def add_overlay(
        self,
        img,
        threshold=1e-6,
        colorbar=False,
        cbar_tick_format="%.2g",
        cbar_vmin=None,
        cbar_vmax=None,
        **kwargs,
    ):
        """Plot a 3D map in all the views.

        Parameters
        ----------
        %(img)s
            If it is a masked array, only the non-masked part will be plotted.

        threshold : :obj:`int` or :obj:`float` or ``None``, default=1e-6
            Threshold to apply:

                - If ``None`` is given, the maps are not thresholded.
                - If a number is given, it is used to threshold the maps:
                  values below the threshold (in absolute value) are
                  plotted as transparent.



        cbar_tick_format: str, default="%%.2g" (scientific notation)
            Controls how to format the tick labels of the colorbar.
            Ex: use "%%i" to display as integers.

        colorbar : :obj:`bool`, default=False
            If ``True``, display a colorbar on the right of the plots.


        kwargs : :obj:`dict`
            Extra keyword arguments are passed to function
            :func:`~matplotlib.pyplot.imshow`.

        cbar_vmin : :obj:`float`, optional
            Minimal value for the colorbar. If None, the minimal value
            is computed based on the data.

        cbar_vmax : :obj:`float`, optional
            Maximal value for the colorbar. If None, the maximal value
            is computed based on the data.
        """
        if colorbar and self._colorbar:
            raise ValueError(
                "This figure already has an overlay with a colorbar."
            )
        else:
            self._colorbar = colorbar
            self._cbar_tick_format = cbar_tick_format

        img = check_niimg_3d(img)

        # Make sure that add_overlay shows consistent default behavior
        # with plot_stat_map
        kwargs.setdefault("interpolation", "nearest")
        ims = self._map_show(img, type="imshow", threshold=threshold, **kwargs)

        # `ims` can be empty in some corner cases,
        # look at test_img_plotting.test_outlier_cut_coords.
        if colorbar and ims:
            self._show_colorbar(
                ims[0].cmap, ims[0].norm, cbar_vmin, cbar_vmax, threshold
            )

        plt.draw_if_interactive()

    @fill_doc
    def add_contours(self, img, threshold=1e-6, filled=False, **kwargs):
        """Contour a 3D map in all the views.

        Parameters
        ----------
        %(img)s
            Provides image to plot.

        threshold : :obj:`int` or :obj:`float` or ``None``, default=1e-6
            Threshold to apply:

                - If ``None`` is given, the maps are not thresholded.
                - If a number is given, it is used to threshold the maps,
                  values below the threshold (in absolute value) are plotted
                  as transparent.



        filled : :obj:`bool`, default=False
            If ``filled=True``, contours are displayed with color fillings.


        kwargs : :obj:`dict`
            Extra keyword arguments are passed to function
            :func:`~matplotlib.pyplot.contour`, or function
            :func:`~matplotlib.pyplot.contourf`.
            Useful, arguments are typical "levels", which is a
            list of values to use for plotting a contour or contour
            fillings (if ``filled=True``), and
            "colors", which is one color or a list of colors for
            these contours.

        Notes
        -----
        If colors are not specified, default coloring choices
        (from matplotlib) for contours and contour_fillings can be
        different.

        """
        if not filled:
            threshold = None
        self._map_show(img, type="contour", threshold=threshold, **kwargs)
        if filled:
            if "levels" in kwargs:
                levels = kwargs["levels"]
                if len(levels) <= 1:
                    # contour fillings levels
                    # should be given as (lower, upper).
                    levels.append(np.inf)

            self._map_show(img, type="contourf", threshold=threshold, **kwargs)

        plt.draw_if_interactive()

    def _map_show(
        self,
        img,
        type="imshow",
        resampling_interpolation="continuous",
        threshold=None,
        **kwargs,
    ):
        # In the special case where the affine of img is not diagonal,
        # the function `reorder_img` will trigger a resampling
        # of the provided image with a continuous interpolation
        # since this is the default value here. In the special
        # case where this image is binary, such as when this function
        # is called from `add_contours`, continuous interpolation
        # does not make sense and we turn to nearest interpolation instead.
        if is_binary_niimg(img):
            img = reorder_img(img, resample="nearest")
        else:
            img = reorder_img(img, resample=resampling_interpolation)
        threshold = float(threshold) if threshold is not None else None

        affine = img.affine
        data = safe_get_data(img, ensure_finite=True)
        data_bounds = get_bounds(data.shape, affine)
        (xmin, xmax), (ymin, ymax), (zmin, zmax) = data_bounds

        xmin_, xmax_, ymin_, ymax_, zmin_, zmax_ = (
            xmin,
            xmax,
            ymin,
            ymax,
            zmin,
            zmax,
        )

        # Compute tight bounds
        if type in ("contour", "contourf"):
            # Define a pseudo threshold to have a tight bounding box
            if "levels" in kwargs:
                thr = 0.9 * np.min(np.abs(kwargs["levels"]))
            else:
                thr = 1e-6
            not_mask = np.logical_or(data > thr, data < -thr)
            xmin_, xmax_, ymin_, ymax_, zmin_, zmax_ = get_mask_bounds(
                new_img_like(img, not_mask, affine)
            )
        elif hasattr(data, "mask") and isinstance(data.mask, np.ndarray):
            not_mask = np.logical_not(data.mask)
            xmin_, xmax_, ymin_, ymax_, zmin_, zmax_ = get_mask_bounds(
                new_img_like(img, not_mask, affine)
            )

        data_2d_list = []
        for display_ax in self.axes.values():
            try:
                data_2d = display_ax.transform_to_2d(data, affine)
            except IndexError:
                # We are cutting outside the indices of the data
                data_2d = None

            data_2d_list.append(data_2d)

        if kwargs.get("vmin") is None:
            kwargs["vmin"] = np.ma.min(
                [d.min() for d in data_2d_list if d is not None]
            )
        if kwargs.get("vmax") is None:
            kwargs["vmax"] = np.ma.max(
                [d.max() for d in data_2d_list if d is not None]
            )

        bounding_box = (xmin_, xmax_), (ymin_, ymax_), (zmin_, zmax_)
        ims = []
        to_iterate_over = zip(self.axes.values(), data_2d_list)
        for display_ax, data_2d in to_iterate_over:
            # If data_2d is completely masked, then there is nothing to
            # plot. Hence, no point to do imshow().
            if data_2d is not None:
                data_2d = self._threshold(
                    data_2d,
                    threshold,
                    vmin=kwargs.get("vmin"),
                    vmax=kwargs.get("vmax"),
                )

                im = display_ax.draw_2d(
                    data_2d, data_bounds, bounding_box, type=type, **kwargs
                )
                ims.append(im)
        return ims

    @classmethod
    def _threshold(cls, data, threshold=None, vmin=None, vmax=None):
        """Threshold the data."""
        if threshold is not None:
            data = np.ma.masked_where(
                np.abs(data) <= threshold,
                data,
                copy=False,
            )
            if (vmin is not None) and (vmin >= -threshold):
                data = np.ma.masked_where(data < vmin, data, copy=False)
            if (vmax is not None) and (vmax <= threshold):
                data = np.ma.masked_where(data > vmax, data, copy=False)
        return data

    @fill_doc
    def _show_colorbar(
        self, cmap, norm, cbar_vmin=None, cbar_vmax=None, threshold=None
    ):
        """Display the colorbar.

        Parameters
        ----------
        %(cmap)s
        norm : :class:`~matplotlib.colors.Normalize`
            This object is typically found as the ``norm`` attribute of
            :class:`~matplotlib.image.AxesImage`.

        threshold : :obj:`float` or ``None``, optional
            The absolute value at which the colorbar is thresholded.

        cbar_vmin : :obj:`float`, optional
            Minimal value for the colorbar. If None, the minimal value
            is computed based on the data.

        cbar_vmax : :obj:`float`, optional
            Maximal value for the colorbar. If None, the maximal value
            is computed based on the data.
        """
        if threshold is None:
            offset = 0
        else:
            offset = threshold
        if offset > norm.vmax:
            offset = norm.vmax

        cbar_vmin = cbar_vmin if cbar_vmin is not None else norm.vmin
        cbar_vmax = cbar_vmax if cbar_vmax is not None else norm.vmax

        # create new  axis for the colorbar
        figure = self.frame_axes.figure
        _, y0, x1, y1 = self.rect
        height = y1 - y0
        x_adjusted_width = self._colorbar_width / len(self.axes)
        x_adjusted_margin = self._colorbar_margin["right"] / len(self.axes)
        lt_wid_top_ht = [
            x1 - (x_adjusted_width + x_adjusted_margin),
            y0 + self._colorbar_margin["top"],
            x_adjusted_width,
            height
            - (self._colorbar_margin["top"] + self._colorbar_margin["bottom"]),
        ]
        self._colorbar_ax = figure.add_axes(lt_wid_top_ht)
        self._colorbar_ax.set_facecolor("w")

        our_cmap = plt.get_cmap(cmap)
        # edge case where the data has a single value
        # yields a cryptic matplotlib error message
        # when trying to plot the color bar
        nb_ticks = 5 if cbar_vmin != cbar_vmax else 1
        ticks = _get_cbar_ticks(cbar_vmin, cbar_vmax, offset, nb_ticks)
        bounds = np.linspace(cbar_vmin, cbar_vmax, our_cmap.N)

        # some colormap hacking
        cmaplist = [our_cmap(i) for i in range(our_cmap.N)]
        transparent_start = int(norm(-offset, clip=True) * (our_cmap.N - 1))
        transparent_stop = int(norm(offset, clip=True) * (our_cmap.N - 1))
        for i in range(transparent_start, transparent_stop):
            cmaplist[i] = self._brain_color + (0.0,)  # transparent
        if cbar_vmin == cbar_vmax:  # len(np.unique(data)) == 1 ?
            return
        else:
            our_cmap = LinearSegmentedColormap.from_list(
                "Custom cmap", cmaplist, our_cmap.N
            )
        self._cbar = ColorbarBase(
            self._colorbar_ax,
            ticks=ticks,
            norm=norm,
            orientation="vertical",
            cmap=our_cmap,
            boundaries=bounds,
            spacing="proportional",
            format=self._cbar_tick_format,
        )
        self._cbar.ax.set_facecolor(self._brain_color)

        self._colorbar_ax.yaxis.tick_left()
        tick_color = "w" if self._black_bg else "k"
        outline_color = "w" if self._black_bg else "k"

        for tick in self._colorbar_ax.yaxis.get_ticklabels():
            tick.set_color(tick_color)
        self._colorbar_ax.yaxis.set_tick_params(width=0)
        self._cbar.outline.set_edgecolor(outline_color)

    @fill_doc
    def add_edges(self, img, color="r"):
        """Plot the edges of a 3D map in all the views.

        Parameters
        ----------
        %(img)s
            The 3D map to be plotted.
            If it is a masked array, only the non-masked part will be plotted.

        color : matplotlib color: :obj:`str` or (r, g, b) value, default='r'
            The color used to display the edge map.

        """
        img = reorder_img(img, resample="continuous")
        data = get_data(img)
        affine = img.affine
        single_color_cmap = ListedColormap([color])
        data_bounds = get_bounds(data.shape, img.affine)

        # For each ax, cut the data and plot it
        for display_ax in self.axes.values():
            try:
                data_2d = display_ax.transform_to_2d(data, affine)
                edge_mask = _edge_map(data_2d)
            except IndexError:
                # We are cutting outside the indices of the data
                continue
            display_ax.draw_2d(
                edge_mask,
                data_bounds,
                data_bounds,
                type="imshow",
                cmap=single_color_cmap,
            )

        plt.draw_if_interactive()

    def add_markers(
        self, marker_coords, marker_color="r", marker_size=30, **kwargs
    ):
        """Add markers to the plot.

        Parameters
        ----------
        marker_coords : :class:`~numpy.ndarray` of shape ``(n_markers, 3)``
            Coordinates of the markers to plot. For each slice, only markers
            that are 2 millimeters away from the slice are plotted.

        marker_color : pyplot compatible color or \
                     :obj:`list` of shape ``(n_markers,)``, default='r'
            List of colors for each marker
            that can be string or matplotlib colors.


        marker_size : :obj:`float` or \
                    :obj:`list` of :obj:`float` of shape ``(n_markers,)``, \
                    default=30
            Size in pixel for each marker.
        """
        defaults = {"marker": "o", "zorder": 1000}
        marker_coords = np.asanyarray(marker_coords)
        for k, v in defaults.items():
            kwargs.setdefault(k, v)

        for display_ax in self.axes.values():
            direction = display_ax.direction
            coord = display_ax.coord
            marker_coords_2d, third_d = _coords_3d_to_2d(
                marker_coords, direction, return_direction=True
            )
            xdata, ydata = marker_coords_2d.T
            # Allow markers only in their respective hemisphere
            # when appropriate
            marker_color_ = marker_color
            marker_size_ = marker_size
            if direction in ("lr"):
                if not isinstance(marker_color, str) and not isinstance(
                    marker_color, np.ndarray
                ):
                    marker_color_ = np.asarray(marker_color)
                xcoords, *_ = marker_coords.T
                if direction == "r":
                    relevant_coords = xcoords >= 0
                elif direction == "l":
                    relevant_coords = xcoords <= 0
                xdata = xdata[relevant_coords]
                ydata = ydata[relevant_coords]
                if (
                    not isinstance(marker_color, str)
                    and len(marker_color) != 1
                ):
                    marker_color_ = marker_color_[relevant_coords]
                if not isinstance(marker_size, numbers.Number):
                    marker_size_ = np.asarray(marker_size_)[relevant_coords]

            # Check if coord has integer represents a cut in direction
            # to follow the heuristic. If no foreground image is given
            # coordinate is empty or None. This case is valid for plotting
            # markers on glass brain without any foreground image.
            if isinstance(coord, numbers.Number):
                # Heuristic that plots only markers that are 2mm away
                # from the current slice.
                # XXX: should we keep this heuristic?
                mask = np.abs(third_d - coord) <= 2.0
                xdata = xdata[mask]
                ydata = ydata[mask]
            display_ax.ax.scatter(
                xdata, ydata, s=marker_size_, c=marker_color_, **kwargs
            )

    def annotate(
        self,
        left_right=True,
        positions=True,
        scalebar=False,
        size=12,
        scale_size=5.0,
        scale_units="cm",
        scale_loc=4,
        decimals=0,
        **kwargs,
    ):
        """Add annotations to the plot.

        Parameters
        ----------
        left_right : :obj:`bool`, default=True
            If ``True``, annotations indicating which side
            is left and which side is right are drawn.


        positions : :obj:`bool`, default=True
            If ``True``, annotations indicating the
            positions of the cuts are drawn.


        scalebar : :obj:`bool`, default=False
            If ``True``, cuts are annotated with a reference scale bar.
            For finer control of the scale bar, please check out
            the ``draw_scale_bar`` method on the axes in "axes" attribute
            of this object.


        size : :obj:`int`, default=12
            The size of the text used.

        scale_size : :obj:`int` or :obj:`float`, default=5.0
            The length of the scalebar, in units of ``scale_units``.


        scale_units : {'cm', 'mm'}, default='cm'
            The units for the ``scalebar``.

        scale_loc : :obj:`int`, default=4
            The positioning for the scalebar.
            Valid location codes are:

                - 1: "upper right"
                - 2: "upper left"
                - 3: "lower left"
                - 4: "lower right"
                - 5: "right"
                - 6: "center left"
                - 7: "center right"
                - 8: "lower center"
                - 9: "upper center"
                - 10: "center"

        decimals : :obj:`int`, default=0
            Number of decimal places on slice position annotation. If zero,
            the slice position is integer without decimal point.


        kwargs : :obj:`dict`
            Extra keyword arguments are passed to matplotlib's text
            function.
        """
        kwargs = kwargs.copy()
        if "color" not in kwargs:
            if self._black_bg:
                kwargs["color"] = "w"
            else:
                kwargs["color"] = "k"

        bg_color = "k" if self._black_bg else "w"

        if left_right:
            for display_axis in self.axes.values():
                display_axis.draw_left_right(
                    size=size, bg_color=bg_color, **kwargs
                )

        if positions:
            for display_axis in self.axes.values():
                display_axis.draw_position(
                    size=size, bg_color=bg_color, decimals=decimals, **kwargs
                )

        if scalebar:
            axes = self.axes.values()
            for display_axis in axes:
                display_axis.draw_scale_bar(
                    bg_color=bg_color,
                    fontsize=size,
                    size=scale_size,
                    units=scale_units,
                    loc=scale_loc,
                    **kwargs,
                )

    def close(self):
        """Close the figure.

        This is necessary to avoid leaking memory.
        """
        plt.close(self.frame_axes.figure.number)

    def savefig(self, filename, dpi=None):
        """Save the figure to a file.

        Parameters
        ----------
        filename : :obj:`str`
            The file name to save to. Its extension determines the
            file type, typically '.png', '.svg' or '.pdf'.

        dpi : ``None`` or scalar, default=None
            The resolution in dots per inch.

        """
        facecolor = edgecolor = "k" if self._black_bg else "w"
        self.frame_axes.figure.savefig(
            filename, dpi=dpi, facecolor=facecolor, edgecolor=edgecolor
        )


<<<<<<< HEAD
def _get_cbar_ticks(vmin, vmax, offset, nb_ticks=5):
    """Help for BaseSlicer."""
    # edge case where the data has a single value yields
    # a cryptic matplotlib error message when trying to plot the color bar
    if vmin == vmax:
        return np.linspace(vmin, vmax, 1)

    # If a threshold is specified, we want two of the tick
    # to correspond to -thresold and +threshold on the colorbar.
    # If the threshold is very small compared to vmax,
    # we use a simple linspace as the result would be very difficult to see.
    ticks = np.linspace(vmin, vmax, nb_ticks)
    if offset is not None and offset / vmax > 0.12:
        diff = [abs(abs(tick) - offset) for tick in ticks]
        # Edge case where the thresholds are exactl
        # at the same distance to 4 ticks
        if diff.count(min(diff)) == 4:
            idx_closest = np.sort(np.argpartition(diff, 4)[:4])
            idx_closest = np.in1d(ticks, np.sort(ticks[idx_closest])[1:3])
        else:
            # Find the closest 2 ticks
            idx_closest = np.sort(np.argpartition(diff, 2)[:2])
            if 0 in ticks[idx_closest]:
                idx_closest = np.sort(np.argpartition(diff, 3)[:3])
                idx_closest = idx_closest[[0, 2]]
        ticks[idx_closest] = [-offset, offset]
    return ticks


=======
@fill_doc
>>>>>>> b6077263
class OrthoSlicer(BaseSlicer):
    """Class to create 3 linked axes for plotting orthogonal \
    cuts of 3D maps.

    This visualization mode can be activated
    from Nilearn plotting functions, like
    :func:`~nilearn.plotting.plot_img`, by setting
    ``display_mode='ortho'``:

     .. code-block:: python

         from nilearn.datasets import load_mni152_template
         from nilearn.plotting import plot_img

         img = load_mni152_template()
         # display is an instance of the OrthoSlicer class
         display = plot_img(img, display_mode="ortho")


    Attributes
    ----------
    cut_coords : :obj:`list`
        The cut coordinates.

    axes : :obj:`dict` of :class:`~matplotlib.axes.Axes`
        The 3 axes used to plot each view.

    frame_axes : :class:`~matplotlib.axes.Axes`
        The axes framing the whole set of views.

    Notes
    -----
    The extent of the different axes are adjusted to fit the data
    best in the viewing area.

    See Also
    --------
    nilearn.plotting.displays.MosaicSlicer : Three cuts are performed \
    along multiple rows and columns.
    nilearn.plotting.displays.TiledSlicer : Three cuts are performed \
    and arranged in a 2x2 grid.

    """

    _cut_displayed = "yxz"
    _axes_class = CutAxes
    _default_figsize = [2.2, 3.5]

    @classmethod
    @fill_doc  # the fill_doc decorator must be last applied
    def find_cut_coords(cls, img=None, threshold=None, cut_coords=None):
        """Instantiate the slicer and find cut coordinates.

        Parameters
        ----------
        %(img)s
        threshold : :obj:`int` or :obj:`float` or ``None``, default=None
            Threshold to apply:

                - If ``None`` is given, the maps are not thresholded.
                - If a number is given, it is used to threshold the maps,
                  values below the threshold (in absolute value) are plotted
                  as transparent.



        cut_coords : 3 :obj:`tuple` of :obj:`int`
            The cut position, in world space.
        """
        if cut_coords is None:
            if img is None or img is False:
                cut_coords = (0, 0, 0)
            else:
                cut_coords = find_xyz_cut_coords(
                    img, activation_threshold=threshold
                )
            cut_coords = [
                cut_coords["xyz".find(c)] for c in sorted(cls._cut_displayed)
            ]
        return cut_coords

    def _init_axes(self, **kwargs):
        cut_coords = self.cut_coords
        if len(cut_coords) != len(self._cut_displayed):
            raise ValueError(
                "The number cut_coords passed does not"
                " match the display_mode"
            )
        x0, y0, x1, y1 = self.rect
        facecolor = "k" if self._black_bg else "w"
        # Create our axes:
        self.axes = dict()
        for index, direction in enumerate(self._cut_displayed):
            fh = self.frame_axes.get_figure()
            ax = fh.add_axes(
                [0.3 * index * (x1 - x0) + x0, y0, 0.3 * (x1 - x0), y1 - y0],
                aspect="equal",
            )
            ax.set_facecolor(facecolor)

            ax.axis("off")
            coord = self.cut_coords[
                sorted(self._cut_displayed).index(direction)
            ]
            display_ax = self._axes_class(ax, direction, coord, **kwargs)
            self.axes[direction] = display_ax
            ax.set_axes_locator(self._locator)

        if self._black_bg:
            for ax in self.axes.values():
                ax.ax.imshow(
                    np.zeros((2, 2, 3)),
                    extent=[-5000, 5000, -5000, 5000],
                    zorder=-500,
                    aspect="equal",
                )

            # To have a black background in PDF, we need to create a
            # patch in black for the background
            self.frame_axes.imshow(
                np.zeros((2, 2, 3)),
                extent=[-5000, 5000, -5000, 5000],
                zorder=-500,
                aspect="auto",
            )
            self.frame_axes.set_zorder(-1000)

    def _locator(self, axes, renderer):
        """Adjust the size of the axes.

        The locator function used by matplotlib to position axes.

        Here we put the logic used to adjust the size of the axes.
        """
        x0, y0, x1, y1 = self.rect
        width_dict = dict()
        # A dummy axes, for the situation in which we are not plotting
        # all three (x, y, z) cuts
        dummy_ax = self._axes_class(None, None, None)
        width_dict[dummy_ax.ax] = 0
        display_ax_dict = self.axes

        if self._colorbar:
            adjusted_width = self._colorbar_width / len(self.axes)
            right_margin = self._colorbar_margin["right"] / len(self.axes)
            ticks_margin = self._colorbar_margin["left"] / len(self.axes)
            x1 = x1 - (adjusted_width + ticks_margin + right_margin)

        for display_ax in display_ax_dict.values():
            bounds = display_ax.get_object_bounds()
            if not bounds:
                # This happens if the call to _map_show was not
                # successful. As it happens asynchronously (during a
                # refresh of the figure) we capture the problem and
                # ignore it: it only adds a non informative traceback
                bounds = [0, 1, 0, 1]
            xmin, xmax, ymin, ymax = bounds
            width_dict[display_ax.ax] = xmax - xmin

        total_width = float(sum(width_dict.values()))
        for ax, width in width_dict.items():
            width_dict[ax] = width / total_width * (x1 - x0)

        direction_ax = []
        for d in self._cut_displayed:
            direction_ax.append(display_ax_dict.get(d, dummy_ax).ax)
        left_dict = dict()
        for idx, ax in enumerate(direction_ax):
            left_dict[ax] = x0
            for prev_ax in direction_ax[:idx]:
                left_dict[ax] += width_dict[prev_ax]

        return Bbox(
            [[left_dict[axes], y0], [left_dict[axes] + width_dict[axes], y1]]
        )

    def draw_cross(self, cut_coords=None, **kwargs):
        """Draw a crossbar on the plot to show where the cut is performed.

        Parameters
        ----------
        cut_coords : 3-:obj:`tuple` of :obj:`float`, optional
            The position of the cross to draw. If ``None`` is passed, the
            ``OrthoSlicer``'s cut coordinates are used.

        kwargs : :obj:`dict`
            Extra keyword arguments are passed to function
            :func:`~matplotlib.pyplot.axhline`.
        """
        if cut_coords is None:
            cut_coords = self.cut_coords
        coords = dict()
        for direction in "xyz":
            coord = None
            if direction in self._cut_displayed:
                coord = cut_coords[
                    sorted(self._cut_displayed).index(direction)
                ]
            coords[direction] = coord
        x, y, z = coords["x"], coords["y"], coords["z"]

        kwargs = kwargs.copy()
        if "color" not in kwargs:
            if self._black_bg:
                kwargs["color"] = ".8"
            else:
                kwargs["color"] = "k"

        if "y" in self.axes:
            ax = self.axes["y"].ax
            if x is not None:
                ax.axvline(x, ymin=0.05, ymax=0.95, **kwargs)
            if z is not None:
                ax.axhline(z, **kwargs)

        if "x" in self.axes:
            ax = self.axes["x"].ax
            if y is not None:
                ax.axvline(y, ymin=0.05, ymax=0.95, **kwargs)
            if z is not None:
                ax.axhline(z, xmax=0.95, **kwargs)

        if "z" in self.axes:
            ax = self.axes["z"].ax
            if x is not None:
                ax.axvline(x, ymin=0.05, ymax=0.95, **kwargs)
            if y is not None:
                ax.axhline(y, **kwargs)


class TiledSlicer(BaseSlicer):
    """A class to create 3 axes for plotting orthogonal \
    cuts of 3D maps, organized in a 2x2 grid.

    This visualization mode can be activated from Nilearn plotting functions,
    like :func:`~nilearn.plotting.plot_img`, by setting
    ``display_mode='tiled'``:

    .. code-block:: python

        from nilearn.datasets import load_mni152_template
        from nilearn.plotting import plot_img

        img = load_mni152_template()
        # display is an instance of the TiledSlicer class
        display = plot_img(img, display_mode="tiled")

    Attributes
    ----------
    cut_coords : :obj:`list`
        The cut coordinates.

    axes : :obj:`dict` of :class:`~matplotlib.axes.Axes`
        The 3 axes used to plot each view.

    frame_axes : :class:`~matplotlib.axes.Axes`
        The axes framing the whole set of views.

    Notes
    -----
    The extent of the different axes are adjusted to fit the data
    best in the viewing area.

    See Also
    --------
    nilearn.plotting.displays.MosaicSlicer : Three cuts are performed \
    along multiple rows and columns.
    nilearn.plotting.displays.OrthoSlicer : Three cuts are performed \
       and arranged in a 2x2 grid.

    """

    _cut_displayed = "yxz"
    _axes_class = CutAxes
    _default_figsize = [2.0, 7.6]

    @classmethod
    def find_cut_coords(cls, img=None, threshold=None, cut_coords=None):
        """Instantiate the slicer and find cut coordinates.

        Parameters
        ----------
        img : 3D :class:`~nibabel.nifti1.Nifti1Image`
            The brain map.

        threshold : :obj:`float`, optional
            The lower threshold to the positive activation.
            If ``None``, the activation threshold is computed using the
            80% percentile of the absolute value of the map.

        cut_coords : :obj:`list` of :obj:`float`, optional
            xyz world coordinates of cuts.

        Returns
        -------
        cut_coords : :obj:`list` of :obj:`float`
            xyz world coordinates of cuts.
        """
        if cut_coords is None:
            if img is None or img is False:
                cut_coords = (0, 0, 0)
            else:
                cut_coords = find_xyz_cut_coords(
                    img, activation_threshold=threshold
                )
            cut_coords = [
                cut_coords["xyz".find(c)] for c in sorted(cls._cut_displayed)
            ]

        return cut_coords

    def _find_initial_axes_coord(self, index):
        """Find coordinates for initial axes placement for xyz cuts.

        Parameters
        ----------
        index : :obj:`int`
            Index corresponding to current cut 'x', 'y' or 'z'.

        Returns
        -------
        [coord1, coord2, coord3, coord4] : :obj:`list` of :obj:`int`
            x0, y0, x1, y1 coordinates used by matplotlib
            to position axes in figure.
        """
        rect_x0, rect_y0, rect_x1, rect_y1 = self.rect

        if index == 0:
            coord1 = rect_x1 - rect_x0
            coord2 = 0.5 * (rect_y1 - rect_y0) + rect_y0
            coord3 = 0.5 * (rect_x1 - rect_x0) + rect_x0
            coord4 = rect_y1 - rect_y0
        elif index == 1:
            coord1 = 0.5 * (rect_x1 - rect_x0) + rect_x0
            coord2 = 0.5 * (rect_y1 - rect_y0) + rect_y0
            coord3 = rect_x1 - rect_x0
            coord4 = rect_y1 - rect_y0
        elif index == 2:
            coord1 = rect_x1 - rect_x0
            coord2 = rect_y1 - rect_y0
            coord3 = 0.5 * (rect_x1 - rect_x0) + rect_x0
            coord4 = 0.5 * (rect_y1 - rect_y0) + rect_y0
        return [coord1, coord2, coord3, coord4]

    def _init_axes(self, **kwargs):
        """Initialize and place axes for display of 'xyz' cuts.

        Parameters
        ----------
        kwargs : :obj:`dict`
            Additional arguments to pass to ``self._axes_class``.
        """
        cut_coords = self.cut_coords
        if len(cut_coords) != len(self._cut_displayed):
            raise ValueError(
                "The number cut_coords passed does not"
                " match the display_mode"
            )

        facecolor = "k" if self._black_bg else "w"

        self.axes = dict()
        for index, direction in enumerate(self._cut_displayed):
            fh = self.frame_axes.get_figure()
            axes_coords = self._find_initial_axes_coord(index)
            ax = fh.add_axes(axes_coords, aspect="equal")

            ax.set_facecolor(facecolor)

            ax.axis("off")
            coord = self.cut_coords[
                sorted(self._cut_displayed).index(direction)
            ]
            display_ax = self._axes_class(ax, direction, coord, **kwargs)
            self.axes[direction] = display_ax
            ax.set_axes_locator(self._locator)

    def _adjust_width_height(
        self, width_dict, height_dict, rect_x0, rect_y0, rect_x1, rect_y1
    ):
        """Adjust absolute image width and height to ratios.

        Parameters
        ----------
        width_dict : :obj:`dict`
            Width of image cuts displayed in axes.

        height_dict : :obj:`dict`
            Height of image cuts displayed in axes.

        rect_x0, rect_y0, rect_x1, rect_y1 : :obj:`float`
            Matplotlib figure boundaries.

        Returns
        -------
        width_dict : :obj:`dict`
            Width ratios of image cuts for optimal positioning of axes.

        height_dict : :obj:`dict`
            Height ratios of image cuts for optimal positioning of axes.
        """
        total_height = 0
        total_width = 0

        if "y" in self.axes:
            ax = self.axes["y"].ax
            total_height = total_height + height_dict[ax]
            total_width = total_width + width_dict[ax]

        if "x" in self.axes:
            ax = self.axes["x"].ax
            total_width = total_width + width_dict[ax]

        if "z" in self.axes:
            ax = self.axes["z"].ax
            total_height = total_height + height_dict[ax]

        for ax, width in width_dict.items():
            width_dict[ax] = width / total_width * (rect_x1 - rect_x0)

        for ax, height in height_dict.items():
            height_dict[ax] = height / total_height * (rect_y1 - rect_y0)

        return (width_dict, height_dict)

    def _find_axes_coord(
        self,
        rel_width_dict,
        rel_height_dict,
        rect_x0,
        rect_y0,
        rect_x1,
        rect_y1,
    ):
        """Find coordinates for initial axes placement for xyz cuts.

        Parameters
        ----------
        rel_width_dict : :obj:`dict`
            Width ratios of image cuts for optimal positioning of axes.

        rel_height_dict : :obj:`dict`
            Height ratios of image cuts for optimal positioning of axes.

        rect_x0, rect_y0, rect_x1, rect_y1 : :obj:`float`
            Matplotlib figure boundaries.

        Returns
        -------
        coord1, coord2, coord3, coord4 : :obj:`dict`
            x0, y0, x1, y1 coordinates per axes used by matplotlib
            to position axes in figure.
        """
        coord1 = dict()
        coord2 = dict()
        coord3 = dict()
        coord4 = dict()

        if "y" in self.axes:
            ax = self.axes["y"].ax
            coord1[ax] = rect_x0
            coord2[ax] = (rect_y1) - rel_height_dict[ax]
            coord3[ax] = rect_x0 + rel_width_dict[ax]
            coord4[ax] = rect_y1

        if "x" in self.axes:
            ax = self.axes["x"].ax
            coord1[ax] = (rect_x1) - rel_width_dict[ax]
            coord2[ax] = (rect_y1) - rel_height_dict[ax]
            coord3[ax] = rect_x1
            coord4[ax] = rect_y1

        if "z" in self.axes:
            ax = self.axes["z"].ax
            coord1[ax] = rect_x0
            coord2[ax] = rect_y0
            coord3[ax] = rect_x0 + rel_width_dict[ax]
            coord4[ax] = rect_y0 + rel_height_dict[ax]

        return (coord1, coord2, coord3, coord4)

    def _locator(self, axes, renderer):
        """Adjust the size of the axes.

        The locator function used by matplotlib to position axes.

        Here we put the logic used to adjust the size of the axes.
        """
        rect_x0, rect_y0, rect_x1, rect_y1 = self.rect

        # image width and height
        width_dict = dict()
        height_dict = dict()

        # A dummy axes, for the situation in which we are not plotting
        # all three (x, y, z) cuts
        dummy_ax = self._axes_class(None, None, None)
        width_dict[dummy_ax.ax] = 0
        height_dict[dummy_ax.ax] = 0
        display_ax_dict = self.axes

        if self._colorbar:
            adjusted_width = self._colorbar_width / len(self.axes)
            right_margin = self._colorbar_margin["right"] / len(self.axes)
            ticks_margin = self._colorbar_margin["left"] / len(self.axes)
            rect_x1 = rect_x1 - (adjusted_width + ticks_margin + right_margin)

        for display_ax in display_ax_dict.values():
            bounds = display_ax.get_object_bounds()
            if not bounds:
                # This happens if the call to _map_show was not
                # successful. As it happens asynchronously (during a
                # refresh of the figure) we capture the problem and
                # ignore it: it only adds a non informative traceback
                bounds = [0, 1, 0, 1]
            xmin, xmax, ymin, ymax = bounds
            width_dict[display_ax.ax] = xmax - xmin
            height_dict[display_ax.ax] = ymax - ymin

        # relative image height and width
        rel_width_dict, rel_height_dict = self._adjust_width_height(
            width_dict, height_dict, rect_x0, rect_y0, rect_x1, rect_y1
        )

        direction_ax = []
        for d in self._cut_displayed:
            direction_ax.append(display_ax_dict.get(d, dummy_ax).ax)

        coord1, coord2, coord3, coord4 = self._find_axes_coord(
            rel_width_dict, rel_height_dict, rect_x0, rect_y0, rect_x1, rect_y1
        )

        return Bbox(
            [[coord1[axes], coord2[axes]], [coord3[axes], coord4[axes]]]
        )

    def draw_cross(self, cut_coords=None, **kwargs):
        """Draw a crossbar on the plot to show where the cut is performed.

        Parameters
        ----------
        cut_coords : 3-:obj:`tuple` of :obj:`float`, optional
            The position of the cross to draw. If ``None`` is passed, the
            ``OrthoSlicer``'s cut coordinates are used.

        kwargs : :obj:`dict`
            Extra keyword arguments are passed to function
            :func:`~matplotlib.pyplot.axhline`.
        """
        if cut_coords is None:
            cut_coords = self.cut_coords
        coords = dict()
        for direction in "xyz":
            coord_ = None
            if direction in self._cut_displayed:
                sorted_cuts = sorted(self._cut_displayed)
                index = sorted_cuts.index(direction)
                coord_ = cut_coords[index]
            coords[direction] = coord_
        x, y, z = coords["x"], coords["y"], coords["z"]

        kwargs = kwargs.copy()
        if "color" not in kwargs:
            try:
                kwargs["color"] = ".8" if self._black_bg else "k"
            except KeyError:
                pass

        if "y" in self.axes:
            ax = self.axes["y"].ax
            if x is not None:
                ax.axvline(x, **kwargs)
            if z is not None:
                ax.axhline(z, **kwargs)

        if "x" in self.axes:
            ax = self.axes["x"].ax
            if y is not None:
                ax.axvline(y, **kwargs)
            if z is not None:
                ax.axhline(z, **kwargs)

        if "z" in self.axes:
            ax = self.axes["z"].ax
            if x is not None:
                ax.axvline(x, **kwargs)
            if y is not None:
                ax.axhline(y, **kwargs)


class BaseStackedSlicer(BaseSlicer):
    """A class to create linked axes for plotting stacked cuts of 2D maps.

    Attributes
    ----------
    axes : :obj:`dict` of :class:`~matplotlib.axes.Axes`
        The axes used to plot each view.

    frame_axes : :class:`~matplotlib.axes.Axes`
        The axes framing the whole set of views.

    Notes
    -----
    The extent of the different axes are adjusted to fit the data
    best in the viewing area.
    """

    @classmethod
    def find_cut_coords(cls, img=None, threshold=None, cut_coords=None):
        """Instantiate the slicer and find cut coordinates.

        Parameters
        ----------
        img : 3D :class:`~nibabel.nifti1.Nifti1Image`
            The brain map.

        threshold : :obj:`float`, optional
            The lower threshold to the positive activation.
            If ``None``, the activation threshold is computed using the
            80% percentile of the absolute value of the map.

        cut_coords : :obj:`list` of :obj:`float`, optional
            xyz world coordinates of cuts.

        Returns
        -------
        cut_coords : :obj:`list` of :obj:`float`
            xyz world coordinates of cuts.
        """
        if cut_coords is None:
            cut_coords = 7

        if img is None or img is False:
            bounds = ((-40, 40), (-30, 30), (-30, 75))
            lower, upper = bounds["xyz".index(cls._direction)]
            if isinstance(cut_coords, numbers.Number):
                cut_coords = np.linspace(lower, upper, cut_coords).tolist()
        else:
            if not isinstance(
                cut_coords, collections.abc.Sequence
            ) and isinstance(cut_coords, numbers.Number):
                cut_coords = find_cut_slices(
                    img, direction=cls._direction, n_cuts=cut_coords
                )

        return cut_coords

    def _init_axes(self, **kwargs):
        x0, y0, x1, y1 = self.rect
        # Create our axes:
        self.axes = dict()
        fraction = 1.0 / len(self.cut_coords)
        for index, coord in enumerate(self.cut_coords):
            coord = float(coord)
            fh = self.frame_axes.get_figure()
            ax = fh.add_axes(
                [
                    fraction * index * (x1 - x0) + x0,
                    y0,
                    fraction * (x1 - x0),
                    y1 - y0,
                ]
            )
            ax.axis("off")
            display_ax = self._axes_class(ax, self._direction, coord, **kwargs)
            self.axes[coord] = display_ax
            ax.set_axes_locator(self._locator)

        if self._black_bg:
            for ax in self.axes.values():
                ax.ax.imshow(
                    np.zeros((2, 2, 3)),
                    extent=[-5000, 5000, -5000, 5000],
                    zorder=-500,
                    aspect="equal",
                )

            # To have a black background in PDF, we need to create a
            # patch in black for the background
            self.frame_axes.imshow(
                np.zeros((2, 2, 3)),
                extent=[-5000, 5000, -5000, 5000],
                zorder=-500,
                aspect="auto",
            )
            self.frame_axes.set_zorder(-1000)

    def _locator(self, axes, renderer):
        """Adjust the size of the axes.

        The locator function used by matplotlib to position axes.

        Here we put the logic used to adjust the size of the axes.
        """
        x0, y0, x1, y1 = self.rect
        width_dict = dict()
        display_ax_dict = self.axes

        if self._colorbar:
            adjusted_width = self._colorbar_width / len(self.axes)
            right_margin = self._colorbar_margin["right"] / len(self.axes)
            ticks_margin = self._colorbar_margin["left"] / len(self.axes)
            x1 = x1 - (adjusted_width + right_margin + ticks_margin)

        for display_ax in display_ax_dict.values():
            bounds = display_ax.get_object_bounds()
            if not bounds:
                # This happens if the call to _map_show was not
                # successful. As it happens asynchronously (during a
                # refresh of the figure) we capture the problem and
                # ignore it: it only adds a non informative traceback
                bounds = [0, 1, 0, 1]
            xmin, xmax, ymin, ymax = bounds
            width_dict[display_ax.ax] = xmax - xmin
        total_width = float(sum(width_dict.values()))
        for ax, width in width_dict.items():
            width_dict[ax] = width / total_width * (x1 - x0)
        left_dict = dict()
        left = float(x0)
        for coord, display_ax in display_ax_dict.items():
            left_dict[display_ax.ax] = left
            this_width = width_dict[display_ax.ax]
            left += this_width
        return Bbox(
            [[left_dict[axes], y0], [left_dict[axes] + width_dict[axes], y1]]
        )

    def draw_cross(self, cut_coords=None, **kwargs):
        """Draw a crossbar on the plot to show where the cut is performed.

        Parameters
        ----------
        cut_coords : 3-:obj:`tuple` of :obj:`float`, optional
            The position of the cross to draw. If ``None`` is passed, the
            ``OrthoSlicer``'s cut coordinates are used.

        kwargs : :obj:`dict`
            Extra keyword arguments are passed to function
            :func:`matplotlib.pyplot.axhline`.
        """
        pass


class XSlicer(BaseStackedSlicer):
    """The ``XSlicer`` class enables sagittal visualization with \
    plotting functions of Nilearn like \
    :func:`nilearn.plotting.plot_img`.

    This visualization mode
    can be activated by setting ``display_mode='x'``:

    .. code-block:: python

        from nilearn.datasets import load_mni152_template
        from nilearn.plotting import plot_img

        img = load_mni152_template()
        # display is an instance of the XSlicer class
        display = plot_img(img, display_mode="x")

    Attributes
    ----------
    cut_coords : 1D :class:`~numpy.ndarray`
        The cut coordinates.

    axes : :obj:`dict` of :class:`~nilearn.plotting.displays.CutAxes`
        The axes used for plotting.

    frame_axes : :class:`~matplotlib.axes.Axes`
        The axes framing the whole set of views.

    See Also
    --------
    nilearn.plotting.displays.YSlicer : Coronal view
    nilearn.plotting.displays.ZSlicer : Axial view

    """

    _direction = "x"
    _default_figsize = [2.6, 2.3]


class YSlicer(BaseStackedSlicer):
    """The ``YSlicer`` class enables coronal visualization with \
    plotting functions of Nilearn like \
    :func:`nilearn.plotting.plot_img`.

    This visualization mode
    can be activated by setting ``display_mode='y'``:

    .. code-block:: python

        from nilearn.datasets import load_mni152_template
        from nilearn.plotting import plot_img

        img = load_mni152_template()
        # display is an instance of the YSlicer class
        display = plot_img(img, display_mode="y")

    Attributes
    ----------
    cut_coords : 1D :class:`~numpy.ndarray`
        The cut coordinates.

    axes : :obj:`dict` of :class:`~nilearn.plotting.displays.CutAxes`
        The axes used for plotting.

    frame_axes : :class:`~matplotlib.axes.Axes`
        The axes framing the whole set of views.

    See Also
    --------
    nilearn.plotting.displays.XSlicer : Sagittal view
    nilearn.plotting.displays.ZSlicer : Axial view

    """

    _direction = "y"
    _default_figsize = [2.2, 3.0]


class ZSlicer(BaseStackedSlicer):
    """The ``ZSlicer`` class enables axial visualization with \
    plotting functions of Nilearn like \
    :func:`nilearn.plotting.plot_img`.

    This visualization mode
    can be activated by setting ``display_mode='z'``:

    .. code-block:: python

        from nilearn.datasets import load_mni152_template
        from nilearn.plotting import plot_img

        img = load_mni152_template()
        # display is an instance of the ZSlicer class
        display = plot_img(img, display_mode="z")

    Attributes
    ----------
    cut_coords : 1D :class:`~numpy.ndarray`
        The cut coordinates.

    axes : :obj:`dict` of :class:`~nilearn.plotting.displays.CutAxes`
        The axes used for plotting.

    frame_axes : :class:`~matplotlib.axes.Axes`
        The axes framing the whole set of views.

    See Also
    --------
    nilearn.plotting.displays.XSlicer : Sagittal view
    nilearn.plotting.displays.YSlicer : Coronal view

    """

    _direction = "z"
    _default_figsize = [2.2, 3.2]


class XZSlicer(OrthoSlicer):
    """The ``XZSlicer`` class enables to combine sagittal and axial views \
    on the same figure with plotting functions of Nilearn like \
    :func:`nilearn.plotting.plot_img`.

    This visualization mode
    can be activated by setting ``display_mode='xz'``:

    .. code-block:: python

        from nilearn.datasets import load_mni152_template
        from nilearn.plotting import plot_img

        img = load_mni152_template()
        # display is an instance of the XZSlicer class
        display = plot_img(img, display_mode="xz")

    Attributes
    ----------
    cut_coords : :obj:`list` of :obj:`float`
        The cut coordinates.

    axes : :obj:`dict` of :class:`~nilearn.plotting.displays.CutAxes`
        The axes used for plotting in each direction ('x' and 'z' here).

    frame_axes : :class:`~matplotlib.axes.Axes`
        The axes framing the whole set of views.

    See Also
    --------
    nilearn.plotting.displays.YXSlicer : Coronal + Sagittal views
    nilearn.plotting.displays.YZSlicer : Coronal + Axial views

    """

    _cut_displayed = "xz"


class YXSlicer(OrthoSlicer):
    """The ``YXSlicer`` class enables to combine coronal and sagittal views \
    on the same figure with plotting functions of Nilearn like \
    :func:`nilearn.plotting.plot_img`.

    This visualization mode
    can be activated by setting ``display_mode='yx'``:

    .. code-block:: python

        from nilearn.datasets import load_mni152_template
        from nilearn.plotting import plot_img

        img = load_mni152_template()
        # display is an instance of the YXSlicer class
        display = plot_img(img, display_mode="yx")

    Attributes
    ----------
    cut_coords : :obj:`list` of :obj:`float`
        The cut coordinates.

    axes : :obj:`dict` of :class:`~nilearn.plotting.displays.CutAxes`
        The axes used for plotting in each direction ('x' and 'y' here).

    frame_axes : :class:`~matplotlib.axes.Axes`
        The axes framing the whole set of views.

    See Also
    --------
    nilearn.plotting.displays.XZSlicer : Sagittal + Axial views
    nilearn.plotting.displays.YZSlicer : Coronal + Axial views

    """

    _cut_displayed = "yx"


class YZSlicer(OrthoSlicer):
    """The ``YZSlicer`` class enables to combine coronal and axial views \
    on the same figure with plotting functions of Nilearn like \
    :func:`nilearn.plotting.plot_img`.

    This visualization mode
    can be activated by setting ``display_mode='yz'``:

    .. code-block:: python

        from nilearn.datasets import load_mni152_template
        from nilearn.plotting import plot_img

        img = load_mni152_template()
        # display is an instance of the YZSlicer class
        display = plot_img(img, display_mode="yz")

    Attributes
    ----------
    cut_coords : :obj:`list` of :obj:`float`
        The cut coordinates.

    axes : :obj:`dict` of :class:`~nilearn.plotting.displays.CutAxes`
        The axes used for plotting in each direction ('y' and 'z' here).

    frame_axes : :class:`~matplotlib.axes.Axes`
        The axes framing the whole set of views.

    See Also
    --------
    nilearn.plotting.displays.XZSlicer : Sagittal + Axial views
    nilearn.plotting.displays.YXSlicer : Coronal + Sagittal views

    """

    _cut_displayed = "yz"
    _default_figsize = [2.2, 3.0]


class MosaicSlicer(BaseSlicer):
    """A class to create 3 :class:`~matplotlib.axes.Axes` for \
    plotting cuts of 3D maps, in multiple rows and columns.

    This visualization mode can be activated from Nilearn plotting
    functions, like :func:`~nilearn.plotting.plot_img`, by setting
    ``display_mode='mosaic'``.

    .. code-block:: python

        from nilearn.datasets import load_mni152_template
        from nilearn.plotting import plot_img

        img = load_mni152_template()
        # display is an instance of the MosaicSlicer class
        display = plot_img(img, display_mode="mosaic")

    Attributes
    ----------
    cut_coords : :obj:`dict` <:obj:`str`: 1D :class:`~numpy.ndarray`>
        The cut coordinates in a dictionary. The keys are the directions
        ('x', 'y', 'z'), and the values are arrays holding the cut
        coordinates.

    axes : :obj:`dict` of :class:`~matplotlib.axes.Axes`
        The 3 axes used to plot multiple views.

    frame_axes : :class:`~matplotlib.axes.Axes`
        The axes framing the whole set of views.

    See Also
    --------
    nilearn.plotting.displays.TiledSlicer : Three cuts are performed \
    in orthogonal directions.
    nilearn.plotting.displays.OrthoSlicer : Three cuts are performed \
    and arranged in a 2x2 grid.

    """

    _cut_displayed = "yxz"
    _axes_class = CutAxes
    _default_figsize = [11.1, 20.0]

    @classmethod
    def find_cut_coords(cls, img=None, threshold=None, cut_coords=None):
        """Instantiate the slicer and find cut coordinates for mosaic plotting.

        Parameters
        ----------
        img : 3D :class:`~nibabel.nifti1.Nifti1Image`, optional
            The brain image.

        threshold : :obj:`float`, optional
            The lower threshold to the positive activation. If ``None``,
            the activation threshold is computed using the 80% percentile of
            the absolute value of the map.

        cut_coords : :obj:`list` / :obj:`tuple` of 3 :obj:`float`,\
        :obj:`int`, optional
            xyz world coordinates of cuts. If ``cut_coords``
            are not provided, 7 coordinates of cuts are automatically
            calculated.

        Returns
        -------
        cut_coords : :obj:`dict`
            xyz world coordinates of cuts in a direction.
            Each key denotes the direction.
        """
        if cut_coords is None:
            cut_coords = 7

        if not isinstance(cut_coords, collections.abc.Sequence) and isinstance(
            cut_coords, numbers.Number
        ):
            cut_coords = [cut_coords] * 3
            cut_coords = cls._find_cut_coords(
                img, cut_coords, cls._cut_displayed
            )
        else:
            if len(cut_coords) != len(cls._cut_displayed):
                raise ValueError(
                    "The number cut_coords passed does not"
                    " match the display_mode. Mosaic plotting "
                    "expects tuple of length 3."
                )
            cut_coords = [
                cut_coords["xyz".find(c)] for c in sorted(cls._cut_displayed)
            ]
            cut_coords = cls._find_cut_coords(
                img, cut_coords, cls._cut_displayed
            )
        return cut_coords

    @staticmethod
    def _find_cut_coords(img, cut_coords, cut_displayed):
        """Find slicing positions along a given axis.

        Help to :func:`~nilearn.plotting.find_cut_coords`.

        Parameters
        ----------
        img : 3D :class:`~nibabel.nifti1.Nifti1Image`
            The brain image.

        cut_coords : :obj:`list` / :obj:`tuple` of 3 :obj:`float`,\
        :obj:`int`, optional
            xyz world coordinates of cuts.

        cut_displayed : :obj:`str`
            Sectional directions 'yxz'.

        Returns
        -------
        cut_coords : 1D :class:`~numpy.ndarray` of length specified\
        in ``n_cuts``
            The computed ``cut_coords``.
        """
        coords = dict()
        if img is None or img is False:
            bounds = ((-40, 40), (-30, 30), (-30, 75))
            for direction, n_cuts in zip(sorted(cut_displayed), cut_coords):
                lower, upper = bounds["xyz".index(direction)]
                coords[direction] = np.linspace(lower, upper, n_cuts).tolist()
        else:
            for direction, n_cuts in zip(sorted(cut_displayed), cut_coords):
                coords[direction] = find_cut_slices(
                    img, direction=direction, n_cuts=n_cuts
                )
        return coords

    def _init_axes(self, **kwargs):
        """Initialize and place axes for display of 'xyz' multiple cuts.

        Parameters
        ----------
        kwargs : :obj:`dict`
            Additional arguments to pass to ``self._axes_class``.
        """
        if not isinstance(self.cut_coords, dict):
            self.cut_coords = self.find_cut_coords(cut_coords=self.cut_coords)

        if len(self.cut_coords) != len(self._cut_displayed):
            raise ValueError(
                "The number cut_coords passed does not"
                " match the mosaic mode"
            )
        x0, y0, x1, y1 = self.rect

        # Create our axes:
        self.axes = dict()
        # portions for main axes
        fraction = y1 / len(self.cut_coords)
        height = fraction
        for index, direction in enumerate(self._cut_displayed):
            coords = self.cut_coords[direction]
            # portions allotment for each of 'x', 'y', 'z' coordinate
            fraction_c = 1.0 / len(coords)
            fh = self.frame_axes.get_figure()
            indices = [
                x0,
                fraction * index * (y1 - y0) + y0,
                x1,
                fraction * (y1 - y0),
            ]
            ax = fh.add_axes(indices)
            ax.axis("off")
            this_x0, this_y0, this_x1, _ = indices
            for index_c, coord in enumerate(coords):
                coord = float(coord)
                fh_c = ax.get_figure()
                # indices for each sub axes within main axes
                indices = [
                    fraction_c * index_c * (this_x1 - this_x0) + this_x0,
                    this_y0,
                    fraction_c * (this_x1 - this_x0),
                    height,
                ]
                ax = fh_c.add_axes(indices)
                ax.axis("off")
                display_ax = self._axes_class(ax, direction, coord, **kwargs)
                self.axes[(direction, coord)] = display_ax
                ax.set_axes_locator(self._locator)

    def _locator(self, axes, renderer):
        """Adjust the size of the axes.

        Locator function used by matplotlib to position axes.

        Here we put the logic used to adjust the size of the axes.
        """
        x0, y0, x1, y1 = self.rect
        display_ax_dict = self.axes

        if self._colorbar:
            adjusted_width = self._colorbar_width / len(self.axes)
            right_margin = self._colorbar_margin["right"] / len(self.axes)
            ticks_margin = self._colorbar_margin["left"] / len(self.axes)
            x1 = x1 - (adjusted_width + right_margin + ticks_margin)

        # capture widths for each axes for anchoring Bbox
        width_dict = dict()
        for direction in self._cut_displayed:
            this_width = dict()
            for display_ax in display_ax_dict.values():
                if direction == display_ax.direction:
                    bounds = display_ax.get_object_bounds()
                    if not bounds:
                        # This happens if the call to _map_show was not
                        # successful. As it happens asynchronously (during a
                        # refresh of the figure) we capture the problem and
                        # ignore it: it only adds a non informative traceback
                        bounds = [0, 1, 0, 1]
                    xmin, xmax, ymin, ymax = bounds
                    this_width[display_ax.ax] = xmax - xmin
            total_width = float(sum(this_width.values()))
            for ax, w in this_width.items():
                width_dict[ax] = w / total_width * (x1 - x0)

        left_dict = dict()
        # bottom positions in Bbox according to cuts
        bottom_dict = dict()
        # fraction is divided by the cut directions 'y', 'x', 'z'
        fraction = y1 / len(self._cut_displayed)
        height_dict = dict()
        for index, direction in enumerate(self._cut_displayed):
            left = float(x0)
            this_height = fraction + fraction * index
            for coord, display_ax in display_ax_dict.items():
                if direction == display_ax.direction:
                    left_dict[display_ax.ax] = left
                    this_width = width_dict[display_ax.ax]
                    left += this_width
                    bottom_dict[display_ax.ax] = fraction * index * (y1 - y0)
                    height_dict[display_ax.ax] = this_height
        return Bbox(
            [
                [left_dict[axes], bottom_dict[axes]],
                [left_dict[axes] + width_dict[axes], height_dict[axes]],
            ]
        )

    def draw_cross(self, cut_coords=None, **kwargs):
        """Draw a crossbar on the plot to show where the cut is performed.

        Parameters
        ----------
        cut_coords : 3-:obj:`tuple` of :obj:`float`, optional
            The position of the cross to draw. If ``None`` is passed, the
            ``OrthoSlicer``'s cut coordinates are used.

        kwargs : :obj:`dict`
            Extra keyword arguments are passed to function
            :func:`matplotlib.pyplot.axhline`.
        """
        pass


SLICERS = dict(
    ortho=OrthoSlicer,
    tiled=TiledSlicer,
    mosaic=MosaicSlicer,
    xz=XZSlicer,
    yz=YZSlicer,
    yx=YXSlicer,
    x=XSlicer,
    y=YSlicer,
    z=ZSlicer,
)


def get_slicer(display_mode):
    """Retrieve a slicer from a given display mode.

    Parameters
    ----------
    display_mode : :obj:`str`
        The desired display mode.
        Possible options are:

            - "ortho": Three cuts are performed in orthogonal directions.
            - "tiled": Three cuts are performed and arranged in a 2x2 grid.
            - "mosaic": Three cuts are performed along multiple rows and
              columns.
            - "x": Sagittal
            - "y": Coronal
            - "z": Axial
            - "xz": Sagittal + Axial
            - "yz": Coronal + Axial
            - "yx": Coronal + Sagittal

    Returns
    -------
    slicer : An instance of one of the subclasses of\
    :class:`~nilearn.plotting.displays.BaseSlicer`

        The slicer corresponding to the requested display mode:

            - "ortho": Returns an
              :class:`~nilearn.plotting.displays.OrthoSlicer`.
            - "tiled": Returns a
              :class:`~nilearn.plotting.displays.TiledSlicer`.
            - "mosaic": Returns a
              :class:`~nilearn.plotting.displays.MosaicSlicer`.
            - "xz": Returns a
              :class:`~nilearn.plotting.displays.XZSlicer`.
            - "yz": Returns a
              :class:`~nilearn.plotting.displays.YZSlicer`.
            - "yx": Returns a
              :class:`~nilearn.plotting.displays.YZSlicer`.
            - "x": Returns a
              :class:`~nilearn.plotting.displays.XSlicer`.
            - "y": Returns a
              :class:`~nilearn.plotting.displays.YSlicer`.
            - "z": Returns a
              :class:`~nilearn.plotting.displays.ZSlicer`.

    """
    return _get_create_display_fun(display_mode, SLICERS)


def _get_create_display_fun(display_mode, class_dict):
    """Help for functions \
    :func:`~nilearn.plotting.displays.get_slicer` and \
    :func:`~nilearn.plotting.displays.get_projector`."""
    try:
        return class_dict[display_mode].init_with_figure
    except KeyError:
        message = (
            f"{display_mode} is not a valid display_mode. "
            f"Valid options are {sorted(class_dict.keys())}"
        )
        raise ValueError(message)<|MERGE_RESOLUTION|>--- conflicted
+++ resolved
@@ -808,7 +808,6 @@
         )
 
 
-<<<<<<< HEAD
 def _get_cbar_ticks(vmin, vmax, offset, nb_ticks=5):
     """Help for BaseSlicer."""
     # edge case where the data has a single value yields
@@ -838,9 +837,7 @@
     return ticks
 
 
-=======
 @fill_doc
->>>>>>> b6077263
 class OrthoSlicer(BaseSlicer):
     """Class to create 3 linked axes for plotting orthogonal \
     cuts of 3D maps.
