--- conflicted
+++ resolved
@@ -2003,15 +2003,11 @@
                 self.axes[(direction, coord)] = display_ax
                 ax.set_axes_locator(self._locator)
 
-<<<<<<< HEAD
-    def _locator(self, axes):
-=======
         # increase color bar width to adapt to the number of cuts
         #  see issue https://github.com/nilearn/nilearn/pull/4284
         self._colorbar_width *= len(coords) ** 1.1
 
-    def _locator(self, axes, renderer):
->>>>>>> 11db24d9
+    def _locator(self, axes):
         """Adjust the size of the axes.
 
         Locator function used by matplotlib to position axes.
