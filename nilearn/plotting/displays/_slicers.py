--- conflicted
+++ resolved
@@ -514,17 +514,8 @@
             Maximal value for the colorbar. If None, the maximal value
             is computed based on the data.
         """
-<<<<<<< HEAD
-        if threshold is None:
-            offset = 0
-        else:
-            offset = threshold
+        offset = 0 if threshold is None else threshold
         offset = min(offset, norm.vmax)
-=======
-        offset = 0 if threshold is None else threshold
-        if offset > norm.vmax:
-            offset = norm.vmax
->>>>>>> 59b704dd
 
         cbar_vmin = cbar_vmin if cbar_vmin is not None else norm.vmin
         cbar_vmax = cbar_vmax if cbar_vmax is not None else norm.vmax
