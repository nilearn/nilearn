--- conflicted
+++ resolved
@@ -1,21 +1,14 @@
-<<<<<<< HEAD
 import warnings
 
 import numpy as np
 from scipy import linalg
 from scipy.spatial import distance_matrix
 
+from nilearn._utils.helpers import is_kaleido_installed, is_plotly_installed
 from nilearn.surface.surface import load_surf_data
 
-try:
+if is_plotly_installed():
     import plotly.graph_objects as go
-except ImportError:
-    PLOTLY_INSTALLED = False
-else:
-    PLOTLY_INSTALLED = True
-=======
-from nilearn._utils.helpers import is_kaleido_installed, is_plotly_installed
->>>>>>> 20f2af11
 
 
 class SurfaceFigure:
@@ -97,11 +90,7 @@
         ).T
 
     def __init__(self, figure=None, output_file=None):
-<<<<<<< HEAD
-        if not PLOTLY_INSTALLED:
-=======
         if not is_plotly_installed():
->>>>>>> 20f2af11
             raise ImportError(
                 "Plotly is required to use `PlotlySurfaceFigure`."
             )
