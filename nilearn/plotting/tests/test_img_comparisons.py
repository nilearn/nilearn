"""Tests for nilearn.plotting.img_comparison."""

import matplotlib.pyplot as plt
import numpy as np
import pytest
from nibabel import Nifti1Image

from nilearn._utils.data_gen import generate_fake_fmri
from nilearn.conftest import _affine_mni, _img_mask_mni, _make_surface_mask
from nilearn.image import iter_img
from nilearn.maskers import NiftiMasker, SurfaceMasker
from nilearn.plotting import plot_bland_altman
from nilearn.plotting.img_comparison import plot_img_comparison

# ruff: noqa: ARG001


def _mask():
    affine = _affine_mni()
    data_positive = np.zeros((7, 7, 3))
    data_positive[1:-1, 2:-1, 1:] = 1
    return Nifti1Image(data_positive, affine)


<<<<<<< HEAD
def test_deprecation_function_moved(matplotlib_pyplot, img_3d_ones_eye):
    from nilearn.plotting.img_plotting import plot_img_comparison

    with pytest.warns(DeprecationWarning, match="moved"):
        plot_img_comparison(
            img_3d_ones_eye,
            img_3d_ones_eye,
            NiftiMasker(img_3d_ones_eye).fit(),
=======
def test_deprecation_function_moved(matplotlib_pyplot, img_3d_mni):
    from nilearn.plotting.img_plotting import plot_img_comparison as old_fn

    with pytest.warns(DeprecationWarning, match="moved"):
        old_fn(
            img_3d_mni,
            img_3d_mni,
            plot_hist=False,
>>>>>>> 9b115129
        )


@pytest.mark.parametrize(
    "masker",
    [
        None,
        _mask(),
        NiftiMasker(mask_img=_img_mask_mni()),
        NiftiMasker(mask_img=_img_mask_mni()).fit(),
    ],
)
def test_plot_img_comparison_masker(matplotlib_pyplot, img_3d_mni, masker):
    """Tests for plot_img_comparision with masker or mask image."""
    plot_img_comparison(
        img_3d_mni,
        img_3d_mni,
<<<<<<< HEAD
        masker,
=======
        masker=masker,
        plot_hist=False,
>>>>>>> 9b115129
    )


@pytest.mark.parametrize(
    "masker",
    [
        None,
        _make_surface_mask(),
        SurfaceMasker(mask_img=_make_surface_mask()),
        SurfaceMasker(mask_img=_make_surface_mask()).fit(),
    ],
)
def test_plot_img_comparison_surface(matplotlib_pyplot, surf_img_1d, masker):
    """Test plot_img_comparison with 2 surface images."""
<<<<<<< HEAD
    plot_img_comparison(surf_img_1d, [surf_img_1d, surf_img_1d], masker=masker)
=======
    plot_img_comparison(
        surf_img_1d, [surf_img_1d, surf_img_1d], masker=masker, plot_hist=False
    )
>>>>>>> 9b115129


def test_plot_img_comparison_error(surf_img_1d, img_3d_mni):
    """Err if something else than image or list of image is passed."""
    with pytest.raises(TypeError, match="must both be list of 3D"):
        plot_img_comparison(surf_img_1d, {surf_img_1d})

    with pytest.raises(TypeError, match="must both be list of only"):
        plot_img_comparison(surf_img_1d, img_3d_mni)


def test_plot_img_comparison(matplotlib_pyplot, rng, tmp_path):
    """Tests for plot_img_comparision."""
    _, axes = plt.subplots(2, 1)
    axes = axes.ravel()

    query_images, mask_img = generate_fake_fmri(
        random_state=rng, shape=(2, 3, 4), length=5
    )
    # plot_img_comparison doesn't handle 4d images ATM
    query_images = list(iter_img(query_images))

    target_images, _ = generate_fake_fmri(
        random_state=rng, shape=(4, 5, 6), length=5
    )
    target_images = list(iter_img(target_images))
    target_images[0] = query_images[0]

    masker = NiftiMasker(mask_img).fit()

    correlations = plot_img_comparison(
        target_images,
        query_images,
        masker,
        axes=axes,
        src_label="query",
        output_dir=tmp_path,
        colorbar=False,
    )

    assert len(correlations) == len(query_images)
    assert correlations[0] == pytest.approx(1.0)

    # 5 scatterplots
    ax_0, ax_1 = axes
    assert len(ax_0.collections) == 5
    assert len(
        ax_0.collections[0].get_edgecolors()
        == masker.transform(target_images[0]).ravel().shape[0]
    )
    assert ax_0.get_ylabel() == "query"
    assert ax_0.get_xlabel() == "image set 1"

    # 5 regression lines
    assert len(ax_0.lines) == 5
    assert ax_0.lines[0].get_linestyle() == "--"
    assert ax_1.get_title() == "Histogram of imgs values"
    gridsize = 100
    assert len(ax_1.patches) == 5 * 2 * gridsize
<<<<<<< HEAD
=======


def test_plot_img_comparison_without_plot(matplotlib_pyplot, rng):
    """Tests for plot_img_comparision no plot should return same result."""
    _, axes = plt.subplots(2, 1)
    axes = axes.ravel()

    query_images, mask_img = generate_fake_fmri(
        random_state=rng, shape=(2, 3, 4), length=5
    )
    # plot_img_comparison doesn't handle 4d images ATM
    query_images = list(iter_img(query_images))

    target_images, _ = generate_fake_fmri(
        random_state=rng, shape=(2, 3, 4), length=5
    )
    target_images = list(iter_img(target_images))
    target_images[0] = query_images[0]

    masker = NiftiMasker(mask_img).fit()

    correlations = plot_img_comparison(
        target_images, query_images, masker, plot_hist=True, colorbar=False
    )
>>>>>>> 9b115129

    correlations_1 = plot_img_comparison(
        target_images, query_images, masker, plot_hist=False
    )

    assert np.allclose(correlations, correlations_1)


@pytest.mark.parametrize(
    "masker",
    [
        None,
        _mask(),
        NiftiMasker(mask_img=_img_mask_mni()),
        NiftiMasker(mask_img=_img_mask_mni()).fit(),
    ],
)
def test_plot_bland_altman(
    matplotlib_pyplot, tmp_path, img_3d_mni, img_3d_mni_as_file, masker
):
    """Test Bland-Altman plot with different masker values.

    Also check non default values for
    labels,
    title
    grid size,
    and output_file.

    Also checks that input images can be nifti image or path.
    """
    plot_bland_altman(
        img_3d_mni,
        img_3d_mni_as_file,
        masker=masker,
        ref_label="image set 1",
        src_label="image set 2",
        title="cheese shop",
        gridsize=10,
        output_file=tmp_path / "spam.jpg",
        lims=[-1, 5, -2, 3],
        colorbar=False,
    )

    assert (tmp_path / "spam.jpg").is_file()


@pytest.mark.parametrize(
    "masker",
    [
        None,
        _make_surface_mask(),
        SurfaceMasker(mask_img=_make_surface_mask()),
        SurfaceMasker(mask_img=_make_surface_mask()).fit(),
    ],
)
def test_plot_bland_altman_surface(matplotlib_pyplot, surf_img_1d, masker):
    """Test Bland-Altman plot with 2 surface images.

    Also checks tuple value for gridsize.
    """
    plot_bland_altman(
        surf_img_1d, surf_img_1d, masker=masker, gridsize=(10, 80)
    )


def test_plot_bland_altman_errors(
    surf_img_1d, surf_mask_1d, img_3d_rand_eye, img_3d_ones_eye
):
    """Check common errors for bland altman plots.

    - both inputs must be niimg like or surface
    - valid masker type for volume or surface data
    """
    error_msg = "'ref_img' and 'src_img' must both be"
    with pytest.raises(TypeError, match=error_msg):
        plot_bland_altman(1, "foo")

    with pytest.raises(TypeError, match=error_msg):
        plot_bland_altman(surf_img_1d, img_3d_rand_eye)

    error_msg = "'masker' must be NiftiMasker or Niimg-Like"
    with pytest.raises(TypeError, match=error_msg):
        plot_bland_altman(img_3d_rand_eye, img_3d_rand_eye, masker=1)

    # invalid masker for that image type
    with pytest.raises(TypeError, match=error_msg):
        plot_bland_altman(
            img_3d_rand_eye, img_3d_rand_eye, masker=SurfaceMasker()
        )
    with pytest.raises(TypeError, match=error_msg):
        plot_bland_altman(
            img_3d_rand_eye, img_3d_rand_eye, masker=surf_mask_1d
        )

    error_msg = "'masker' must be SurfaceMasker or SurfaceImage"
    with pytest.raises(TypeError, match=error_msg):
        plot_bland_altman(surf_img_1d, surf_img_1d, masker=NiftiMasker())

    with pytest.raises(TypeError, match=error_msg):
        plot_bland_altman(surf_img_1d, surf_img_1d, masker=img_3d_ones_eye)

    with pytest.raises(
        TypeError, match="'lims' must be a list or tuple of length == 4"
    ):
        plot_bland_altman(img_3d_rand_eye, img_3d_rand_eye, lims=[-1])

    with pytest.raises(TypeError, match="with all values different from 0."):
        plot_bland_altman(img_3d_rand_eye, img_3d_rand_eye, lims=[0, 1, -2, 0])<|MERGE_RESOLUTION|>--- conflicted
+++ resolved
@@ -22,16 +22,6 @@
     return Nifti1Image(data_positive, affine)
 
 
-<<<<<<< HEAD
-def test_deprecation_function_moved(matplotlib_pyplot, img_3d_ones_eye):
-    from nilearn.plotting.img_plotting import plot_img_comparison
-
-    with pytest.warns(DeprecationWarning, match="moved"):
-        plot_img_comparison(
-            img_3d_ones_eye,
-            img_3d_ones_eye,
-            NiftiMasker(img_3d_ones_eye).fit(),
-=======
 def test_deprecation_function_moved(matplotlib_pyplot, img_3d_mni):
     from nilearn.plotting.img_plotting import plot_img_comparison as old_fn
 
@@ -40,7 +30,6 @@
             img_3d_mni,
             img_3d_mni,
             plot_hist=False,
->>>>>>> 9b115129
         )
 
 
@@ -58,12 +47,8 @@
     plot_img_comparison(
         img_3d_mni,
         img_3d_mni,
-<<<<<<< HEAD
-        masker,
-=======
         masker=masker,
         plot_hist=False,
->>>>>>> 9b115129
     )
 
 
@@ -78,13 +63,9 @@
 )
 def test_plot_img_comparison_surface(matplotlib_pyplot, surf_img_1d, masker):
     """Test plot_img_comparison with 2 surface images."""
-<<<<<<< HEAD
-    plot_img_comparison(surf_img_1d, [surf_img_1d, surf_img_1d], masker=masker)
-=======
     plot_img_comparison(
         surf_img_1d, [surf_img_1d, surf_img_1d], masker=masker, plot_hist=False
     )
->>>>>>> 9b115129
 
 
 def test_plot_img_comparison_error(surf_img_1d, img_3d_mni):
@@ -144,8 +125,6 @@
     assert ax_1.get_title() == "Histogram of imgs values"
     gridsize = 100
     assert len(ax_1.patches) == 5 * 2 * gridsize
-<<<<<<< HEAD
-=======
 
 
 def test_plot_img_comparison_without_plot(matplotlib_pyplot, rng):
@@ -170,7 +149,6 @@
     correlations = plot_img_comparison(
         target_images, query_images, masker, plot_hist=True, colorbar=False
     )
->>>>>>> 9b115129
 
     correlations_1 = plot_img_comparison(
         target_images, query_images, masker, plot_hist=False
