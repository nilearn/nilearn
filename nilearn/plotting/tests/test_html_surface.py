import json

import numpy as np
import pytest

from nilearn import datasets, image
from nilearn._utils.exceptions import DimensionError
from nilearn.datasets import fetch_surf_fsaverage
from nilearn.image import get_data
from nilearn.plotting import html_surface
from nilearn.plotting.html_surface import view_img_on_surf
from nilearn.plotting.js_plotting_utils import decode
from nilearn.surface.surface import (
    check_mesh_is_fsaverage,
    load_surf_data,
    load_surf_mesh,
)

from .test_js_plotting_utils import check_colors, check_html


@pytest.fixture(scope="session")
def mni152_template_res_2():
    return datasets.load_mni152_template(resolution=2)


def test_get_vertexcolor():
    fsaverage = fetch_surf_fsaverage()
    mesh = load_surf_mesh(fsaverage["pial_left"])
    surf_map = np.arange(len(mesh.coordinates))
    colors = html_surface.colorscale("jet", surf_map, 10)
    vertexcolors = html_surface.get_vertexcolor(
        surf_map,
        colors["cmap"],
        colors["norm"],
        absolute_threshold=colors["abs_threshold"],
        bg_map=fsaverage["sulc_left"],
    )
    assert len(vertexcolors) == len(mesh.coordinates)
    vertexcolors = html_surface.get_vertexcolor(
        surf_map,
        colors["cmap"],
        colors["norm"],
        absolute_threshold=colors["abs_threshold"],
    )
    assert len(vertexcolors) == len(mesh.coordinates)
    # Surface map whose value in each vertex is
    # 1 if this vertex's curv > 0
    # 0 if this vertex's curv is 0
    # -1 if this vertex's curv < 0
    bg_map = np.sign(load_surf_data(fsaverage["curv_left"]))
    bg_min, bg_max = np.min(bg_map), np.max(bg_map)
    assert bg_min < 0 or bg_max > 1
    vertexcolors_auto_normalized = html_surface.get_vertexcolor(
        surf_map,
        colors["cmap"],
        colors["norm"],
        absolute_threshold=colors["abs_threshold"],
        bg_map=bg_map,
    )
    assert len(vertexcolors_auto_normalized) == len(mesh.coordinates)
    # Manually set values of background map between 0 and 1
    bg_map_normalized = (bg_map - bg_min) / (bg_max - bg_min)
    assert np.min(bg_map_normalized) == 0 and np.max(bg_map_normalized) == 1
    vertexcolors_manually_normalized = html_surface.get_vertexcolor(
        surf_map,
        colors["cmap"],
        colors["norm"],
        absolute_threshold=colors["abs_threshold"],
        bg_map=bg_map_normalized,
    )
    assert len(vertexcolors_manually_normalized) == len(mesh.coordinates)
    assert vertexcolors_manually_normalized == vertexcolors_auto_normalized
    # Scale background map between 0.25 and 0.75
    bg_map_scaled = bg_map_normalized / 2 + 0.25
    assert np.min(bg_map_scaled) == 0.25 and np.max(bg_map_scaled) == 0.75
    vertexcolors_manually_rescaled = html_surface.get_vertexcolor(
        surf_map,
        colors["cmap"],
        colors["norm"],
        absolute_threshold=colors["abs_threshold"],
        bg_map=bg_map_scaled,
    )
    assert len(vertexcolors_manually_rescaled) == len(mesh.coordinates)
    assert vertexcolors_manually_rescaled != vertexcolors_auto_normalized
    with pytest.warns(
        DeprecationWarning,
        match=(
            "The `darkness` parameter will be deprecated in release 0.13. "
            "We recommend setting `darkness` to None"
        ),
    ):
        vertexcolors = html_surface.get_vertexcolor(
            surf_map,
            colors["cmap"],
            colors["norm"],
            absolute_threshold=colors["abs_threshold"],
            bg_map=bg_map,
            darkness=0.5,
        )


def test_check_mesh():
    mesh = check_mesh_is_fsaverage("fsaverage5")
    assert mesh is check_mesh_is_fsaverage(mesh)
    with pytest.raises(ValueError):
        check_mesh_is_fsaverage("fsaverage2")
    mesh.pop("pial_left")
    with pytest.raises(ValueError):
        check_mesh_is_fsaverage(mesh)
    with pytest.raises(TypeError):
        check_mesh_is_fsaverage(load_surf_mesh(mesh["pial_right"]))
    mesh = datasets.fetch_surf_fsaverage()
    assert mesh is check_mesh_is_fsaverage(mesh)


def test_one_mesh_info():
    fsaverage = datasets.fetch_surf_fsaverage()
    mesh = fsaverage["pial_left"]
    surf_map = load_surf_data(fsaverage["sulc_left"])
    mesh = load_surf_mesh(mesh)
    info = html_surface._one_mesh_info(
        surf_map, mesh, "90%", black_bg=True, bg_map=surf_map
    )
    assert {"_x", "_y", "_z", "_i", "_j", "_k"}.issubset(
        info["inflated_left"].keys()
    )
    assert len(decode(info["inflated_left"]["_x"], "<f4")) == len(surf_map)
    assert len(info["vertexcolor_left"]) == len(surf_map)
    cmax = np.max(np.abs(surf_map))
    assert (info["cmin"], info["cmax"]) == (-cmax, cmax)
    assert isinstance(info["cmax"], float)
    json.dumps(info)
    assert info["black_bg"]
    assert not info["full_brain_mesh"]
    check_colors(info["colorscale"])

    with pytest.warns(
        DeprecationWarning,
        match="one_mesh_info is a private function and is renamed "
        "to _one_mesh_info. Using the deprecated name will "
        "raise an error in release 0.13",
    ):
        html_surface.one_mesh_info(surf_map, mesh)


def test_full_brain_info(mni152_template_res_2):
    surfaces = datasets.fetch_surf_fsaverage()

    info = html_surface._full_brain_info(mni152_template_res_2, surfaces)
    check_colors(info["colorscale"])
    assert {
        "pial_left",
        "pial_right",
        "inflated_left",
        "inflated_right",
        "vertexcolor_left",
        "vertexcolor_right",
    }.issubset(info.keys())
    assert info["cmin"] == -info["cmax"]
    assert info["full_brain_mesh"]
    assert not info["black_bg"]
    assert isinstance(info["cmax"], float)
    json.dumps(info)
    for hemi in ["left", "right"]:
        mesh = load_surf_mesh(surfaces[f"pial_{hemi}"])
        assert len(info[f"vertexcolor_{hemi}"]) == len(mesh.coordinates)
        assert len(decode(info[f"inflated_{hemi}"]["_z"], "<f4")) == len(
            mesh.coordinates
        )
        assert len(decode(info[f"pial_{hemi}"]["_j"], "<i4")) == len(
            mesh.faces
        )

    with pytest.warns(
        DeprecationWarning,
        match="full_brain_info is a private function and is renamed to "
        "_full_brain_info. Using the deprecated name will raise an error "
        "in release 0.13",
    ):
        html_surface.full_brain_info(mni152_template_res_2)


def test_fill_html_template(tmp_path, mni152_template_res_2):
    fsaverage = fetch_surf_fsaverage()
    mesh = load_surf_mesh(fsaverage["pial_right"])
    surf_map = mesh.coordinates[:, 0]
    info = html_surface._one_mesh_info(
        surf_map,
        fsaverage["pial_right"],
        "90%",
        black_bg=True,
        bg_map=fsaverage["sulc_right"],
    )
    info["title"] = None
    html = html_surface._fill_html_template(info, embed_js=False)
    check_html(tmp_path, html)
    assert "jquery.min.js" in html.html
    info = html_surface._full_brain_info(mni152_template_res_2)
    info["title"] = None
    html = html_surface._fill_html_template(info)
    check_html(tmp_path, html)
    assert "* plotly.js (gl3d - minified) v1." in html.html


<<<<<<< HEAD
def test_niivue_smoke():
    fsaverage = fetch_surf_fsaverage()
    mesh = surface.load_surf_mesh(fsaverage["pial_right"])
    surf_map = mesh[0][:, 0]
    html_surface.view_surf(
        fsaverage["pial_right"],
        surf_map,
        fsaverage["sulc_right"],
        "90%",
        engine="niivue",
    )


@pytest.mark.parametrize("engine", ["plotly"])  # TODO test with niivue
def test_view_surf(rng, engine):
    fsaverage = fetch_surf_fsaverage()
    mesh = surface.load_surf_mesh(fsaverage["pial_right"])
    surf_map = mesh[0][:, 0]

=======
def test_view_surf(tmp_path, rng):
    fsaverage = fetch_surf_fsaverage()
    mesh = load_surf_mesh(fsaverage["pial_right"])
    surf_map = mesh.coordinates[:, 0]
>>>>>>> 3477b331
    html = html_surface.view_surf(
        fsaverage["pial_right"],
        surf_map,
        fsaverage["sulc_right"],
        "90%",
        engine=engine,
    )
<<<<<<< HEAD
    check_html(html, title="Surface plot")

=======
    check_html(tmp_path, html, title="Surface plot")
>>>>>>> 3477b331
    html = html_surface.view_surf(
        fsaverage["pial_right"],
        surf_map,
        fsaverage["sulc_right"],
        0.3,
        title="SOME_TITLE",
        engine=engine,
    )
    check_html(tmp_path, html, title="SOME_TITLE")
    assert "SOME_TITLE" in html.html
<<<<<<< HEAD

    html = html_surface.view_surf(fsaverage["pial_right"], engine=engine)
    check_html(html)

    atlas = rng.integers(0, 10, size=len(mesh[0]))
=======
    html = html_surface.view_surf(fsaverage["pial_right"])
    check_html(tmp_path, html)
    atlas = rng.integers(0, 10, size=len(mesh.coordinates))
>>>>>>> 3477b331
    html = html_surface.view_surf(
        fsaverage["pial_left"], atlas, symmetric_cmap=False, engine=engine
    )
<<<<<<< HEAD
    check_html(html)

=======
    check_html(tmp_path, html)
>>>>>>> 3477b331
    html = html_surface.view_surf(
        fsaverage["pial_right"],
        fsaverage["sulc_right"],
        threshold=None,
        cmap="Greys",
        engine=engine,
    )
<<<<<<< HEAD
    check_html(html)


@pytest.mark.parametrize("engine", ["plotly", "niivue"])
def test_view_surf_errors(engine):
    fsaverage = fetch_surf_fsaverage()
    mesh = surface.load_surf_mesh(fsaverage["pial_right"])
    with pytest.raises(ValueError):
        html_surface.view_surf(mesh, mesh[0][::2, 0], engine=engine)
    with pytest.raises(ValueError):
        html_surface.view_surf(
            mesh, mesh[0][:, 0], bg_map=mesh[0][::2, 0], engine=engine
=======
    check_html(tmp_path, html)
    with pytest.raises(ValueError):
        html_surface.view_surf(mesh, mesh.coordinates[::2, 0])
    with pytest.raises(ValueError):
        html_surface.view_surf(
            mesh, mesh.coordinates[:, 0], bg_map=mesh.coordinates[::2, 0]
>>>>>>> 3477b331
        )


def test_view_img_on_surf(tmp_path, mni152_template_res_2):
    html = view_img_on_surf(mni152_template_res_2, threshold="92.3%")
    check_html(tmp_path, html)

    surfaces = datasets.fetch_surf_fsaverage()
    html = view_img_on_surf(
        mni152_template_res_2, threshold=0, surf_mesh=surfaces
    )
    check_html(tmp_path, html)

    html = view_img_on_surf(
        mni152_template_res_2, threshold=0.4, title="SOME_TITLE"
    )
    assert "SOME_TITLE" in html.html
    check_html(tmp_path, html)

    html = view_img_on_surf(
        mni152_template_res_2, threshold=0.4, cmap="hot", black_bg=True
    )
    check_html(tmp_path, html)

    img_4d = image.new_img_like(
        mni152_template_res_2,
        get_data(mni152_template_res_2)[:, :, :, np.newaxis],
    )
    assert len(img_4d.shape) == 4

    np.clip(
        get_data(mni152_template_res_2),
        0,
        None,
        out=get_data(mni152_template_res_2),
    )
    html = view_img_on_surf(mni152_template_res_2, symmetric_cmap=False)
    check_html(tmp_path, html)

    html = view_img_on_surf(
        mni152_template_res_2,
        symmetric_cmap=False,
        vol_to_surf_kwargs={
            "n_samples": 1,
            "radius": 0.0,
            "interpolation": "nearest",
        },
    )
    check_html(tmp_path, html)


def test_view_img_on_surf_input_as_file(img_3d_mni_as_file):
    view_img_on_surf(img_3d_mni_as_file)
    view_img_on_surf(str(img_3d_mni_as_file))


def test_view_img_on_surf_errors(img_3d_mni):
    with pytest.raises(DimensionError):
        view_img_on_surf([img_3d_mni, img_3d_mni])<|MERGE_RESOLUTION|>--- conflicted
+++ resolved
@@ -203,10 +203,9 @@
     assert "* plotly.js (gl3d - minified) v1." in html.html
 
 
-<<<<<<< HEAD
 def test_niivue_smoke():
     fsaverage = fetch_surf_fsaverage()
-    mesh = surface.load_surf_mesh(fsaverage["pial_right"])
+    mesh = load_surf_mesh(fsaverage["pial_right"])
     surf_map = mesh[0][:, 0]
     html_surface.view_surf(
         fsaverage["pial_right"],
@@ -218,17 +217,10 @@
 
 
 @pytest.mark.parametrize("engine", ["plotly"])  # TODO test with niivue
-def test_view_surf(rng, engine):
-    fsaverage = fetch_surf_fsaverage()
-    mesh = surface.load_surf_mesh(fsaverage["pial_right"])
-    surf_map = mesh[0][:, 0]
-
-=======
-def test_view_surf(tmp_path, rng):
+def test_view_surf(tmp_path, rng, engine):
     fsaverage = fetch_surf_fsaverage()
     mesh = load_surf_mesh(fsaverage["pial_right"])
     surf_map = mesh.coordinates[:, 0]
->>>>>>> 3477b331
     html = html_surface.view_surf(
         fsaverage["pial_right"],
         surf_map,
@@ -236,12 +228,8 @@
         "90%",
         engine=engine,
     )
-<<<<<<< HEAD
-    check_html(html, title="Surface plot")
-
-=======
     check_html(tmp_path, html, title="Surface plot")
->>>>>>> 3477b331
+
     html = html_surface.view_surf(
         fsaverage["pial_right"],
         surf_map,
@@ -251,27 +239,16 @@
         engine=engine,
     )
     check_html(tmp_path, html, title="SOME_TITLE")
-    assert "SOME_TITLE" in html.html
-<<<<<<< HEAD
 
     html = html_surface.view_surf(fsaverage["pial_right"], engine=engine)
-    check_html(html)
-
-    atlas = rng.integers(0, 10, size=len(mesh[0]))
-=======
-    html = html_surface.view_surf(fsaverage["pial_right"])
-    check_html(tmp_path, html)
+    check_html(tmp_path, html)
+
     atlas = rng.integers(0, 10, size=len(mesh.coordinates))
->>>>>>> 3477b331
     html = html_surface.view_surf(
         fsaverage["pial_left"], atlas, symmetric_cmap=False, engine=engine
     )
-<<<<<<< HEAD
-    check_html(html)
-
-=======
-    check_html(tmp_path, html)
->>>>>>> 3477b331
+    check_html(tmp_path, html)
+
     html = html_surface.view_surf(
         fsaverage["pial_right"],
         fsaverage["sulc_right"],
@@ -279,27 +256,21 @@
         cmap="Greys",
         engine=engine,
     )
-<<<<<<< HEAD
-    check_html(html)
+    check_html(tmp_path, html)
 
 
 @pytest.mark.parametrize("engine", ["plotly", "niivue"])
 def test_view_surf_errors(engine):
     fsaverage = fetch_surf_fsaverage()
-    mesh = surface.load_surf_mesh(fsaverage["pial_right"])
+    mesh = load_surf_mesh(fsaverage["pial_right"])
     with pytest.raises(ValueError):
-        html_surface.view_surf(mesh, mesh[0][::2, 0], engine=engine)
+        html_surface.view_surf(mesh, mesh.coordinates[::2, 0], engine=engine)
     with pytest.raises(ValueError):
         html_surface.view_surf(
-            mesh, mesh[0][:, 0], bg_map=mesh[0][::2, 0], engine=engine
-=======
-    check_html(tmp_path, html)
-    with pytest.raises(ValueError):
-        html_surface.view_surf(mesh, mesh.coordinates[::2, 0])
-    with pytest.raises(ValueError):
-        html_surface.view_surf(
-            mesh, mesh.coordinates[:, 0], bg_map=mesh.coordinates[::2, 0]
->>>>>>> 3477b331
+            mesh,
+            mesh.coordinates[:, 0],
+            bg_map=mesh.coordinates[::2, 0],
+            engine=engine,
         )
 
 
