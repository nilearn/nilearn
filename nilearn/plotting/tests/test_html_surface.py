--- conflicted
+++ resolved
@@ -38,22 +38,6 @@
     bg_map = np.sign(surface.load_surf_data(fsaverage['curv_left']))
     bg_min, bg_max = np.min(bg_map), np.max(bg_map)
     assert (bg_min < 0 or bg_max > 1)
-<<<<<<< HEAD
-    # bg_map_normalized = (bg_map + 1) / 4 + 0.25
-    vertexcolors_normalized = html_surface._get_vertexcolor(
-        surf_map, colors['cmap'], colors['norm'], colors['abs_threshold'],
-        bg_map, bg_map_rescale=False)
-    assert len(vertexcolors_normalized) == len(mesh[0])
-    vertexcolors_unnormalized = html_surface._get_vertexcolor(
-        surf_map, colors['cmap'], colors['norm'], colors['abs_threshold'],
-        bg_map, bg_map_rescale=True)
-    assert len(vertexcolors_unnormalized) == len(mesh[0])
-    vertexcolors_auto = html_surface._get_vertexcolor(
-        surf_map, colors['cmap'], colors['norm'], colors['abs_threshold'],
-        bg_map, bg_map_rescale="auto")
-    assert len(vertexcolors_auto) == len(mesh[0])
-    assert vertexcolors_normalized == vertexcolors_auto
-=======
     vertexcolors_auto_normalized = html_surface._get_vertexcolor(
         surf_map, colors['cmap'], colors['norm'],
         absolute_threshold=colors['abs_threshold'],
@@ -77,7 +61,6 @@
         bg_map=bg_map_scaled)
     assert len(vertexcolors_manually_rescaled) == len(mesh[0])
     assert vertexcolors_manually_rescaled != vertexcolors_auto_normalized
->>>>>>> 492718f4
 
 
 def test_check_mesh():
