--- conflicted
+++ resolved
@@ -36,31 +36,14 @@
     html = get_html_template("surface_plot_template.html")
     cdn = add_js_lib(html, embed_js=False)
     assert "decodeBase64" in cdn
-<<<<<<< HEAD
-    assert (
-        _normalize_ws(
-            """<script
-    src="https://ajax.googleapis.com/ajax/libs/jquery/3.6.0/jquery.min.js">"""
-        )
-        in _normalize_ws(cdn)
-    )
-    assert (
-        _normalize_ws(
-            """<script
-    src="https://cdn.plot.ly/plotly-gl3d-latest.min.js"></script>"""
-        )
-        in _normalize_ws(cdn)
-    )
-
-=======
     assert _normalize_ws(
         """<script
-    src="https://ajax.googleapis.com/ajax/libs/jquery/3.6.0/jquery.min.js">
-    </script>
-    <script src="https://cdn.plot.ly/plotly-gl3d-latest.min.js"></script>
-    """
+    src="https://ajax.googleapis.com/ajax/libs/jquery/3.6.0/jquery.min.js">"""
     ) in _normalize_ws(cdn)
->>>>>>> 3477b331
+    assert _normalize_ws(
+        """<script
+    src="https://cdn.plot.ly/plotly-gl3d-latest.min.js"></script>"""
+    ) in _normalize_ws(cdn)
     inline = _normalize_ws(add_js_lib(html, embed_js=True))
     assert (
         _normalize_ws(
