--- conflicted
+++ resolved
@@ -1,7 +1,6 @@
 """Tests for :func:`nilearn.plotting.plot_prob_atlas`."""
 
 import matplotlib.pyplot as plt
-import numpy as np
 import pytest
 from nibabel import Nifti1Image
 
@@ -18,11 +17,7 @@
         {"threshold": None},
     ],
 )
-<<<<<<< HEAD
-def test_plot_prob_atlas(affine_eye, params):
-=======
-def test_plot_prob_atlas(params, rng):
->>>>>>> a87b0b8f
+def test_plot_prob_atlas(params, affine_eye, rng):
     """Smoke tests for plot_prob_atlas.
 
     Tests different combinations of parameters `view_type`, `threshold`,
@@ -33,17 +28,8 @@
     plt.close()
 
 
-<<<<<<< HEAD
 def test_plot_prob_atlas_radiological_view(img_4D_rand_eye):
     """Smoke test for radiological view."""
     result = plot_prob_atlas(img_4D_rand_eye, radiological=True)
-=======
-def test_plot_prob_atlas_radiological_view(rng):
-    """Smoke test for radiological view."""
-    data_rng = rng.normal(size=(6, 8, 10, 5))
-    result = plot_prob_atlas(
-        Nifti1Image(data_rng, np.eye(4)), radiological=True
-    )
->>>>>>> a87b0b8f
     assert result.axes.get("y").radiological is True
     plt.close()