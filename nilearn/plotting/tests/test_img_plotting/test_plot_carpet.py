"""Tests for :func:`nilearn.plotting.plot_carpet`."""

import warnings

import matplotlib.pyplot as plt
import numpy as np
import pytest

from nilearn.plotting import plot_carpet


def test_plot_carpet(img_4d_mni, img_3d_ones_mni, img_4d_long_mni):
    """Check contents of plot_carpet figure against data in image."""
    display = plot_carpet(
        img_4d_mni, img_3d_ones_mni, detrend=False, title="TEST"
    )
    # Next two lines retrieve the numpy array from the plot
    ax = display.axes[0]
    plotted_array = ax.images[0].get_array()
    assert plotted_array.shape == (
        np.prod(img_4d_mni.shape[:-1]),
        img_4d_mni.shape[-1],
    )
    # Make sure that the values in the figure match the values in the image
    np.testing.assert_almost_equal(
        plotted_array.sum(), img_4d_mni.get_fdata().sum(), decimal=3
    )
    # Save execution time and memory
    plt.close(display)

    fig, ax = plt.subplots()
    display = plot_carpet(
        img_4d_long_mni,
        img_3d_ones_mni,
        t_r=None,
        detrend=True,
        title="TEST",
        figure=fig,
        axes=ax,
    )
    # Next two lines retrieve the numpy array from the plot
    ax = display.axes[0]
    plotted_array = ax.images[0].get_array()
    # Check size
    n_items = np.prod(img_4d_long_mni.shape[:-1]) * np.ceil(
        img_4d_long_mni.shape[-1] / 2
    )
    assert plotted_array.size == n_items
    plt.close(display)


def test_plot_carpet_with_atlas(img_4d_mni, img_atlas):
    """Test plot_carpet when using an atlas."""
    # Test atlas - labels
    # t_r is set explicitly for this test as well
    display = plot_carpet(
        img_4d_mni,
        mask_img=img_atlas["img"],
        t_r=2,
        detrend=False,
        title="TEST",
    )

    # Check the output
    # Two axes: 1 for colorbar and 1 for imshow
    assert len(display.axes) == 2
    # The y-axis label of the imshow should be 'voxels' since atlas labels are
    # unknown
    ax = display.axes[1]
    assert ax.get_ylabel() == "voxels"

    # Next two lines retrieve the numpy array from the plot
    ax = display.axes[0]
    colorbar = ax.images[0].get_array()
    assert len(np.unique(colorbar)) == len(img_atlas["labels"])

    # Save execution time and memory
    plt.close(display)

    # Test atlas + labels
    fig, ax = plt.subplots()
    display = plot_carpet(
        img_4d_mni,
        mask_img=img_atlas["img"],
        mask_labels=img_atlas["labels"],
        detrend=True,
        title="TEST",
        figure=fig,
        axes=ax,
    )
    # Check the output
    # Two axes: 1 for colorbar and 1 for imshow
    assert len(display.axes) == 2
    ax = display.axes[0]

    # The ytick labels of the colorbar should match the atlas labels
    yticklabels = ax.get_yticklabels()
    yticklabels = [yt.get_text() for yt in yticklabels]
    assert set(yticklabels) == set(img_atlas["labels"].keys())

    # Next two lines retrieve the numpy array from the plot
    ax = display.axes[0]
    colorbar = ax.images[0].get_array()
    assert len(np.unique(colorbar)) == len(img_atlas["labels"])
    plt.close(display)


def test_plot_carpet_standardize(img_4d_mni, img_3d_ones_mni):
    """Check warning is raised and then suppressed with setting standardize."""
    match = "default strategy for standardize"

<<<<<<< HEAD
    with pytest.warns(DeprecationWarning, match=match):
        plot_carpet(img_4d, mask_img)
=======
    with pytest.warns(FutureWarning, match=match):
        plot_carpet(img_4d_mni, mask_img=img_3d_ones_mni)
>>>>>>> 1f20b651

    with warnings.catch_warnings(record=True) as record:
        plot_carpet(
            img_4d_mni, mask_img=img_3d_ones_mni, standardize="zscore_sample"
        )
        for m in record:
            assert match not in m.message<|MERGE_RESOLUTION|>--- conflicted
+++ resolved
@@ -108,14 +108,9 @@
 def test_plot_carpet_standardize(img_4d_mni, img_3d_ones_mni):
     """Check warning is raised and then suppressed with setting standardize."""
     match = "default strategy for standardize"
-
-<<<<<<< HEAD
-    with pytest.warns(DeprecationWarning, match=match):
-        plot_carpet(img_4d, mask_img)
-=======
+    
     with pytest.warns(FutureWarning, match=match):
         plot_carpet(img_4d_mni, mask_img=img_3d_ones_mni)
->>>>>>> 1f20b651
 
     with warnings.catch_warnings(record=True) as record:
         plot_carpet(
