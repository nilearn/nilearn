"""Tests for :func:`nilearn.plotting.plot_markers`."""

import matplotlib.pyplot as plt
import numpy as np
import pytest

from nilearn.conftest import _rng
from nilearn.plotting import plot_markers


@pytest.fixture
def coords():
    """Node coordinates for testing."""
    return np.array(
        [[39, 6, -32], [29, 40, 1], [-20, -74, 35], [-29, -59, -37]]
    )


@pytest.mark.parametrize(
    "node_values",
    [
        [1, 2, 3, 4],
        np.array([1, 2, 3, 4]),
        np.array([1, 2, 3, 4])[:, np.newaxis],
        np.array([1, 2, 3, 4])[np.newaxis, :],
        (1, 1, 1, 1),
    ],
)
def test_plot_markers_node_values(node_values, coords):
    """Smoke test for plot_markers with different node values."""
    plot_markers(node_values, coords, display_mode="x")
    plt.close()


@pytest.mark.parametrize(
    "node_size", [10, [10, 20, 30, 40], np.array([10, 20, 30, 40])]
)
def test_plot_markers_node_sizes(node_size, coords):
    """Smoke test for plot_markers with different node sizes."""
    plot_markers([1, 2, 3, 4], coords, node_size=node_size, display_mode="x")
    plt.close()


@pytest.mark.parametrize(
    "node_size", [[10] * 4, [10, 20, 30, 40], np.array([10, 20, 30, 40])]
)
def test_plot_markers_node_sizes_lyrz_display(node_size, coords):
    """Tests for plot_markers and 'lyrz' display mode.

    Tests that markers are plotted with the requested size
    with display_mode='lyrz'. (See issue #3012 and PR #3013).
    """
    display = plot_markers(
        [1, 2, 3, 4], coords, display_mode="lyrz", node_size=node_size
    )
    for d, axes in display.axes.items():
        display_sizes = axes.ax.collections[0].get_sizes()
        if d == "l":
            expected_sizes = node_size[-2:]
        elif d == "r":
            expected_sizes = node_size[:-2]
        else:
            expected_sizes = node_size
        assert np.all(display_sizes == expected_sizes)
    plt.close()


@pytest.mark.parametrize(
    "cmap,vmin,vmax",
    [
        ("RdBu", 0, None),
        (plt.get_cmap("jet"), None, 5),
        (plt.cm.viridis_r, 2, 3),
    ],
)
def test_plot_markers_cmap(cmap, vmin, vmax, coords):
    """Smoke test for plot_markers with different cmaps."""
    plot_markers(
        [1, 2, 3, 4],
        coords,
        node_cmap=cmap,
        node_vmin=vmin,
        node_vmax=vmax,
        display_mode="x",
    )
    plt.close()


@pytest.mark.parametrize("threshold", [-100, 2.5])
def test_plot_markers_threshold(threshold, coords):
    """Smoke test for plot_markers with different threshold values."""
    plot_markers(
        [1, 2, 3, 4], coords, node_threshold=threshold, display_mode="x"
    )
    plt.close()


def test_plot_markers_tuple_node_coords(coords):
    """Smoke test for plot_markers with node coordinates passed \
       as a list of tuples.
    """
    plot_markers(
        [1, 2, 3, 4], [tuple(coord) for coord in coords], display_mode="x"
    )
    plt.close()


def test_plot_markers_saving_to_file(coords, tmp_path):
    """Smoke test for plot_markers and file saving."""
    filename = tmp_path / "test.png"
    display = plot_markers(
        [1, 2, 3, 4], coords, output_file=filename, display_mode="x"
    )
    assert display is None
<<<<<<< HEAD
    assert filename.is_file() and os.path.getsize(filename) > 0
=======
    assert filename.is_file() and filename.stat().st_size > 0
>>>>>>> 5a19df90
    plt.close()


def test_plot_markers_node_kwargs(coords):
    """Smoke test for plot_markers testing that node_kwargs is working \
       and does not interfere with alpha.
    """
    node_kwargs = {"marker": "s"}
    plot_markers(
        [1, 2, 3, 4],
        coords,
        alpha=0.1,
        node_kwargs=node_kwargs,
        display_mode="x",
    )
    plt.close()


@pytest.mark.parametrize(
    "matrix",
    [
        [1, 2, 3, 4, 5],
        [1, 2, 3],
        _rng().random((4, 4)),
    ],
)
def test_plot_markers_dimension_mismatch(matrix, coords):
    """Tests that an error is raised in plot_markers \
       when the length of node_values mismatches with node_coords.
    """
    with pytest.raises(ValueError, match="Dimension mismatch"):
        plot_markers(matrix, coords, display_mode="x")


@pytest.mark.parametrize("vmin,vmax", [(5, None), (None, 0)])
def test_plot_markers_bound_error(vmin, vmax, coords):
    """Tests that a ValueError is raised when vmin and vmax \
       have inconsistent values.
    """
    with pytest.raises(ValueError):
        plot_markers(
            [1, 2, 2, 4],
            coords,
            node_vmin=vmin,
            node_vmax=vmax,
            display_mode="x",
        )


def test_plot_markers_node_values_errors(coords):
    """Tests that a TypeError is raised when node_values is wrong type."""
    with pytest.raises(TypeError):
        plot_markers(["1", "2", "3", "4"], coords, display_mode="x")


def test_plot_markers_threshold_errors(coords):
    """Tests that a ValueError is raised when node_threshold is \
       higher than the max node_value.
    """
    with pytest.raises(ValueError, match="Provided 'node_threshold' value"):
        plot_markers([1, 2, 2, 4], coords, node_threshold=5, display_mode="x")


def test_plot_markers_single_node_value():
    """Regression test for Issue #3253."""
    plot_markers([1], [[1, 1, 1]])
    plt.close()


def test_plot_markers_radiological_view():
    """Smoke test for radiological view."""
    result = plot_markers([1], [[1, 1, 1]], radiological=True)
    assert result.axes.get("y").radiological is True
    plt.close()<|MERGE_RESOLUTION|>--- conflicted
+++ resolved
@@ -112,11 +112,8 @@
         [1, 2, 3, 4], coords, output_file=filename, display_mode="x"
     )
     assert display is None
-<<<<<<< HEAD
-    assert filename.is_file() and os.path.getsize(filename) > 0
-=======
     assert filename.is_file() and filename.stat().st_size > 0
->>>>>>> 5a19df90
+    
     plt.close()
 
 
