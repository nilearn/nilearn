"""Tests for :func:`nilearn.plotting.plot_img`."""

# ruff: noqa: ARG001

import matplotlib.pyplot as plt
import numpy as np
import pytest
from nibabel import Nifti1Image

from nilearn._utils.niimg import is_binary_niimg
from nilearn.image import get_data
from nilearn.plotting import plot_img


def _testdata_3d_for_plotting_for_resampling(img, binary):
    """Return testing data for resampling tests.

    Data can be binarize or not.
    """
    data = get_data(img)
    if binary:
        data[data > 0] = 1
        data[data < 0] = 0
    affine = np.array(
        [
            [1.0, -1.0, 0.0, 0.0],
            [1.0, 1.0, 0.0, 0.0],
            [0.0, 0.0, 1.0, 0.0],
            [0.0, 0.0, 0.0, 1.0],
        ]
    )
    return Nifti1Image(data, affine)


def test_display_methods(matplotlib_pyplot, img_3d_mni):
    """Tests display methods."""
    display = plot_img(img_3d_mni)
    display.add_overlay(img_3d_mni, threshold=0)
    display.add_edges(img_3d_mni, color="c")
    display.add_contours(
        img_3d_mni, contours=2, linewidth=4, colors=["limegreen", "yellow"]
    )


<<<<<<< HEAD
def test_display_methods_invalid_threshold(pyplot, img_3d_mni):
    """Tests display methods for negative threshold."""
    with pytest.raises(
        ValueError, match="Threshold should be a non-negative number!"
    ):
        display = plot_img(img_3d_mni)
        display.add_overlay(img_3d_mni, threshold=-1)

    with pytest.raises(
        ValueError, match="Threshold should be a non-negative number!"
    ):
        display = plot_img(img_3d_mni)
        display.add_contours(
            img_3d_mni, contours=2, linewidth=4, threshold=-1, filled=True
        )


def test_plot_with_axes_or_figure(pyplot, img_3d_mni):
=======
def test_plot_with_axes_or_figure(matplotlib_pyplot, img_3d_mni):
>>>>>>> b779fea6
    """Smoke tests for plot_img with providing figure or Axes."""
    figure = plt.figure()
    plot_img(img_3d_mni, figure=figure)
    ax = plt.subplot(111)
    plot_img(img_3d_mni, axes=ax)


def test_plot_empty_slice(matplotlib_pyplot, affine_mni):
    """Test that things don't crash when we give a map \
       with nothing above threshold. This is only a smoke test.
    """
    img = Nifti1Image(np.zeros((20, 20, 20)), affine_mni)
    plot_img(img, display_mode="y", threshold=1)


@pytest.mark.parametrize("display_mode", ["x", "y", "z"])
def test_plot_img_with_auto_cut_coords(
    matplotlib_pyplot, affine_eye, display_mode
):
    """Smoke test for plot_img with cut_coords set in auto mode."""
    data = np.zeros((20, 20, 20))
    data[3:-3, 3:-3, 3:-3] = 1
    img = Nifti1Image(data, affine_eye)
    plot_img(img, cut_coords=None, display_mode=display_mode, black_bg=True)


@pytest.mark.parametrize("binary_img", [True, False])
def test_plot_img_with_resampling(matplotlib_pyplot, binary_img, img_3d_mni):
    """Tests for plot_img with resampling of the data image."""
    img = _testdata_3d_for_plotting_for_resampling(img_3d_mni, binary_img)
    if binary_img:
        assert is_binary_niimg(img)
    else:
        assert not is_binary_niimg(img)
    display = plot_img(img)
    display.add_overlay(img)
    display.add_contours(
        img, contours=2, linewidth=4, colors=["limegreen", "yellow"]
    )
    display.add_edges(img, color="c")


def test_display_methods_with_display_mode_tiled(
    matplotlib_pyplot, img_3d_mni
):
    """Smoke tests for display methods with tiled display mode."""
    display = plot_img(img_3d_mni, display_mode="tiled")
    display.add_overlay(img_3d_mni, threshold=0)
    display.add_edges(img_3d_mni, color="c")
    display.add_contours(
        img_3d_mni, contours=2, linewidth=4, colors=["limegreen", "yellow"]
    )<|MERGE_RESOLUTION|>--- conflicted
+++ resolved
@@ -42,8 +42,7 @@
     )
 
 
-<<<<<<< HEAD
-def test_display_methods_invalid_threshold(pyplot, img_3d_mni):
+def test_display_methods_invalid_threshold(matplotlib_pyplot, img_3d_mni):
     """Tests display methods for negative threshold."""
     with pytest.raises(
         ValueError, match="Threshold should be a non-negative number!"
@@ -60,10 +59,7 @@
         )
 
 
-def test_plot_with_axes_or_figure(pyplot, img_3d_mni):
-=======
 def test_plot_with_axes_or_figure(matplotlib_pyplot, img_3d_mni):
->>>>>>> b779fea6
     """Smoke tests for plot_img with providing figure or Axes."""
     figure = plt.figure()
     plot_img(img_3d_mni, figure=figure)
