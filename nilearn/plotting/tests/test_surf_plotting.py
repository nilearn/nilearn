--- conflicted
+++ resolved
@@ -915,9 +915,8 @@
         )
 
 
-<<<<<<< HEAD
-def test_plot_img_on_surf_with_engine_kwarg():
-    nii = _generate_img()
+def test_plot_img_on_surf_with_engine_kwarg(mni_3d_img):
+    nii = mni_3d_img
     with pytest.raises(ValueError):
         plot_img_on_surf(
             nii,
@@ -928,12 +927,20 @@
         )
 
 
-def test_plot_img_on_surf_title():
-    nii = _generate_img()
-=======
+def test_plot_img_on_surf_with_engine_kwarg(mni_3d_img):
+    nii = mni_3d_img
+    with pytest.raises(ValueError):
+        plot_img_on_surf(
+            nii,
+            views=["anterior"],
+            hemispheres=["right"],
+            inflat=True,
+            engine="something",
+        )
+
+
 def test_plot_img_on_surf_title(mni_3d_img):
     nii = mni_3d_img
->>>>>>> 6379e68d
     title = "Title"
     fig, axes = plot_img_on_surf(
         nii, hemispheres=['right'], views=['lateral']
