--- conflicted
+++ resolved
@@ -915,10 +915,6 @@
         )
 
 
-<<<<<<< HEAD
-def test_plot_img_on_surf_title(img_3d_mni):
-    nii = img_3d_mni
-=======
 def test_plot_img_on_surf_with_engine_kwarg(mni_3d_img):
     nii = mni_3d_img
     with pytest.raises(ValueError):
@@ -933,7 +929,6 @@
 
 def test_plot_img_on_surf_title(mni_3d_img):
     nii = mni_3d_img
->>>>>>> 457c79ee
     title = "Title"
     fig, axes = plot_img_on_surf(
         nii, hemispheres=['right'], views=['lateral']
