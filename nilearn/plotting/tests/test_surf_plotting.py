--- conflicted
+++ resolved
@@ -226,14 +226,10 @@
         hemi=hemi,
         bg_map=bg_map,
     )
-<<<<<<< HEAD
-
-    assert_array_equal(out_surf_map, surf_img().data.parts[hemi][:, 0])
+
+    assert_array_equal(out_surf_map, surf_img().data.parts[hemi].T)
     assert_surface_mesh_equal(out_surf_mesh, surf_img().mesh.parts[hemi])
-=======
-    assert_array_equal(out_surf_map, surf_img().data.parts[hemi].T)
-    assert_surf_mesh_equal(out_surf_mesh, surf_img().mesh.parts[hemi])
->>>>>>> b734e7af
+
     assert bg_map == out_bg_map
 
 
@@ -279,13 +275,8 @@
         hemi=hemi,
         bg_map=bg_map,
     )
-<<<<<<< HEAD
-    assert_array_equal(out_surf_map, surf_img().data.parts[hemi][:, 0])
+    assert_array_equal(out_surf_map, surf_img().data.parts[hemi].T)
     assert_surface_mesh_equal(out_surf_mesh, surf_mesh().parts[hemi])
-=======
-    assert_array_equal(out_surf_map, surf_img().data.parts[hemi].T)
-    assert_surf_mesh_equal(out_surf_mesh, surf_mesh().parts[hemi])
->>>>>>> b734e7af
     assert bg_map == out_bg_map
 
 
