--- conflicted
+++ resolved
@@ -1605,13 +1605,9 @@
     return parcellation
 
 
-<<<<<<< HEAD
-def test_plot_surf_contours(matplotlib_pyplot, in_memory_mesh, parcellation):
-=======
 def test_plot_surf_contours(
-    pyplot, in_memory_mesh, parcellation, surf_mask_1d
-):
->>>>>>> 206c0472
+    matplotlib_pyplot, in_memory_mesh, parcellation, surf_mask_1d
+):
     plot_surf_contours(in_memory_mesh, parcellation)
     plot_surf_contours(in_memory_mesh, parcellation, levels=[1, 2])
     plot_surf_contours(
@@ -1619,11 +1615,7 @@
     )
 
 
-<<<<<<< HEAD
-def test_plot_surf_contours_legend(
-    matplotlib_pyplot, in_memory_mesh, parcellation
-):
-=======
+
 def test_plot_surf_contour_roi_map_as_surface_image(
     pyplot, surf_mesh, surf_mask_1d
 ):
@@ -1631,8 +1623,7 @@
     plot_surf_contours(surf_mesh, roi_map=surf_mask_1d, hemi=None)
 
 
-def test_plot_surf_contours_legend(pyplot, in_memory_mesh, parcellation):
->>>>>>> 206c0472
+def test_plot_surf_contours_legend(matplotlib_pyplot, in_memory_mesh, parcellation):
     fig = plot_surf_contours(
         in_memory_mesh,
         parcellation,
