# Tests for functions in surf_plotting.py
import re
import tempfile
from pathlib import Path
from unittest import mock

import matplotlib.pyplot as plt
import numpy as np
import pytest
from matplotlib.figure import Figure
from numpy.testing import assert_array_equal

from nilearn._utils.helpers import is_kaleido_installed, is_plotly_installed
from nilearn.conftest import _rng
from nilearn.datasets import fetch_surf_fsaverage
from nilearn.plotting._utils import check_surface_plotting_inputs
from nilearn.plotting.displays import PlotlySurfaceFigure, SurfaceFigure
from nilearn.plotting.surf_plotting import (
    VALID_HEMISPHERES,
    VALID_VIEWS,
    _compute_facecolors_matplotlib,
    _get_ticks_matplotlib,
    _get_view_plot_surf_matplotlib,
    _get_view_plot_surf_plotly,
    plot_img_on_surf,
    plot_surf,
    plot_surf_contours,
    plot_surf_roi,
    plot_surf_stat_map,
)
from nilearn.surface import (
    InMemoryMesh,
    SurfaceImage,
    load_surf_data,
    load_surf_mesh,
)
from nilearn.surface._testing import assert_surface_mesh_equal
from nilearn.surface.tests._testing import generate_surf

try:
    import IPython.display  # noqa:F401
except ImportError:
    IPYTHON_INSTALLED = False
else:
    IPYTHON_INSTALLED = True


EXPECTED_CAMERAS_PLOTLY = [
    (
        "left",
        "lateral",
        (0, 180),
        {
            "eye": {"x": -1.5, "y": 0, "z": 0},
            "up": {"x": 0, "y": 0, "z": 1},
            "center": {"x": 0, "y": 0, "z": 0},
        },
    ),
    (
        "left",
        "medial",
        (0, 0),
        {
            "eye": {"x": 1.5, "y": 0, "z": 0},
            "up": {"x": 0, "y": 0, "z": 1},
            "center": {"x": 0, "y": 0, "z": 0},
        },
    ),
    # Dorsal left
    (
        "left",
        "dorsal",
        (90, 0),
        {
            "eye": {"x": 0, "y": 0, "z": 1.5},
            "up": {"x": -1, "y": 0, "z": 0},
            "center": {"x": 0, "y": 0, "z": 0},
        },
    ),
    # Ventral left
    (
        "left",
        "ventral",
        (270, 0),
        {
            "eye": {"x": 0, "y": 0, "z": -1.5},
            "up": {"x": 1, "y": 0, "z": 0},
            "center": {"x": 0, "y": 0, "z": 0},
        },
    ),
    # Anterior left
    (
        "left",
        "anterior",
        (0, 90),
        {
            "eye": {"x": 0, "y": 1.5, "z": 0},
            "up": {"x": 0, "y": 0, "z": 1},
            "center": {"x": 0, "y": 0, "z": 0},
        },
    ),
    # Posterior left
    (
        "left",
        "posterior",
        (0, 270),
        {
            "eye": {"x": 0, "y": -1.5, "z": 0},
            "up": {"x": 0, "y": 0, "z": 1},
            "center": {"x": 0, "y": 0, "z": 0},
        },
    ),
    # Lateral right
    (
        "right",
        "lateral",
        (0, 0),
        {
            "eye": {"x": 1.5, "y": 0, "z": 0},
            "up": {"x": 0, "y": 0, "z": 1},
            "center": {"x": 0, "y": 0, "z": 0},
        },
    ),
    # Medial right
    (
        "right",
        "medial",
        (0, 180),
        {
            "eye": {"x": -1.5, "y": 0, "z": 0},
            "up": {"x": 0, "y": 0, "z": 1},
            "center": {"x": 0, "y": 0, "z": 0},
        },
    ),
    # Dorsal right
    (
        "right",
        "dorsal",
        (90, 0),
        {
            "eye": {"x": 0, "y": 0, "z": 1.5},
            "up": {"x": -1, "y": 0, "z": 0},
            "center": {"x": 0, "y": 0, "z": 0},
        },
    ),
    # Ventral right
    (
        "right",
        "ventral",
        (270, 0),
        {
            "eye": {"x": 0, "y": 0, "z": -1.5},
            "up": {"x": 1, "y": 0, "z": 0},
            "center": {"x": 0, "y": 0, "z": 0},
        },
    ),
    # Anterior right
    (
        "right",
        "anterior",
        (0, 90),
        {
            "eye": {"x": 0, "y": 1.5, "z": 0},
            "up": {"x": 0, "y": 0, "z": 1},
            "center": {"x": 0, "y": 0, "z": 0},
        },
    ),
    # Posterior right
    (
        "right",
        "posterior",
        (0, 270),
        {
            "eye": {"x": 0, "y": -1.5, "z": 0},
            "up": {"x": 0, "y": 0, "z": 1},
            "center": {"x": 0, "y": 0, "z": 0},
        },
    ),
]


EXPECTED_VIEW_MATPLOTLIB = {
    "left": {
        "anterior": (0, 90),
        "posterior": (0, 270),
        "medial": (0, 0),
        "lateral": (0, 180),
        "dorsal": (90, 0),
        "ventral": (270, 0),
    },
    "right": {
        "anterior": (0, 90),
        "posterior": (0, 270),
        "medial": (0, 180),
        "lateral": (0, 0),
        "dorsal": (90, 0),
        "ventral": (270, 0),
    },
}


@pytest.mark.parametrize("bg_map", ["some_path", Path("some_path"), None])
@pytest.mark.parametrize("surf_map", ["some_path", Path("some_path")])
@pytest.mark.parametrize("surf_mesh", ["some_path", Path("some_path")])
def test_check_surface_plotting_inputs_no_change(surf_map, surf_mesh, bg_map):
    """Cover use cases where the inputs are not changed."""
    hemi = "left"
    out_surf_map, out_surf_mesh, out_bg_map = check_surface_plotting_inputs(
        surf_map, surf_mesh, hemi, bg_map
    )
    assert surf_map == out_surf_map
    assert surf_mesh == out_surf_mesh
    assert bg_map == out_bg_map


@pytest.mark.parametrize("bg_map", ["some_path", Path("some_path"), None])
@pytest.mark.parametrize("mesh", [None])
def test_check_surface_plotting_inputs_extract_mesh_and_data(
    surf_img, mesh, bg_map
):
    """Extract mesh and data when a SurfaceImage is passed."""
    hemi = "left"
    out_surf_map, out_surf_mesh, out_bg_map = check_surface_plotting_inputs(
        surf_map=surf_img(),
        surf_mesh=mesh,
        hemi=hemi,
        bg_map=bg_map,
    )
<<<<<<< HEAD
    assert_array_equal(out_surf_map, surf_img().data.parts[hemi][0])
    assert_surface_mesh_equal(out_surf_mesh, surf_img().mesh.parts[hemi])
=======
    assert_array_equal(out_surf_map, surf_img().data.parts[hemi][:, 0])
    assert_surf_mesh_equal(out_surf_mesh, surf_img().mesh.parts[hemi])
>>>>>>> a11dcf27
    assert bg_map == out_bg_map


def test_check_surface_plotting_inputs_many_time_points(surf_img):
    """Extract mesh and data when a SurfaceImage is passed."""
    with pytest.raises(
        TypeError, match="Input data has incompatible dimensionality"
    ):
        check_surface_plotting_inputs(
            surf_map=surf_img(10),
            surf_mesh=None,
            hemi="left",
            bg_map=None,
        )

    with pytest.raises(
        TypeError, match="Input data has incompatible dimensionality"
    ):
        check_surface_plotting_inputs(
            surf_map=surf_img(),
            surf_mesh=None,
            hemi="left",
            bg_map=surf_img(10),
        )


def test_plot_surf_surface_image(surf_img):
    """Smoke test some surface plotting functions accept a SurfaceImage."""
    plot_surf(surf_map=surf_img())
    plot_surf_stat_map(stat_map=surf_img())
    plot_surf_roi(roi_map=surf_img())


@pytest.mark.parametrize("bg_map", ["some_path", Path("some_path"), None])
def test_check_surface_plotting_inputs_extract_mesh_from_polymesh(
    surf_img, surf_mesh, bg_map
):
    """Extract mesh from Polymesh and data from SurfaceImage."""
    hemi = "left"
    out_surf_map, out_surf_mesh, out_bg_map = check_surface_plotting_inputs(
        surf_map=surf_img(),
        surf_mesh=surf_mesh(),
        hemi=hemi,
        bg_map=bg_map,
    )
<<<<<<< HEAD
    assert_array_equal(out_surf_map, surf_img().data.parts[hemi][0])
    assert_surface_mesh_equal(out_surf_mesh, surf_mesh().parts[hemi])
=======
    assert_array_equal(out_surf_map, surf_img().data.parts[hemi][:, 0])
    assert_surf_mesh_equal(out_surf_mesh, surf_mesh().parts[hemi])
>>>>>>> a11dcf27
    assert bg_map == out_bg_map


def test_check_surface_plotting_inputs_extract_bg_map_data(
    surf_img, surf_mesh
):
    """Extract background map data."""
    hemi = "left"
    _, _, out_bg_map = check_surface_plotting_inputs(
        surf_map=surf_img(),
        surf_mesh=surf_mesh(),
        hemi=hemi,
        bg_map=surf_img(),
    )
    assert_array_equal(out_bg_map, surf_img().data.parts[hemi][:, 0])


@pytest.mark.parametrize(
    "fn",
    [
        check_surface_plotting_inputs,
        plot_surf,
        plot_surf_stat_map,
        plot_surf_contours,
        plot_surf_roi,
    ],
)
def test_check_surface_plotting_inputs_error_mash_and_data_none(fn):
    """Fail if no mesh or data is passed."""
    with pytest.raises(TypeError, match="cannot both be None"):
        fn(None, None)


def test_check_surface_plotting_inputs_errors(surf_img):
    """Fail if mesh is none and data is not not SurfaceImage."""
    with pytest.raises(TypeError, match="must be a SurfaceImage instance"):
        check_surface_plotting_inputs(surf_map=1, surf_mesh=None)
    with pytest.raises(TypeError, match="must be a SurfaceImage instance"):
        plot_surf(surf_map=1, surf_mesh=None)
    with pytest.raises(TypeError, match="must be a SurfaceImage instance"):
        plot_surf_stat_map(stat_map=1, surf_mesh=None)
    with pytest.raises(TypeError, match="must be a SurfaceImage instance"):
        plot_surf_contours(roi_map=1, surf_mesh=None)
    with pytest.raises(TypeError, match="must be a SurfaceImage instance"):
        plot_surf_roi(roi_map=1, surf_mesh=None)
    with pytest.raises(
        TypeError, match="'surf_mesh' cannot be a SurfaceImage instance."
    ):
        check_surface_plotting_inputs(
            surf_map=surf_img(), surf_mesh=surf_img()
        )


def test_plot_surf_contours_warning_hemi():
    """Test warning that hemi will be ignored."""
    mesh = generate_surf()
    parcellation = np.zeros((mesh[0].shape[0],))
    parcellation[mesh[1][3]] = 1
    with pytest.warns(UserWarning, match="This value will be ignored"):
        plot_surf_contours(mesh, parcellation, hemi="left")


@pytest.mark.parametrize("full_view", EXPECTED_CAMERAS_PLOTLY)
def test_get_view_plot_surf_plotly(full_view):
    from nilearn.plotting.surf_plotting import (
        _get_camera_view_from_elevation_and_azimut,
        _get_camera_view_from_string_view,
    )

    hemi, view_name, (elev, azim), expected_camera_view = full_view
    camera_view = _get_view_plot_surf_plotly(hemi, view_name)
    camera_view_string = _get_camera_view_from_string_view(hemi, view_name)
    camera_view_elev_azim = _get_camera_view_from_elevation_and_azimut(
        (elev, azim)
    )
    # Check each camera view parameter
    for k in ["center", "eye", "up"]:
        # Check default camera view
        assert np.allclose(
            list(camera_view[k].values()),
            list(expected_camera_view[k].values()),
        )
        # Check camera view obtained from string view
        assert np.allclose(
            list(camera_view_string[k].values()),
            list(expected_camera_view[k].values()),
        )
        # Check camera view obtained from elevation & azimut
        assert np.allclose(
            list(camera_view_elev_azim[k].values()),
            list(expected_camera_view[k].values()),
        )


@pytest.fixture
def expected_view_matplotlib(hemi, view):
    return EXPECTED_VIEW_MATPLOTLIB[hemi][view]


@pytest.mark.parametrize("hemi", VALID_HEMISPHERES)
@pytest.mark.parametrize("view", VALID_VIEWS)
def test_get_view_plot_surf_matplotlib(hemi, view, expected_view_matplotlib):
    assert (
        _get_view_plot_surf_matplotlib(hemi, view) == expected_view_matplotlib
    )


def test_surface_figure():
    s = SurfaceFigure()
    assert s.output_file is None
    assert s.figure is None
    with pytest.raises(NotImplementedError):
        s.show()
    with pytest.raises(ValueError, match="You must provide an output file"):
        s._check_output_file()
    s._check_output_file("foo.png")
    assert s.output_file == "foo.png"
    s = SurfaceFigure(output_file="bar.png")
    assert s.output_file == "bar.png"


@pytest.mark.skipif(is_plotly_installed(), reason="Plotly is installed.")
def test_plotly_surface_figure_import_error():
    """Test that an ImportError is raised when instantiating \
       a PlotlySurfaceFigure without having Plotly installed.
    """
    with pytest.raises(ImportError, match="Plotly is required"):
        PlotlySurfaceFigure()


@pytest.mark.skipif(
    not is_plotly_installed() or is_kaleido_installed(),
    reason=("This test only runs if Plotly is installed, but not kaleido."),
)
def test_plotly_surface_figure_savefig_error():
    """Test that an ImportError is raised when saving \
       a PlotlySurfaceFigure without having kaleido installed.
    """
    with pytest.raises(ImportError, match="`kaleido` is required"):
        PlotlySurfaceFigure().savefig()


@pytest.mark.skipif(
    not is_plotly_installed() or not is_kaleido_installed(),
    reason=("Plotly and/or kaleido not installed; required for this test."),
)
def test_plotly_surface_figure():
    ps = PlotlySurfaceFigure()
    assert ps.output_file is None
    assert ps.figure is None
    ps.show()
    with pytest.raises(ValueError, match="You must provide an output file"):
        ps.savefig()
    ps.savefig("foo.png")


@pytest.mark.skipif(
    not is_plotly_installed() or not IPYTHON_INSTALLED,
    reason=("Plotly and/or Ipython is not installed; required for this test."),
)
@pytest.mark.parametrize("renderer", ["png", "jpeg", "svg"])
def test_plotly_show(renderer):
    import plotly.graph_objects as go

    ps = PlotlySurfaceFigure(go.Figure())
    assert ps.output_file is None
    assert ps.figure is not None
    with mock.patch("IPython.display.display") as mock_display:
        ps.show(renderer=renderer)
    assert len(mock_display.call_args.args) == 1
    key = "svg+xml" if renderer == "svg" else renderer
    assert f"image/{key}" in mock_display.call_args.args[0]


@pytest.mark.skipif(
    not is_plotly_installed() or not is_kaleido_installed(),
    reason=("Plotly and/or kaleido not installed; required for this test."),
)
def test_plotly_savefig(tmp_path):
    import plotly.graph_objects as go

    ps = PlotlySurfaceFigure(go.Figure(), output_file=tmp_path / "foo.png")
    assert ps.output_file == tmp_path / "foo.png"
    assert ps.figure is not None
    ps.savefig()
    assert (tmp_path / "foo.png").exists()


@pytest.mark.skipif(
    not is_plotly_installed(),
    reason="Plotly is not installed; required for this test.",
)
@pytest.mark.parametrize("input_obj", ["foo", Figure(), ["foo", "bar"]])
def test_instantiation_error_plotly_surface_figure(input_obj):
    with pytest.raises(
        TypeError,
        match=("`PlotlySurfaceFigure` accepts only plotly figure objects."),
    ):
        PlotlySurfaceFigure(input_obj)


@pytest.mark.skipif(
    not is_plotly_installed(),
    reason="Plotly is not installed; required for this test.",
)
def test_value_error_get_faces_on_edge():
    """Test that calling _get_faces_on_edge raises a ValueError when \
       called with with indices that do not form a region.
    """
    mesh = generate_surf()
    figure = plot_surf(mesh, engine="plotly")
    with pytest.raises(
        ValueError, match=("Vertices in parcellation do not form region.")
    ):
        figure._get_faces_on_edge([91])


@pytest.mark.skipif(
    not is_plotly_installed(),
    reason="Plotly is not installed; required for this test.",
)
def test_plot_surf_contours_errors_with_plotly_figure():
    """Test that plot_surf_contours rasises error when given plotly obj."""
    mesh = generate_surf()
    figure = plot_surf(mesh, engine="plotly")
    with pytest.raises(ValueError):
        plot_surf_contours(mesh, np.ones((10,)), figure=figure)


@pytest.mark.skipif(
    not is_plotly_installed(),
    reason="Plotly is not installed; required for this test.",
)
def test_plot_surf_contours_errors_with_plotly_axes():
    """Test that plot_surf_contours rasises error when given plotly \
        obj as axis.
    """
    mesh = generate_surf()
    figure = plot_surf(mesh, engine="plotly")
    with pytest.raises(ValueError):
        plot_surf_contours(mesh, np.ones((10,)), axes=figure)


@pytest.mark.skipif(
    not is_plotly_installed(),
    reason="Plotly is not installed; required for this test.",
)
def test_plotly_surface_figure_warns_on_isolated_roi():
    """Test that a warning is generated for ROIs with isolated vertices."""
    mesh = generate_surf()
    figure = plot_surf(mesh, engine="plotly")
    # the method raises an error because the (randomly generated)
    # vertices don't form regions
    try:
        with pytest.raises(UserWarning, match="contains isolated vertices:"):
            figure.add_contours(levels=[0], roi_map=np.array([0, 1] * 10))
    except Exception:
        pass


@pytest.mark.skipif(
    not is_plotly_installed(),
    reason="Plotly is not installed; required for this test.",
)
def test_distant_line_segments_detected_as_not_intersecting():
    """Test that distant lines are detected as not intersecting."""
    assert not PlotlySurfaceFigure._do_segs_intersect(0, 0, 1, 1, 5, 5, 6, 6)


@pytest.mark.skipif(
    not is_plotly_installed(),
    reason="Plotly is not installed; required for this test.",
)
@pytest.mark.parametrize("levels,labels", [([0], ["a", "b"]), ([0, 1], ["a"])])
def test_value_error_add_contours_levels_labels(levels, labels):
    """Test that add_contours raises a ValueError when called with levels and \
    labels that have incompatible lengths.
    """
    mesh = generate_surf()
    figure = plot_surf(mesh, engine="plotly")
    with pytest.raises(
        ValueError,
        match=("levels and labels need to be either the same length or None."),
    ):
        figure.add_contours(
            levels=levels, labels=labels, roi_map=np.ones((10,))
        )


@pytest.mark.skipif(
    not is_plotly_installed(),
    reason="Plotly is not installed; required for this test.",
)
@pytest.mark.parametrize(
    "levels,lines",
    [([0], [{}, {}]), ([0, 1], [{}, {}, {}])],
)
def test_value_error_add_contours_levels_lines(levels, lines):
    """Test that add_contours raises a ValueError when called with levels and \
    lines that have incompatible lengths.
    """
    mesh = generate_surf()
    figure = plot_surf(mesh, engine="plotly")
    with pytest.raises(
        ValueError,
        match=("levels and lines need to be either the same length or None."),
    ):
        figure.add_contours(levels=levels, lines=lines, roi_map=np.ones((10,)))


@pytest.mark.skipif(
    not is_plotly_installed(),
    reason="Plotly is not installed; required for this test.",
)
def test_add_contours():
    """Test that add_contours updates data in PlotlySurfaceFigure."""
    mesh, roi_map, _ = _generate_data_test_surf_roi()
    figure = plot_surf(mesh, engine="plotly")
    figure.add_contours(roi_map)
    assert len(figure.figure.to_dict().get("data")) == 3
    figure.add_contours(roi_map, levels=[1])
    assert len(figure.figure.to_dict().get("data")) == 4


@pytest.fixture
def surface_image_roi():
    """SurfaceImage for plotting."""
    mesh, roi_map, _ = _generate_data_test_surf_roi()
    mesh = InMemoryMesh(coordinates=mesh[0], faces=mesh[1])
    surf_map = SurfaceImage(
        mesh={"left": mesh, "right": mesh},
        data={"left": roi_map.T, "right": roi_map.T},
    )
    return surf_map


@pytest.mark.skipif(
    not is_plotly_installed(),
    reason="Plotly is not installed; required for this test.",
)
def test_add_contours_plotly_surface_image(surface_image_roi):
    """Test that add_contours works with SurfaceImage."""
    figure = plot_surf(
        surf_map=surface_image_roi, hemi="left", engine="plotly"
    )
    figure.add_contours(roi_map=surface_image_roi, hemi="left")


@pytest.mark.skipif(
    not is_plotly_installed(),
    reason="Plotly is not installed; required for this test.",
)
def test_surface_figure_add_contours_raises_not_implemented():
    """Test that calling add_contours method of SurfaceFigure raises a \
    NotImplementedError.
    """
    figure = SurfaceFigure()
    with pytest.raises(NotImplementedError):
        figure.add_contours()


@pytest.mark.skipif(
    not is_plotly_installed(),
    reason="Plotly is not installed; required for this test.",
)
def test_add_contours_has_name():
    """Test that contours added to a PlotlySurfaceFigure can be named."""
    mesh, roi_map, _ = _generate_data_test_surf_roi()
    figure = plot_surf(mesh, engine="plotly")
    figure.add_contours(roi_map, levels=[1], labels=["x"])
    assert figure.figure.to_dict().get("data")[1].get("name") == "x"


@pytest.mark.skipif(
    not is_plotly_installed(),
    reason="Plotly is not installed; required for this test.",
)
def test_add_contours_lines_duplicated():
    """Test that the specifications of length 1 line provided to \
     add_contours are duplicated to all requested contours.
    """
    mesh, roi_map, _ = _generate_data_test_surf_roi()
    figure = plot_surf(mesh, engine="plotly")
    figure.add_contours(roi_map, lines=[{"width": 10}])
    newlines = figure.figure.to_dict().get("data")[1:]
    assert all(x.get("line").__contains__("width") for x in newlines)


@pytest.mark.skipif(
    not is_plotly_installed(),
    reason="Plotly is not installed; required for this test.",
)
@pytest.mark.parametrize(
    "key,value",
    [
        ("color", "yellow"),
        ("width", 10),
    ],
)
def test_add_contours_line_properties(key, value):
    """Test that the specifications of a line provided to add_contours are \
    stored in the PlotlySurfaceFigure data.
    """
    mesh, roi_map, _ = _generate_data_test_surf_roi()
    figure = plot_surf(mesh, engine="plotly")
    figure.add_contours(roi_map, levels=[1], lines=[{key: value}])
    newline = figure.figure.to_dict().get("data")[1].get("line")
    assert newline.get(key) == value


@pytest.mark.parametrize(
    "view,is_valid",
    [
        ("lateral", True),
        ("medial", True),
        ("latreal", False),
        ((100, 100), True),
        ([100.0, 100.0], True),
        ((100, 100, 1), False),
        (("lateral", "medial"), False),
        ([100, "bar"], False),
    ],
)
def test_check_view_is_valid(view, is_valid):
    from nilearn.plotting.surf_plotting import _check_view_is_valid

    assert _check_view_is_valid(view) is is_valid


@pytest.mark.parametrize(
    "hemi,is_valid",
    [
        ("left", True),
        ("right", True),
        ("lft", False),
    ],
)
def test_check_hemisphere_is_valid(hemi, is_valid):
    from nilearn.plotting.surf_plotting import _check_hemisphere_is_valid

    assert _check_hemisphere_is_valid(hemi) is is_valid


@pytest.mark.parametrize("hemi,view", [("foo", "medial"), ("bar", "anterior")])
def test_get_view_plot_surf_hemisphere_errors(hemi, view):
    with pytest.raises(ValueError, match="Invalid hemispheres definition"):
        _get_view_plot_surf_matplotlib(hemi, view)
    with pytest.raises(ValueError, match="Invalid hemispheres definition"):
        _get_view_plot_surf_plotly(hemi, view)


@pytest.mark.parametrize(
    "hemi,view,f",
    [
        ("left", "foo", _get_view_plot_surf_matplotlib),
        ("right", "bar", _get_view_plot_surf_plotly),
    ],
)
def test_get_view_plot_surf_view_errors(hemi, view, f):
    with pytest.raises(ValueError, match="Invalid view definition"):
        f(hemi, view)


def test_configure_title_plotly():
    from nilearn.plotting.surf_plotting import _configure_title_plotly

    assert _configure_title_plotly(None, None) == {}
    assert _configure_title_plotly(None, 22) == {}
    config = _configure_title_plotly("Test Title", 22, color="green")
    assert config["text"] == "Test Title"
    assert config["x"] == 0.5
    assert config["y"] == 0.96
    assert config["xanchor"] == "center"
    assert config["yanchor"] == "top"
    assert config["font"]["size"] == 22
    assert config["font"]["color"] == "green"


@pytest.mark.parametrize(
    "data,expected",
    [
        (np.linspace(0, 1, 100), (0, 1)),
        (np.linspace(-0.7, -0.01, 40), (-0.7, -0.01)),
    ],
)
def test_get_bounds(data, expected):
    from nilearn.plotting.surf_plotting import _get_bounds

    assert _get_bounds(data) == expected
    assert _get_bounds(data, vmin=0.2) == (0.2, expected[1])
    assert _get_bounds(data, vmax=0.8) == (expected[0], 0.8)
    assert _get_bounds(data, vmin=0.1, vmax=0.8) == (0.1, 0.8)


def test_plot_surf_engine_error():
    mesh = generate_surf()
    with pytest.raises(ValueError, match="Unknown plotting engine"):
        plot_surf(mesh, engine="foo")


@pytest.mark.parametrize("engine", ["matplotlib", "plotly"])
def test_plot_surf(engine, tmp_path, rng):
    if not is_plotly_installed() and engine == "plotly":
        pytest.skip("Plotly is not installed; required for this test.")
    mesh = generate_surf()
    bg = rng.standard_normal(size=mesh[0].shape[0])

    # to avoid extra warnings
    alpha = None
    cbar_vmin = None
    cbar_vmax = None
    if engine == "matplotlib":
        alpha = 0.5
        cbar_vmin = 0
        cbar_vmax = 150

    # Plot mesh only
    plot_surf(mesh, engine=engine)

    # Plot mesh with background
    plot_surf(mesh, bg_map=bg, engine=engine)
    plot_surf(mesh, bg_map=bg, darkness=0.5, engine=engine)
    plot_surf(
        mesh,
        bg_map=bg,
        alpha=alpha,
        output_file=tmp_path / "tmp.png",
        engine=engine,
    )

    # Plot different views
    plot_surf(mesh, bg_map=bg, hemi="right", engine=engine)
    plot_surf(mesh, bg_map=bg, view="medial", engine=engine)
    plot_surf(mesh, bg_map=bg, hemi="right", view="medial", engine=engine)

    # Plot with colorbar
    plot_surf(mesh, bg_map=bg, colorbar=True, engine=engine)
    plot_surf(
        mesh,
        bg_map=bg,
        colorbar=True,
        cbar_vmin=cbar_vmin,
        cbar_vmax=cbar_vmax,
        cbar_tick_format="%i",
        engine=engine,
    )
    # Save execution time and memory
    plt.close()

    # Plot with title
    display = plot_surf(mesh, bg_map=bg, title="Test title", engine=engine)
    if engine == "matplotlib":
        assert len(display.axes) == 1
        assert display.axes[0].title._text == "Test title"


def test_plot_surf_avg_method(rng):
    mesh = generate_surf()
    # Plot with avg_method
    # Test all built-in methods and check
    mapp = rng.standard_normal(size=mesh[0].shape[0])
    mesh_ = load_surf_mesh(mesh)
    _, faces = mesh_[0], mesh_[1]

    for method in ["mean", "median", "min", "max"]:
        display = plot_surf(
            mesh, surf_map=mapp, avg_method=method, engine="matplotlib"
        )
        if method == "mean":
            agg_faces = np.mean(mapp[faces], axis=1)
        elif method == "median":
            agg_faces = np.median(mapp[faces], axis=1)
        elif method == "min":
            agg_faces = np.min(mapp[faces], axis=1)
        elif method == "max":
            agg_faces = np.max(mapp[faces], axis=1)
        vmin = np.min(agg_faces)
        vmax = np.max(agg_faces)
        agg_faces -= vmin
        agg_faces /= vmax - vmin
        cmap = plt.get_cmap(plt.rcParamsDefault["image.cmap"])
        assert_array_equal(
            cmap(agg_faces),
            display._axstack.as_list()[0].collections[0]._facecolors,
        )

    #  Try custom avg_method
    def custom_avg_function(vertices):
        return vertices[0] * vertices[1] * vertices[2]

    plot_surf(
        mesh,
        surf_map=rng.standard_normal(size=mesh[0].shape[0]),
        avg_method=custom_avg_function,
        engine="matplotlib",
    )
    # Save execution time and memory
    plt.close()


@pytest.mark.parametrize("engine", ["matplotlib", "plotly"])
def test_plot_surf_error(engine, rng):
    if not is_plotly_installed() and engine == "plotly":
        pytest.skip("Plotly is not installed; required for this test.")
    mesh = generate_surf()

    # Wrong inputs for view or hemi
    with pytest.raises(ValueError, match="Invalid view definition"):
        plot_surf(mesh, view="middle", engine=engine)
    with pytest.raises(ValueError, match="Invalid hemispheres definition"):
        plot_surf(mesh, hemi="lft", engine=engine)

    # Wrong size of background image
    with pytest.raises(
        ValueError, match="bg_map does not have the same number of vertices"
    ):
        plot_surf(
            mesh,
            bg_map=rng.standard_normal(size=mesh[0].shape[0] - 1),
            engine=engine,
        )

    # Wrong size of surface data
    with pytest.raises(
        ValueError, match="surf_map does not have the same number of vertices"
    ):
        plot_surf(
            mesh,
            surf_map=rng.standard_normal(size=mesh[0].shape[0] + 1),
            engine=engine,
        )

    with pytest.raises(
        ValueError, match="'surf_map' can only have one dimension"
    ):
        plot_surf(
            mesh,
            surf_map=rng.standard_normal(size=(mesh[0].shape[0], 2)),
            engine=engine,
        )


@pytest.mark.parametrize("kwargs", [{"avg_method": "mean"}, {"alpha": "auto"}])
def test_plot_surf_warnings_not_implemented_in_plotly(rng, kwargs):
    if not is_plotly_installed():
        pytest.skip("Plotly is not installed; required for this test.")
    mesh = generate_surf()
    with pytest.warns(
        UserWarning, match="is not implemented for the plotly engine"
    ):
        plot_surf(
            mesh,
            surf_map=rng.standard_normal(size=mesh[0].shape[0]),
            engine="plotly",
            **kwargs,
        )


def test_plot_surf_avg_method_errors(rng):
    mesh = generate_surf()
    with pytest.raises(
        ValueError,
        match=(
            "Array computed with the custom "
            "function from avg_method does "
            "not have the correct shape"
        ),
    ):

        def custom_avg_function(vertices):
            return [vertices[0] * vertices[1], vertices[2]]

        plot_surf(
            mesh,
            surf_map=rng.standard_normal(size=mesh[0].shape[0]),
            avg_method=custom_avg_function,
            engine="matplotlib",
        )

    with pytest.raises(
        ValueError,
        match=re.escape(
            "avg_method should be either "
            "['mean', 'median', 'max', 'min'] "
            "or a custom function"
        ),
    ):
        custom_avg_function = {}

        plot_surf(
            mesh,
            surf_map=rng.standard_normal(size=mesh[0].shape[0]),
            avg_method=custom_avg_function,
            engine="matplotlib",
        )

        plot_surf(
            mesh,
            surf_map=rng.standard_normal(size=mesh[0].shape[0]),
            avg_method="foo",
            engine="matplotlib",
        )

    with pytest.raises(
        ValueError,
        match=re.escape(
            "Array computed with the custom function "
            "from avg_method should be an array of "
            "numbers (int or float)"
        ),
    ):

        def custom_avg_function(vertices):  # noqa: ARG001
            return "string"

        plot_surf(
            mesh,
            surf_map=rng.standard_normal(size=mesh[0].shape[0]),
            avg_method=custom_avg_function,
            engine="matplotlib",
        )


@pytest.mark.parametrize("engine", ["matplotlib", "plotly"])
def test_plot_surf_stat_map(engine, rng):
    if not is_plotly_installed() and engine == "plotly":
        pytest.skip("Plotly is not installed; required for this test.")
    mesh = generate_surf()
    bg = rng.standard_normal(size=mesh[0].shape[0])
    data = 10 * rng.standard_normal(size=mesh[0].shape[0])

    # to avoid extra warnings
    alpha = None
    if engine == "matplotlib":
        alpha = 1

    # Plot mesh with stat map
    plot_surf_stat_map(mesh, stat_map=data, engine=engine)
    plot_surf_stat_map(mesh, stat_map=data, colorbar=True, engine=engine)
    plot_surf_stat_map(mesh, stat_map=data, alpha=alpha, engine=engine)

    # Plot mesh with background and stat map
    plot_surf_stat_map(mesh, stat_map=data, bg_map=bg, engine=engine)
    plot_surf_stat_map(
        mesh,
        stat_map=data,
        bg_map=bg,
        bg_on_data=True,
        darkness=0.5,
        engine=engine,
    )
    plot_surf_stat_map(
        mesh,
        stat_map=data,
        bg_map=bg,
        colorbar=True,
        bg_on_data=True,
        darkness=0.5,
        engine=engine,
    )

    # Plot with title
    display = plot_surf_stat_map(
        mesh, stat_map=data, bg_map=bg, title="Stat map title"
    )
    assert display.axes[0].title._text == "Stat map title"

    # Apply threshold
    plot_surf_stat_map(
        mesh,
        stat_map=data,
        bg_map=bg,
        bg_on_data=True,
        darkness=0.5,
        threshold=0.3,
        engine=engine,
    )
    plot_surf_stat_map(
        mesh,
        stat_map=data,
        bg_map=bg,
        colorbar=True,
        bg_on_data=True,
        darkness=0.5,
        threshold=0.3,
        engine=engine,
    )

    # Change colorbar tick format
    plot_surf_stat_map(
        mesh,
        stat_map=data,
        bg_map=bg,
        colorbar=True,
        bg_on_data=True,
        darkness=0.5,
        cbar_tick_format="%.2g",
        engine=engine,
    )

    # Change vmax
    plot_surf_stat_map(mesh, stat_map=data, vmax=5, engine=engine)
    plot_surf_stat_map(
        mesh, stat_map=data, vmax=5, colorbar=True, engine=engine
    )

    # Change colormap
    plot_surf_stat_map(mesh, stat_map=data, cmap="cubehelix", engine=engine)
    plot_surf_stat_map(
        mesh, stat_map=data, cmap="cubehelix", colorbar=True, engine=engine
    )

    plt.close()


def test_plot_surf_stat_map_matplotlib_specific(rng):
    mesh = generate_surf()
    data = 10 * rng.standard_normal(size=mesh[0].shape[0])
    # Plot to axes
    axes = plt.subplots(ncols=2, subplot_kw={"projection": "3d"})[1]
    for ax in axes.flatten():
        plot_surf_stat_map(mesh, stat_map=data, axes=ax)
    axes = plt.subplots(ncols=2, subplot_kw={"projection": "3d"})[1]
    for ax in axes.flatten():
        plot_surf_stat_map(mesh, stat_map=data, axes=ax, colorbar=True)

    fig = plot_surf_stat_map(mesh, stat_map=data, colorbar=False)
    assert len(fig.axes) == 1

    # symmetric_cbar
    fig = plot_surf_stat_map(
        mesh, stat_map=data, colorbar=True, symmetric_cbar=True
    )
    fig.canvas.draw()
    assert len(fig.axes) == 2
    yticklabels = fig.axes[1].get_yticklabels()
    first, last = yticklabels[0].get_text(), yticklabels[-1].get_text()
    assert float(first) == -float(last)

    # no symmetric_cbar
    fig = plot_surf_stat_map(
        mesh, stat_map=data, colorbar=True, symmetric_cbar=False
    )
    fig.canvas.draw()
    assert len(fig.axes) == 2
    yticklabels = fig.axes[1].get_yticklabels()
    first, last = yticklabels[0].get_text(), yticklabels[-1].get_text()
    assert float(first) != -float(last)

    # Test handling of nan values in texture data
    # Add nan values in the texture
    data[2] = np.nan
    # Plot the surface stat map
    fig = plot_surf_stat_map(mesh, stat_map=data)
    # Check that the resulting plot facecolors contain no transparent faces
    # (last column equals zero) even though the texture contains nan values
    tmp = fig._axstack.as_list()[0].collections[0]
    assert mesh[1].shape[0] == ((tmp._facecolors[:, 3]) != 0).sum()

    # Save execution time and memory
    plt.close()


def test_plot_surf_stat_map_error(rng):
    mesh = generate_surf()
    data = 10 * rng.standard_normal(size=mesh[0].shape[0])

    # Wrong size of stat map data
    with pytest.raises(
        ValueError, match="surf_map does not have the same number of vertices"
    ):
        plot_surf_stat_map(mesh, stat_map=np.hstack((data, data)))

    with pytest.raises(
        ValueError, match="'surf_map' can only have one dimension"
    ):
        plot_surf_stat_map(mesh, stat_map=np.vstack((data, data)).T)


def _generate_data_test_surf_roi():
    mesh = generate_surf()
    roi_idx = _rng().integers(0, mesh[0].shape[0], size=10)
    roi_map = np.zeros(mesh[0].shape[0])
    roi_map[roi_idx] = 1
    parcellation = _rng().integers(100, size=mesh[0].shape[0]).astype(float)
    return mesh, roi_map, parcellation


@pytest.mark.parametrize("engine", ["matplotlib", "plotly"])
def test_plot_surf_roi(engine):
    if not is_plotly_installed() and engine == "plotly":
        pytest.skip("Plotly is not installed; required for this test.")
    mesh, roi_map, parcellation = _generate_data_test_surf_roi()
    # plot roi
    plot_surf_roi(mesh, roi_map=roi_map, engine=engine)
    plot_surf_roi(mesh, roi_map=roi_map, colorbar=True, engine=engine)
    # plot parcellation
    plot_surf_roi(mesh, roi_map=parcellation, engine=engine)
    plot_surf_roi(mesh, roi_map=parcellation, colorbar=True, engine=engine)
    plot_surf_roi(
        mesh,
        roi_map=parcellation,
        colorbar=True,
        cbar_tick_format="%f",
        engine=engine,
    )
    plt.close()


def test_plot_surf_roi_matplotlib_specific():
    mesh, roi_map, parcellation = _generate_data_test_surf_roi()

    # change vmin, vmax
    img = plot_surf_roi(
        mesh,
        roi_map=roi_map,
        vmin=1.2,
        vmax=8.9,
        colorbar=True,
        engine="matplotlib",
    )
    img.canvas.draw()
    cbar = img.axes[-1]
    cbar_vmin = float(cbar.get_yticklabels()[0].get_text())
    cbar_vmax = float(cbar.get_yticklabels()[-1].get_text())
    assert cbar_vmin == 1.0
    assert cbar_vmax == 8.0

    img2 = plot_surf_roi(
        mesh,
        roi_map=roi_map,
        vmin=1.2,
        vmax=8.9,
        colorbar=True,
        cbar_tick_format="%.2g",
        engine="matplotlib",
    )
    img2.canvas.draw()
    cbar = img2.axes[-1]
    cbar_vmin = float(cbar.get_yticklabels()[0].get_text())
    cbar_vmax = float(cbar.get_yticklabels()[-1].get_text())
    assert cbar_vmin == 1.2
    assert cbar_vmax == 8.9

    # Test nans handling
    parcellation[::2] = np.nan
    img = plot_surf_roi(mesh, roi_map=parcellation, engine="matplotlib")
    # Check that the resulting plot facecolors contain no transparent faces
    # (last column equals zero) even though the texture contains nan values
    tmp = img._axstack.as_list()[0].collections[0]
    assert mesh[1].shape[0] == ((tmp._facecolors[:, 3]) != 0).sum()
    # Save execution time and memory
    plt.close()


def test_plot_surf_roi_matplotlib_specific_plot_to_axes():
    """Test plotting directly on some axes."""
    mesh, roi_map, _ = _generate_data_test_surf_roi()

    plot_surf_roi(
        mesh, roi_map=roi_map, axes=None, figure=plt.gcf(), engine="matplotlib"
    )

    _, ax = plt.subplots(subplot_kw={"projection": "3d"})

    with tempfile.NamedTemporaryFile() as tmp_file:
        plot_surf_roi(
            mesh,
            roi_map=roi_map,
            axes=ax,
            figure=None,
            output_file=tmp_file.name,
            engine="matplotlib",
        )

    with tempfile.NamedTemporaryFile() as tmp_file:
        plot_surf_roi(
            mesh,
            roi_map=roi_map,
            axes=ax,
            figure=None,
            output_file=tmp_file.name,
            colorbar=True,
            engine="matplotlib",
        )

    # Save execution time and memory
    plt.close()


@pytest.mark.parametrize("engine", ["matplotlib", "plotly"])
def test_plot_surf_roi_error(engine, rng):
    if not is_plotly_installed() and engine == "plotly":
        pytest.skip("Plotly is not installed; required for this test.")
    mesh, roi_map, _ = _generate_data_test_surf_roi()

    # too many axes
    with pytest.raises(
        ValueError, match="roi_map can only have one dimension but has"
    ):
        plot_surf_roi(
            mesh, roi_map=np.array([roi_map, roi_map]), engine=engine
        )

    # wrong number of vertices
    roi_idx = rng.integers(0, mesh[0].shape[0], size=5)
    with pytest.raises(
        ValueError, match="roi_map does not have the same number of vertices"
    ):
        plot_surf_roi(mesh, roi_map=roi_idx, engine=engine)

    # negative value in roi map
    roi_map[0] = -1
    with pytest.warns(
        DeprecationWarning,
        match="Negative values in roi_map will no longer be allowed",
    ):
        plot_surf_roi(mesh, roi_map=roi_map, engine=engine)

    # float value in roi map
    roi_map[0] = 1.2
    with pytest.warns(
        DeprecationWarning,
        match="Non-integer values in roi_map will no longer be allowed",
    ):
        plot_surf_roi(mesh, roi_map=roi_map, engine=engine)


@pytest.mark.skipif(
    not is_plotly_installed(),
    reason=("This test only runs if Plotly is installed."),
)
@pytest.mark.parametrize(
    "kwargs", [{"vmin": 2}, {"vmin": 2, "threshold": 5}, {"threshold": 5}]
)
def test_plot_surf_roi_colorbar_vmin_equal_across_engines(kwargs):
    """See issue https://github.com/nilearn/nilearn/issues/3944."""
    mesh = generate_surf()
    roi_map = np.arange(0, len(mesh[0]))

    mpl_plot = plot_surf_roi(
        mesh, roi_map=roi_map, colorbar=True, engine="matplotlib", **kwargs
    )
    plotly_plot = plot_surf_roi(
        mesh, roi_map=roi_map, colorbar=True, engine="plotly", **kwargs
    )
    assert (
        mpl_plot.axes[-1].get_ylim()[0] == plotly_plot.figure.data[1]["cmin"]
    )


def test_plot_img_on_surf_hemispheres_and_orientations(img_3d_mni):
    # Check that all combinations of 1D or 2D hemis and orientations work.
    plot_img_on_surf(img_3d_mni, hemispheres=["right"], views=["lateral"])
    plot_img_on_surf(
        img_3d_mni, hemispheres=["left", "right"], views=["lateral"]
    )
    plot_img_on_surf(
        img_3d_mni, hemispheres=["right"], views=["medial", "lateral"]
    )
    plot_img_on_surf(
        img_3d_mni, hemispheres=["left", "right"], views=["dorsal", "medial"]
    )
    # Check that manually set view angles work.
    plot_img_on_surf(
        img_3d_mni,
        hemispheres=["left", "right"],
        views=[(210.0, 90.0), (15.0, -45.0)],
    )


def test_plot_img_on_surf_colorbar(img_3d_mni):
    plot_img_on_surf(
        img_3d_mni,
        hemispheres=["right"],
        views=["lateral"],
        colorbar=True,
        vmin=-5,
        vmax=5,
        threshold=3,
    )
    plot_img_on_surf(
        img_3d_mni,
        hemispheres=["right"],
        views=["lateral"],
        colorbar=True,
        vmin=-1,
        vmax=5,
        symmetric_cbar=False,
        threshold=3,
    )
    plot_img_on_surf(
        img_3d_mni, hemispheres=["right"], views=["lateral"], colorbar=False
    )
    plot_img_on_surf(
        img_3d_mni,
        hemispheres=["right"],
        views=["lateral"],
        colorbar=False,
        cmap="roy_big_bl",
    )
    plot_img_on_surf(
        img_3d_mni,
        hemispheres=["right"],
        views=["lateral"],
        colorbar=True,
        cmap="roy_big_bl",
        vmax=2,
    )


def test_plot_img_on_surf_inflate(img_3d_mni):
    plot_img_on_surf(
        img_3d_mni, hemispheres=["right"], views=["lateral"], inflate=True
    )


def test_plot_img_on_surf_surf_mesh(img_3d_mni):
    plot_img_on_surf(
        img_3d_mni, hemispheres=["right", "left"], views=["lateral"]
    )
    plot_img_on_surf(
        img_3d_mni,
        hemispheres=["right", "left"],
        views=["lateral"],
        surf_mesh="fsaverage5",
    )
    plot_img_on_surf(
        img_3d_mni,
        hemispheres=["right", "left"],
        views=["lateral"],
        surf_mesh=fetch_surf_fsaverage(),
    )


def test_plot_img_on_surf_with_invalid_orientation(img_3d_mni):
    kwargs = {"hemisphere": ["right"], "inflate": True}
    with pytest.raises(ValueError):
        plot_img_on_surf(img_3d_mni, views=["latral"], **kwargs)
    with pytest.raises(ValueError):
        plot_img_on_surf(img_3d_mni, views=["dorsal", "post"], **kwargs)
    with pytest.raises(TypeError):
        plot_img_on_surf(img_3d_mni, views=0, **kwargs)
    with pytest.raises(ValueError):
        plot_img_on_surf(img_3d_mni, views=["medial", {"a": "a"}], **kwargs)


def test_plot_img_on_surf_with_invalid_hemisphere(img_3d_mni):
    with pytest.raises(ValueError):
        plot_img_on_surf(
            img_3d_mni, views=["lateral"], inflate=True, hemispheres=["lft]"]
        )
    with pytest.raises(ValueError):
        plot_img_on_surf(
            img_3d_mni, views=["medial"], inflate=True, hemispheres=["lef"]
        )
    with pytest.raises(ValueError):
        plot_img_on_surf(
            img_3d_mni,
            views=["anterior", "posterior"],
            inflate=True,
            hemispheres=["left", "right", "middle"],
        )


def test_plot_img_on_surf_with_figure_kwarg(img_3d_mni):
    with pytest.raises(ValueError):
        plot_img_on_surf(
            img_3d_mni,
            views=["anterior"],
            hemispheres=["right"],
            figure=True,
        )


def test_plot_img_on_surf_with_axes_kwarg(img_3d_mni):
    with pytest.raises(ValueError):
        plot_img_on_surf(
            img_3d_mni,
            views=["anterior"],
            hemispheres=["right"],
            inflat=True,
            axes="something",
        )


def test_plot_img_on_surf_with_engine_kwarg(img_3d_mni):
    with pytest.raises(ValueError):
        plot_img_on_surf(
            img_3d_mni,
            views=["anterior"],
            hemispheres=["right"],
            inflat=True,
            engine="something",
        )


def test_plot_img_on_surf_title(img_3d_mni):
    title = "Title"
    fig, _ = plot_img_on_surf(
        img_3d_mni, hemispheres=["right"], views=["lateral"]
    )
    assert fig._suptitle is None, "Created title without title kwarg."
    fig, _ = plot_img_on_surf(
        img_3d_mni, hemispheres=["right"], views=["lateral"], title=title
    )
    assert fig._suptitle is not None, "Title not created."
    assert fig._suptitle.get_text() == title, "Title text not assigned."


def test_plot_img_on_surf_output_file(tmp_path, img_3d_mni):
    fname = tmp_path / "tmp.png"
    return_value = plot_img_on_surf(
        img_3d_mni,
        hemispheres=["right"],
        views=["lateral"],
        output_file=str(fname),
    )
    assert return_value is None, "Returned figure and axes on file output."
    assert fname.is_file(), "Saved image file could not be found."


def test_plot_img_on_surf_input_as_file(img_3d_mni_as_file):
    """Test nifti is supported when passed as string or path to a file."""
    plot_img_on_surf(stat_map=img_3d_mni_as_file)
    plot_img_on_surf(stat_map=str(img_3d_mni_as_file))


def test_plot_surf_contours():
    mesh = generate_surf()
    # we need a valid parcellation for testing
    parcellation = np.zeros((mesh[0].shape[0],))
    parcellation[mesh[1][3]] = 1
    parcellation[mesh[1][5]] = 2
    plot_surf_contours(mesh, parcellation)
    plot_surf_contours(mesh, parcellation, levels=[1, 2])
    plot_surf_contours(mesh, parcellation, levels=[1, 2], cmap="gist_ncar")
    plot_surf_contours(mesh, parcellation, levels=[1, 2], colors=["r", "g"])
    plot_surf_contours(
        mesh, parcellation, levels=[1, 2], colors=["r", "g"], labels=["1", "2"]
    )
    fig = plot_surf_contours(
        mesh,
        parcellation,
        levels=[1, 2],
        colors=["r", "g"],
        labels=["1", "2"],
        legend=True,
    )
    assert fig.legends is not None
    plot_surf_contours(
        mesh, parcellation, levels=[1, 2], colors=[[0, 0, 0, 1], [1, 1, 1, 1]]
    )
    fig, axes = plt.subplots(1, 1, subplot_kw={"projection": "3d"})
    plot_surf_contours(mesh, parcellation, axes=axes)
    plot_surf_contours(mesh, parcellation, figure=fig)
    fig = plot_surf(mesh)
    plot_surf_contours(mesh, parcellation, figure=fig)
    display = plot_surf_contours(
        mesh,
        parcellation,
        levels=[1, 2],
        labels=["1", "2"],
        colors=["r", "g"],
        legend=True,
        title="title",
        figure=fig,
    )
    # Non-regression assertion: we switched from _suptitle to axis title
    assert display._suptitle is None
    assert display.axes[0].get_title() == "title"
    fig = plot_surf(mesh, title="title 2")
    display = plot_surf_contours(
        mesh,
        parcellation,
        levels=[1, 2],
        labels=["1", "2"],
        colors=["r", "g"],
        legend=True,
        figure=fig,
    )
    # Non-regression assertion: we switched from _suptitle to axis title
    assert display._suptitle is None
    assert display.axes[0].get_title() == "title 2"
    with tempfile.NamedTemporaryFile() as tmp_file:
        plot_surf_contours(mesh, parcellation, output_file=tmp_file.name)
    plt.close()


def test_plot_surf_contours_error(rng):
    mesh = generate_surf()
    # we need an invalid parcellation for testing
    invalid_parcellation = rng.uniform(size=(mesh[0].shape[0]))
    parcellation = np.zeros((mesh[0].shape[0],))
    parcellation[mesh[1][3]] = 1
    parcellation[mesh[1][5]] = 2
    with pytest.raises(
        ValueError, match="Vertices in parcellation do not form region."
    ):
        plot_surf_contours(mesh, invalid_parcellation)
    fig, axes = plt.subplots(1, 1)
    with pytest.raises(ValueError, match="Axes must be 3D."):
        plot_surf_contours(mesh, parcellation, axes=axes)
    msg = "All elements of colors .* matplotlib .* RGBA"
    with pytest.raises(ValueError, match=msg):
        plot_surf_contours(
            mesh, parcellation, levels=[1, 2], colors=[[1, 2], 3]
        )
    msg = "Levels, labels, and colors argument .* same length or None."
    with pytest.raises(ValueError, match=msg):
        plot_surf_contours(
            mesh, parcellation, levels=[1, 2], colors=["r"], labels=["1", "2"]
        )


@pytest.mark.parametrize(
    "vmin,vmax,cbar_tick_format,expected",
    [
        (0, 0, "%i", [0]),
        (0, 3, "%i", [0, 1, 2, 3]),
        (0, 4, "%i", [0, 1, 2, 3, 4]),
        (1, 5, "%i", [1, 2, 3, 4, 5]),
        (0, 5, "%i", [0, 1.25, 2.5, 3.75, 5]),
        (0, 10, "%i", [0, 2.5, 5, 7.5, 10]),
        (0, 0, "%.1f", [0]),
        (0, 1, "%.1f", [0, 0.25, 0.5, 0.75, 1]),
        (1, 2, "%.1f", [1, 1.25, 1.5, 1.75, 2]),
        (1.1, 1.2, "%.1f", [1.1, 1.125, 1.15, 1.175, 1.2]),
        (0, np.nextafter(0, 1), "%.1f", [0.0e000, 5.0e-324]),
    ],
)
def test_get_ticks_matplotlib(vmin, vmax, cbar_tick_format, expected):
    ticks = _get_ticks_matplotlib(vmin, vmax, cbar_tick_format, threshold=None)
    assert 1 <= len(ticks) <= 5
    assert ticks[0] == vmin and ticks[-1] == vmax
    assert (
        len(np.unique(ticks)) == len(expected)
        and (np.unique(ticks) == expected).all()
    )


def test_compute_facecolors_matplotlib():
    fsaverage = fetch_surf_fsaverage()
    mesh = load_surf_mesh(fsaverage["pial_left"])
    alpha = "auto"
    # Surface map whose value in each vertex is
    # 1 if this vertex's curv > 0
    # 0 if this vertex's curv is 0
    # -1 if this vertex's curv < 0
    bg_map = np.sign(load_surf_data(fsaverage["curv_left"]))
    bg_min, bg_max = np.min(bg_map), np.max(bg_map)
    assert bg_min < 0 or bg_max > 1
    facecolors_auto_normalized = _compute_facecolors_matplotlib(
        bg_map,
        mesh[1],
        len(mesh[0]),
        None,
        alpha,
    )
    assert len(facecolors_auto_normalized) == len(mesh[1])

    # Manually set values of background map between 0 and 1
    bg_map_normalized = (bg_map - bg_min) / (bg_max - bg_min)
    assert np.min(bg_map_normalized) == 0 and np.max(bg_map_normalized) == 1
    facecolors_manually_normalized = _compute_facecolors_matplotlib(
        bg_map_normalized,
        mesh[1],
        len(mesh[0]),
        None,
        alpha,
    )
    assert len(facecolors_manually_normalized) == len(mesh[1])
    assert np.allclose(
        facecolors_manually_normalized, facecolors_auto_normalized
    )

    # Scale background map between 0.25 and 0.75
    bg_map_scaled = bg_map_normalized / 2 + 0.25
    assert np.min(bg_map_scaled) == 0.25 and np.max(bg_map_scaled) == 0.75
    facecolors_manually_rescaled = _compute_facecolors_matplotlib(
        bg_map_scaled,
        mesh[1],
        len(mesh[0]),
        None,
        alpha,
    )
    assert len(facecolors_manually_rescaled) == len(mesh[1])
    assert not np.allclose(
        facecolors_manually_rescaled, facecolors_auto_normalized
    )

    with pytest.warns(
        DeprecationWarning,
        match=(
            "The `darkness` parameter will be deprecated in release 0.13. "
            "We recommend setting `darkness` to None"
        ),
    ):
        facecolors_manually_rescaled = _compute_facecolors_matplotlib(
            bg_map_scaled,
            mesh[1],
            len(mesh[0]),
            0.5,
            alpha,
        )


@pytest.mark.skipif(
    not is_plotly_installed(),
    reason=("This test only runs if Plotly is installed."),
)
@pytest.mark.parametrize("avg_method", ["mean", "median"])
@pytest.mark.parametrize("symmetric_cmap", [True, False, None])
@pytest.mark.parametrize("engine", ["matplotlib", "plotly"])
def test_plot_surf_roi_default_arguments(engine, symmetric_cmap, avg_method):
    """Regression test for https://github.com/nilearn/nilearn/issues/3941."""
    mesh, roi_map, _ = _generate_data_test_surf_roi()

    # To avoid extra warnings
    if engine == "plotly":
        avg_method = None

    plot_surf_roi(
        mesh,
        roi_map=roi_map,
        engine=engine,
        symmetric_cmap=symmetric_cmap,
        darkness=None,  # to avoid deprecation warning
        cmap="RdYlBu_r",
        avg_method=avg_method,
    )


@pytest.mark.parametrize(
    "function",
    [plot_surf_roi, plot_surf_stat_map, plot_surf_contours, plot_surf],
)
def test_error_nifti_not_supported(function, img_3d_mni_as_file):
    """Test nifti file not supported by several surface plotting functions."""
    mesh = generate_surf()
    with pytest.raises(ValueError, match="The input type is not recognized"):
        function(mesh, img_3d_mni_as_file)
    with pytest.raises(ValueError, match="The input type is not recognized"):
        function(mesh, str(img_3d_mni_as_file))<|MERGE_RESOLUTION|>--- conflicted
+++ resolved
@@ -226,13 +226,9 @@
         hemi=hemi,
         bg_map=bg_map,
     )
-<<<<<<< HEAD
-    assert_array_equal(out_surf_map, surf_img().data.parts[hemi][0])
+
+    assert_array_equal(out_surf_map, surf_img().data.parts[hemi][:, 0])
     assert_surface_mesh_equal(out_surf_mesh, surf_img().mesh.parts[hemi])
-=======
-    assert_array_equal(out_surf_map, surf_img().data.parts[hemi][:, 0])
-    assert_surf_mesh_equal(out_surf_mesh, surf_img().mesh.parts[hemi])
->>>>>>> a11dcf27
     assert bg_map == out_bg_map
 
 
@@ -278,13 +274,8 @@
         hemi=hemi,
         bg_map=bg_map,
     )
-<<<<<<< HEAD
-    assert_array_equal(out_surf_map, surf_img().data.parts[hemi][0])
+    assert_array_equal(out_surf_map, surf_img().data.parts[hemi][:, 0])
     assert_surface_mesh_equal(out_surf_mesh, surf_mesh().parts[hemi])
-=======
-    assert_array_equal(out_surf_map, surf_img().data.parts[hemi][:, 0])
-    assert_surf_mesh_equal(out_surf_mesh, surf_mesh().parts[hemi])
->>>>>>> a11dcf27
     assert bg_map == out_bg_map
 
 
