import nibabel
import numpy as np
import pytest

from nilearn.masking import compute_epi_mask
from nilearn.plotting.find_cuts import (
    _transform_cut_coords,
    find_cut_slices,
    find_parcellation_cut_coords,
    find_probabilistic_atlas_cut_coords,
    find_xyz_cut_coords,
)


<<<<<<< HEAD
def test_find_cut_coords(affine_eye):
=======
def test_find_cut_coords(rng):
>>>>>>> a87b0b8f
    data = np.zeros((100, 100, 100))
    x_map, y_map, z_map = 50, 10, 40
    data[
        x_map - 30 : x_map + 30, y_map - 3 : y_map + 3, z_map - 10 : z_map + 10
    ] = 1

    # identity affine
    img = nibabel.Nifti1Image(data, affine_eye)
    mask_img = compute_epi_mask(img)
    x, y, z = find_xyz_cut_coords(img, mask_img=mask_img)

    np.testing.assert_allclose(
        (x, y, z),
        (x_map, y_map, z_map),
        # Need such a high tolerance for the test to
        # pass. x, y, z = [49.5, 9.5, 39.5]
        rtol=6e-2,
    )

    # non-trivial affine
    affine = np.diag([1.0 / 2, 1 / 3.0, 1 / 4.0, 1.0])
    img = nibabel.Nifti1Image(data, affine)
    mask_img = compute_epi_mask(img)
    x, y, z = find_xyz_cut_coords(img, mask_img=mask_img)
    np.testing.assert_allclose(
        (x, y, z),
        (x_map / 2.0, y_map / 3.0, z_map / 4.0),
        # Need such a high tolerance for the test to
        # pass. x, y, z = [24.75, 3.17, 9.875]
        rtol=6e-2,
    )

    # regression test (cf. #473)
    # test case: no data exceeds the activation threshold
    # Cut coords should be the center of mass rather than
    # the center of the image (10, 10, 10).
    data = np.ones((36, 43, 36))
    img = nibabel.Nifti1Image(data, affine_eye)
    x, y, z = find_xyz_cut_coords(img, activation_threshold=1.1)
    np.testing.assert_array_equal([x, y, z], [17.5, 21.0, 17.5])

    data = np.zeros((20, 20, 20))
    data[4:6, 4:6, 4:6] = 1000
    img = nibabel.Nifti1Image(data, 2 * affine_eye)
    mask_data = np.ones((20, 20, 20), dtype="uint8")
    mask_img = nibabel.Nifti1Image(mask_data, 2 * affine_eye)
    cut_coords = find_xyz_cut_coords(img, mask_img=mask_img)
    np.testing.assert_array_equal(cut_coords, [9.0, 9.0, 9.0])

    # Check that a warning is given when all values are masked
    # and that the center of mass is returned
    img = nibabel.Nifti1Image(data, affine_eye)
    mask_data[np.argwhere(data == 1000)] = 0
    mask_img = nibabel.Nifti1Image(mask_data, affine_eye)
    with pytest.warns(
        UserWarning,
        match=("Could not determine cut coords: All values were masked."),
    ):
        cut_coords = find_xyz_cut_coords(img, mask_img=mask_img)
    np.testing.assert_array_equal(cut_coords, [4.5, 4.5, 4.5])

    # Check that a warning is given when all values are masked
    # due to thresholding and that the center of mass is returned
    mask_data = np.ones((20, 20, 20), dtype="uint8")
    mask_img = nibabel.Nifti1Image(mask_data, affine_eye)
    with pytest.warns(
        UserWarning,
        match=(
            "Could not determine cut coords: "
            "All voxels were masked by the thresholding."
        ),
    ):
        cut_coords = find_xyz_cut_coords(
            img, mask_img=mask_img, activation_threshold=10**3
        )
    np.testing.assert_array_equal(cut_coords, [4.5, 4.5, 4.5])

    # regression test (cf. #922)
    # pseudo-4D images as input (i.e., X, Y, Z, 1)
    # previously raised "ValueError: too many values to unpack"
    data_3d = rng.standard_normal(size=(10, 10, 10))
    data_4d = data_3d[..., np.newaxis]
    img_3d = nibabel.Nifti1Image(data_3d, affine_eye)
    img_4d = nibabel.Nifti1Image(data_4d, affine_eye)
    assert find_xyz_cut_coords(img_3d) == find_xyz_cut_coords(img_4d)

    # test passing empty image returns coordinates pointing to AC-PC line
    data = np.zeros((20, 30, 40))
    img = nibabel.Nifti1Image(data, affine_eye)
    cut_coords = find_xyz_cut_coords(img)
    assert cut_coords == [0.0, 0.0, 0.0]
    with pytest.warns(UserWarning):
        cut_coords = find_xyz_cut_coords(img)


def test_find_cut_slices(affine_eye):
    data = np.zeros((50, 50, 50))
    x_map, y_map, z_map = 25, 5, 20
    data[
        x_map - 15 : x_map + 15, y_map - 3 : y_map + 3, z_map - 10 : z_map + 10
    ] = 1
    img = nibabel.Nifti1Image(data, affine_eye)
    for n_cuts in (2, 4):
        for direction in "xz":
            cuts = find_cut_slices(
                img, direction=direction, n_cuts=n_cuts, spacing=2
            )
            # Test that we are indeed getting the right number of cuts
            assert len(cuts) == n_cuts
            # Test that we are not getting cuts that are separated by
            # less than the minimum spacing that we asked for
            assert np.diff(cuts).min() == 2
            # Test that the cuts indeed go through the 'activated' part
            # of the data
            for cut in cuts:
                if direction == "x":
                    cut_value = data[int(cut)]
                elif direction == "z":
                    cut_value = data[..., int(cut)]
                assert cut_value.max() == 1

    # Now ask more cuts than it is possible to have with a given spacing
    n_cuts = 15
    for direction in "xz":
        # Only a smoke test
        cuts = find_cut_slices(
            img, direction=direction, n_cuts=n_cuts, spacing=2
        )

    # non-diagonal affines
    affine = np.array(
        [
            [-1.0, 0.0, 0.0, 123.46980286],
            [0.0, 0.0, 1.0, -94.11079407],
            [0.0, -1.0, 0.0, 160.694],
            [0.0, 0.0, 0.0, 1.0],
        ]
    )
    img = nibabel.Nifti1Image(data, affine)
    cuts = find_cut_slices(img, direction="z")
    assert np.diff(cuts).min() != 0.0
    affine = np.array(
        [
            [-2.0, 0.0, 0.0, 123.46980286],
            [0.0, 0.0, 2.0, -94.11079407],
            [0.0, -2.0, 0.0, 160.694],
            [0.0, 0.0, 0.0, 1.0],
        ]
    )
    img = nibabel.Nifti1Image(data, affine)
    cuts = find_cut_slices(img, direction="z")
    assert np.diff(cuts).min() != 0.0
    # Rotate it slightly
    angle = np.pi / 180 * 15
    rotation_matrix = np.array(
        [[np.cos(angle), -np.sin(angle)], [np.sin(angle), np.cos(angle)]]
    )
    affine[:2, :2] = rotation_matrix * 2.0
    img = nibabel.Nifti1Image(data, affine)
    cuts = find_cut_slices(img, direction="z")
    assert np.diff(cuts).min() != 0.0


def test_validity_of_ncuts_error_in_find_cut_slices(affine_eye):
    data = np.zeros((50, 50, 50))
    x_map, y_map, z_map = 25, 5, 20
    data[
        x_map - 15 : x_map + 15, y_map - 3 : y_map + 3, z_map - 10 : z_map + 10
    ] = 1
    img = nibabel.Nifti1Image(data, affine_eye)
    direction = "z"
    for n_cuts in (0, -2, -10.00034, 0.999999, 0.4, 0.11111111):
        message = (
            f"Image has {data.shape[0]} slices in direction {direction}. "
            "Therefore, the number of cuts "
            f"must be between 1 and {data.shape[0]}. "
            f"You provided n_cuts={n_cuts}."
        )
        with pytest.raises(ValueError, match=message):
            find_cut_slices(img, n_cuts=n_cuts)


def test_passing_of_ncuts_in_find_cut_slices(affine_eye):
    data = np.zeros((50, 50, 50))
    x_map, y_map, z_map = 25, 5, 20
    data[
        x_map - 15 : x_map + 15, y_map - 3 : y_map + 3, z_map - 10 : z_map + 10
    ] = 1
    img = nibabel.Nifti1Image(data, affine_eye)
    # smoke test to check if it rounds the floating point inputs
    for n_cuts in (1, 5.0, 0.9999999, 2.000000004):
        cut1 = find_cut_slices(img, direction="x", n_cuts=n_cuts)
        cut2 = find_cut_slices(img, direction="x", n_cuts=round(n_cuts))
        np.testing.assert_array_equal(cut1, cut2)


def test_singleton_ax_dim(affine_eye):
    for axis, direction in enumerate("xyz"):
        shape = [5, 6, 7]
        shape[axis] = 1
        img = nibabel.Nifti1Image(np.ones(shape), affine_eye)
        find_cut_slices(img, direction=direction)


def test_tranform_cut_coords(affine_eye):
    # test that when n_cuts is 1 we do get an iterable
    for direction in "xyz":
        assert hasattr(
            _transform_cut_coords([4], direction, affine_eye), "__iter__"
        )

    # test that n_cuts after as before function call
    n_cuts = 5
    cut_coords = np.arange(n_cuts)
    for direction in "xyz":
        assert (
            len(_transform_cut_coords(cut_coords, direction, affine_eye))
            == n_cuts
        )


def test_find_cuts_empty_mask_no_crash(affine_eye):
    img = nibabel.Nifti1Image(np.ones((2, 2, 2)), affine_eye)
    mask_img = compute_epi_mask(img)
    with pytest.warns(UserWarning):
        cut_coords = find_xyz_cut_coords(img, mask_img=mask_img)
    np.testing.assert_array_equal(cut_coords, [0.5, 0.5, 0.5])


def test_fast_abs_percentile_no_index_error_find_cuts(affine_eye):
    # check that find_cuts functions are safe
    data = np.array([[[1.0, 2.0], [3.0, 4.0]], [[0.0, 0.0], [0.0, 0.0]]])
    img = nibabel.Nifti1Image(data, affine_eye)
    assert len(find_xyz_cut_coords(img)) == 3


def test_find_parcellation_cut_coords(affine_eye):
    data = np.zeros((100, 100, 100))
    x_map_a, y_map_a, z_map_a = (10, 10, 10)
    x_map_b, y_map_b, z_map_b = (30, 30, 30)
    x_map_c, y_map_c, z_map_c = (50, 50, 50)
    # Defining 3 parcellations
    data[
        x_map_a - 10 : x_map_a + 10,
        y_map_a - 10 : y_map_a + 10,
        z_map_a - 10 : z_map_a + 10,
    ] = 2301
    data[
        x_map_b - 10 : x_map_b + 10,
        y_map_b - 10 : y_map_b + 10,
        z_map_b - 10 : z_map_b + 10,
    ] = 4001
    data[
        x_map_c - 10 : x_map_c + 10,
        y_map_c - 10 : y_map_c + 10,
        z_map_c - 10 : z_map_c + 10,
    ] = 6201

    # Number of labels
    labels = np.unique(data)
    labels = labels[labels != 0]
    n_labels = len(labels)

    # identity affine
    img = nibabel.Nifti1Image(data, affine_eye)
    # find coordinates with return label names is True
    coords, labels_list = find_parcellation_cut_coords(
        img, return_label_names=True
    )
    # Check outputs
    assert (n_labels, 3) == coords.shape
    # number of labels in data should equal number of labels list returned
    assert n_labels == len(labels_list)
    # Labels numbered should match the numbers in returned labels list
    assert list(labels) == labels_list

    # Match with the number of non-overlapping labels
    np.testing.assert_allclose(
        (coords[0][0], coords[0][1], coords[0][2]),
        (x_map_a, y_map_a, z_map_a),
        rtol=6e-2,
    )
    np.testing.assert_allclose(
        (coords[1][0], coords[1][1], coords[1][2]),
        (x_map_b, y_map_b, z_map_b),
        rtol=6e-2,
    )
    np.testing.assert_allclose(
        (coords[2][0], coords[2][1], coords[2][2]),
        (x_map_c, y_map_c, z_map_c),
        rtol=6e-2,
    )

    # non-trivial affine
    affine = np.diag([1 / 2.0, 1 / 3.0, 1 / 4.0, 1.0])
    img = nibabel.Nifti1Image(data, affine)
    coords = find_parcellation_cut_coords(img)
    assert (n_labels, 3) == coords.shape
    np.testing.assert_allclose(
        (coords[0][0], coords[0][1], coords[0][2]),
        (x_map_a / 2.0, y_map_a / 3.0, z_map_a / 4.0),
        rtol=6e-2,
    )
    np.testing.assert_allclose(
        (coords[1][0], coords[1][1], coords[1][2]),
        (x_map_b / 2.0, y_map_b / 3.0, z_map_b / 4.0),
        rtol=6e-2,
    )
    np.testing.assert_allclose(
        (coords[2][0], coords[2][1], coords[2][2]),
        (x_map_c / 2.0, y_map_c / 3.0, z_map_c / 4.0),
        rtol=6e-2,
    )
    # test raises an error with wrong label_hemisphere name with 'lft'
    error_msg = (
        "Invalid label_hemisphere name:lft.\nShould be one of "
        "these 'left' or 'right'."
    )
    with pytest.raises(ValueError, match=error_msg):
        find_parcellation_cut_coords(labels_img=img, label_hemisphere="lft")


def test_find_probabilistic_atlas_cut_coords(affine_eye):
    # make data
    arr1 = np.zeros((100, 100, 100))
    x_map_a, y_map_a, z_map_a = 30, 40, 50
    arr1[
        x_map_a - 10 : x_map_a + 10,
        y_map_a - 20 : y_map_a + 20,
        z_map_a - 30 : z_map_a + 30,
    ] = 1

    arr2 = np.zeros((100, 100, 100))
    x_map_b, y_map_b, z_map_b = 40, 50, 60
    arr2[
        x_map_b - 10 : x_map_b + 10,
        y_map_b - 20 : y_map_b + 20,
        z_map_b - 30 : z_map_b + 30,
    ] = 1

    # make data with empty in between non-empty maps to make sure that
    # code does not crash
    arr3 = np.zeros((100, 100, 100))

    data = np.concatenate(
        (arr1[..., np.newaxis], arr3[..., np.newaxis], arr2[..., np.newaxis]),
        axis=3,
    )

    # Number of maps in time dimension
    n_maps = data.shape[-1]

    # run test on img with identity affine
    img = nibabel.Nifti1Image(data, affine_eye)
    coords = find_probabilistic_atlas_cut_coords(img)

    # Check outputs
    assert (n_maps, 3) == coords.shape

    np.testing.assert_allclose(
        (coords[0][0], coords[0][1], coords[0][2]),
        (x_map_a, y_map_a, z_map_a),
        rtol=6e-2,
    )
    np.testing.assert_allclose(
        (coords[2][0], coords[2][1], coords[2][2]),
        (x_map_b - 0.5, y_map_b - 0.5, z_map_b - 0.5),
        rtol=6e-2,
    )

    # non-trivial affine
    affine = np.diag([1 / 2.0, 1 / 3.0, 1 / 4.0, 1.0])
    img = nibabel.Nifti1Image(data, affine)
    coords = find_probabilistic_atlas_cut_coords(img)
    # Check outputs
    assert (n_maps, 3) == coords.shape
    np.testing.assert_allclose(
        (coords[0][0], coords[0][1], coords[0][2]),
        (x_map_a / 2.0, y_map_a / 3.0, z_map_a / 4.0),
        rtol=6e-2,
    )
    np.testing.assert_allclose(
        (coords[2][0], coords[2][1], coords[2][2]),
        (x_map_b / 2.0, y_map_b / 3.0, z_map_b / 4.0),
        rtol=6e-2,
    )<|MERGE_RESOLUTION|>--- conflicted
+++ resolved
@@ -12,11 +12,7 @@
 )
 
 
-<<<<<<< HEAD
-def test_find_cut_coords(affine_eye):
-=======
-def test_find_cut_coords(rng):
->>>>>>> a87b0b8f
+def test_find_cut_coords(affine_eye, rng):
     data = np.zeros((100, 100, 100))
     x_map, y_map, z_map = 50, 10, 40
     data[
