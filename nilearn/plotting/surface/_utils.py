"""Utility functions used in nilearn.plotting.surface module."""

from collections.abc import Sequence
from warnings import warn

import numpy as np

from nilearn._utils import fill_doc
from nilearn._utils.helpers import is_matplotlib_installed, is_plotly_installed
from nilearn._utils.logger import find_stack_level
from nilearn.plotting._utils import DEFAULT_ENGINE
from nilearn.surface import (
    PolyMesh,
    SurfaceImage,
    load_surf_data,
)
from nilearn.surface.surface import combine_hemispheres_meshes, get_data
from nilearn.surface.utils import check_polymesh_equal

DEFAULT_HEMI = "left"

VALID_VIEWS = (
    "anterior",
    "posterior",
    "medial",
    "lateral",
    "dorsal",
    "ventral",
    "left",
    "right",
)

VALID_HEMISPHERES = "left", "right", "both"


def get_surface_backend(engine=DEFAULT_ENGINE):
    """Instantiate and return the required backend engine.

    Parameters
    ----------
    engine: :obj:`str`, default='matplotlib'
        Name of the required backend engine. Can be ``matplotlib`` or
    ``plotly``.

    Returns
    -------
    backend : :class:`~nilearn.plotting.surface._matplotlib_backend` or
    :class:`~nilearn.plotting.surface._plotly_backend`.
        The backend module for the specified engine.
    """
    if engine == "matplotlib":
<<<<<<< HEAD
        if not is_matplotlib_installed():
=======
        if is_matplotlib_installed():
            import nilearn.plotting.surface._matplotlib_backend as backend
        else:
>>>>>>> d3573f53
            raise ImportError(
                "Using engine='matplotlib' requires that ``matplotlib`` is "
                "installed."
            )
        from nilearn.plotting.surface._matplotlib_backend import (
            MatplotlibSurfaceBackend,
        )

        return MatplotlibSurfaceBackend()
    elif engine == "plotly":
        if is_plotly_installed():
            import nilearn.plotting.surface._plotly_backend as backend
        else:
            raise ImportError(
                "Using engine='plotly' requires that ``plotly`` is installed."
            )
    else:
        raise ValueError(
            f"Unknown plotting engine {engine}. "
            "Please use either 'matplotlib' or "
            "'plotly'."
        )
    return backend


def check_engine_params(params, engine):
    """Check default values of the parameters that are not implemented for
    current engine and warn the user if the parameter has other value then
    None.

    Parameters
    ----------
    params: :obj:`dict`
        A dictionary where keys are the unimplemented parameter names for a
    specific engine and values are the assigned value for corresponding
    parameter.
    """
    for parameter, value in params.items():
        if value is not None:
            warn(
                f"'{parameter}' is not implemented "
                f"for the {engine} engine.\n"
                f"Got '{parameter} = {value}'.\n"
                f"Use '{parameter} = None' to silence this warning.",
                stacklevel=find_stack_level(),
            )


def _check_hemisphere_is_valid(hemi):
    return hemi in VALID_HEMISPHERES


def check_hemispheres(hemispheres):
    """Check whether the hemispheres passed to in plot_img_on_surf are \
    correct.

    hemispheres : :obj:`list`
        Any combination of 'left' and 'right'.

    """
    invalid_hemis = [
        not _check_hemisphere_is_valid(hemi) for hemi in hemispheres
    ]
    if any(invalid_hemis):
        raise ValueError(
            "Invalid hemispheres definition!\n"
            f"Got: {np.array(hemispheres)[invalid_hemis]!s}\n"
            f"Supported values are: {VALID_HEMISPHERES!s}"
        )
    return hemispheres


def check_surf_map(surf_map, n_vertices):
    """Help for plot_surf.

    This function checks the dimensions of provided surf_map.
    """
    surf_map_data = load_surf_data(surf_map)
    if surf_map_data.ndim != 1:
        raise ValueError(
            "'surf_map' can only have one dimension "
            f"but has '{surf_map_data.ndim}' dimensions"
        )
    if surf_map_data.shape[0] != n_vertices:
        raise ValueError(
            "The surf_map does not have the same number "
            "of vertices as the mesh."
        )
    return surf_map_data


def _check_view_is_valid(view) -> bool:
    """Check whether a single view is one of two valid input types.

    Parameters
    ----------
    view : :obj:`str` in {"anterior", "posterior", "medial", "lateral",
        "dorsal", "ventral" or pair of floats (elev, azim).

    Returns
    -------
    valid : True if view is valid, False otherwise.
    """
    if isinstance(view, str) and (view in VALID_VIEWS):
        return True
    return (
        isinstance(view, Sequence)
        and len(view) == 2
        and all(isinstance(x, (int, float)) for x in view)
    )


def check_views(views) -> list:
    """Check whether the views passed to in plot_img_on_surf are correct.

    Parameters
    ----------
    views : :obj:`list`
        Any combination of strings in {"anterior", "posterior", "medial",
        "lateral", "dorsal", "ventral"} and / or pair of floats (elev, azim).

    Returns
    -------
    views : :obj:`list`
        Views given as inputs.
    """
    invalid_views = [not _check_view_is_valid(view) for view in views]

    if any(invalid_views):
        raise ValueError(
            "Invalid view definition!\n"
            f"Got: {np.array(views)[invalid_views]!s}\n"
            f"Supported values are: {VALID_VIEWS!s}"
            " or a sequence of length 2"
            " setting the elevation and azimut of the camera."
        )

    return views


def _check_bg_map(bg_map, hemi):
    """Get the requested hemisphere if ``bg_map`` is a
    :obj:`~nilearn.surface.SurfaceImage`. If the hemisphere is not present,
    raise an error. If the hemisphere is `"both"`, concatenate the left and
    right hemispheres.

    Parameters
    ----------
    bg_map : Any

    hemi : :obj:`str`

    Returns
    -------
    bg_map : :obj:`str` | :obj:`pathlib.Path` | :obj:`numpy.ndarray` | None
    """
    if isinstance(bg_map, SurfaceImage):
        if len(bg_map.shape) > 1 and bg_map.shape[1] > 1:
            raise TypeError(
                "Input data has incompatible dimensionality. "
                f"Expected dimension is ({bg_map.shape[0]},) "
                f"or ({bg_map.shape[0]}, 1) "
                f"and you provided a {bg_map.shape} surface image."
            )
        if hemi == "both":
            bg_map = get_data(bg_map)
        else:
            assert bg_map.data.parts[hemi] is not None
            bg_map = bg_map.data.parts[hemi]
    return bg_map


def _get_hemi(surf_mesh, hemi):
    """Check that a given hemisphere exists in a
    :obj:`~nilearn.surface.PolyMesh` and return the corresponding
    ``surf_mesh``. If "both" is requested, combine the left and right
    hemispheres.

    Parameters
    ----------
    surf_mesh: :obj:`~nilearn.surface.PolyMesh`
        The surface mesh object containing the left and/or right hemisphere
        meshes.
    hemi: {'left', 'right', 'both'}

    Returns
    -------
    surf_mesh : :obj:`numpy.ndarray`,  :obj:`~nilearn.surface.InMemoryMesh`
        Surface mesh corresponding to the specified ``hemi``.

        - If ``hemi='left'`` or ``hemi='right'``, returns
          :obj:`numpy.ndarray`.
        - If ``hemi='both'``, returns :obj:`~nilearn.surface.InMemoryMesh`
    """
    if not isinstance(surf_mesh, PolyMesh):
        raise ValueError("mesh should be of type PolyMesh.")

    if hemi == "both":
        return combine_hemispheres_meshes(surf_mesh)
    elif hemi in ["left", "right"]:
        if hemi in surf_mesh.parts:
            return surf_mesh.parts[hemi]
        else:
            raise ValueError(
                f"{hemi=} does not exist in mesh. Available hemispheres are:"
                f"{surf_mesh.parts.keys()}."
            )
    else:
        raise ValueError("hemi must be one of 'left', 'right' or 'both'.")


@fill_doc
def check_surface_plotting_inputs(
    surf_map,
    surf_mesh,
    hemi=DEFAULT_HEMI,
    bg_map=None,
    map_var_name="surf_map",
    mesh_var_name="surf_mesh",
):
    """Check inputs for surface plotting.

    Where possible this will 'convert' the inputs if
    :obj:`~nilearn.surface.SurfaceImage` or :obj:`~nilearn.surface.PolyMesh`
    objects are passed to be able to give them to the surface plotting
    functions.

    - ``surf_mesh`` and ``surf_map`` cannot be `None` at the same time.
    - If ``surf_mesh=None``, then ``surf_map`` should be of type
    :obj:`~nilearn.surface.SurfaceImage`.
    - ``surf_mesh`` cannot be of type :obj:`~nilearn.surface.SurfaceImage`.
    - If ``surf_map`` and ``bg_map`` are of type
    :obj:`~nilearn.surface.SurfaceImage`, ``bg_map.mesh`` should be equal to
    ``surf_map.mesh``.

    Parameters
    ----------
    surf_map: :obj:`~nilearn.surface.SurfaceImage` | :obj:`numpy.ndarray`
              | None

    %(surf_mesh)s
        If `None` is passed, then ``surf_map`` must be a
        :obj:`~nilearn.surface.SurfaceImage` instance and the mesh from that
        :obj:`~nilearn.surface.SurfaceImage` instance will be used.

    %(hemi)s

    %(bg_map)s

    Returns
    -------
    surf_map : :obj:`numpy.ndarray`

    surf_mesh : :obj:`numpy.ndarray`,  :obj:`~nilearn.surface.InMemoryMesh`
        Surface mesh corresponding to the specified ``hemi``.

        - If ``hemi='left'`` or ``hemi='right'``, returns
          :obj:`numpy.ndarray`.
        - If ``hemi='both'``, returns :obj:`~nilearn.surface.InMemoryMesh`
    bg_map : :obj:`str` | :obj:`pathlib.Path` | :obj:`numpy.ndarray` | None

    """
    if surf_mesh is None and surf_map is None:
        raise TypeError(
            f"{mesh_var_name} and {map_var_name} cannot both be None."
            f"If you want to pass {mesh_var_name}=None, "
            f"then {mesh_var_name} must be a SurfaceImage instance."
        )

    if surf_mesh is None and not isinstance(surf_map, SurfaceImage):
        raise TypeError(
            f"If you want to pass {mesh_var_name}=None, "
            f"then {map_var_name} must be a SurfaceImage instance."
        )

    if isinstance(surf_mesh, SurfaceImage):
        raise TypeError(
            "'surf_mesh' cannot be a SurfaceImage instance. ",
            "Accepted types are: str, list of two numpy.ndarray, "
            "InMemoryMesh, PolyMesh, or None.",
        )

    if isinstance(surf_mesh, PolyMesh):
        surf_mesh = _get_hemi(surf_mesh, hemi)

    if isinstance(surf_map, SurfaceImage):
        if len(surf_map.shape) > 1 and surf_map.shape[1] > 1:
            raise TypeError(
                "Input data has incompatible dimensionality. "
                f"Expected dimension is ({surf_map.shape[0]},) "
                f"or ({surf_map.shape[0]}, 1) "
                f"and you provided a {surf_map.shape} surface image."
            )

        if isinstance(bg_map, SurfaceImage):
            check_polymesh_equal(bg_map.mesh, surf_map.mesh)

        if surf_mesh is None:
            surf_mesh = _get_hemi(surf_map.mesh, hemi)

        # concatenate the left and right data if hemi is "both"
        if hemi == "both":
            surf_map = get_data(surf_map).T
        else:
            surf_map = surf_map.data.parts[hemi].T

    bg_map = _check_bg_map(bg_map, hemi)

    return surf_map, surf_mesh, bg_map


def get_faces_on_edge(faces, parc_idx):
    """Identify which faces lie on the outeredge of the parcellation defined by
    the indices in parc_idx.

    Parameters
    ----------
    faces : :obj:`numpy.ndarray` of shape (n, 3), indices of the mesh faces

    parc_idx : :obj:`numpy.ndarray`, indices of the vertices of the region to
    be plotted

    """
    # count how many vertices belong to the given parcellation in each face
    verts_per_face = np.isin(faces, parc_idx).sum(axis=1)

    # test if parcellation forms regions
    if np.all(verts_per_face < 2):
        raise ValueError("Vertices in parcellation do not form region.")

    vertices_on_edge = np.intersect1d(
        np.unique(faces[verts_per_face == 2]), parc_idx
    )
    faces_outside_edge = np.isin(faces, vertices_on_edge).sum(axis=1)

    return np.logical_and(faces_outside_edge > 0, verts_per_face < 3)


def sanitize_hemi_view(hemi, view):
    """Check ``hemi`` and ``view``, if ``view`` is `None`, set value for
    ``view`` depending on the ``hemi`` value and return ``view``.
    """
    check_hemispheres([hemi])
    if view is None:
        view = "dorsal" if hemi == "both" else "lateral"
    check_views([view])
    return view<|MERGE_RESOLUTION|>--- conflicted
+++ resolved
@@ -49,13 +49,9 @@
         The backend module for the specified engine.
     """
     if engine == "matplotlib":
-<<<<<<< HEAD
-        if not is_matplotlib_installed():
-=======
         if is_matplotlib_installed():
             import nilearn.plotting.surface._matplotlib_backend as backend
         else:
->>>>>>> d3573f53
             raise ImportError(
                 "Using engine='matplotlib' requires that ``matplotlib`` is "
                 "installed."
