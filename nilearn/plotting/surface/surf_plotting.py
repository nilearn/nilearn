--- conflicted
+++ resolved
@@ -980,19 +980,7 @@
             f"{roi.ndim} dimensions"
         )
     if (roi < 0).any():
-<<<<<<< HEAD
-        # TODO (nilearn >= 0.13.0) raise ValueError
-        warn(
-            (
-                "Negative values in roi_map will no longer be allowed in"
-                " Nilearn version 0.13"
-            ),
-            FutureWarning,
-            stacklevel=find_stack_level(),
-        )
-=======
         raise ValueError("Negative values in roi_map are not allowed.")
->>>>>>> d98ef391
 
     mesh = load_surf_mesh(surf_mesh)
     if roi.shape[0] != mesh.n_vertices:
@@ -1011,20 +999,8 @@
         vmax = float(1 + np.nanmax(roi))
 
     if not np.array_equal(roi[idx_not_na], roi[idx_not_na].astype(int)):
-<<<<<<< HEAD
-        # TODO (nilearn >= 0.13.0) raise ValueError
-        warn(
-            (
-                "Non-integer values in roi_map will no longer be allowed "
-                "in Nilearn version 0.13"
-            ),
-            FutureWarning,
-            stacklevel=find_stack_level(),
-        )
-=======
         raise ValueError("Non-integer values in roi_map are not allowed.")
 
->>>>>>> d98ef391
     if isinstance(cmap, pd.DataFrame):
         cmap = create_colormap_from_lut(cmap)
 
