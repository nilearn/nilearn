"""Functions specific to "matplotlib" backend for surface visualization
functions in :obj:`~nilearn.plotting.surface.surf_plotting`.

Any imports from "matplotlib" package, or "matplotlib" engine specific utility
functions in :obj:`~nilearn.plotting.surface` should be in this file.
"""

import itertools
from warnings import warn

import numpy as np

from nilearn import DEFAULT_DIVERGING_CMAP
from nilearn._utils.helpers import compare_version
from nilearn._utils.logger import find_stack_level
from nilearn.image import get_data
from nilearn.plotting import cm
from nilearn.plotting._engine_utils import threshold_cmap, to_color_strings
from nilearn.plotting._utils import (
    get_cbar_ticks,
    get_colorbar_and_data_ranges,
    save_figure_if_needed,
)
from nilearn.plotting.cm import mix_colormaps
from nilearn.plotting.surface._utils import (
    DEFAULT_HEMI,
    check_engine_params,
    check_surf_map,
    check_surface_plotting_inputs,
    get_bg_data,
    get_faces_on_edge,
    sanitize_hemi_view,
)
from nilearn.surface import load_surf_data, load_surf_mesh

try:
    import matplotlib.pyplot as plt
    from matplotlib import __version__ as mpl_version
    from matplotlib.cm import ScalarMappable
    from matplotlib.colorbar import make_axes
    from matplotlib.colors import Normalize, to_rgba
    from matplotlib.gridspec import GridSpec, GridSpecFromSubplotSpec
    from matplotlib.patches import Patch
    from mpl_toolkits.mplot3d.art3d import Poly3DCollection
except ImportError:
    from nilearn.plotting._utils import engine_warning

    engine_warning("matplotlib")

MATPLOTLIB_VIEWS = {
    "left": {
        "lateral": (0, 180),
        "medial": (0, 0),
        "dorsal": (90, 0),
        "ventral": (270, 0),
        "anterior": (0, 90),
        "posterior": (0, 270),
    },
    "right": {
        "lateral": (0, 0),
        "medial": (0, 180),
        "dorsal": (90, 0),
        "ventral": (270, 0),
        "anterior": (0, 90),
        "posterior": (0, 270),
    },
    "both": {
        "right": (0, 0),
        "left": (0, 180),
        "dorsal": (90, 0),
        "ventral": (270, 0),
        "anterior": (0, 90),
        "posterior": (0, 270),
    },
}


def _adjust_colorbar_and_data_ranges(
    stat_map, vmin=None, vmax=None, symmetric_cbar=None
):
    """Adjust colorbar and data ranges for 'matplotlib' engine.

    Parameters
    ----------
    stat_map : :obj:`str` or :class:`numpy.ndarray` or None, default=None

    %(vmin)s

    %(vmax)s

    %(symmetric_cbar)s

    Returns
    -------
        cbar_vmin, cbar_vmax, vmin, vmax
    """
    return get_colorbar_and_data_ranges(
        stat_map,
        vmin=vmin,
        vmax=vmax,
        symmetric_cbar=symmetric_cbar,
    )


def _adjust_plot_roi_params(params):
    """Adjust avg_method and cbar_tick_format values for 'matplotlib' engine.

    Sets the values in params dict.

    Parameters
    ----------
    params : dict
        dictionary to set the adjusted parameters
    """
    avg_method = params.get("avg_method", None)
    if avg_method is None:
        params["avg_method"] = "median"

    cbar_tick_format = params.get("cbar_tick_format", "auto")
    if cbar_tick_format == "auto":
        params["cbar_tick_format"] = "%i"


def _normalize_bg_data(data):
    """Normalize specified ``data`` and return.

    Parameters
    ----------
    data : :obj:`numpy.ndarray`
        An array containing surface data

    Returns
    -------
    data : :obj:`numpy.ndarray`
        An array containing normalized surface data
    """
    vmin, vmax = np.nanmin(data), np.nanmax(data)
    if vmin < 0 or vmax > 1:
        norm = Normalize(vmin=vmin, vmax=vmax)
        data = norm(data)
    return data


<<<<<<< HEAD
# TODO (nilearn >= 0.13.0) remove
def _apply_darkness(data, darkness):
    if darkness is not None:
        data *= darkness
        warn(
            (
                "The `darkness` parameter will be deprecated in release 0.13. "
                "We recommend setting `darkness` to None"
            ),
            FutureWarning,
            stacklevel=find_stack_level(),
        )
    return data


=======
>>>>>>> e9234721
def _get_vertexcolor(
    surf_map,
    cmap,
    norm,
    absolute_threshold=None,
    bg_map=None,
    bg_on_data=None,
):
    """Get the color of the vertices."""
    bg_data = get_bg_data(bg_map, len(surf_map))

    # scale background map if need be
    bg_data = _normalize_bg_data(bg_data)

    bg_colors = plt.get_cmap("Greys")(bg_data)

    # select vertices which are filtered out by the threshold
    if absolute_threshold is None:
        under_threshold = np.zeros_like(surf_map, dtype=bool)
    else:
        under_threshold = np.abs(surf_map) < absolute_threshold

    surf_colors = cmap(norm(surf_map).data)
    # set transparency of voxels under threshold to 0
    surf_colors[under_threshold, 3] = 0
    if bg_on_data:
        # if need be, set transparency of voxels above threshold to 0.7
        # so that background map becomes visible
        surf_colors[~under_threshold, 3] = 0.7

    vertex_colors = cm.mix_colormaps(surf_colors, bg_colors)

    return to_color_strings(vertex_colors)


def _colorbar_from_array(
    array,
    vmin,
    vmax,
    threshold,
    symmetric_cbar=True,
    cmap=DEFAULT_DIVERGING_CMAP,
):
    """Generate a custom colorbar for the specified ``array``.

    array : :class:`np.ndarray`
        Any 3D array.

    vmin : :obj:`float`
        lower bound for plotting of stat_map values.

    vmax : :obj:`float`
        upper bound for plotting of stat_map values.

    threshold : :obj:`float`
        If None is given, the colorbar is not thresholded.
        If a number is given, it is used to threshold the colorbar.
        Absolute values lower than threshold are shown in gray.

    kwargs : :obj:`dict`
        Extra arguments passed to get_colorbar_and_data_ranges.

    cmap : :obj:`str`, default='cold_hot'
        The name of a matplotlib or nilearn colormap.

    """
    _, _, vmin, vmax = get_colorbar_and_data_ranges(
        array,
        vmin=vmin,
        vmax=vmax,
        symmetric_cbar=symmetric_cbar,
    )
    if threshold is None:
        threshold = 0.0
    norm = Normalize(vmin=vmin, vmax=vmax)
    thrs_cmap = threshold_cmap(cmap, norm, threshold)

    sm = ScalarMappable(cmap=thrs_cmap, norm=norm)

    # fake up the array of the scalar mappable.
    sm._A = []

    return sm


def _compute_facecolors(bg_map, faces, n_vertices, alpha):
    """Help for plot_surf with matplotlib engine.

    This function computes the facecolors.
    """
    bg_data = get_bg_data(bg_map, n_vertices)
    bg_faces = np.mean(bg_data[faces], axis=1)
    # scale background map if need be
    bg_faces = _normalize_bg_data(bg_faces)

    face_colors = plt.cm.gray_r(bg_faces)

    # set alpha if in auto mode
    if alpha == "auto":
        alpha = 0.5 if bg_map is None else 1
    # modify alpha values of background
    face_colors[:, 3] = alpha * face_colors[:, 3]

    return face_colors


def _compute_surf_map_faces(
    surf_map, faces, avg_method, n_vertices, face_colors_size
):
    """Help for plot_surf.

    This function computes the surf map faces using the
    provided averaging method.

    .. note::
        This method is called exclusively when using matplotlib,
        since it only supports plotting face-colour maps and not
        vertex-colour maps.

    """
    surf_map_data = check_surf_map(surf_map, n_vertices)

    # create face values from vertex values by selected avg methods
    error_message = (
        "avg_method should be either "
        "['mean', 'median', 'max', 'min'] "
        "or a custom function"
    )
    if isinstance(avg_method, str):
        try:
            avg_method = getattr(np, avg_method)
        except AttributeError:
            raise ValueError(error_message)
        surf_map_faces = avg_method(surf_map_data[faces], axis=1)
    elif callable(avg_method):
        surf_map_faces = np.apply_along_axis(
            avg_method, 1, surf_map_data[faces]
        )

        # check that surf_map_faces has the same length as face_colors
        if surf_map_faces.shape != (face_colors_size,):
            raise ValueError(
                "Array computed with the custom function "
                "from avg_method does not have the correct shape: "
                f"{surf_map_faces[0]} != {face_colors_size}"
            )

        # check that dtype is either int or float
        if not (
            "int" in str(surf_map_faces.dtype)
            or "float" in str(surf_map_faces.dtype)
        ):
            raise ValueError(
                "Array computed with the custom function "
                "from avg_method should be an array of numbers "
                "(int or float)"
            )
    else:
        raise ValueError(error_message)
    return surf_map_faces


def _get_bounds(data, vmin=None, vmax=None):
    """Help returning the data bounds."""
    vmin = np.nanmin(data) if vmin is None else vmin
    vmax = np.nanmax(data) if vmax is None else vmax

    if vmin == vmax == 0:
        # try to avoid divide by 0 warnings / errors downstream
        vmax = 1
        vmin = -1

    return vmin, vmax


def _get_ticks(vmin, vmax, cbar_tick_format, threshold):
    """Help for plot_surf with matplotlib engine.

    This function computes the tick values for the colorbar.
    """
    # Default number of ticks is 5...
    n_ticks = 5
    # ...unless we are dealing with integers with a small range
    # in this case, we reduce the number of ticks
    if cbar_tick_format == "%i" and vmax - vmin < n_ticks - 1:
        return np.arange(vmin, vmax + 1)
    else:
        return get_cbar_ticks(vmin, vmax, threshold, n_ticks)


def _rescale(data, vmin=None, vmax=None):
    """Rescales the data."""
    data_copy = np.copy(data)
    # if no vmin/vmax are passed figure them out from data
    vmin, vmax = _get_bounds(data_copy, vmin, vmax)
    data_copy -= vmin
    data_copy /= vmax - vmin
    return data_copy, vmin, vmax


def _threshold(data, threshold, vmin, vmax):
    """Thresholds the data."""
    # If no thresholding and nans, filter them out
    if threshold is None:
        mask = np.logical_not(np.isnan(data))
    else:
        mask = np.abs(data) >= threshold
        if vmin > -threshold:
            mask = np.logical_and(mask, data >= vmin)
        if vmax < threshold:
            mask = np.logical_and(mask, data <= vmax)
    return mask


def _threshold_and_rescale(data, threshold, vmin, vmax):
    """Help for plot_surf.

    This function thresholds and rescales the provided data.
    """
    data_copy, vmin, vmax = _rescale(data, vmin, vmax)
    return data_copy, _threshold(data, threshold, vmin, vmax), vmin, vmax


def _check_figure_axes_inputs(figure, axes):
    """Check if the specified figure and axes are matplotlib objects."""
    if figure is not None and not isinstance(figure, plt.Figure):
        raise ValueError(
            "figure argument should be None or a 'matplotlib.pyplot.Figure'."
        )
    if axes is not None and not isinstance(axes, plt.Axes):
        raise ValueError(
            "axes argument should be None or a 'matplotlib.pyplot.Axes'."
        )


def _get_view_plot_surf(hemi, view):
    """Check ``hemi`` and ``view``, and return `elev` and `azim` for
    matplotlib engine.
    """
    view = sanitize_hemi_view(hemi, view)
    if isinstance(view, str):
        if hemi == "both" and view in ["lateral", "medial"]:
            raise ValueError(
                "Invalid view definition: when hemi is 'both', "
                "view cannot be 'lateral' or 'medial'.\n"
                "Maybe you meant 'left' or 'right'?"
            )
        return MATPLOTLIB_VIEWS[hemi][view]
    return view


def _plot_surf(
    surf_mesh,
    surf_map=None,
    bg_map=None,
    hemi=DEFAULT_HEMI,
    view=None,
    cmap=None,
    symmetric_cmap=None,
    colorbar=True,
    avg_method=None,
    threshold=None,
    alpha=None,
    bg_on_data=False,
    vmin=None,
    vmax=None,
    cbar_vmin=None,
    cbar_vmax=None,
    cbar_tick_format="auto",
    title=None,
    title_font_size=None,
    output_file=None,
    axes=None,
    figure=None,
):
    """Implement 'matplotlib' backend code for
    `~nilearn.plotting.surface.surf_plotting.plot_surf` function.
    """
    parameters_not_implemented_in_matplotlib = {
        "symmetric_cmap": symmetric_cmap,
        "title_font_size": title_font_size,
    }
    check_engine_params(parameters_not_implemented_in_matplotlib, "matplotlib")

    # adjust values
    avg_method = "mean" if avg_method is None else avg_method
    alpha = "auto" if alpha is None else alpha
    cbar_tick_format = (
        "%.2g" if cbar_tick_format == "auto" else cbar_tick_format
    )
    # Leave space for colorbar
    figsize = [4.7, 5] if colorbar else [4, 5]

    coords, faces = load_surf_mesh(surf_mesh)

    limits = [coords.min(), coords.max()]

    # Get elevation and azimut from view
    elev, azim = _get_view_plot_surf(hemi, view)

    # if no cmap is given, set to matplotlib default
    if cmap is None:
        cmap = plt.get_cmap(plt.rcParamsDefault["image.cmap"])
    # if cmap is given as string, translate to matplotlib cmap
    elif isinstance(cmap, str):
        cmap = plt.get_cmap(cmap)

    # initiate figure and 3d axes
    if axes is None:
        if figure is None:
            figure = plt.figure(figsize=figsize)
        axes = figure.add_axes((0, 0, 1, 1), projection="3d")
    elif figure is None:
        figure = axes.get_figure()
    axes.set_xlim(*limits)
    axes.set_ylim(*limits)

    try:
        axes.view_init(elev=elev, azim=azim)
    except AttributeError:
        raise AttributeError(
            "'Axes' object has no attribute 'view_init'.\n"
            "Remember that the projection must be '3d'.\n"
            "For example:\n"
            "\t plt.subplots(subplot_kw={'projection': '3d'})"
        )
    except Exception as e:  # pragma: no cover
        raise e

    axes.set_axis_off()

    # plot mesh without data
    p3dcollec = axes.plot_trisurf(
        coords[:, 0],
        coords[:, 1],
        coords[:, 2],
        triangles=faces,
        linewidth=0.1,
        antialiased=False,
        color="white",
    )

    # reduce viewing distance to remove space around mesh
    axes.set_box_aspect(None, zoom=1.3)

    bg_face_colors = _compute_facecolors(bg_map, faces, coords.shape[0], alpha)
    if surf_map is not None:
        surf_map_faces = _compute_surf_map_faces(
            surf_map,
            faces,
            avg_method,
            coords.shape[0],
            bg_face_colors.shape[0],
        )
        surf_map_faces, kept_indices, vmin, vmax = _threshold_and_rescale(
            surf_map_faces, threshold, vmin, vmax
        )

        surf_map_face_colors = cmap(surf_map_faces)
        # set transparency of voxels under threshold to 0
        surf_map_face_colors[~kept_indices, 3] = 0
        if bg_on_data:
            # if need be, set transparency of voxels above threshold to 0.7
            # so that background map becomes visible
            surf_map_face_colors[kept_indices, 3] = 0.7

        face_colors = mix_colormaps(surf_map_face_colors, bg_face_colors)

        if colorbar:
            cbar_vmin = cbar_vmin if cbar_vmin is not None else vmin
            cbar_vmax = cbar_vmax if cbar_vmax is not None else vmax

            # in rare cases where plotting an image of zeroes
            # this avoids a matplolib error
            if cbar_vmax == cbar_vmin:
                cbar_vmax += 1
                cbar_vmin += -1

            ticks = _get_ticks(
                cbar_vmin, cbar_vmax, cbar_tick_format, threshold
            )
            if threshold is not None and (
                cbar_tick_format == "%i" and int(threshold) != threshold
            ):
                warn(
                    "You provided a non integer threshold "
                    "but configured the colorbar to use integer formatting.",
                    stacklevel=find_stack_level(),
                )
            norm = Normalize(vmin, vmax)
            thrs_cmap = threshold_cmap(cmap, norm, threshold)
            bounds = np.linspace(cbar_vmin, cbar_vmax, thrs_cmap.N)

            # we need to create a proxy mappable
            proxy_mappable = ScalarMappable(cmap=thrs_cmap, norm=norm)
            proxy_mappable.set_array(surf_map_faces)
            figure._colorbar_ax, _ = make_axes(
                axes,
                location="right",
                fraction=0.15,
                shrink=0.5,
                pad=0.0,
                aspect=10.0,
            )
            figure._cbar = figure.colorbar(
                proxy_mappable,
                cax=figure._colorbar_ax,
                ticks=ticks,
                boundaries=bounds,
                spacing="proportional",
                format=cbar_tick_format,
                orientation="vertical",
            )

        # fix floating point bug causing highest to sometimes surpass 1
        # (for example 1.0000000000000002)
        face_colors[face_colors > 1] = 1

        p3dcollec.set_facecolors(face_colors)
        p3dcollec.set_edgecolors(face_colors)

    if title is not None:
        axes.set_title(title)

    return save_figure_if_needed(figure, output_file)


def _plot_surf_contours(
    surf_mesh=None,
    roi_map=None,
    hemi=DEFAULT_HEMI,
    levels=None,
    labels=None,
    colors=None,
    legend=False,
    cmap="tab20",
    title=None,
    output_file=None,
    axes=None,
    figure=None,
    **kwargs,
):
    """Implement 'matplotlib' backend code for
    `~nilearn.plotting.surface.surf_plotting.plot_surf_contours` function.
    """
    _check_figure_axes_inputs(figure, axes)

    if figure is None and axes is None:
        figure = _plot_surf(surf_mesh, hemi=hemi, **kwargs)
        axes = figure.axes[0]
    elif figure is None:
        figure = axes.get_figure()
    elif axes is None:
        axes = figure.axes[0]

    if axes.name != "3d":
        raise ValueError("Axes must be 3D.")

    # test if axes contains Poly3DCollection, if not initialize surface
    if not axes.collections or not isinstance(
        axes.collections[0], Poly3DCollection
    ):
        _ = _plot_surf(surf_mesh, hemi=hemi, axes=axes, **kwargs)

    if levels is None:
        levels = np.unique(roi_map)

    if labels is None:
        labels = [None] * len(levels)

    if colors is None:
        n_levels = len(levels)
        vmax = n_levels
        cmap = plt.get_cmap(cmap)
        norm = Normalize(vmin=0, vmax=vmax)
        colors = [cmap(norm(color_i)) for color_i in range(vmax)]
    else:
        try:
            colors = [to_rgba(color, alpha=1.0) for color in colors]
        except ValueError:
            raise ValueError(
                "All elements of colors need to be either a"
                " matplotlib color string or RGBA values."
            )

    if not (len(levels) == len(labels) == len(colors)):
        raise ValueError(
            "Levels, labels, and colors "
            "argument need to be either the same length or None."
        )

    _, faces = load_surf_mesh(surf_mesh)
    roi = load_surf_data(roi_map)

    patch_list = []
    for level, color, label in zip(levels, colors, labels, strict=False):
        roi_indices = np.where(roi == level)[0]
        faces_outside = get_faces_on_edge(faces, roi_indices)
        # Fix: Matplotlib version 3.3.2 to 3.3.3
        # Attribute _facecolors3d changed to _facecolor3d in
        # matplotlib version 3.3.3
        if compare_version(mpl_version, "<", "3.3.3"):
            axes.collections[0]._facecolors3d[faces_outside] = color
            if axes.collections[0]._edgecolors3d.size == 0:
                axes.collections[0].set_edgecolor(
                    axes.collections[0]._facecolors3d
                )
            axes.collections[0]._edgecolors3d[faces_outside] = color
        else:
            axes.collections[0]._facecolor3d[faces_outside] = color
            if axes.collections[0]._edgecolor3d.size == 0:
                axes.collections[0].set_edgecolor(
                    axes.collections[0]._facecolor3d
                )
            axes.collections[0]._edgecolor3d[faces_outside] = color
        if label and legend:
            patch_list.append(Patch(color=color, label=label))
    # plot legend only if indicated and labels provided
    if legend and np.any([lbl is not None for lbl in labels]):
        figure.legend(handles=patch_list)
        # if legends, then move title to the left
    if title is None and hasattr(figure._suptitle, "_text"):
        title = figure._suptitle._text
    if title:
        axes.set_title(title)

    return save_figure_if_needed(figure, output_file)


def _plot_img_on_surf(
    surf,
    surf_mesh,
    stat_map,
    texture,
    hemis,
    modes,
    bg_on_data=False,
    inflate=False,
    output_file=None,
    title=None,
    colorbar=True,
    vmin=None,
    vmax=None,
    threshold=None,
    symmetric_cbar=None,
    cmap=DEFAULT_DIVERGING_CMAP,
    cbar_tick_format=None,
    **kwargs,
):
    """Implement 'matplotlib' backend code for
    `~nilearn.plotting.surface.surf_plotting.plot_img_on_surf` function.
    """
    if symmetric_cbar is None:
        symmetric_cbar = "auto"
    if cbar_tick_format is None:
        cbar_tick_format = "%i"

    cbar_h = 0.25
    title_h = 0.25 * (title is not None)
    w, h = plt.figaspect((len(modes) + cbar_h + title_h) / len(hemis))
    fig = plt.figure(figsize=(w, h), constrained_layout=False)
    height_ratios = [title_h] + [1.0] * len(modes) + [cbar_h]
    grid = GridSpec(
        len(modes) + 2,
        len(hemis),
        left=0.0,
        right=1.0,
        bottom=0.0,
        top=1.0,
        height_ratios=height_ratios,
        hspace=0.0,
        wspace=0.0,
    )
    axes = []

    for i, (mode, hemi) in enumerate(itertools.product(modes, hemis)):
        bg_map = None
        # By default, add curv sign background map if mesh is inflated,
        # sulc depth background map otherwise
        if inflate:
            curv_map = load_surf_data(surf_mesh[f"curv_{hemi}"])
            curv_sign_map = (np.sign(curv_map) + 1) / 4 + 0.25
            bg_map = curv_sign_map
        else:
            sulc_map = surf_mesh[f"sulc_{hemi}"]
            bg_map = sulc_map

        ax = fig.add_subplot(grid[i + len(hemis)], projection="3d")
        axes.append(ax)

        # Starting from this line until _plot_surf included is actually
        # plot_surf_stat_map, but to avoid cyclic import
        # the code is duplicated here
        stat_map_iter = texture[hemi]
        surf_mesh_iter = surf[hemi]

        stat_map_iter, surf_mesh_iter, bg_map = check_surface_plotting_inputs(
            stat_map_iter,
            surf_mesh_iter,
            hemi,
            bg_map,
            map_var_name="img_on_surf",
        )
        loaded_stat_map = load_surf_data(stat_map_iter)

        # derive symmetric vmin, vmax and colorbar limits depending on
        # symmetric_cbar settings
        cbar_vmin, cbar_vmax, vmin, vmax = _adjust_colorbar_and_data_ranges(
            loaded_stat_map,
            vmin=vmin,
            vmax=vmax,
            symmetric_cbar=symmetric_cbar,
        )
        _plot_surf(
            surf_mesh=surf_mesh_iter,
            surf_map=loaded_stat_map,
            bg_map=bg_map,
            hemi=hemi,
            view=mode,
            cmap=cmap,
            colorbar=False,  # Colorbar created externally.
            threshold=threshold,
            bg_on_data=bg_on_data,
            vmin=vmin,
            vmax=vmax,
            axes=ax,
            **kwargs,
        )

        # We increase this value to better position the camera of the
        # 3D projection plot. The default value makes meshes look too
        # small.
        ax.set_box_aspect(None, zoom=1.3)

    if colorbar:
        sm = _colorbar_from_array(
            get_data(stat_map),
            vmin,
            vmax,
            threshold,
            symmetric_cbar=symmetric_cbar,
            cmap=plt.get_cmap(cmap),
        )

        cbar_grid = GridSpecFromSubplotSpec(3, 3, grid[-1, :])
        cbar_ax = fig.add_subplot(cbar_grid[1])
        axes.append(cbar_ax)
        # Get custom ticks to set in colorbar
        ticks = _get_ticks(vmin, vmax, cbar_tick_format, threshold)
        fig.colorbar(
            sm,
            cax=cbar_ax,
            orientation="horizontal",
            ticks=ticks,
            format=cbar_tick_format,
        )

    if title is not None:
        fig.suptitle(title, y=1.0 - title_h / sum(height_ratios), va="bottom")

    if output_file is None:
        return fig, axes
    fig.savefig(output_file, bbox_inches="tight")
    plt.close(fig)<|MERGE_RESOLUTION|>--- conflicted
+++ resolved
@@ -141,24 +141,6 @@
     return data
 
 
-<<<<<<< HEAD
-# TODO (nilearn >= 0.13.0) remove
-def _apply_darkness(data, darkness):
-    if darkness is not None:
-        data *= darkness
-        warn(
-            (
-                "The `darkness` parameter will be deprecated in release 0.13. "
-                "We recommend setting `darkness` to None"
-            ),
-            FutureWarning,
-            stacklevel=find_stack_level(),
-        )
-    return data
-
-
-=======
->>>>>>> e9234721
 def _get_vertexcolor(
     surf_map,
     cmap,
