--- conflicted
+++ resolved
@@ -8,12 +8,8 @@
 import pandas as pd
 import pytest
 
-<<<<<<< HEAD
+from nilearn._utils.exceptions import MeshDimensionError
 from nilearn._utils.helpers import is_plotly_installed
-=======
-from nilearn._utils.exceptions import MeshDimensionError
-from nilearn._utils.helpers import is_kaleido_installed, is_plotly_installed
->>>>>>> 4cf69a21
 from nilearn.datasets import fetch_surf_fsaverage
 from nilearn.plotting import (
     plot_img_on_surf,
@@ -171,8 +167,6 @@
     )
 
 
-<<<<<<< HEAD
-=======
 @pytest.mark.parametrize("hemi", ["left", "right", "both"])
 def test_plot_surf_swap_hemi(
     matplotlib_pyplot, surf_img_1d, hemi, flip_surf_img
@@ -190,59 +184,6 @@
         )
 
 
-def test_plot_surf_with_title(matplotlib_pyplot, in_memory_mesh, bg_map):
-    """Check title in figure."""
-    display = plot_surf(
-        in_memory_mesh, bg_map=bg_map, title="Test title", engine="matplotlib"
-    )
-
-    assert len(display.axes) == 1
-    assert display.axes[0].title._text == "Test title"
-
-
-def test_plot_surf_avg_method(matplotlib_pyplot, in_memory_mesh, bg_map):
-    # Plot with avg_method
-    # Test all built-in methods and check
-    faces = in_memory_mesh.faces
-
-    for method in ["mean", "median", "min", "max"]:
-        display = plot_surf(
-            in_memory_mesh,
-            surf_map=bg_map,
-            avg_method=method,
-            engine="matplotlib",
-        )
-        if method == "mean":
-            agg_faces = np.mean(bg_map[faces], axis=1)
-        elif method == "median":
-            agg_faces = np.median(bg_map[faces], axis=1)
-        elif method == "min":
-            agg_faces = np.min(bg_map[faces], axis=1)
-        elif method == "max":
-            agg_faces = np.max(bg_map[faces], axis=1)
-        vmin = np.min(agg_faces)
-        vmax = np.max(agg_faces)
-        agg_faces -= vmin
-        agg_faces /= vmax - vmin
-        cmap = plt.get_cmap(plt.rcParamsDefault["image.cmap"])
-        assert_array_equal(
-            cmap(agg_faces),
-            display._axstack.as_list()[0].collections[0]._facecolors,
-        )
-
-    #  Try custom avg_method
-    def custom_avg_function(vertices):
-        return vertices[0] * vertices[1] * vertices[2]
-
-    plot_surf(
-        in_memory_mesh,
-        surf_map=bg_map,
-        avg_method=custom_avg_function,
-        engine="matplotlib",
-    )
-
-
->>>>>>> 4cf69a21
 @pytest.mark.parametrize("engine", ["matplotlib", "plotly"])
 def test_plot_surf_error(engine, rng, in_memory_mesh):
     if not is_plotly_installed() and engine == "plotly":
