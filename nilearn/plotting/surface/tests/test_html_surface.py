"""Test nilearn.plotting.surface.html_surface functions."""

import json

import numpy as np
import pytest

from nilearn import datasets, image
from nilearn.datasets import fetch_surf_fsaverage
from nilearn.exceptions import DimensionError
from nilearn.image import get_data
from nilearn.plotting.js_plotting_utils import decode
from nilearn.plotting.surface.html_surface import (
    _fill_html_template,
    _full_brain_info,
    _one_mesh_info,
    view_img_on_surf,
    view_surf,
)
from nilearn.plotting.tests.test_engine_utils import check_colors
from nilearn.plotting.tests.test_js_plotting_utils import check_html
from nilearn.surface.surface import (
    check_mesh_is_fsaverage,
    load_surf_data,
    load_surf_mesh,
)


@pytest.fixture(scope="session")
def mni152_template_res_2():
    return datasets.load_mni152_template(resolution=2)


def test_check_mesh():
    mesh = check_mesh_is_fsaverage("fsaverage5")
    assert mesh is check_mesh_is_fsaverage(mesh)
    with pytest.raises(ValueError):
        check_mesh_is_fsaverage("fsaverage2")
    mesh.pop("pial_left")
    with pytest.raises(ValueError):
        check_mesh_is_fsaverage(mesh)
    with pytest.raises(TypeError):
        check_mesh_is_fsaverage(load_surf_mesh(mesh["pial_right"]))
    mesh = datasets.fetch_surf_fsaverage()
    assert mesh is check_mesh_is_fsaverage(mesh)


def test_one_mesh_info():
    fsaverage = datasets.fetch_surf_fsaverage()
    mesh = fsaverage["pial_left"]
    surf_map = load_surf_data(fsaverage["sulc_left"])
    mesh = load_surf_mesh(mesh)
    info = _one_mesh_info(
        surf_map, mesh, "90%", black_bg=True, bg_map=surf_map
    )
    assert {"_x", "_y", "_z", "_i", "_j", "_k"}.issubset(
        info["inflated_both"].keys()
    )
    assert len(decode(info["inflated_both"]["_x"], "<f4")) == len(surf_map)
    assert len(info["vertexcolor_both"]) == len(surf_map)
    cmax = np.max(np.abs(surf_map))
    assert (info["cmin"], info["cmax"]) == (-cmax, cmax)
    assert isinstance(info["cmax"], float)
    json.dumps(info)
    assert info["black_bg"]
    assert not info["full_brain_mesh"]
    check_colors(info["colorscale"])


def test_full_brain_info(mni152_template_res_2):
    surfaces = datasets.fetch_surf_fsaverage()

    info = _full_brain_info(mni152_template_res_2, surfaces)
    check_colors(info["colorscale"])
    assert {
        "pial_left",
        "pial_right",
        "inflated_left",
        "inflated_right",
        "vertexcolor_left",
        "vertexcolor_right",
    }.issubset(info.keys())
    assert info["cmin"] == -info["cmax"]
    assert info["full_brain_mesh"]
    assert not info["black_bg"]
    assert isinstance(info["cmax"], float)
    json.dumps(info)
    for hemi in ["left", "right"]:
        mesh = load_surf_mesh(surfaces[f"pial_{hemi}"])
        assert len(info[f"vertexcolor_{hemi}"]) == len(mesh.coordinates)
        assert len(decode(info[f"inflated_{hemi}"]["_z"], "<f4")) == len(
            mesh.coordinates
        )
        assert len(decode(info[f"pial_{hemi}"]["_j"], "<i4")) == len(
            mesh.faces
        )

<<<<<<< HEAD
    _full_brain_info(mni152_template_res_2)

=======
>>>>>>> 1953ffab

def test_fill_html_template(tmp_path, mni152_template_res_2):
    fsaverage = fetch_surf_fsaverage()
    mesh = load_surf_mesh(fsaverage["pial_right"])
    surf_map = mesh.coordinates[:, 0]
    info = _one_mesh_info(
        surf_map,
        fsaverage["pial_right"],
        "90%",
        black_bg=True,
        bg_map=fsaverage["sulc_right"],
    )
    info["title"] = None
    html = _fill_html_template(info, embed_js=False)
    check_html(tmp_path, html)
    assert "jquery.min.js" in html.html
    info = _full_brain_info(mni152_template_res_2)
    info["title"] = None
    html = _fill_html_template(info)
    check_html(tmp_path, html)
    assert "* plotly.js (gl3d - minified) v1." in html.html


def test_view_surf(tmp_path, rng):
    fsaverage = fetch_surf_fsaverage()
    mesh = load_surf_mesh(fsaverage["pial_right"])
    surf_map = mesh.coordinates[:, 0]
    html = view_surf(
        fsaverage["pial_right"], surf_map, fsaverage["sulc_right"], "90%"
    )
    check_html(tmp_path, html, title="Surface plot")
    html = view_surf(
        fsaverage["pial_right"],
        surf_map,
        fsaverage["sulc_right"],
        0.3,
        title="SOME_TITLE",
    )
    check_html(tmp_path, html, title="SOME_TITLE")
    assert "SOME_TITLE" in html.html
    html = view_surf(fsaverage["pial_right"])
    check_html(tmp_path, html)
    atlas = rng.integers(0, 10, size=len(mesh.coordinates))
    html = view_surf(fsaverage["pial_left"], atlas, symmetric_cmap=False)
    check_html(tmp_path, html)
    html = view_surf(
        fsaverage["pial_right"],
        fsaverage["sulc_right"],
        threshold=None,
        cmap="Greys",
    )
    check_html(tmp_path, html)
    with pytest.raises(ValueError):
        view_surf(mesh, mesh.coordinates[::2, 0])
    with pytest.raises(ValueError):
        view_surf(
            mesh, mesh.coordinates[:, 0], bg_map=mesh.coordinates[::2, 0]
        )


def test_view_img_on_surf(tmp_path, mni152_template_res_2):
    html = view_img_on_surf(mni152_template_res_2, threshold="92.3%")
    check_html(tmp_path, html)

    surfaces = datasets.fetch_surf_fsaverage()
    html = view_img_on_surf(
        mni152_template_res_2, threshold=0, surf_mesh=surfaces
    )
    check_html(tmp_path, html)

    html = view_img_on_surf(
        mni152_template_res_2, threshold=0.4, title="SOME_TITLE"
    )
    assert "SOME_TITLE" in html.html
    check_html(tmp_path, html)

    html = view_img_on_surf(
        mni152_template_res_2, threshold=0.4, cmap="hot", black_bg=True
    )
    check_html(tmp_path, html)

    img_4d = image.new_img_like(
        mni152_template_res_2,
        get_data(mni152_template_res_2)[:, :, :, np.newaxis],
    )
    assert len(img_4d.shape) == 4

    np.clip(
        get_data(mni152_template_res_2),
        0,
        None,
        out=get_data(mni152_template_res_2),
    )
    html = view_img_on_surf(mni152_template_res_2, symmetric_cmap=False)
    check_html(tmp_path, html)

    html = view_img_on_surf(
        mni152_template_res_2,
        symmetric_cmap=False,
        vol_to_surf_kwargs={
            "n_samples": 1,
            "radius": 0.0,
            "interpolation": "nearest_most_frequent",
        },
    )
    check_html(tmp_path, html)


def test_view_img_on_surf_input_as_file(img_3d_mni_as_file):
    view_img_on_surf(img_3d_mni_as_file)
    view_img_on_surf(str(img_3d_mni_as_file))


def test_view_img_on_surf_errors(img_3d_mni):
    with pytest.raises(DimensionError):
        view_img_on_surf([img_3d_mni, img_3d_mni])


@pytest.mark.parametrize("view", ["left", "right"])
def test_view_img_on_surf_view(tmp_path, mni152_template_res_2, view):
    """Smoke test for different views of view_img_on_surf."""
    html = view_img_on_surf(mni152_template_res_2, view=view)
    assert f', "view": "{view}"' in str(html)
    check_html(tmp_path, html)<|MERGE_RESOLUTION|>--- conflicted
+++ resolved
@@ -95,11 +95,6 @@
             mesh.faces
         )
 
-<<<<<<< HEAD
-    _full_brain_info(mni152_template_res_2)
-
-=======
->>>>>>> 1953ffab
 
 def test_fill_html_template(tmp_path, mni152_template_res_2):
     fsaverage = fetch_surf_fsaverage()
