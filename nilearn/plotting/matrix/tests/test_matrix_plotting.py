--- conflicted
+++ resolved
@@ -127,27 +127,23 @@
     ax = plot_matrix(mat, labels=labels, reorder="complete")
 
 
-<<<<<<< HEAD
+def test_plot_matrix_empty_labels():
+    """When all labels are empty, they are turned to None.
+
+    Regression smoke test for https://github.com/nilearn/nilearn/pull/5839/files#r2550441937
+    """
+    mat = np.zeros((3, 3))
+
+    col_labels = ["", "", ""]
+
+    plot_matrix(mat, labels=col_labels)
+
+
 @pytest.mark.skipif(
     not is_gil_enabled(),
     reason="Saving figures is not supported when GIL is disabled.",
 )
 def test_save_design_matrix(tmp_path):
-=======
-def test_plot_matrix_empty_labels():
-    """When all labels are empty, they are turned to None.
-
-    Regression smoke test for https://github.com/nilearn/nilearn/pull/5839/files#r2550441937
-    """
-    mat = np.zeros((3, 3))
-
-    col_labels = ["", "", ""]
-
-    plot_matrix(mat, labels=col_labels)
-
-
-def test_show_design_matrix(tmp_path):
->>>>>>> 0e28bdec
     """Test plot_design_matrix saving to file."""
     frame_times = np.linspace(0, 127 * 1.0, 128)
     dmtx = make_first_level_design_matrix(
