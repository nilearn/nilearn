"""sklearn-compatible implementation of spatially structured learners.

For example: TV-L1, Graph-Net, etc
"""

import collections
import time
import warnings
from functools import partial
from typing import ClassVar

import numpy as np
from joblib import Parallel, delayed
from scipy import stats
from scipy.ndimage import binary_dilation, binary_erosion, gaussian_filter
from sklearn.base import is_classifier, is_regressor
from sklearn.feature_selection import SelectPercentile, f_classif, f_regression
from sklearn.linear_model import LinearRegression
from sklearn.linear_model._base import _preprocess_data as center_data
from sklearn.metrics import accuracy_score
from sklearn.model_selection import check_cv
from sklearn.preprocessing import LabelBinarizer
from sklearn.utils import check_array, check_X_y
from sklearn.utils.estimator_checks import check_is_fitted
from sklearn.utils.extmath import safe_sparse_dot

from nilearn._utils import logger
from nilearn._utils.cache_mixin import CacheMixin
from nilearn._utils.docs import fill_doc
from nilearn._utils.logger import find_stack_level
from nilearn._utils.masker_validation import check_embedded_masker
from nilearn._utils.param_validation import (
    adjust_screening_percentile,
    check_params,
)
from nilearn._utils.tags import SKLEARN_LT_1_6
from nilearn.decoding._mixin import _ClassifierMixin, _RegressorMixin
from nilearn.image import get_data
from nilearn.maskers import SurfaceMasker
from nilearn.masking import unmask_from_to_3d_array
from nilearn.surface import SurfaceImage

from .space_net_solvers import (
    graph_net_logistic,
    graph_net_squared_loss,
    tvl1_solver,
)


def _crop_mask(mask):
    """Crops input mask to produce tighter (i.e smaller) bounding box \
    with the same support (active voxels).
    """
    idx = np.where(mask)
    if idx[0].size == 0:
        raise ValueError(
            "Empty mask: if you have given a mask, it is "
            "empty, and if you have not given a mask, the "
            "mask-extraction routines have failed. Please "
            "provide an appropriate mask."
        )
    i_min = max(idx[0].min() - 1, 0)
    i_max = idx[0].max()
    j_min = max(idx[1].min() - 1, 0)
    j_max = idx[1].max()
    k_min = max(idx[2].min() - 1, 0)
    k_max = idx[2].max()
    return mask[i_min : i_max + 1, j_min : j_max + 1, k_min : k_max + 1]


@fill_doc
def _univariate_feature_screening(
    X, y, mask, is_classif, screening_percentile, smoothing_fwhm=2.0
):
    """Select the most import features, via a univariate test.

    Parameters
    ----------
    X : ndarray, shape (n_samples, n_features)
        Design matrix.

    y : ndarray, shape (n_samples,)
        Response Vector.

    mask : ndarray or booleans, shape (nx, ny, nz)
        Mask defining brain Rois.

    is_classif : bool
        Flag telling whether the learning task is classification or regression.

    %(screening_percentile)s

    %(smoothing_fwhm)s
        Default=2.

    Returns
    -------
    X_ : ndarray, shape (n_samples, n_features_)
        Reduced design matrix with only columns corresponding to the voxels
        retained after screening.

    mask_ : ndarray of booleans, shape (nx, ny, nz)
        Mask with support reduced to only contain voxels retained after
        screening.

    support : ndarray of ints, shape (n_features_,)
        Support of the screened mask, as a subset of the support of the
        original mask.
    """
    # smooth the data (with isotropic Gaussian kernel) before screening
    if smoothing_fwhm > 0.0:
        sX = np.empty(X.shape)
        for sample in range(sX.shape[0]):
            sX[sample] = gaussian_filter(
                unmask_from_to_3d_array(
                    X[sample].copy(),  # avoid modifying X
                    mask,
                ),
                (smoothing_fwhm, smoothing_fwhm, smoothing_fwhm),
            )[mask]
    else:
        sX = X

    # do feature screening proper
    selector = SelectPercentile(
        f_classif if is_classif else f_regression,
        percentile=screening_percentile,
    ).fit(sX, y)
    support = selector.get_support()

    # erode and then dilate mask, thus obtaining a "cleaner" version of
    # the mask on which a spatial prior actually makes sense
    mask_ = mask.copy()
    mask_[mask] = support > 0
    mask_ = binary_dilation(binary_erosion(mask_)).astype(bool)
    mask_[np.logical_not(mask)] = 0
    support = mask_[mask]
    X = X[:, support]

    return X, mask_, support


def _space_net_alpha_grid(
    X, y, eps=1e-3, n_alphas=10, l1_ratio=1.0, logistic=False
):
    """Compute the grid of alpha values for TV-L1 and Graph-Net.

    Parameters
    ----------
    X : ndarray, shape (n_samples, n_features)
        Training data (design matrix).

    y : ndarray, shape (n_samples,)
        Target / response vector.

    l1_ratio : float, default=1
        The ElasticNet mixing parameter, with ``0 <= l1_ratio <= 1``.
        For ``l1_ratio = 0`` the penalty is purely a spatial prior
        (Graph-Net, TV, etc.). ``For l1_ratio = 1`` it is an L1 penalty.
        For ``0 < l1_ratio < 1``, the penalty is a combination of L1
        and a spatial prior.

    eps : float, default=1e-3
        Length of the path. ``eps=1e-3`` means that
        ``alpha_min / alpha_max = 1e-3``.

    n_alphas : int, default=10
        Number of alphas along the regularization path.

    logistic : bool, default=False
        Indicates where the underlying loss function is logistic.

    """
    if logistic:
        # Computes the theoretical upper bound for the overall
        # regularization, as derived in "An Interior-Point Method for
        # Large-Scale l1-Regularized Logistic Regression", by Koh, Kim,
        # Boyd, in Journal of Machine Learning Research, 8:1519-1555,
        # July 2007.
        # url: https://web.stanford.edu/~boyd/papers/pdf/l1_logistic_reg.pdf
        m = float(y.size)
        m_plus = float(y[y == 1].size)
        m_minus = float(y[y == -1].size)
        b = np.zeros_like(y)
        b[y == 1] = m_minus / m
        b[y == -1] = -m_plus / m
        alpha_max = np.max(np.abs(X.T.dot(b)))

        # tt may happen that b is in the kernel of X.T!
        if alpha_max == 0.0:
            alpha_max = np.abs(np.dot(X.T, y)).max()
    else:
        alpha_max = np.abs(np.dot(X.T, y)).max()

    # prevent alpha_max from exploding when l1_ratio = 0
    if l1_ratio == 0.0:
        l1_ratio = 1e-3
    alpha_max /= l1_ratio

    if n_alphas == 1:
        return np.array([alpha_max])

    alpha_min = alpha_max * eps
    return np.logspace(np.log10(alpha_min), np.log10(alpha_max), num=n_alphas)[
        ::-1
    ]


class _EarlyStoppingCallback:
    """Out-of-bag early stopping.

    A callable that returns True when the test error starts
    rising. We use a Spearman correlation (between X_test.w and y_test)
    for scoring.
    """

    def __init__(self, X_test, y_test, is_classif, debias=False, verbose=0):
        self.X_test = X_test
        self.y_test = y_test
        self.is_classif = is_classif
        self.debias = debias
        self.verbose = verbose
        self.tol = -1e-4 if self.is_classif else -1e-2
        self.test_scores = []
        self.counter = 0.0

    def __call__(self, variables):
        """Perform callback."""
        # misc
        if not isinstance(variables, dict):
            variables = {"w": variables}
        self.counter += 1
        w = variables["w"]

        # use Spearman score as stopping criterion
        score = self.test_score(w)[0]

        self.test_scores.append(score)
        if self.counter <= 20 or self.counter % 10 != 2:
            return

        # check whether score increased on average over last 5 iterations
        if (
            len(self.test_scores) > 4
            and np.mean(np.diff(self.test_scores[-5:][::-1])) >= self.tol
        ):
            message = "."
            if self.verbose > 1:
                message = (
                    f"Early stopping.\nTest score: {score:.8f} {40 * '-'}"
                )
            logger.log(
                message,
                verbose=self.verbose,
            )
            return True

        logger.log(
            f"Test score: {score:.8f}", verbose=self.verbose, msg_level=1
        )
        return False

    def _debias(self, w):
        """Debias w by rescaling the coefficients by a fixed factor.

        Precisely, the scaling factor is: <y_pred, y_test> / ||y_test||^2.
        """
        y_pred = np.dot(self.X_test, w)
        scaling = np.dot(y_pred, y_pred)
        if scaling > 0.0:
            scaling = np.dot(y_pred, self.y_test) / scaling
            w *= scaling
        return w

    def test_score(self, w):
        """Compute test score for model, given weights map `w`.

        We use correlations between linear prediction and
        ground truth (y_test).

        We return 2 scores for model selection: one is the Spearman
        correlation, which captures ordering between input and
        output, but tends to have 'flat' regions. The other
        is the Pearson correlation, that we can use to disambiguate
        between regions with equivalent Spearman correlation.

        """
        if self.is_classif:
            w = w[:-1]
        if np.ptp(w) == 0:
            # constant map, there is nothing
            return (-np.inf, -np.inf)
        y_pred = np.dot(self.X_test, w)
        spearman_score = stats.spearmanr(y_pred, self.y_test)[0]
        pearson_score = np.corrcoef(y_pred, self.y_test)[1, 0]
        if self.is_classif:
            return spearman_score, pearson_score
        else:
            return pearson_score, spearman_score


@fill_doc
def path_scores(
    solver,
    X,
    y,
    mask,
    alphas,
    l1_ratios,
    train,
    test,
    solver_params,
    is_classif=False,
    n_alphas=10,
    eps=1e-3,
    key=None,
    debias=False,
    screening_percentile=20,
    verbose=1,
):
    """Compute scores of different alphas in regression \
    and classification used by CV objects.

    Parameters
    ----------
    X : 2D array of shape (n_samples, n_features)
        Design matrix, one row per sample point.

    y : 1D array of length n_samples
        Response vector; one value per sample.

    mask : 3D arrays of :obj:`bool`
        Mask defining brain regions that we work on.

    %(alphas)s

    train : array or :obj:`list` of :obj:`int`:
        List of indices for the train samples.

    test : array or :obj:`list` of :obj:`int`
        List of indices for the test samples.

    l1_ratios : :obj:`float` or :obj:`list` of floats in the interval [0, 1]
        Constant that mixes L1 and TV (resp. Graph-Net) penalization.
        l1_ratios == 0: just smooth. l1_ratios == 1: just lasso.

    eps : :obj:`float`, default=1e-3
        Length of the path. For example, ``eps=1e-3`` means that
        ``alpha_min / alpha_max = 1e-3``.

    n_alphas : :obj:`int`, default=10
        Generate this number of alphas per regularization path.
        This parameter is mutually exclusive with the `alphas` parameter.

    solver : function handle
       See for example tv.TVl1Classifier documentation.

    solver_params : :obj:`dict`
       Dictionary of param-value pairs to be passed to solver.

    is_classif : :obj:`bool`, default=False
        Indicates whether the loss is a classification loss or a
        regression loss.

    key: ??? TODO: Add description.

    %(debias)s

    %(screening_percentile)s

    %(verbose)s

    """
    if l1_ratios is None:
        raise ValueError("l1_ratios must be specified!")

    # misc
    _, n_features = X.shape
    verbose = int(verbose if verbose is not None else 0)

    # Univariate feature screening. Note that if we have only as few as 100
    # features in the mask's support, then we should use all of them to
    # learn the model i.e disable this screening)
    do_screening = (n_features > 100) and screening_percentile < 100.0
    if do_screening:
        X, mask, support = _univariate_feature_screening(
            X, y, mask, is_classif, screening_percentile
        )

    # crop the mask to have a tighter bounding box
    mask = _crop_mask(mask)

    # get train and test data
    X_train, y_train = X[train].copy(), y[train].copy()
    X_test, y_test = X[test].copy(), y[test].copy()

    # it is essential to center the data in regression
    X_train, y_train, _, y_train_mean, _ = center_data(
        X_train, y_train, fit_intercept=True, copy=False
    )

    # misc
    if not isinstance(l1_ratios, collections.abc.Iterable):
        l1_ratios = [l1_ratios]
    l1_ratios = sorted(l1_ratios)[::-1]  # from large to small l1_ratios
    best_score = -np.inf
    best_secondary_score = -np.inf
    best_l1_ratio = l1_ratios[0]
    best_alpha = None
    best_init = None
    all_test_scores = []
    if len(test) > 0.0:
        # do l1_ratio path
        for l1_ratio in l1_ratios:
            this_test_scores = []

            # make alpha grid
            if alphas is None:
                alphas_ = _space_net_alpha_grid(
                    X_train,
                    y_train,
                    l1_ratio=l1_ratio,
                    eps=eps,
                    n_alphas=n_alphas,
                    logistic=is_classif,
                )
            else:
                alphas_ = alphas
            alphas_ = sorted(alphas_)[::-1]  # from large to small l1_ratios

            # do alpha path
            if best_alpha is None:
                best_alpha = alphas_[0]
            init = None
            path_solver_params = solver_params.copy()
            # Use a lighter tol during the path
            path_solver_params["tol"] = 2 * path_solver_params.get("tol", 1e-4)
            for alpha in alphas_:
                # setup callback mechanism for early stopping
                early_stopper = _EarlyStoppingCallback(
                    X_test,
                    y_test,
                    is_classif=is_classif,
                    debias=debias,
                    verbose=verbose,
                )
                w, _, init = solver(
                    X_train,
                    y_train,
                    alpha,
                    l1_ratio,
                    mask=mask,
                    init=init,
                    callback=early_stopper,
                    verbose=max(verbose - 1, 0.0),
                    **path_solver_params,
                )

                # We use 2 scores for model selection: the second one is to
                # disambiguate between regions of equivalent Spearman
                # correlations
                score, secondary_score = early_stopper.test_score(w)
                this_test_scores.append(score)
                if np.isfinite(score) and (
                    score > best_score
                    or (
                        score == best_score
                        and secondary_score > best_secondary_score
                    )
                ):
                    best_secondary_score = secondary_score
                    best_score = score
                    best_l1_ratio = l1_ratio
                    best_alpha = alpha
                    best_init = init.copy()
            all_test_scores.append(this_test_scores)
    else:
        if alphas is None:
            alphas_ = _space_net_alpha_grid(
                X_train,
                y_train,
                l1_ratio=best_l1_ratio,
                eps=eps,
                n_alphas=n_alphas,
                logistic=is_classif,
            )
        else:
            alphas_ = alphas
        best_alpha = alphas_[0]

    # re-fit best model to high precision (i.e without early stopping, etc.)
    best_w, _, init = solver(
        X_train,
        y_train,
        best_alpha,
        best_l1_ratio,
        mask=mask,
        init=best_init,
        verbose=max(verbose - 1, 0),
        **solver_params,
    )
    if debias:
        best_w = _EarlyStoppingCallback(
            X_test,
            y_test,
            is_classif=is_classif,
            debias=debias,
            verbose=verbose,
        )._debias(best_w)

    if len(test) == 0.0:
        all_test_scores.append(np.nan)

    # unmask univariate screening
    if do_screening:
        w_ = np.zeros(len(support))
        if is_classif:
            w_ = np.append(w_, best_w[-1])
            w_[:-1][support] = best_w[:-1]
        else:
            w_[support] = best_w
        best_w = w_

    if len(best_w) == n_features:
        # TODO: implement with Xmean
        best_w = np.append(best_w, 0.0)

    all_test_scores = np.array(all_test_scores)
    return (
        all_test_scores,
        best_w,
        best_alpha,
        best_l1_ratio,
        alphas_,
        y_train_mean,
        key,
    )


@fill_doc
class BaseSpaceNet(CacheMixin, LinearRegression):
    """Regression and classification learners with sparsity and spatial priors.

    `SpaceNet` implements Graph-Net and TV-L1 priors /
    penalties. Thus, the penalty is a sum of an L1 term and a spatial term. The
    aim of such a hybrid prior is to obtain weights maps which are structured
    (due to the spatial prior) and sparse (enforced by L1 norm).

    Parameters
    ----------
    penalty : :obj:`str`, default='graph-net'
        Penalty to used in the model. Can be 'graph-net' or 'tv-l1'.

    l1_ratios : :obj:`float` or :obj:`list` of floats in the interval [0, 1]; \
        default=0.5
        Constant that mixes L1 and spatial prior terms in penalization.
        l1_ratios == 1 corresponds to pure LASSO. The larger the value of this
        parameter, the sparser the estimated weights map. If list is provided,
        then the best value will be selected by cross-validation.

    %(alphas)s

    n_alphas : :obj:`int`, default=10
        Generate this number of alphas per regularization path.
        This parameter is mutually exclusive with the `alphas` parameter.

    eps : :obj:`float`, default=1e-3
        Length of the path. For example, ``eps=1e-3`` means that
        ``alpha_min / alpha_max = 1e-3``

    mask : filename, niimg, NiftiMasker instance, default=None
        Mask to be used on data. If an instance of masker is passed,
        then its mask will be used. If no mask is it will be computed
        automatically by a NiftiMasker.

    %(target_affine)s
        An important use-case of this parameter is for downsampling the
        input data to a coarser resolution (to speed of the model fit).

    %(target_shape)s

    %(low_pass)s

    %(high_pass)s

    %(t_r)s

    %(screening_percentile)s

    standardize : :obj:`bool`, default=True
        If set, then the data (X, y) are centered to have mean zero along
        axis 0. This is here because nearly all linear models will want
        their data to be centered.

    fit_intercept : :obj:`bool`, default=True
        Fit or not an intercept.

    %(max_iter)s

    tol : :obj:`float`, default=5e-4
        Defines the tolerance for convergence for the backend FISTA solver.

    %(verbose)s

    %(n_jobs)s

    %(memory)s

    %(memory_level1)s

    cv : :obj:`int`, a cv generator instance, or None, default=8
        The input specifying which cross-validation generator to use.
        It can be an integer, in which case it is the number of folds in a
        KFold, None, in which case 3 fold is used, or another object, that
        will then be used as a cv generator.

    %(debias)s

    positive : :obj:`bool`, default=False
        When set to ``True``, forces the coefficients to be positive.
        This option is only supported for dense arrays.

        .. versionadded:: 0.12.0

    %(spacenet_fit_attributes)s

    """

    SUPPORTED_PENALTIES: ClassVar[tuple[str, ...]] = ("graph-net", "tv-l1")

    def __init__(
        self,
        penalty="graph-net",
        l1_ratios=0.5,
        alphas=None,
        n_alphas=10,
        mask=None,
        target_affine=None,
        target_shape=None,
        low_pass=None,
        high_pass=None,
        t_r=None,
        max_iter=200,
        tol=5e-4,
        memory=None,
        memory_level=1,
        standardize=True,
        verbose=1,
        n_jobs=1,
        eps=1e-3,
        cv=8,
        fit_intercept=True,
        screening_percentile=20,
        debias=False,
        positive=False,
    ):
        self.penalty = penalty
        self.n_alphas = n_alphas
        self.eps = eps
        self.l1_ratios = l1_ratios
        self.alphas = alphas
        self.mask = mask
        self.fit_intercept = fit_intercept
        self.memory = memory
        self.memory_level = memory_level
        self.max_iter = max_iter
        self.tol = tol
        self.verbose = verbose
        self.standardize = standardize
        self.n_jobs = n_jobs
        self.cv = cv
        self.screening_percentile = screening_percentile
        self.debias = debias
        self.low_pass = low_pass
        self.high_pass = high_pass
        self.t_r = t_r
        self.target_affine = target_affine
        self.target_shape = target_shape
        self.positive = positive

    def _more_tags(self):
        """Return estimator tags.

        TODO (sklearn >= 1.6.0) remove
        """
        return self.__sklearn_tags__()

    def __sklearn_tags__(self):
        """Return estimator tags.

        See the sklearn documentation for more details on tags
        https://scikit-learn.org/1.6/developers/develop.html#estimator-tags
        """
        # TODO (sklearn  >= 1.6.0) remove if block
        # see https://github.com/scikit-learn/scikit-learn/pull/29677
        if SKLEARN_LT_1_6:
            from nilearn._utils.tags import tags

            return tags(require_y=True, niimg_like=True, surf_img=True)

        from nilearn._utils.tags import InputTags

        tags = super().__sklearn_tags__()
        tags.target_tags.required = True
        tags.input_tags = InputTags(niimg_like=True, surf_img=False)
        return tags

    def _check_params(self):
        """Make sure parameters are sane."""
        if self.l1_ratios is not None:
            l1_ratios = self.l1_ratios
            if not isinstance(l1_ratios, collections.abc.Iterable):
                l1_ratios = [l1_ratios]
            for l1_ratio in l1_ratios:
                if not 0 <= l1_ratio <= 1.0:
                    raise ValueError(
                        "l1_ratio must be in the interval [0, 1]; "
                        f" got {l1_ratio:g}"
                    )
                elif l1_ratio in (0.0, 1.0):
                    warnings.warn(
                        f"Specified l1_ratio = {l1_ratio:g}. "
                        "It's advised to only specify values of l1_ratio "
                        "strictly between 0 and 1.",
                        stacklevel=find_stack_level(),
                    )
        if not (0.0 <= self.screening_percentile <= 100.0):
            raise ValueError(
                "screening_percentile should be in the interval [0, 100]. "
                f"Got {self.screening_percentile:g}."
            )
        if self.penalty not in self.SUPPORTED_PENALTIES:
            raise ValueError(
                "'penalty' parameter must be one of "
                f"{self.SUPPORTED_PENALTIES}. "
                f"Got {self.penalty}."
            )

    def _set_coef_and_intercept(self, w):
        """Set the loadings vector (coef) and the intercept of the fitted \
        model.
        """
        self.w_ = np.array(w)
        if self.w_.ndim == 1:
            self.w_ = self.w_[np.newaxis, :]
        self.coef_ = self.w_[:, :-1]
        self._set_intercept()

    def _set_intercept(self):
        super()._set_intercept(self.Xmean_, self.ymean_, self.Xstd_)

    def _return_loss_value(self):
        """Set loss value for instances where it is not defined."""
        loss = getattr(self, "loss", None)
        if loss is None:
            loss = "logistic"
        return loss

    def fit(self, X, y):
        """Fit the learner.

        Parameters
        ----------
        X : :obj:`list` of Niimg-like objects
            See :ref:`extracting_data`.
            Data on which model is to be fitted. If this is a list,
            the affine is considered the same for all.

        y : array or :obj:`list` of length n_samples
            The dependent variable (age, sex, QI, etc.).

        Notes
        -----
        self : `SpaceNet` object
            Model selection is via cross-validation with bagging.
        """
        check_params(self.__dict__)
        # sanity check on params
        self._check_params()
        if isinstance(X, SurfaceImage) or isinstance(self.mask, SurfaceMasker):
            raise NotImplementedError(
                "Running space net on surface objects is not supported."
            )

        # misc
        self._check_params()

        self._fit_cache()

        tic = time.time()

        self.masker_ = check_embedded_masker(self, masker_type="nii")
        self.masker_.memory_level = self.memory_level
        X = self.masker_.fit_transform(X)

        X, y = check_X_y(
            X,
            y,
            ["csr", "csc", "coo"],
            dtype=float,
            multi_output=True,
            y_numeric=is_regressor(self),
        )

        if is_regressor(self) and np.all(np.diff(y) == 0.0):
            raise ValueError(
                "The given input y must have at least 2 targets"
                " to do regression analysis. You provided only"
                f" one target {np.unique(y)}"
            )

        # misc
        self.Xmean_ = X.mean(axis=0)
        self.Xstd_ = X.std(axis=0)
        self.Xstd_[self.Xstd_ < 1e-8] = 1
        self.mask_img_ = self.masker_.mask_img_
        self.mask_ = get_data(self.mask_img_).astype(bool)
        n_samples, _ = X.shape
        y = np.array(y).copy()
        l1_ratios = self.l1_ratios
        if not isinstance(l1_ratios, collections.abc.Iterable):
            l1_ratios = [l1_ratios]
        alphas = self.alphas
        if alphas is not None and not isinstance(
            alphas, collections.abc.Iterable
        ):
            alphas = [alphas]

        loss = self._return_loss_value()

        # set backend solver
        if self.penalty.lower() == "graph-net":
            if loss == "mse":
                solver = graph_net_squared_loss
            else:
                solver = graph_net_logistic
        elif loss == "mse":
            solver = partial(tvl1_solver, loss="mse")
        else:
            solver = partial(tvl1_solver, loss="logistic")

        # generate fold indices
        case1 = (None in [alphas, l1_ratios]) and self.n_alphas > 1
        case2 = (alphas is not None) and min(len(l1_ratios), len(alphas)) > 1
        if case1 or case2:
            self.cv_ = list(
                check_cv(self.cv, y=y, classifier=is_classifier(self)).split(
                    X, y
                )
            )
        else:
            # no cross-validation needed, user supplied all params
            self.cv_ = [(np.arange(n_samples), [])]
        n_folds = len(self.cv_)

        # number of problems to solve
        y = self._binarize_y(y) if is_classifier(self) else y[:, np.newaxis]

        n_problems = (
            self.n_classes_
            if is_classifier(self) and self.n_classes_ > 2
            else 1
        )

        # standardize y
        self.ymean_ = np.zeros(y.shape[0])
        if n_problems == 1:
            y = y[:, 0]

        # scores & mean weights map over all folds
        self.cv_scores_ = [[] for _ in range(n_problems)]
        w = np.zeros((n_problems, X.shape[1] + 1))
        self.all_coef_ = np.ndarray((n_problems, n_folds, X.shape[1]))

        self.screening_percentile_ = adjust_screening_percentile(
            self.screening_percentile, self.mask_img_, verbose=self.verbose
        )

        # main loop: loop on classes and folds
        solver_params = {"tol": self.tol, "max_iter": self.max_iter}
        self.best_model_params_ = []
        self.alpha_grids_ = []
        for (
            test_scores,
            best_w,
            best_alpha,
            best_l1_ratio,
            alphas,
            y_train_mean,
            (cls, fold),
        ) in Parallel(n_jobs=self.n_jobs, verbose=2 * self.verbose)(
            delayed(self._cache(path_scores, func_memory_level=2))(
                solver,
                X,
                y[:, cls] if n_problems > 1 else y,
                self.mask_,
                alphas,
                l1_ratios,
                self.cv_[fold][0],
                self.cv_[fold][1],
                solver_params,
                n_alphas=self.n_alphas,
                eps=self.eps,
                is_classif=is_classifier(self),
                key=(cls, fold),
                debias=self.debias,
                verbose=self.verbose,
                screening_percentile=self.screening_percentile_,
            )
            for cls in range(n_problems)
            for fold in range(n_folds)
        ):
            self.best_model_params_.append((best_alpha, best_l1_ratio))
            self.alpha_grids_.append(alphas)
            self.ymean_[cls] += y_train_mean
            self.all_coef_[cls, fold] = best_w[:-1]
            if len(np.atleast_1d(l1_ratios)) == 1:
                test_scores = test_scores[0]
            self.cv_scores_[cls].append(test_scores)
            w[cls] += best_w

        # misc
        self.cv_scores_ = np.array(self.cv_scores_)
        self.best_model_params_ = np.array(self.best_model_params_)
        self.alpha_grids_ = np.array(self.alpha_grids_)
        self.ymean_ /= n_folds
        if is_regressor(self):
            self.all_coef_ = np.array(self.all_coef_)
            w = w[0]
            self.ymean_ = self.ymean_[0]

        # bagging: average best weights maps over folds
        w /= n_folds

        # set coefs and intercepts
        self._set_coef_and_intercept(w)

        # unmask weights map as a niimg
        self.coef_img_ = self.masker_.inverse_transform(self.coef_)

        self.n_elements_ = self.coef_.shape[1]

        # report time elapsed
        duration = time.time() - tic
        logger.log(
            f"Time Elapsed: {duration} seconds, {duration / 60.0} minutes.",
            self.verbose,
        )

        return self

    def __sklearn_is_fitted__(self):
        return hasattr(self, "masker_")

    def predict(self, X):
        """Predict class labels for samples in X.

        Parameters
        ----------
        X : :obj:`list` of Niimg-like objects or numpy array
            See :ref:`extracting_data`.
            Data on prediction is to be made. If this is a list,
            the affine is considered the same for all.

        Returns
        -------
        y_pred : ndarray, shape (n_samples,)
            Predicted class label per sample.
        """
        check_is_fitted(self)

        # cast X into usual 2D array
        if not isinstance(X, np.ndarray) or len(np.shape(X)) == 1:
            X = self.masker_.transform(X)

        X = check_array(X)
        if X.shape[1] != self.n_elements_:
            raise ValueError(
                f"X has {X.shape[1]} features per sample; "
                f"expecting {self.n_elements_}."
            )

        # handle regression (least-squared loss)
        if is_regressor(self):
            return LinearRegression.predict(self, X)

        # prediction proper
        scores = self.decision_function(X)
        if len(scores.shape) == 1:
            indices = (scores > 0).astype(int)
        else:
            indices = scores.argmax(axis=1)
        return self.classes_[indices]


@fill_doc
class SpaceNetClassifier(_ClassifierMixin, BaseSpaceNet):
    """Classification learners with sparsity and spatial priors.

    `SpaceNetClassifier` implements Graph-Net and TV-L1
    priors / penalties for classification problems. Thus, the penalty
    is a sum an L1 term and a spatial term. The aim of such a hybrid prior
    is to obtain weights maps which are structured (due to the spatial
    prior) and sparse (enforced by L1 norm).

    Parameters
    ----------
    penalty : :obj:`str`, default='graph-net'
        Penalty to used in the model. Can be 'graph-net' or 'tv-l1'.

    loss : :obj:`str`, default="logistic"
        Loss to be used in the classifier. Must be one of "mse", or "logistic".

    l1_ratios : :obj:`float` or :obj:`list` of floats in the interval [0, 1]; \
        default=0.5
        Constant that mixes L1 and spatial prior terms in penalization.
        l1_ratios == 1 corresponds to pure LASSO. The larger the value of this
        parameter, the sparser the estimated weights map. If list is provided,
        then the best value will be selected by cross-validation.

    %(alphas)s

    n_alphas : :obj:`int`, default=10
        Generate this number of alphas per regularization path.
        This parameter is mutually exclusive with the `alphas` parameter.

    mask : filename, niimg, NiftiMasker instance, default=None
        Mask to be used on data. If an instance of masker is passed,
        then its mask will be used. If no mask is it will be computed
        automatically by a MultiNiftiMasker with default parameters.

    %(target_affine)s

    %(target_shape)s

    %(low_pass)s

    %(high_pass)s

    %(t_r)s

    %(max_iter)s

    tol : :obj:`float`, default=1e-4.
        Defines the tolerance for convergence.

    %(memory)s

    %(memory_level1)s

    standardize : :obj:`bool`, default=True
        If set, then we'll center the data (X, y) have mean zero along axis 0.
        This is here because nearly all linear models will want their data
        to be centered.

    %(verbose)s

    %(n_jobs)s

    eps : :obj:`float`, default=1e-3
        Length of the path. For example, ``eps=1e-3`` means that
        ``alpha_min / alpha_max = 1e-3``.

    cv : :obj:`int`, a cv generator instance, or None, default=8
        The input specifying which cross-validation generator to use.
        It can be an integer, in which case it is the number of folds in a
        KFold, None, in which case 3 fold is used, or another object, that
        will then be used as a cv generator.

    fit_intercept : :obj:`bool`, default=True
        Fit or not an intercept.

    %(screening_percentile)s

    %(debias)s

    positive : :obj:`bool`, default=False
        When set to ``True``, forces the coefficients to be positive.
        This option is only supported for dense arrays.

        .. versionadded:: 0.12.1dev

    %(spacenet_fit_attributes)s

    classes_ : ndarray of labels (`n_classes_`)
        Labels of the classes

    n_classes_ : int
        Number of classes

    See Also
    --------
    nilearn.decoding.SpaceNetRegressor: Graph-Net and TV-L1 priors/penalties

    """

    SUPPORTED_LOSSES: ClassVar[tuple[str, ...]] = ("mse", "logistic")

    def __init__(
        self,
        penalty="graph-net",
        loss="logistic",
        l1_ratios=0.5,
        alphas=None,
        n_alphas=10,
        mask=None,
        target_affine=None,
        target_shape=None,
        low_pass=None,
        high_pass=None,
        t_r=None,
        max_iter=200,
        tol=1e-4,
        memory=None,
        memory_level=1,
        standardize=True,
        verbose=1,
        n_jobs=1,
        eps=1e-3,
        cv=8,
        fit_intercept=True,
        screening_percentile=20,
        debias=False,
        positive=False,
    ):
        super().__init__(
            penalty=penalty,
            l1_ratios=l1_ratios,
            alphas=alphas,
            n_alphas=n_alphas,
            target_shape=target_shape,
            low_pass=low_pass,
            high_pass=high_pass,
            mask=mask,
            t_r=t_r,
            max_iter=max_iter,
            tol=tol,
            memory=memory,
            memory_level=memory_level,
            n_jobs=n_jobs,
            eps=eps,
            cv=cv,
            debias=debias,
            fit_intercept=fit_intercept,
            standardize=standardize,
            screening_percentile=screening_percentile,
            target_affine=target_affine,
            verbose=verbose,
            positive=positive,
        )
        self.loss = loss

        # TODO (sklearn  >= 1.6.0) remove
        self._estimator_type = "classifier"

    def _validate_loss(self, value):
        if value is not None and value not in self.SUPPORTED_LOSSES:
            raise ValueError(
                f"'loss' parameter must be one of {self.SUPPORTED_LOSSES}. "
                f"Got {value}."
            )

    def _check_params(self):
        super()._check_params()
        self._validate_loss(self.loss)

    def _set_intercept(self):
        self.intercept_ = self.w_[:, -1]

    def _binarize_y(self, y):
        """Encode target classes as -1 and 1.

        Helper function invoked just before fitting a classifier.
        """
        y = np.array(y)

        # encode target classes as -1 and 1
        self._enc = LabelBinarizer(pos_label=1, neg_label=-1)
        y = self._enc.fit_transform(y)
        self.classes_ = self._enc.classes_
        self.n_classes_ = len(self.classes_)
        return y

    def score(self, X, y):
        """Return the mean accuracy on the given test data and labels.

        Parameters
        ----------
        X : :obj:`list` of Niimg-like objects
            See :ref:`extracting_data`.
            Data on which model is to be fitted. If this is a list,
            the affine is considered the same for all.

        y : array or :obj:`list` of length n_samples.
            Labels.

        Returns
        -------
        score : float
            Mean accuracy of self.predict(X)  w.r.t y.
        """
        check_is_fitted(self)
        return accuracy_score(y, self.predict(X))

    def decision_function(self, X):
        """Predict confidence scores for samples.

        The confidence score for a sample is the signed distance of that
        sample to the hyperplane.

        Parameters
        ----------
        X : Niimg-like, :obj:`list` of either \
            Niimg-like objects or :obj:`str` or path-like or \
            {array-like, sparse matrix}, shape = (n_samples, n_features)
            Samples.

        Returns
        -------
        array, shape=(n_samples,) if n_classes == 2 else (n_samples, n_classes)
            Confidence scores per (sample, class) combination. In the binary
            case, confidence score for `self.classes_[1]` where >0 means this
            class would be predicted.
        """
        check_is_fitted(self)

        # for backwards compatibility - apply masker transform if X is
        # niimg-like or a list of strings
        if not isinstance(X, np.ndarray) or len(np.shape(X)) == 1:
            X = self.masker_.transform(X)

        X = check_array(X)
        if X.shape[1] != self.n_elements_:
            raise ValueError(
                f"X has {X.shape[1]} features per sample; "
                f"expecting {self.n_elements_}."
            )

        scores = (
            safe_sparse_dot(X, self.coef_.T, dense_output=True)
            + self.intercept_
        )
        return scores.ravel() if scores.shape[1] == 1 else scores


@fill_doc
class SpaceNetRegressor(_RegressorMixin, BaseSpaceNet):
    """Regression learners with sparsity and spatial priors.

    `SpaceNetRegressor` implements Graph-Net and TV-L1 priors / penalties
    for regression problems. Thus, the penalty is a sum an L1 term and a
    spatial term. The aim of such a hybrid prior is to obtain weights maps
    which are structured (due to the spatial prior) and sparse (enforced
    by L1 norm).

    Parameters
    ----------
    penalty : :obj:`str`, default='graph-net'
        Penalty to used in the model. Can be 'graph-net' or 'tv-l1'.

    l1_ratios : :obj:`float` or :obj:`list` of floats in the interval [0, 1]; \
        default=0.5
        Constant that mixes L1 and spatial prior terms in penalization.
        l1_ratios == 1 corresponds to pure LASSO. The larger the value of this
        parameter, the sparser the estimated weights map. If list is provided,
        then the best value will be selected by cross-validation.

    %(alphas)s

    n_alphas : :obj:`int`, default=10
        Generate this number of alphas per regularization path.
        This parameter is mutually exclusive with the `alphas` parameter.`

    mask : filename, niimg, NiftiMasker instance, default=None
        Mask to be used on data. If an instance of masker is passed,
        then its mask will be used. If no mask is it will be computed
        automatically by a MultiNiftiMasker with default parameters.

    %(target_affine)s

    %(target_shape)s

    %(low_pass)s

    %(high_pass)s

    %(t_r)s

    %(max_iter)s

    tol : :obj:`float`, default=1e-4
        Defines the tolerance for convergence.

    %(memory)s

    %(memory_level1)s

    standardize : :obj:`bool`, default=True
        If set, then we'll center the data (X, y) have mean zero along axis 0.
        This is here because nearly all linear models will want their data
        to be centered.

    %(verbose)s

    %(n_jobs)s

    eps : :obj:`float`, default=1e-3
        Length of the path. For example, ``eps=1e-3`` means that
        ``alpha_min / alpha_max = 1e-3``

    cv : :obj:`int`, a cv generator instance, or None, default=8
        The input specifying which cross-validation generator to use.
        It can be an integer, in which case it is the number of folds in a
        KFold, None, in which case 3 fold is used, or another object, that
        will then be used as a cv generator.

    fit_intercept : :obj:`bool`, default=True
        Fit or not an intercept.

    %(screening_percentile)s

    %(debias)s

    positive : :obj:`bool`, default=False
        When set to ``True``, forces the coefficients to be positive.
        This option is only supported for dense arrays.

        .. versionadded:: 0.12.1dev


    %(spacenet_fit_attributes)s


    See Also
    --------
    nilearn.decoding.SpaceNetClassifier: Graph-Net and TV-L1 priors/penalties

    """

    def __init__(
        self,
        penalty="graph-net",
        l1_ratios=0.5,
        alphas=None,
        n_alphas=10,
        mask=None,
        target_affine=None,
        target_shape=None,
        low_pass=None,
        high_pass=None,
        t_r=None,
        max_iter=200,
        tol=1e-4,
        memory=None,
        memory_level=1,
        standardize=True,
        verbose=1,
        n_jobs=1,
        eps=1e-3,
        cv=8,
        fit_intercept=True,
        screening_percentile=20,
        debias=False,
        positive=False,
    ):
        super().__init__(
            penalty=penalty,
            l1_ratios=l1_ratios,
            alphas=alphas,
            n_alphas=n_alphas,
            target_shape=target_shape,
            low_pass=low_pass,
            high_pass=high_pass,
            mask=mask,
            t_r=t_r,
            max_iter=max_iter,
            tol=tol,
            memory=memory,
            memory_level=memory_level,
            n_jobs=n_jobs,
            eps=eps,
            cv=cv,
            debias=debias,
            fit_intercept=fit_intercept,
            standardize=standardize,
            screening_percentile=screening_percentile,
            target_affine=target_affine,
            verbose=verbose,
<<<<<<< HEAD
        )

        # TODO (sklearn  >= 1.6.0) remove
        self._estimator_type = "regressor"

    def _more_tags(self):
        """Return estimator tags.

        TODO (sklearn >= 1.6.0) remove
        """
        return self.__sklearn_tags__()

    def __sklearn_tags__(self):
        """Return estimator tags.

        See the sklearn documentation for more details on tags
        https://scikit-learn.org/1.6/developers/develop.html#estimator-tags
        """
        # TODO (sklearn  >= 1.6.0) remove if block
        # see https://github.com/scikit-learn/scikit-learn/pull/29677
        tags = super().__sklearn_tags__()
        if SKLEARN_LT_1_6:
            tags["multioutput"] = True
            return tags

        from sklearn.utils import RegressorTags

        tags.estimator_type = "regressor"
        tags.regressor_tags = RegressorTags()

        return tags

    def _return_loss_value(self):
        """Return loss value.

        For SpaceNetRegressor it is always "mse".
        """
        return "mse"
=======
            positive=positive,
        )
>>>>>>> f09f00da
<|MERGE_RESOLUTION|>--- conflicted
+++ resolved
@@ -1386,38 +1386,9 @@
             screening_percentile=screening_percentile,
             target_affine=target_affine,
             verbose=verbose,
-<<<<<<< HEAD
+            positive=positive,
         )
 
-        # TODO (sklearn  >= 1.6.0) remove
-        self._estimator_type = "regressor"
-
-    def _more_tags(self):
-        """Return estimator tags.
-
-        TODO (sklearn >= 1.6.0) remove
-        """
-        return self.__sklearn_tags__()
-
-    def __sklearn_tags__(self):
-        """Return estimator tags.
-
-        See the sklearn documentation for more details on tags
-        https://scikit-learn.org/1.6/developers/develop.html#estimator-tags
-        """
-        # TODO (sklearn  >= 1.6.0) remove if block
-        # see https://github.com/scikit-learn/scikit-learn/pull/29677
-        tags = super().__sklearn_tags__()
-        if SKLEARN_LT_1_6:
-            tags["multioutput"] = True
-            return tags
-
-        from sklearn.utils import RegressorTags
-
-        tags.estimator_type = "regressor"
-        tags.regressor_tags = RegressorTags()
-
-        return tags
 
     def _return_loss_value(self):
         """Return loss value.
@@ -1425,7 +1396,3 @@
         For SpaceNetRegressor it is always "mse".
         """
         return "mse"
-=======
-            positive=positive,
-        )
->>>>>>> f09f00da
