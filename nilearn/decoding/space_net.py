--- conflicted
+++ resolved
@@ -1290,13 +1290,10 @@
             target_affine=target_affine,
             verbose=verbose,
         )
-<<<<<<< HEAD
-=======
         self.loss = loss
 
         # TODO remove for sklearn>=1.6
         self._estimator_type = "classifier"
->>>>>>> 637b88eb
 
     def _validate_loss(self, value):
         if value is not None and value not in self.SUPPORTED_LOSSES:
