"""High-level decoding object that exposes standard classification and
regression strategies such as SVM, LogisticRegression and Ridge, with optional
feature selection, integrated hyper-parameter selection and aggregation strategy
in which the best models within a cross validation loop are averaged.

Also exposes a high-level method fREM which uses clustering and model
ensembling to achieve state of the art performance
"""
# Authors: Yannick Schwartz
#          Andres Hoyos-Idrobo
#          Binh Nguyen <tuan-binh.nguyen@inria.fr>
#          Thomas Bazeille
#
# License: simplified BSD

import itertools
import warnings

import numpy as np
from sklearn import clone
from sklearn.base import RegressorMixin
from sklearn.linear_model import LogisticRegression
from sklearn.linear_model.base import LinearModel
from sklearn.linear_model.ridge import RidgeCV, RidgeClassifierCV, _BaseRidgeCV
from sklearn.model_selection import ParameterGrid, check_cv, LeaveOneGroupOut, StratifiedShuffleSplit, ShuffleSplit
from sklearn.preprocessing import LabelBinarizer
from sklearn.svm import SVR, LinearSVC
from sklearn.svm.bounds import l1_min_c
from sklearn.utils.extmath import safe_sparse_dot
from sklearn.utils.validation import check_is_fitted, check_X_y
<<<<<<< HEAD
from nilearn._utils.compat import Parallel, delayed
from nilearn.regions.rena_clustering import ReNA
=======
from joblib import Parallel, delayed

>>>>>>> 8e972c4d
try:
    from sklearn.metrics import check_scoring
except ImportError:
    # for scikit-learn 0.18 and 0.19
    from sklearn.metrics.scorer import check_scoring

from nilearn._utils import CacheMixin
from nilearn._utils.cache_mixin import _check_memory
from nilearn._utils.param_validation import (_adjust_screening_percentile,
                                             check_feature_screening)
from nilearn.input_data.masker_validation import check_embedded_nifti_masker

SUPPORTED_ESTIMATORS = dict(
    svc_l1=LinearSVC(penalty='l1', dual=False, max_iter=1e4),
    svc_l2=LinearSVC(penalty='l2', max_iter=1e4),
    svc=LinearSVC(penalty='l2', max_iter=1e4),
    logistic_l1=LogisticRegression(penalty='l1', solver='liblinear'),
    logistic_l2=LogisticRegression(penalty='l2', solver='liblinear'),
    logistic=LogisticRegression(penalty='l2', solver='liblinear'),
    ridge_classifier=RidgeClassifierCV(),
    ridge_regressor=RidgeCV(),
    ridge=RidgeCV(),
    svr=SVR(kernel='linear', max_iter=1e4),
)


def _check_param_grid(estimator, X, y, param_grid=None):
    """Check param_grid and return sensible default if param_grid is None.

    Parameters
    -----------
    estimator: str, optional
        The estimator to choose among: 'svc', 'svc_l2', 'svc_l1', 'logistic',
        'logistic_l1', 'logistic_l2', 'ridge', 'ridge_classifier',
        'ridge_regressor', and 'svr'. Note that the 'svc' and 'svc_l2';
        'logistic' and 'logistic_l2'; 'ridge' and 'ridge_regressor'
        correspond to the same estimator. Default 'svc'.

    X: list of Niimg-like objects
        See http://nilearn.github.io/manipulating_images/input_output.html
        Data on which model is to be fitted. If this is a list,
        the affine is considered the same for all.

    y: array or list of shape (n_samples)
        The dependent variable (age, sex, IQ, yes/no, etc.).
        Target variable to predict. Must have exactly as many elements as
        3D images in niimg.

    param_grid: dict of str to sequence, or sequence of such. Default None
        The parameter grid to explore, as a dictionary mapping estimator
        parameters to sequences of allowed values.

        An empty dict signifies default parameters.

        A sequence of dicts signifies a sequence of grids to search, and is
        useful to avoid exploring parameter combinations that make no sense
        or have no effect. See scikit-learn documentation for more information.

    Returns
    -------
    param_grid: dict of str to sequence, or sequence of such. Sensible default
    dict has size 1.

    """
    if param_grid is None:
        param_grid = {}
        # define loss function
        if isinstance(estimator, LogisticRegression):
            loss = 'log'
        elif isinstance(estimator, (LinearSVC, _BaseRidgeCV, SVR)):
            loss = 'squared_hinge'
        else:
            raise ValueError(
                "Invalid estimator. The supported estimators are: {}".format(
                    list(SUPPORTED_ESTIMATORS.keys()))
            )
        # define sensible default for different types of estimators
        if hasattr(estimator, 'penalty') and (estimator.penalty == 'l1'):
            min_c = l1_min_c(X, y, loss=loss)
        else:
            min_c = 0.5

        if not isinstance(estimator, _BaseRidgeCV):
            param_grid['C'] = np.array([2, 20, 200]) * min_c
        else:
            param_grid = {}

    return param_grid


def _check_estimator(estimator):
    if not isinstance(estimator, str):
        warnings.warn('Use a custom estimator at your own risk '
                      'of the process not working as intended.')
    elif estimator in SUPPORTED_ESTIMATORS.keys():
        estimator = SUPPORTED_ESTIMATORS.get(estimator)
    else:
        raise ValueError(
            "Invalid estimator. Known estimators are: {}".format(
                list(SUPPORTED_ESTIMATORS.keys()))
        )

    return estimator


def _parallel_fit(estimator, X, y, train, test, param_grid, is_classification,
                  scorer, mask_img, class_index, screening_percentile,
                  do_clustering, clustering_percentile):
    """Find the best estimator for a fold within a job.
    This function tries several parameters for the estimator for the train and
    test fold provided and save the ones that performs best. These models are
    used afterwards to build the averaged model.
    This tries may be performed after one step of clustering (ReNA) and one
    step of feature screening.
    """
    X_train, y_train = X[train], y[train]
    X_test, y_test = X[test], y[test]

    # for fREM Classifier and Regressor : start by doing a quick ReNA clustering
    # to reduce the number of feature by agglomerating similar ones

    if do_clustering and (clustering_percentile < 100):
        n_clusters = int(X_train.shape[1] * clustering_percentile / 100.)
        clustering = ReNA(mask_img, n_clusters=n_clusters, n_iter=20,
                          threshold=1e-7, scaling=False)
        X_train = clustering.fit_transform(X_train)
        X_test = clustering.transform(X_test)

    # Check if the size of the mask image and the number of features allow
    # to perform feature screening.

    selector = check_feature_screening(screening_percentile, mask_img,
                                       is_classification)
    do_screening = (X_train.shape[1] > 100) and selector is not None

    if do_screening:
        X_train = selector.fit_transform(X_train, y_train)
        X_test = selector.transform(X_test)

    # If there is no parameter grid, then we use a suitable grid (by default)
    param_grid = _check_param_grid(estimator, X_train, y_train, param_grid)
    best_score = None
    for param in ParameterGrid(param_grid):
        estimator = clone(estimator).set_params(**param)
        estimator.fit(X_train, y_train)

        if is_classification:
            score = scorer(estimator, X_test, y_test)
            if np.all(estimator.coef_ == 0):
                score = 0
        else:  # regression
            score = scorer(estimator, X_test, y_test)

        # Store best parameters and estimator coefficients
        if (best_score is None) or (score >= best_score):
            best_score = score
            best_coef = estimator.coef_
            best_intercept = estimator.intercept_
            best_param = param

    if do_screening:
        best_coef = selector.inverse_transform(best_coef)

    if do_clustering and (clustering_percentile < 100):
        best_coef = clustering.inverse_transform(best_coef)

    return class_index, best_coef, best_intercept, best_param, best_score


class _BaseDecoder(LinearModel, RegressorMixin, CacheMixin):
    """A wrapper for popular classification/regression strategies in
    neuroimaging.

    The `BaseDecoder` object supports classification and regression methods.
    It implements a model selection scheme that averages the best models
    within a cross validation loop (a technique sometimes known as CV bagging).
    The resulting average model is the one used as a classifier or a regressor.
    This object also leverages the `NiftiMaskers` to provide a direct interface
    with the Nifti files on disk.

    Parameters
    -----------
    estimator: str, optional
        The estimator to choose among: 'svc', 'svc_l2', 'svc_l1', 'logistic',
        'logistic_l1', 'logistic_l2', 'ridge', 'ridge_classifier',
        'ridge_regressor', and 'svr'. Note that the 'svc' and 'svc_l2';
        'logistic' and 'logistic_l2'; 'ridge' and 'ridge_regressor'
        correspond to the same estimator. Default 'svc'.

    mask: filename, Nifti1Image, NiftiMasker, or MultiNiftiMasker, optional
        Mask to be used on data. If an instance of masker is passed,
        then its mask and parameters will be used. If no mask is given, mask
        will be computed automatically from provided images by an inbuilt
        masker with default parameters. Refer to NiftiMasker or
        MultiNiftiMasker to check for default parameters. Default None

    cv: cross-validation generator or int, optional. Default 10
        A cross-validation generator.
        See: https://scikit-learn.org/stable/modules/cross_validation.html

    param_grid: dict of str to sequence, or sequence of such. Default None
        The parameter grid to explore, as a dictionary mapping estimator
        parameters to sequences of allowed values.

        None or an empty dict signifies default parameters.

        A sequence of dicts signifies a sequence of grids to search, and is
        useful to avoid exploring parameter combinations that make no sense
        or have no effect. See scikit-learn documentation for more information,
        for example: https://scikit-learn.org/stable/modules/grid_search.html

    do_clustering: boolean. Default False
        Whether to do a ReNA clustering as first step of fit to agglomerate similar
        features together and reduce their overall number.

    clustering_percentile: int, float, optional, in the [0, 100] Default: 10.
        Percentile of features to keep if clustering is performed.
        ReNA is typically efficient at reducing the number of features by 10.

    screening_percentile: int, float, optional, in the closed interval [0, 100]
        Perform a univariate feature selection based on the Anova F-value for
        the input data. A float according to a percentile of the highest
        scores. Default: 20.

    scoring: str, callable or None, optional. Default None
        The scoring strategy to use. See the scikit-learn documentation at
        https://scikit-learn.org/stable/modules/model_evaluation.html#the-scoring-parameter-defining-model-evaluation-rules
        If callable, takes as arguments the fitted estimator, the
        test data (X_test) and the test target (y_test) if y is
        not None.
        e.g. scorer(estimator, X_test, y_test)

        For regression, valid entries are: 'r2', 'neg_mean_absolute_error', or
        'neg_mean_squared_error'. Default: 'r2'.

        For classification, valid entries are: 'accuracy', 'f1', 'precision',
        'recall' or 'roc_auc'. Default: 'roc_auc'.

    smoothing_fwhm: float, optional. Default: None
        If smoothing_fwhm is not None, it gives the size in millimeters of the
        spatial smoothing to apply to the signal.

    standardize: bool, optional. Default: True
        If standardize is True, the time-series are centered and normed:
        their variance is put to 1 in the time dimension.

    target_affine: 3x3 or 4x4 matrix, optional. Default: None
        This parameter is passed to image.resample_img. Please see the
        related documentation for details.

    target_shape: 3-tuple of int, optional. Default: None
        This parameter is passed to image.resample_img. Please see the
        related documentation for details.

    low_pass: None or float, optional
        This parameter is passed to signal.clean. Please see the related
        documentation for details

    high_pass: None or float, optional
        This parameter is passed to signal.clean. Please see the related
        documentation for details

    t_r: float, optional. Default: None
        This parameter is passed to signal.clean. Please see the related
        documentation for details.

    mask_strategy: {'background' or 'epi'}, optional. Default: 'background'
        The strategy used to compute the mask: use 'background' if your
        images present a clear homogeneous background, and 'epi' if they
        are raw EPI images. Depending on this value, the mask will be
        computed from masking.compute_background_mask or
        masking.compute_epi_mask.

        This parameter will be ignored if a mask image is provided.

    memory: instance of joblib.Memory or str
        Used to cache the masking process.
        By default, no caching is done. If a str is given, it is the
        path to the caching directory.

    memory_level: int, optional. Default: 0
        Rough estimator of the amount of memory used by caching. Higher value
        means more memory for caching.

    n_jobs: int, optional. Default: 1.
        The number of CPUs to use to do the computation. -1 means
        'all CPUs'.

    verbose: int, optional. Default: 0.
        Verbosity level.

    See Also
    ------------
    nilearn.decoding.Decoder: Classification strategies for Neuroimaging,
    nilearn.decoding.DecoderRegressor: Regression strategies for Neuroimaging,
    nilearn.decoding.fREMClassifier: State of the art classification pipeline for Neuroimaging
    nilearn.decoding.fREMRegressor: State of the art regression pipeline for Neuroimaging
    nilearn.decoding.SpaceNetClassifier: Graph-Net and TV-L1 priors/penalties
    """

    def __init__(self, estimator='svc', mask=None, cv=10, param_grid=None,
                 do_clustering=False, clustering_percentile=100,
                 screening_percentile=20, scoring=None, smoothing_fwhm=None,
                 standardize=True, target_affine=None, target_shape=None,
                 low_pass=None, high_pass=None, t_r=None,
                 mask_strategy='background', is_classification=True,
                 memory=None, memory_level=0, n_jobs=1, verbose=0):
        self.estimator = estimator
        self.mask = mask
        self.cv = cv
        self.param_grid = param_grid
        self.screening_percentile = screening_percentile
        self.scoring = scoring
        self.is_classification = is_classification
        self.do_clustering = do_clustering
        self.clustering_percentile = clustering_percentile
        self.smoothing_fwhm = smoothing_fwhm
        self.standardize = standardize
        self.target_affine = target_affine
        self.target_shape = target_shape
        self.mask_strategy = mask_strategy
        self.low_pass = low_pass
        self.high_pass = high_pass
        self.t_r = t_r
        self.memory = memory
        self.memory_level = memory_level
        self.n_jobs = n_jobs
        self.verbose = verbose

    def fit(self, X, y, groups=None):
        """Fit the decoder (learner).

        Parameters
        ----------
        X: list of Niimg-like objects
            See http://nilearn.github.io/manipulating_images/input_output.html
            Data on which model is to be fitted. If this is a list,
            the affine is considered the same for all.

        y: numpy.ndarray of shape=(n_samples) or list of length n_samples
            The dependent variable (age, sex, IQ, yes/no, etc.).
            Target variable to predict. Must have exactly as many elements as
            3D images in niimg.

        groups: None
            Group labels for the samples used while splitting the dataset into
            train/test set. Default None.

            Note that this parameter must be specified in some scikit-learn
            cross-validation generators to calculate the number of splits, e.g.
            sklearn.model_selection.LeaveOneGroupOut or
            sklearn.model_selection.LeavePGroupsOut.

            For more details see
            https://scikit-learn.org/stable/modules/cross_validation.html#cross-validation-iterators-for-grouped-data

        Attributes
        ----------
        `masker_`: instance of NiftiMasker or MultiNiftiMasker
            The NiftiMasker used to mask the data.

        `mask_img_`: Nifti1Image
            Mask computed by the masker object.

        `classes_`: numpy.ndarray
            Classes to predict. For classification only.

        `screening_percentile_`: float
            Screening percentile corrected according to volume of mask,
            relative to the volume of standard brain.

        `coef_`: numpy.ndarray, shape=(n_classes, n_features)
            Contains the mean of the models weight vector across
            fold for each class.

        `coef_img_`: dict of Nifti1Image
            Dictionary containing `coef_` with class names as keys,
            and `coef_` transformed in Nifti1Images as values. In the case of
            a regression, it contains a single Nifti1Image at the key 'beta'.

        `intercept_`: narray, shape (nclasses,)
            Intercept (a.k.a. bias) added to the decision function.

        `cv_`: list of pairs of lists
            List of the (n_folds,) folds. For the corresponding fold,
            each pair is composed of two lists of indices,
            one for the train samples and one for the test samples.

        `std_coef_`: numpy.ndarray, shape=(n_classes, n_features)
            Contains the standard deviation of the models weight vector across
            fold for each class. Note that folds are not independent, see
            https://scikit-learn.org/stable/modules/cross_validation.html#cross-validation-iterators-for-grouped-data

        `std_coef_img_`: dict of Nifti1Image
            Dictionary containing `std_coef_` with class names as keys,
            and `coef_` transformed in Nifti1Image as values. In the case of
            a regression, it contains a single Nifti1Image at the key 'beta'.

        `cv_params_`: dict of lists
            Best point in the parameter grid for each tested fold
            in the inner cross validation loop.

        `cv_scores_`: dict, (classes, n_folds)
            Scores (misclassification) for each parameter, and on each fold
        """
        self.estimator = _check_estimator(self.estimator)
        self.memory_ = _check_memory(self.memory, self.verbose)

        X = self._apply_mask(X)
        X, y = check_X_y(X, y, dtype=np.float, multi_output=True)

        # Setup scorer
        scorer = check_scoring(self.estimator, self.scoring)

        # Setup cross-validation object. Default is StratifiedKFold when groups
        # is None. If groups is specified but self.cv is not set to custom CV
        # splitter, default is LeaveOneGroupOut. If self.cv is manually set to
        # a CV splitter object do check_cv regardless of groups parameter.
        cv = self.cv
        if (isinstance(cv, int) or cv is None) and groups is not None:
            warnings.warn(
                'groups parameter is specified but '
                'cv parameter is not set to custom CV splitter. '
                'Using default object LeaveOneGroupOut().'
            )
            cv_object = LeaveOneGroupOut()
        else:
            cv_object = check_cv(cv, y=y, classifier=self.is_classification)

        self.cv_ = list(cv_object.split(X, y, groups=groups))

        # Define the number problems to solve. In case of classification this
        # number corresponds to the number of binary problems to solve
        if self.is_classification:
            y = self._binarize_y(y)
        else:
            y = y[:, np.newaxis]
        if self.is_classification and self.n_classes_ > 2:
            n_problems = self.n_classes_
        else:
            n_problems = 1

        # Return a suitable screening percentile according to the mask image
        self.screening_percentile_ = _adjust_screening_percentile(
            self.screening_percentile, self.mask_img_, verbose=self.verbose)

        if self.do_clustering:
            n_final_features = X.shape[1] * self.screening_percentile_ * \
                self.clustering_percentile / 10000
            if n_final_features < 50:
                warnings.warn("After clustering and screening, the decoding model will " +
                              "be trained only on {} features. ".format(n_final_features) +
                              "You should consider raising clustering_percentile or " +
                              "screening_percentile parameters", UserWarning)

        parallel = Parallel(n_jobs=self.n_jobs, verbose=2 * self.verbose)

        parallel_fit_outputs = parallel(
            delayed(self._cache(_parallel_fit))(
                self.estimator, X, y[:, c], train, test,
                self.param_grid, self.is_classification, scorer,
                self.mask_img_, c, self.screening_percentile_,
                self.do_clustering, self.clustering_percentile)
            for c, (train, test) in itertools.product(
                range(n_problems), self.cv_))

        coefs, intercepts = self._fetch_parallel_fit_outputs(
            parallel_fit_outputs, y, n_problems)

        # Build the final model (the aggregated one)
        self.coef_ = np.vstack([np.mean(coefs[class_index], axis=0)
                                for class_index in self.classes_])
        self.std_coef_ = np.vstack([np.std(coefs[class_index], axis=0)
                                    for class_index in self.classes_])
        self.intercept_ = np.hstack([np.mean(intercepts[class_index], axis=0)
                                     for class_index in self.classes_])

        self.coef_img_, self.std_coef_img_ = self._output_image(
            self.classes_, self.coef_, self.std_coef_)

        if self.is_classification and (self.n_classes_ == 2):
            self.coef_ = self.coef_[0, :][np.newaxis, :]
            self.intercept_ = self.intercept_[0]

    def decision_function(self, X):
        """Predict class labels for samples in X.

        Parameters
        ----------
        X: list of Niimg-like objects
            See
            <http://nilearn.github.io/manipulating_images/input_output.html>
            Data on prediction is to be made. If this is a list,
            the affine is considered the same for all.

        Returns
        -------
        y_pred: ndarray, shape (n_samples,)
            Predicted class label per sample.
        """
        X = self.masker_.transform(X)

        n_features = self.coef_.shape[1]
        if X.shape[1] != n_features:
            raise ValueError(
                "X has {} features per sample; expecting {}".format(
                    (X.shape[1], n_features)))

        scores = safe_sparse_dot(X, self.coef_.T,
                                 dense_output=True) + self.intercept_

        return scores.ravel() if scores.shape[1] == 1 else scores

    def predict(self, X):
        """Predict a label for all X vectors indexed by the first axis.

        Parameters
        ----------
        X: {array-like, sparse matrix}, shape = (n_samples, n_features)
            Samples.

        Returns
        -------
        array, shape=(n_samples,) if n_classes == 2 else (n_samples, n_classes)
            Confidence scores per (sample, class) combination. In the binary
            case, confidence score for self.classes_[1] where >0 means this
            class would be predicted.
        """

        check_is_fitted(self, "coef_")
        check_is_fitted(self, "masker_")

        scores = self.decision_function(X)

        if self.is_classification:
            if len(scores.shape) == 1:
                indices = (scores > 0).astype(np.int)
            else:
                indices = scores.argmax(axis=1)
            return self.classes_[indices]

        return scores

    def _apply_mask(self, X):
        # Nifti masking
        self.masker_ = check_embedded_nifti_masker(self, multi_subject=False)
        X = self.masker_.fit_transform(X)
        self.mask_img_ = self.masker_.mask_img_

        return X

    def _fetch_parallel_fit_outputs(self, parallel_fit_outputs, y, n_problems):
        """Fetch the outputs from parallel_fit to be ready for ensembling

        Parameters
        ----------

        parallel_fit_outputs : list of tuples, each tuple contains results of
            one _parallel_fit for each cv fold (and each classification in the
            case of multiclass classification).

        y : ndarray, shape = (n_samples, )
            Vector of responses.

        Returns
        -------

        coefs : dict
            Coefficients for each classification/regression problem
        intercepts : dict
            Intercept for each classification/regression problem
        """

        coefs = {}
        intercepts = {}
        cv_scores = {}
        self.cv_params_ = {}
        classes = self.classes_

        for i, (class_index, coef, intercept, params,
                scores) in enumerate(parallel_fit_outputs):

            coefs.setdefault(classes[class_index], []).append(coef)
            intercepts.setdefault(classes[class_index], []).append(intercept)

            cv_scores.setdefault(classes[class_index], []).append(scores)

            self.cv_params_.setdefault(classes[class_index], {})
            for k in params:
                self.cv_params_[classes[class_index]].setdefault(
                    k, []).append(params[k])

            if (n_problems <= 2) and self.is_classification:
                # Binary classification
                other_class = np.setdiff1d(classes, classes[class_index])[0]
                coefs.setdefault(other_class, []).append(-coef)
                intercepts.setdefault(other_class, []).append(-intercept)
                cv_scores.setdefault(other_class, []).append(scores)
                self.cv_params_[other_class] = self.cv_params_[
                    classes[class_index]]

        self.cv_scores_ = cv_scores

        return coefs, intercepts

    def _output_image(self, classes, coefs, std_coef):
        coef_img = {}
        std_coef_img = {}
        for class_index, coef, std in zip(classes, coefs, std_coef):
            coef_img[class_index] = self.masker_.inverse_transform(coef)
            std_coef_img[class_index] = self.masker_.inverse_transform(std)

        return coef_img, std_coef_img

    def _binarize_y(self, y):
        """Helper function invoked just before fitting a classifier."""
        y = np.array(y)

        # encode target classes as -1 and 1
        self._enc = LabelBinarizer(pos_label=1, neg_label=-1)
        y = self._enc.fit_transform(y)
        self.classes_ = self._enc.classes_
        self.n_classes_ = len(self.classes_)
        return y


class Decoder(_BaseDecoder):
    """A wrapper for popular classification strategies in neuroimaging.

    The `Decoder` object supports classification methods.
    It implements a model selection scheme that averages the best models
    within a cross validation loop. The resulting average model is the
    one used as a classifier. This object also leverages the`NiftiMaskers` to
    provide a direct interface with the Nifti files on disk.

    Parameters
    -----------
    estimator: str, optional
        The estimator to choose among: 'svc', 'svc_l2', 'svc_l1', 'logistic',
        'logistic_l1', 'logistic_l2' and 'ridge_classifier'. Note that
        'svc' and 'svc_l2'; 'logistic' and 'logistic_l2' correspond to the same
        estimator. Default 'svc'.

    mask: filename, Nifti1Image, NiftiMasker, or MultiNiftiMasker, optional
        Mask to be used on data. If an instance of masker is passed,
        then its mask and parameters will be used. If no mask is given, mask
        will be computed automatically from provided images by an inbuilt
        masker with default parameters. Refer to NiftiMasker or
        MultiNiftiMasker to check for default parameters. Default None

    cv: cross-validation generator or int, optional (default 10)
        A cross-validation generator.
        See: https://scikit-learn.org/stable/modules/cross_validation.html

    param_grid: dict of str to sequence, or sequence of such. Default None
        The parameter grid to explore, as a dictionary mapping estimator
        parameters to sequences of allowed values.

        None or an empty dict signifies default parameters.

        A sequence of dicts signifies a sequence of grids to search, and is
        useful to avoid exploring parameter combinations that make no sense
        or have no effect. See scikit-learn documentation for more information,
        for example: https://scikit-learn.org/stable/modules/grid_search.html

    screening_percentile: int, float, optional, in the closed interval [0, 100]
        Perform an univariate feature selection based on the Anova F-value for
        the input data. A float according to a percentile of the highest
        scores. Default: 20.

    scoring: str, callable or None, optional. Default: 'roc_auc'
        The scoring strategy to use. See the scikit-learn documentation at
        https://scikit-learn.org/stable/modules/model_evaluation.html#the-scoring-parameter-defining-model-evaluation-rules
        If callable, takes as arguments the fitted estimator, the
        test data (X_test) and the test target (y_test) if y is
        not None.
        e.g. scorer(estimator, X_test, y_test)

        For classification, valid entries are: 'accuracy', 'f1', 'precision',
        'recall' or 'roc_auc'. Default: 'roc_auc'.

    smoothing_fwhm: float, optional. Default: None
        If smoothing_fwhm is not None, it gives the size in millimeters of the
        spatial smoothing to apply to the signal.

    standardize: bool, optional. Default: True
        If standardize is True, the time-series are centered and normed:
        their variance is put to 1 in the time dimension.

    target_affine: 3x3 or 4x4 matrix, optional. Default: None
        This parameter is passed to image.resample_img. Please see the
        related documentation for details.

    target_shape: 3-tuple of int, optional. Default: None
        This parameter is passed to image.resample_img. Please see the
        related documentation for details.

    low_pass: None or float, optional
        This parameter is passed to signal.clean. Please see the related
        documentation for details

    high_pass: None or float, optional
        This parameter is passed to signal.clean. Please see the related
        documentation for details

    t_r: float, optional. Default: None
        This parameter is passed to signal.clean. Please see the related
        documentation for details.

    mask_strategy: {'background' or 'epi'}, optional. Default: 'background'
        The strategy used to compute the mask: use 'background' if your
        images present a clear homogeneous background, and 'epi' if they
        are raw EPI images. Depending on this value, the mask will be
        computed from masking.compute_background_mask or
        masking.compute_epi_mask.

        This parameter will be ignored if a mask image is provided.

    memory: instance of joblib.Memory or str
        Used to cache the masking process.
        By default, no caching is done. If a str is given, it is the
        path to the caching directory.

    memory_level: int, optional. Default: 0
        Rough estimator of the amount of memory used by caching. Higher value
        means more memory for caching.

    n_jobs: int, optional. Default: 1.
        The number of CPUs to use to do the computation. -1 means
        'all CPUs'.

    verbose: int, optional. Default: 0.
        Verbosity level.

    See Also
    ------------
    nilearn.decoding.DecoderRegressor: regression strategies for Neuro-imaging,
    nilearn.decoding.fREMClassifier: State of the art classification pipeline for Neuroimaging
    nilearn.decoding.SpaceNetClassifier: Graph-Net and TV-L1 priors/penalties
    """

    def __init__(self, estimator='svc', mask=None, cv=10, param_grid=None,
                 screening_percentile=20, scoring='roc_auc',
                 smoothing_fwhm=None, standardize=True, target_affine=None,
                 target_shape=None, mask_strategy='background',
                 low_pass=None, high_pass=None, t_r=None, memory=None,
                 memory_level=0, n_jobs=1, verbose=0):
        super().__init__(
            estimator=estimator, mask=mask, cv=cv, param_grid=param_grid,
            screening_percentile=screening_percentile, scoring=scoring,
            smoothing_fwhm=smoothing_fwhm, standardize=standardize,
            target_affine=target_affine, target_shape=target_shape,
            mask_strategy=mask_strategy, low_pass=low_pass,
            high_pass=high_pass, t_r=t_r, memory=memory,
            is_classification=True, memory_level=memory_level,
            verbose=verbose, n_jobs=n_jobs)


class DecoderRegressor(_BaseDecoder):
    """A wrapper for popular regression strategies in neuroimaging.

    The `DecoderRegressor` object supports regression methods.
    It implements a model selection scheme that averages the best models
    within a cross validation loop. The resulting average model is the
    one used as a regressor. This object also leverages the `NiftiMaskers`
    to provide a direct interface with the Nifti files on disk.

    Parameters
    -----------
    estimator: str, optional
        The estimator to choose among: 'ridge', 'ridge_regressor', and 'svr'.
        Note that the 'ridge' and 'ridge_regressor' correspond to the same
        estimator. Default 'svr'.

    mask: filename, Nifti1Image, NiftiMasker, or MultiNiftiMasker, optional
        Mask to be used on data. If an instance of masker is passed,
        then its mask and parameters will be used. If no mask is given, mask
        will be computed automatically from provided images by an inbuilt
        masker with default parameters. Refer to NiftiMasker or
        MultiNiftiMasker to check for default parameters. Default None

    cv: cross-validation generator or int, optional (default 10)
        A cross-validation generator.
        See: https://scikit-learn.org/stable/modules/cross_validation.html

    param_grid: dict of str to sequence, or sequence of such. Default None
        The parameter grid to explore, as a dictionary mapping estimator
        parameters to sequences of allowed values.

        None or an empty dict signifies default parameters.

        A sequence of dicts signifies a sequence of grids to search, and is
        useful to avoid exploring parameter combinations that make no sense
        or have no effect. See scikit-learn documentation for more information,
        for example: https://scikit-learn.org/stable/modules/grid_search.html

    screening_percentile: int, float, optional, in the closed interval [0, 100]
        Perform a univariate feature selection based on the Anova F-value for
        the input data. A float according to a percentile of the highest
        scores. Default: 20.

    scoring: str, callable or None, optional. Default: 'r2'
        The scoring strategy to use. See the scikit-learn documentation at
        https://scikit-learn.org/stable/modules/model_evaluation.html#the-scoring-parameter-defining-model-evaluation-rules
        If callable, takes as arguments the fitted estimator, the
        test data (X_test) and the test target (y_test) if y is
        not None.
        e.g. scorer(estimator, X_test, y_test)

        For regression, valid entries are: 'r2', 'neg_mean_absolute_error',
        or 'neg_mean_squared_error'. Default: 'r2'.

    smoothing_fwhm: float, optional. Default: None
        If smoothing_fwhm is not None, it gives the size in millimeters of the
        spatial smoothing to apply to the signal.

    standardize: bool, optional. Default: True
        If standardize is True, the time-series are centered and normed:
        their variance is put to 1 in the time dimension.

    target_affine: 3x3 or 4x4 matrix, optional. Default: None
        This parameter is passed to image.resample_img. Please see the
        related documentation for details.

    target_shape: 3-tuple of int, optional. Default: None
        This parameter is passed to image.resample_img. Please see the
        related documentation for details.

    low_pass: None or float, optional
        This parameter is passed to signal.clean. Please see the related
        documentation for details

    high_pass: None or float, optional
        This parameter is passed to signal.clean. Please see the related
        documentation for details

    t_r: float, optional. Default: None
        This parameter is passed to signal.clean. Please see the related
        documentation for details.

    mask_strategy: {'background' or 'epi'}, optional. Default: 'background'
        The strategy used to compute the mask: use 'background' if your
        images present a clear homogeneous background, and 'epi' if they
        are raw EPI images. Depending on this value, the mask will be
        computed from masking.compute_background_mask or
        masking.compute_epi_mask.

        This parameter will be ignored if a mask image is provided.

    memory: instance of joblib.Memory or str
        Used to cache the masking process.
        By default, no caching is done. If a str is given, it is the
        path to the caching directory.

    memory_level: int, optional. Default: 0
        Rough estimator of the amount of memory used by caching. Higher value
        means more memory for caching.

    n_jobs: int, optional. Default: 1.
        The number of CPUs to use to do the computation. -1 means
        'all CPUs'.

    verbose: int, optional. Default: 0.
        Verbosity level.

    See Also
    ------------
    nilearn.decoding.Decoder: classification strategies for Neuroimaging,
    nilearn.decoding.fREMRegressor: State of the art regression pipeline for Neuroimaging
    nilearn.decoding.SpaceNetClassifier: Graph-Net and TV-L1 priors/penalties
    """

    def __init__(self, estimator='svr', mask=None, cv=10, param_grid=None,
                 screening_percentile=20, scoring='r2',
                 smoothing_fwhm=None, standardize=True, target_affine=None,
                 target_shape=None, mask_strategy='background',
                 low_pass=None, high_pass=None, t_r=None, memory=None,
                 memory_level=0, n_jobs=1, verbose=0):
        self.classes_ = ['beta']

        super().__init__(
            estimator=estimator, mask=mask, cv=cv, param_grid=param_grid,
            screening_percentile=screening_percentile, scoring=scoring,
            smoothing_fwhm=smoothing_fwhm, standardize=standardize,
            target_affine=target_affine, target_shape=target_shape,
            low_pass=low_pass, high_pass=high_pass, t_r=t_r,
            mask_strategy=mask_strategy, memory=memory,
            is_classification=False, memory_level=memory_level,
            verbose=verbose, n_jobs=n_jobs)


class fREMRegressor(_BaseDecoder):
    """ State of the art decoding scheme applied to usual regression estimators.

    fREM uses an implicit spatial regularization through fast clustering and
    aggregates a high number of estimators trained on various splits of the
    training set, thus returning a very robust decoder at a lower computational
    cost than other spatially regularized methods.[1]_.

    Parameters
    -----------
    estimator: str, optional
        The estimator to choose among: 'ridge', 'ridge_regressor', and 'svr'.
        Note that the 'ridge' and 'ridge_regressor' correspond to the same
        estimator. Default 'svr'.

    mask: filename, Nifti1Image, NiftiMasker, or MultiNiftiMasker, optional
        Mask to be used on data. If an instance of masker is passed,
        then its mask and parameters will be used. If no mask is given, mask
        will be computed automatically from provided images by an inbuilt
        masker with default parameters. Refer to NiftiMasker or
        MultiNiftiMasker to check for default parameters. Default None

    cv : int or cross-validation generator, optional (default 30)
        If int, number of shuffled splits returned, which is usually
        the right way to train many different classifiers. A good trade-off between
        stability of the aggregated model and computation time is 50 splits.
        Can also be a cross-validation generator.

    param_grid: dict of str to sequence, or sequence of such. Default None
        The parameter grid to explore, as a dictionary mapping estimator
        parameters to sequences of allowed values.

        None or an empty dict signifies default parameters.

        A sequence of dicts signifies a sequence of grids to search, and is
        useful to avoid exploring parameter combinations that make no sense
        or have no effect. See scikit-learn documentation for more information,
        for example: https://scikit-learn.org/stable/modules/grid_search.html

    clustering_percentile: int, float, optional, in the closed interval [0, 100]
        Used to perform a fast ReNA clustering on input data as a first step
        of fit. It agglomerates similar features together to reduce their number
        by this percentile. ReNA is typically efficient at reducing the number
        of features by 10. Default: 10.

    screening_percentile: int, float, optional, in the closed interval [0, 100]
        Perform a univariate feature selection based on the Anova F-value for
        the input data. A float according to a percentile of the highest
        scores. Default: 20.

    scoring: str, callable or None, optional. Default: 'r2'
        The scoring strategy to use. See the scikit-learn documentation at
        https://scikit-learn.org/stable/modules/model_evaluation.html#the-scoring-parameter-defining-model-evaluation-rules
        If callable, takes as arguments the fitted estimator, the
        test data (X_test) and the test target (y_test) if y is
        not None.
        e.g. scorer(estimator, X_test, y_test)

        For regression, valid entries are: 'r2', 'neg_mean_absolute_error',
        or 'neg_mean_squared_error'. Default: 'r2'.

    smoothing_fwhm: float, optional. Default: None
        If smoothing_fwhm is not None, it gives the size in millimeters of the
        spatial smoothing to apply to the signal.

    standardize: bool, optional. Default: True
        If standardize is True, the time-series are centered and normed:
        their variance is put to 1 in the time dimension.

    target_affine: 3x3 or 4x4 matrix, optional. Default: None
        This parameter is passed to image.resample_img. Please see the
        related documentation for details.

    target_shape: 3-tuple of int, optional. Default: None
        This parameter is passed to image.resample_img. Please see the
        related documentation for details.

    low_pass: None or float, optional
        This parameter is passed to signal.clean. Please see the related
        documentation for details

    high_pass: None or float, optional
        This parameter is passed to signal.clean. Please see the related
        documentation for details

    t_r: float, optional. Default: None
        This parameter is passed to signal.clean. Please see the related
        documentation for details.

    mask_strategy: {'background' or 'epi'}, optional. Default: 'background'
        The strategy used to compute the mask: use 'background' if your
        images present a clear homogeneous background, and 'epi' if they
        are raw EPI images. Depending on this value, the mask will be
        computed from masking.compute_background_mask or
        masking.compute_epi_mask.

        This parameter will be ignored if a mask image is provided.

    memory: instance of joblib.Memory or str
        Used to cache the masking process.
        By default, no caching is done. If a str is given, it is the
        path to the caching directory.

    memory_level: int, optional. Default: 0
        Rough estimator of the amount of memory used by caching. Higher value
        means more memory for caching.

    n_jobs: int, optional. Default: 1.
        The number of CPUs to use to do the computation. -1 means
        'all CPUs'.

    verbose: int, optional. Default: 0.
        Verbosity level.

    References
    ----------
    .. [1] A. Hoyos-Idrobo, G. Varoquaux, J. Kahn and B. Thirion, "FReM –
        scalable and stable decoding with fast regularized ensemble of models"
        in NeuroImage, Elsevier, 2017  pp.1-16, 11 October 2017.
        https://hal.archives-ouvertes.fr/hal-01615015/

    See Also
    ------------
    nilearn.decoding.DecoderRegressor: Regression strategies for Neuroimaging,
    nilearn.decoding.fREMClassifier: State of the art classification pipeline for Neuroimaging
    """

    def __init__(self, estimator='svr', mask=None, cv=30, param_grid=None,
                 clustering_percentile=10, screening_percentile=20, scoring='r2',
                 smoothing_fwhm=None, standardize=True, target_affine=None,
                 target_shape=None, mask_strategy='background',
                 low_pass=None, high_pass=None, t_r=None, memory=None,
                 memory_level=0, n_jobs=1, verbose=0):
        self.classes_ = ['beta']

        if isinstance(cv, int):
            cv = ShuffleSplit(cv)

        super().__init__(
            estimator=estimator, mask=mask, cv=cv, param_grid=param_grid,
            do_clustering=True, clustering_percentile=clustering_percentile,
            screening_percentile=screening_percentile, scoring=scoring,
            smoothing_fwhm=smoothing_fwhm, standardize=standardize,
            target_affine=target_affine, target_shape=target_shape,
            low_pass=low_pass, high_pass=high_pass, t_r=t_r,
            mask_strategy=mask_strategy, memory=memory, is_classification=False,
            memory_level=memory_level, verbose=verbose, n_jobs=n_jobs)


class fREMClassifier(_BaseDecoder):
    """ State of the art decoding scheme applied to usual classifiers.

    fREM uses an implicit spatial regularization through fast clustering and
    aggregates a high number of estimators trained on various splits of the
    training set, thus returning a very robust decoder at a lower computational
    cost than other spatially regularized methods.[1]_.

    Parameters
    -----------
    estimator: str, optional
        The estimator to choose among: 'svc', 'svc_l2', 'svc_l1', 'logistic',
        'logistic_l1', 'logistic_l2' and 'ridge_classifier'. Note that
        'svc' and 'svc_l2'; 'logistic' and 'logistic_l2' correspond to the same
        estimator. Default 'svc'.

    mask: filename, Nifti1Image, NiftiMasker, or MultiNiftiMasker, optional
        Mask to be used on data. If an instance of masker is passed,
        then its mask and parameters will be used. If no mask is given, mask
        will be computed automatically from provided images by an inbuilt
        masker with default parameters. Refer to NiftiMasker or
        MultiNiftiMasker to check for default parameters. Default None

    cv : int or cross-validation generator, optional (default 30)
        If int, number of stratified shuffled splits returned, which is usually
        the right way to train many different classifiers. A good trade-off between
        stability of the aggregated model and computation time is 50 splits.
        Can also be a cross-validation generator.

    param_grid: dict of str to sequence, or sequence of such. Default None
        The parameter grid to explore, as a dictionary mapping estimator
        parameters to sequences of allowed values.

        None or an empty dict signifies default parameters.

        A sequence of dicts signifies a sequence of grids to search, and is
        useful to avoid exploring parameter combinations that make no sense
        or have no effect. See scikit-learn documentation for more information,
        for example: https://scikit-learn.org/stable/modules/grid_search.html

    clustering_percentile: int, float, optional, in the closed interval [0, 100]
        Used to perform a fast ReNA clustering on input data as a first step
        of fit. It agglomerates similar features together to reduce their number
        by this percentile. ReNA is typically efficient at reducing the number
        of features by 10. Default: 10.

    screening_percentile: int, float, optional, in the closed interval [0, 100]
        Perform an univariate feature selection based on the Anova F-value for
        the input data. A float according to a percentile of the highest
        scores. Default: 20.

    scoring: str, callable or None, optional. Default: 'roc_auc'
        The scoring strategy to use. See the scikit-learn documentation at
        https://scikit-learn.org/stable/modules/model_evaluation.html#the-scoring-parameter-defining-model-evaluation-rules
        If callable, takes as arguments the fitted estimator, the
        test data (X_test) and the test target (y_test) if y is
        not None.
        e.g. scorer(estimator, X_test, y_test)

        For classification, valid entries are: 'accuracy', 'f1', 'precision',
        'recall' or 'roc_auc'. Default: 'roc_auc'.

    smoothing_fwhm: float, optional. Default: None
        If smoothing_fwhm is not None, it gives the size in millimeters of the
        spatial smoothing to apply to the signal.

    standardize: bool, optional. Default: True
        If standardize is True, the time-series are centered and normed:
        their variance is put to 1 in the time dimension.

    target_affine: 3x3 or 4x4 matrix, optional. Default: None
        This parameter is passed to image.resample_img. Please see the
        related documentation for details.

    target_shape: 3-tuple of int, optional. Default: None
        This parameter is passed to image.resample_img. Please see the
        related documentation for details.

    low_pass: None or float, optional
        This parameter is passed to signal.clean. Please see the related
        documentation for details

    high_pass: None or float, optional
        This parameter is passed to signal.clean. Please see the related
        documentation for details

    t_r: float, optional. Default: None
        This parameter is passed to signal.clean. Please see the related
        documentation for details.

    mask_strategy: {'background' or 'epi'}, optional. Default: 'background'
        The strategy used to compute the mask: use 'background' if your
        images present a clear homogeneous background, and 'epi' if they
        are raw EPI images. Depending on this value, the mask will be
        computed from masking.compute_background_mask or
        masking.compute_epi_mask.

        This parameter will be ignored if a mask image is provided.

    memory: instance of joblib.Memory or str
        Used to cache the masking process.
        By default, no caching is done. If a str is given, it is the
        path to the caching directory.

    memory_level: int, optional. Default: 0
        Rough estimator of the amount of memory used by caching. Higher value
        means more memory for caching.

    n_jobs: int, optional. Default: 1.
        The number of CPUs to use to do the computation. -1 means
        'all CPUs'.

    verbose: int, optional. Default: 0.
        Verbosity level.

    References
    ----------
    .. [1] A. Hoyos-Idrobo, G. Varoquaux, J. Kahn and B. Thirion, "FReM –
        scalable and stable decoding with fast regularized ensemble of models"
        in NeuroImage, Elsevier, 2017  pp.1-16, 11 October 2017.
        https://hal.archives-ouvertes.fr/hal-01615015/

    See Also
    ------------
    nilearn.decoding.Decoder: Classification strategies for Neuroimaging,
    nilearn.decoding.fREMRegressor: State of the art regression pipeline for Neuroimaging

    """

    def __init__(self, estimator='svc', mask=None, cv=30,
                 param_grid=None, clustering_percentile=10,
                 screening_percentile=20, scoring='roc_auc',
                 smoothing_fwhm=None, standardize=True, target_affine=None,
                 target_shape=None, mask_strategy='background',
                 low_pass=None, high_pass=None, t_r=None, memory=None,
                 memory_level=0, n_jobs=1, verbose=0):
        if isinstance(cv, int):
            cv = StratifiedShuffleSplit(cv)

        super().__init__(
            estimator=estimator, mask=mask, cv=cv, param_grid=param_grid,
            do_clustering=True, clustering_percentile=clustering_percentile,
            screening_percentile=screening_percentile, scoring=scoring,
            smoothing_fwhm=smoothing_fwhm, standardize=standardize,
            target_affine=target_affine, target_shape=target_shape,
            mask_strategy=mask_strategy, memory=memory, is_classification=True,
            memory_level=memory_level, verbose=verbose, n_jobs=n_jobs)<|MERGE_RESOLUTION|>--- conflicted
+++ resolved
@@ -28,13 +28,12 @@
 from sklearn.svm.bounds import l1_min_c
 from sklearn.utils.extmath import safe_sparse_dot
 from sklearn.utils.validation import check_is_fitted, check_X_y
-<<<<<<< HEAD
-from nilearn._utils.compat import Parallel, delayed
+<< << << < HEAD
+from joblib import Parallel, delayed
 from nilearn.regions.rena_clustering import ReNA
-=======
-from joblib import Parallel, delayed
-
->>>>>>> 8e972c4d
+== == == =
+
+>>>>>> > master
 try:
     from sklearn.metrics import check_scoring
 except ImportError:
