--- conflicted
+++ resolved
@@ -637,12 +637,8 @@
         """
         check_params(self.__dict__)
         self.estimator_ = _check_estimator(self.estimator)
-<<<<<<< HEAD
 
         self._fit_cache()
-=======
-        self.memory = check_memory(self.memory, self.verbose)
->>>>>>> 03062004
 
         X = self._apply_mask(X)
         X, y = check_X_y(X, y, dtype=np.float64, multi_output=True)
