"""
Decoding tools and algorithms.
"""

<<<<<<< HEAD
from nilearn.decoding.searchlight import SearchLight
from nilearn.decoding.surf_searchlight import SurfSearchLight
from nilearn.decoding.space_net import SpaceNetClassifier, SpaceNetRegressor
from nilearn.decoding.decoder import (Decoder, DecoderRegressor,
                                      fREMClassifier, fREMRegressor)


__all__ = ['SearchLight', 'SpaceNetClassifier', 'SpaceNetRegressor', 'Decoder',
           'DecoderRegressor', 'fREMClassifier', 'fREMRegressor']
=======
from .searchlight import SearchLight
from .surf_searchlight import SurfSearchLight
from .space_net import SpaceNetClassifier, SpaceNetRegressor

__all__ = ['SurfSearchLight', 'SearchLight', 'SpaceNetClassifier', 'SpaceNetRegressor']
>>>>>>> 141e6f80
<|MERGE_RESOLUTION|>--- conflicted
+++ resolved
@@ -2,7 +2,6 @@
 Decoding tools and algorithms.
 """
 
-<<<<<<< HEAD
 from nilearn.decoding.searchlight import SearchLight
 from nilearn.decoding.surf_searchlight import SurfSearchLight
 from nilearn.decoding.space_net import SpaceNetClassifier, SpaceNetRegressor
@@ -10,12 +9,5 @@
                                       fREMClassifier, fREMRegressor)
 
 
-__all__ = ['SearchLight', 'SpaceNetClassifier', 'SpaceNetRegressor', 'Decoder',
-           'DecoderRegressor', 'fREMClassifier', 'fREMRegressor']
-=======
-from .searchlight import SearchLight
-from .surf_searchlight import SurfSearchLight
-from .space_net import SpaceNetClassifier, SpaceNetRegressor
-
-__all__ = ['SurfSearchLight', 'SearchLight', 'SpaceNetClassifier', 'SpaceNetRegressor']
->>>>>>> 141e6f80
+__all__ = ['SearchLight', 'SurfSearchLight', 'SpaceNetClassifier', 'SpaceNetRegressor',
+           'Decoder', 'DecoderRegressor', 'fREMClassifier', 'fREMRegressor']