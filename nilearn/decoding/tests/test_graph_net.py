--- conflicted
+++ resolved
@@ -76,15 +76,9 @@
 def test_adjointness(rng, size=4):
     """Test for adjointness between gradient and divergence operators."""
     for _ in range(3):
-<<<<<<< HEAD
-        image_1 = rng.rand(size, size, size)
-        image_2 = rng.rand(3, size, size, size)
-        Axdoty = np.dot((gradient(image_1).ravel()), image_2.ravel())
-=======
         image_1 = rng.random((size, size, size))
         image_2 = rng.random((3, size, size, size))
-        Axdoty = np.dot((_gradient(image_1).ravel()), image_2.ravel())
->>>>>>> 3ac5ebc4
+        Axdoty = np.dot((gradient(image_1).ravel()), image_2.ravel())
 
         xdotAty = np.dot((divergence(image_2).ravel()), image_1.ravel())
 
