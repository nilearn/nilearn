--- conflicted
+++ resolved
@@ -48,15 +48,15 @@
 from sklearn.svm import SVR, LinearSVC
 
 from nilearn._utils import compare_version
-<<<<<<< HEAD
+
 from nilearn._utils.class_inspect import check_estimator
 from nilearn._utils.param_validation import check_feature_screening
-=======
+
 from nilearn._utils.param_validation import (
     check_feature_screening,
     get_mask_volume,
 )
->>>>>>> 89b91df4
+
 from nilearn.conftest import _rng
 from nilearn.decoding.decoder import (
     Decoder,
