--- conflicted
+++ resolved
@@ -29,10 +29,6 @@
 from sklearn.ensemble import RandomForestClassifier
 from sklearn.exceptions import NotFittedError
 from sklearn.linear_model import LogisticRegression, RidgeClassifierCV, RidgeCV
-<<<<<<< HEAD
-from sklearn.metrics import accuracy_score, get_scorer, r2_score, roc_auc_score
-from sklearn.model_selection import KFold, LeaveOneGroupOut, ParameterGrid
-=======
 from sklearn.metrics import (
     accuracy_score,
     check_scoring,
@@ -40,8 +36,7 @@
     r2_score,
     roc_auc_score,
 )
-from sklearn.model_selection import KFold, LeaveOneGroupOut
->>>>>>> f632b839
+from sklearn.model_selection import KFold, LeaveOneGroupOut, ParameterGrid
 from sklearn.preprocessing import StandardScaler
 from sklearn.svm import SVR, LinearSVC
 
