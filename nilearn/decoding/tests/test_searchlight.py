"""Test the searchlight module."""
# Author: Alexandre Abraham

import numpy as np
from nibabel import Nifti1Image
from sklearn.model_selection import KFold

from nilearn.conftest import _rng
from nilearn.decoding import searchlight


def _make_searchlight_test_data(frames):
    # Initialize with 4x4x4 scans of random values on 30 frames
    frames = frames
    data = _rng().rand(5, 5, 5, frames)
    mask = np.ones((5, 5, 5), dtype=bool)
    mask_img = Nifti1Image(mask.astype("uint8"), np.eye(4))
    # Create a condition array, with balanced classes
    cond = np.arange(frames, dtype=int) >= (frames // 2)

    # Create an activation pixel.
    data[2, 2, 2, :] = 0
    data[2, 2, 2][cond.astype(bool)] = 2
    data_img = Nifti1Image(data, np.eye(4))

    return data_img, cond, mask_img


def define_cross_validation():
    # Define cross validation
    cv = KFold(n_splits=4)
    n_jobs = 1
    return cv, n_jobs


def test_searchlight_small_radius():
    frames = 30
    data_img, cond, mask_img = _make_searchlight_test_data(frames)
    cv, n_jobs = define_cross_validation()

    # Small radius : only one pixel is selected
    sl = searchlight.SearchLight(
        mask_img,
        process_mask_img=mask_img,
        radius=0.5,
        n_jobs=n_jobs,
        scoring="accuracy",
        cv=cv,
        verbose=1,
    )
    sl.fit(data_img, cond)

    assert np.where(sl.scores_ == 1)[0].size == 1
    assert sl.scores_[2, 2, 2] == 1.0


def test_searchlight_mask_far_from_signal(affine_eye):
    frames = 30
    data_img, cond, mask_img = _make_searchlight_test_data(frames)
    cv, n_jobs = define_cross_validation()

    process_mask = np.zeros((5, 5, 5), dtype=bool)
    process_mask[0, 0, 0] = True
    process_mask_img = Nifti1Image(process_mask.astype("uint8"), affine_eye)
    sl = searchlight.SearchLight(
        mask_img,
        process_mask_img=process_mask_img,
        radius=0.5,
        n_jobs=n_jobs,
        scoring="accuracy",
        cv=cv,
    )
    sl.fit(data_img, cond)

    assert np.where(sl.scores_ == 1)[0].size == 0


def test_searchlight_medium_radius():
    frames = 30
    data_img, cond, mask_img = _make_searchlight_test_data(frames)
    cv, n_jobs = define_cross_validation()

    sl = searchlight.SearchLight(
        mask_img,
        process_mask_img=mask_img,
        radius=1,
        n_jobs=n_jobs,
        scoring="accuracy",
        cv=cv,
    )
    sl.fit(data_img, cond)

    assert np.where(sl.scores_ == 1)[0].size == 7
    assert sl.scores_[2, 2, 2] == 1.0
    assert sl.scores_[1, 2, 2] == 1.0
    assert sl.scores_[2, 1, 2] == 1.0
    assert sl.scores_[2, 2, 1] == 1.0
    assert sl.scores_[3, 2, 2] == 1.0
    assert sl.scores_[2, 3, 2] == 1.0
    assert sl.scores_[2, 2, 3] == 1.0


def test_searchlight_large_radius():
    frames = 30
    data_img, cond, mask_img = _make_searchlight_test_data(frames)
    cv, n_jobs = define_cross_validation()

    sl = searchlight.SearchLight(
        mask_img,
        process_mask_img=mask_img,
        radius=2,
        n_jobs=n_jobs,
        scoring="accuracy",
        cv=cv,
    )
    sl.fit(data_img, cond)

    assert np.where(sl.scores_ == 1)[0].size == 33
    assert sl.scores_[2, 2, 2] == 1.0


def group_cross_validation(cv):
    try:
        from sklearn.model_selection import LeaveOneGroupOut

        gcv = LeaveOneGroupOut()
    except ImportError:
        # won't import model selection if it's not there.
        # the groups variable should have no effect.
        gcv = cv
    return gcv


def test_searchlight_group_cross_validation(rng):
    frames = 30
    data_img, cond, mask_img = _make_searchlight_test_data(frames)
    cv, n_jobs = define_cross_validation()
    gcv = group_cross_validation(cv)

    groups = rng.permutation(np.arange(frames, dtype=int) > (frames // 2))

    sl = searchlight.SearchLight(
        mask_img,
        process_mask_img=mask_img,
        radius=1,
        n_jobs=n_jobs,
        scoring="accuracy",
        cv=gcv,
    )
    sl.fit(data_img, cond, groups)

    assert np.where(sl.scores_ == 1)[0].size == 7
    assert sl.scores_[2, 2, 2] == 1.0


<<<<<<< HEAD
def test_searchlight_group_cross_validation_with_extra_group_variable(rng):
=======
def test_searchlight_group_cross_validation_with_extra_group_variable(
    affine_eye,
):
>>>>>>> 96755a4a
    frames = 30
    data_img, cond, mask_img = _make_searchlight_test_data(frames)
    cv, n_jobs = define_cross_validation()

    groups = rng.permutation(np.arange(frames, dtype=int) > (frames // 2))

    sl = searchlight.SearchLight(
        mask_img,
        process_mask_img=mask_img,
        radius=1,
        n_jobs=n_jobs,
        scoring="accuracy",
        cv=cv,
    )
    sl.fit(data_img, cond, groups)

    assert np.where(sl.scores_ == 1)[0].size == 7
    assert sl.scores_[2, 2, 2] == 1.0

    # Check whether searchlight works on list of 3D images
<<<<<<< HEAD
    data = rng.rand(5, 5, 5)
    data_img = Nifti1Image(data, affine=np.eye(4))
=======
    rand = np.random.RandomState(0)
    data = rand.rand(5, 5, 5)
    data_img = Nifti1Image(data, affine=affine_eye)
>>>>>>> 96755a4a
    imgs = [data_img] * 12

    # labels
    y = [0, 1] * 6

    # run searchlight on list of 3D images
    sl = searchlight.SearchLight(mask_img)
    sl.fit(imgs, y)<|MERGE_RESOLUTION|>--- conflicted
+++ resolved
@@ -153,13 +153,10 @@
     assert sl.scores_[2, 2, 2] == 1.0
 
 
-<<<<<<< HEAD
-def test_searchlight_group_cross_validation_with_extra_group_variable(rng):
-=======
 def test_searchlight_group_cross_validation_with_extra_group_variable(
+    rng,
     affine_eye,
 ):
->>>>>>> 96755a4a
     frames = 30
     data_img, cond, mask_img = _make_searchlight_test_data(frames)
     cv, n_jobs = define_cross_validation()
@@ -180,14 +177,8 @@
     assert sl.scores_[2, 2, 2] == 1.0
 
     # Check whether searchlight works on list of 3D images
-<<<<<<< HEAD
     data = rng.rand(5, 5, 5)
-    data_img = Nifti1Image(data, affine=np.eye(4))
-=======
-    rand = np.random.RandomState(0)
-    data = rand.rand(5, 5, 5)
     data_img = Nifti1Image(data, affine=affine_eye)
->>>>>>> 96755a4a
     imgs = [data_img] * 12
 
     # labels
