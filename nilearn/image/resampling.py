"""Utilities to resample a Niimg-like object.

See http://nilearn.github.io/stable/manipulating_images/input_output.html
"""
import numbers

# Author: Gael Varoquaux, Alexandre Abraham, Michael Eickenberg
import warnings

import numpy as np
import scipy

from nilearn import _utils
from nilearn._utils import _compare_version, stringify_path
from nilearn._utils.niimg import _get_data
from nilearn.image import crop_img
from scipy import linalg
from scipy.ndimage import affine_transform, find_objects

ALLOWED_INTERPOLATIONS = ("continuous", "linear", "nearest")

###############################################################################
# Affine utils


def to_matrix_vector(transform):
    """Split an homogeneous transform into its matrix and vector components.

    The transformation must be represented in homogeneous coordinates.
    It is split into its linear transformation matrix and translation vector
    components.

    This function does not normalize the matrix. This means that for it to be
    the inverse of from_matrix_vector, transform[-1, -1] must equal 1, and
    transform[-1, :-1] must equal 0.

    Parameters
    ----------
    transform : numpy.ndarray
        Homogeneous transform matrix. Example: a (4, 4) transform representing
        linear transformation and translation in 3 dimensions.

    Returns
    -------
    matrix, vector : numpy.ndarray
        The matrix and vector components of the transform matrix.  For
        an (N, N) transform, matrix will be (N-1, N-1) and vector will be
        a 1D array of shape (N-1,).

    See Also
    --------
    from_matrix_vector

    """
    ndimin = transform.shape[0] - 1
    ndimout = transform.shape[1] - 1
    matrix = transform[0:ndimin, 0:ndimout]
    vector = transform[0:ndimin, ndimout]
    return matrix, vector


def from_matrix_vector(matrix, vector):
    """Combine a matrix and vector into a homogeneous transform.

    Combine a rotation matrix and translation vector into a transform
    in homogeneous coordinates.

    Parameters
    ----------
    matrix : numpy.ndarray
        An (N, N) array representing the rotation matrix.

    vector : numpy.ndarray
        A (1, N) array representing the translation.

    Returns
    -------
    xform: numpy.ndarray
        An (N+1, N+1) transform matrix.

    See Also
    --------
    nilearn.resampling.to_matrix_vector

    """
    nin, nout = matrix.shape
    t = np.zeros((nin + 1, nout + 1), matrix.dtype)
    t[0:nin, 0:nout] = matrix
    t[nin, nout] = 1.0
    t[0:nin, nout] = vector
    return t


def coord_transform(x, y, z, affine):
    """Convert the x, y, z coordinates from one image space to another space.

    Parameters
    ----------
    x : number or ndarray (any shape)
        The x coordinates in the input space.

    y : number or ndarray (same shape as x)
        The y coordinates in the input space.

    z : number or ndarray
        The z coordinates in the input space.

    affine : 2D 4x4 ndarray
        Affine that maps from input to output space.

    Returns
    -------
    x : number or ndarray (same shape as input)
        The x coordinates in the output space.

    y : number or ndarray (same shape as input)
        The y coordinates in the output space.

    z : number or ndarray (same shape as input)
        The z coordinates in the output space.

    Warning: The x, y and z have their output space (e.g. MNI) coordinate
    ordering, not 3D numpy image ordering.

    Examples
    --------
    Transform data from coordinates to brain space. The "affine" matrix
    can be found as the ".affine" attribute of a nifti image, or using
    the "get_affine()" method for older nibabel installations::

        >>> from nilearn import datasets, image
        >>> niimg = datasets.load_mni152_template()
        >>> # Find the MNI coordinates of the voxel (50, 50, 50)
        >>> image.coord_transform(50, 50, 50, niimg.affine)
        (-48.0, -84.0, -22.0)

    """
    squeeze = not hasattr(x, "__iter__")
    return_number = isinstance(x, numbers.Number)
    x = np.asanyarray(x)
    shape = x.shape
    coords = np.c_[
        np.atleast_1d(x).flat,
        np.atleast_1d(y).flat,
        np.atleast_1d(z).flat,
        np.ones_like(np.atleast_1d(z).flat),
    ].T
    x, y, z, _ = np.dot(affine, coords)
    if return_number:
        return x.item(), y.item(), z.item()
    if squeeze:
        return x.squeeze(), y.squeeze(), z.squeeze()
    return np.reshape(x, shape), np.reshape(y, shape), np.reshape(z, shape)


def get_bounds(shape, affine):
    """Return the world-space bounds occupied by an array given an affine.

    The coordinates returned correspond to the **center** of the corner voxels.

    Parameters
    ----------
    shape : tuple
        shape of the array. Must have 3 integer values.

    affine : numpy.ndarray
        affine giving the linear transformation between voxel coordinates
        and world-space coordinates.

    Returns
    -------
    coord : list of tuples
        coord[i] is a 2-tuple giving minimal and maximal coordinates along
        i-th axis.

    """
    adim, bdim, cdim = shape
    adim -= 1
    bdim -= 1
    cdim -= 1
    # form a collection of vectors for each 8 corners of the box
    box = np.array(
        [
            [0.0, 0, 0, 1],
            [adim, 0, 0, 1],
            [0, bdim, 0, 1],
            [0, 0, cdim, 1],
            [adim, bdim, 0, 1],
            [adim, 0, cdim, 1],
            [0, bdim, cdim, 1],
            [adim, bdim, cdim, 1],
        ]
    ).T
    box = np.dot(affine, box)[:3]
    return list(zip(box.min(axis=-1), box.max(axis=-1)))


def get_mask_bounds(img):
    """Return the world-space bounds occupied by a mask.

    Parameters
    ----------
    img : Niimg-like object
        See :ref:`extracting_data`.
        The image to inspect. Zero values are considered as
        background.

    Returns
    -------
    xmin, xmax, ymin, ymax, zmin, zmax : floats
        The world-space bounds (field of view) occupied by the
        non-zero values in the image

    Notes
    -----
    The image should have only one connect component.

    The affine should be diagonal or diagonal-permuted, use
    reorder_img to ensure that it is the case.

    """
    img = _utils.check_niimg_3d(img)
    mask = _utils.numpy_conversions._asarray(_get_data(img), dtype=bool)
    affine = img.affine
    (xmin, xmax), (ymin, ymax), (zmin, zmax) = get_bounds(mask.shape, affine)
    slices = find_objects(mask.astype(int))
    if len(slices) == 0:
        warnings.warn("empty mask", stacklevel=2)
    else:
        x_slice, y_slice, z_slice = slices[0]
        x_width, y_width, z_width = mask.shape
        xmin, xmax = (
            xmin + x_slice.start * (xmax - xmin) / x_width,
            xmin + x_slice.stop * (xmax - xmin) / x_width,
        )
        ymin, ymax = (
            ymin + y_slice.start * (ymax - ymin) / y_width,
            ymin + y_slice.stop * (ymax - ymin) / y_width,
        )
        zmin, zmax = (
            zmin + z_slice.start * (zmax - zmin) / z_width,
            zmin + z_slice.stop * (zmax - zmin) / z_width,
        )

    return xmin, xmax, ymin, ymax, zmin, zmax


class BoundingBoxError(ValueError):
    """Raise error when resampling transformation is incompatible with data.

    This can happen, for example, if the field of view of a target affine
    matrix does not contain any of the original data.
    """

    pass


###############################################################################
# Resampling


def _resample_one_img(
    data, A, b, target_shape, interpolation_order, out, copy=True, fill_value=0
):
    """Do not use: internal function for resample_img."""
    if data.dtype.kind in ("i", "u"):
        # Integers are always finite
        has_not_finite = False
    else:
        not_finite = np.logical_not(np.isfinite(data))
        has_not_finite = np.any(not_finite)
    if has_not_finite:
        warnings.warn(
            "NaNs or infinite values are present in the data "
            "passed to resample. This is a bad thing as they "
            "make resampling ill-defined and much slower.",
            RuntimeWarning,
            stacklevel=2,
        )
        if copy:
            # We need to do a copy to avoid modifying the input
            # array
            data = data.copy()
        # data[not_finite] = 0
        from ..masking import _extrapolate_out_mask

        data = _extrapolate_out_mask(
            data, np.logical_not(not_finite), iterations=2
        )[0]

    # If data is binary and interpolation is continuous or linear,
    # warn the user as this might be unintentional
    if sorted(list(np.unique(data))) == [0, 1] and interpolation_order != 0:
        warnings.warn(
            "Resampling binary images with continuous or "
            "linear interpolation. This might lead to "
            "unexpected results. You might consider using "
            "nearest interpolation instead."
        )

    # Suppresses warnings in https://github.com/nilearn/nilearn/issues/1363
    with warnings.catch_warnings():
        if _compare_version(scipy.__version__, ">=", "0.18"):
            warnings.simplefilter("ignore", UserWarning)
        # The resampling itself
        affine_transform(
            data,
            A,
            offset=b,
            output_shape=target_shape,
            output=out,
            cval=fill_value,
            order=interpolation_order,
        )

    if has_not_finite:
        # Suppresses warnings in https://github.com/nilearn/nilearn/issues/1363
        with warnings.catch_warnings():
            if _compare_version(scipy.__version__, ">=", "0.18"):
                warnings.simplefilter("ignore", UserWarning)
            # We need to resample the mask of not_finite values
            not_finite = affine_transform(
                not_finite,
                A,
                offset=b,
                output_shape=target_shape,
                order=0,
            )
        out[not_finite] = np.nan
    return out


def resample_img(
    img,
    target_affine=None,
    target_shape=None,
    interpolation="continuous",
    copy=True,
    order="F",
    clip=True,
    fill_value=0,
    force_resample=False,
):
    """Resample a Niimg-like object.

    Parameters
    ----------
    img : Niimg-like object
        See :ref:`extracting_data`.
        Image(s) to resample.

    target_affine : numpy.ndarray, optional
        If specified, the image is resampled corresponding to this new affine.
        target_affine can be a 3x3 or a 4x4 matrix. (See notes)

    target_shape : tuple or list, optional
        If specified, the image will be resized to match this new shape.
        len(target_shape) must be equal to 3.
        If target_shape is specified, a target_affine of shape (4, 4)
        must also be given. (See notes)

    interpolation : str, optional
        Can be 'continuous', 'linear', or 'nearest'. Indicates the resample
        method. Default='continuous'.

    copy : bool, optional
        If True, guarantees that output array has no memory in common with
        input array.
        In all cases, input images are never modified by this function.
        Default=True.

    order : "F" or "C", optional
        Data ordering in output array. This function is slightly faster with
        Fortran ordering. Default='F'.

    clip : bool, optional
        If True (default) all resampled image values above max(img) and
        under min(img) are clipped to min(img) and max(img). Note that
        0 is added as an image value for clipping, and it is the padding
        value when extrapolating out of field of view.
        If False no clip is performed.
        Default=True.

    fill_value : float, optional
        Use a fill value for points outside of input volume. Default=0.

    force_resample : bool, optional
        Intended for testing, this prevents the use of a padding optimization.
        Default=False.

    Returns
    -------
    resampled : nibabel.Nifti1Image
        input image, resampled to have respectively target_shape and
        target_affine as shape and affine.

    See Also
    --------
    nilearn.image.resample_to_img

    Notes
    -----
    **BoundingBoxError**
    If a 4x4 transformation matrix (target_affine) is given and all of the
    transformed data points have a negative voxel index along one of the
    axis, then none of the data will be visible in the transformed image
    and a BoundingBoxError will be raised.

    If a 4x4 transformation matrix (target_affine) is given and no target
    shape is provided, the resulting image will have voxel coordinate
    (0, 0, 0) in the affine offset (4th column of target affine) and will
    extend far enough to contain all the visible data and a margin of one
    voxel.

    **3x3 transformation matrices**
    If a 3x3 transformation matrix is given as target_affine, it will be
    assumed to represent the three coordinate axes of the target space. In
    this case the affine offset (4th column of a 4x4 transformation matrix)
    as well as the target_shape will be inferred by resample_img, such that
    the resulting field of view is the closest possible (with a margin of
    1 voxel) bounding box around the transformed data.

    In certain cases one may want to obtain a transformed image with the
    closest bounding box around the data, which at the same time respects
    a voxel grid defined by a 4x4 affine transformation matrix. In this
    case, one resamples the image using this function given the target
    affine and no target shape. One then uses crop_img on the result.

    **NaNs and infinite values**
    This function handles gracefully NaNs and infinite values in the input
    data, however they make the execution of the function much slower.

    **Handling non-native endian in given Nifti images**
    This function automatically changes the byte-ordering information
    in the image dtype to new byte order. From non-native to native, which
    implies that if the given image has non-native endianness then the output
    data in Nifti image will have native dtype. This is only the case when
    if the given target_affine (transformation matrix) is diagonal and
    homogeneous.

    """
    from .image import new_img_like  # avoid circular imports

    img, input_img_is_string = _check_param_resample_img(
        img, target_shape, target_affine, interpolation
    )

    shape = img.shape
    affine = img.affine

    # noop cases
    if target_affine is None and target_shape is None:
        if copy and not input_img_is_string:
            img = _utils.copy_img(img)
        return img

    if (
        np.shape(target_affine) == np.shape(affine)
        and np.allclose(target_affine, affine)
        and np.array_equal(target_shape, shape)
    ):
        return img

    if target_affine is not None:
        target_affine = np.asarray(target_affine)

    if np.all(np.array(target_shape) == shape[:3]) and np.allclose(
        target_affine, affine
    ):
        if copy and not input_img_is_string:
            img = _utils.copy_img(img)
        return img

    # We now know that some resampling must be done.
    # The value of "copy" is of no importance:
    # output is always a separate array.
    data = _get_data(img)

    target_affine, target_shape = _get_bounding_box(
        target_affine, target_shape, affine, data
    )

    transform_affine = np.dot(linalg.inv(affine), target_affine)
    if np.all(target_affine == affine):
        # Small trick to be more numerically stable
        transform_affine = np.eye(4)
    A, b = to_matrix_vector(transform_affine)

    data_shape = list(data.shape)
    # Make sure that we have a list here
    if isinstance(target_shape, np.ndarray):
        target_shape = target_shape.tolist()
    target_shape = tuple(target_shape)

<<<<<<< HEAD
    if _compare_version(scipy.__version__, "<", "0.20"):
        # Before scipy 0.20, force native data types due to endian issues
        # that caused instability.
        data = data.astype(data.dtype.newbyteorder("N"))

    resampled_data_dtype = _get_resampled_datatype(
        interpolation, data, transform_affine
    )
=======
    if interpolation == "continuous" and data.dtype.kind == "i":
        # cast unsupported data types to closest support dtype
        aux = data.dtype.name.replace("int", "float")
        aux = aux.replace("ufloat", "float").replace("floatc", "float")
        if aux in ["float8", "float16"]:
            aux = "float32"
        warnings.warn(f"Casting data from {data.dtype.name} to {aux}")
        resampled_data_dtype = np.dtype(aux)
    else:
        resampled_data_dtype = data.dtype

    # Since the release of 0.17, resampling nifti images have some issues
    # when affine is passed as 1D array and if data is of non-native
    # endianness.
    # See issue https://github.com/nilearn/nilearn/issues/1445.
    # If affine is passed as 1D, scipy uses _nd_image.zoom_shift rather
    # than _geometric_transform (2D) where _geometric_transform is able
    # to swap byte order in scipy later than 0.15 for nonnative endianness.

    # We convert to 'native' order to not have any issues either with
    # 'little' or 'big' endian data dtypes (non-native endians).
    if len(A.shape) == 1 and not resampled_data_dtype.isnative:
        resampled_data_dtype = resampled_data_dtype.newbyteorder("N")
>>>>>>> a95149b2

    # Code is generic enough to work for both 3D and 4D images
    other_shape = data_shape[3:]
    resampled_data = np.zeros(
        list(target_shape) + other_shape,
        order=order,
        dtype=resampled_data_dtype,
    )

    # if (A == I OR some combination of permutation(I) and sign-flipped(I)) AND
    # all(b == integers):
    if (
        np.all(np.eye(3) == A)
        and all(bt == np.round(bt) for bt in b)
        and not force_resample
    ):
        # TODO: also check for sign flips
        # TODO: also check for permutations of I

        # ... special case: can be solved with padding alone
        # crop source image and keep N voxels offset before/after volume
        cropped_img, offsets = crop_img(img, pad=False, return_offset=True)

        # TODO: flip axes that are flipped
        # TODO: un-shuffle permuted dimensions

        # offset the original un-cropped image indices
        # by the relative translation, b.
        indices = [
            (int(off.start - dim_b), int(off.stop - dim_b))
            for off, dim_b in zip(offsets[:3], b[:3])
        ]

        # If image are not fully overlapping, place only portion of image.
        slices = []
        for dimsize, index in zip(resampled_data.shape, indices):
            slices.append(
                slice(np.max((0, index[0])), np.min((dimsize, index[1])))
            )
        slices = tuple(slices)

        # ensure the source image being placed isn't larger than the dest
        subset_indices = tuple(slice(0, s.stop - s.start) for s in slices)
        resampled_data[slices] = _get_data(cropped_img)[subset_indices]

    else:
        all_img = (slice(None),) * 3

        # If A is diagonal, ndimage.affine_transform is clever enough
        # to use a better algorithm.
        if np.all(np.diag(np.diag(A)) == A):
<<<<<<< HEAD
            if _compare_version(scipy.__version__, "<", "0.18"):
                # Before scipy 0.18, ndimage.affine_transform was applying
                # a different logic to the offset for diagonal affine
                b = np.dot(linalg.inv(A), b)
=======
>>>>>>> a95149b2
            A = np.diag(A)

        # Iterate over a set of 3D volumes, as the interpolation problem
        # is separable in the extra dimensions.
        # This reduces the computational cost
        for ind in np.ndindex(*other_shape):
            _resample_one_img(
                data[all_img + ind],
                A,
                b,
                target_shape,
                _interpolation_order(interpolation),
                out=resampled_data[all_img + ind],
                copy=not input_img_is_string,
                fill_value=fill_value,
            )

    if clip:
        # force resampled data to have a range contained in the original data
        # preventing ringing artefact
        # We need to add zero as a value considered for clipping, as it
        # appears in padding images.
        vmin = min(np.nanmin(data), 0)
        vmax = max(np.nanmax(data), 0)
        resampled_data.clip(vmin, vmax, out=resampled_data)

    return new_img_like(img, resampled_data, target_affine)


def _get_resampled_datatype(interpolation, data, transform_affine):
    """Cast unsupported data types to closest support dtype."""
    if interpolation == "continuous" and data.dtype.kind == "i":
        aux = data.dtype.name.replace("int", "float")
        aux = aux.replace("ufloat", "float").replace("floatc", "float")
        if aux in ["float8", "float16"]:
            aux = "float32"
        warnings.warn(f"Casting data from {data.dtype.name} to {aux}")
        resampled_data_dtype = np.dtype(aux)
    else:
        resampled_data_dtype = data.dtype

    # Since the release of 0.17, resampling nifti images have some issues
    # when affine is passed as 1D array
    # and if data is of non-native endianness.
    # See issue https://github.com/nilearn/nilearn/issues/1445.
    # If affine is passed as 1D, scipy uses _nd_image.zoom_shift rather
    # than _geometric_transform (2D) where _geometric_transform is able
    # to swap byte order in scipy later than 0.15 for nonnative endianness.

    # We convert to 'native' order to not have any issues either with
    # 'little' or 'big' endian data dtypes (non-native endians).
    A, _ = to_matrix_vector(transform_affine)
    if len(A.shape) == 1 and not resampled_data_dtype.isnative:
        resampled_data_dtype = resampled_data_dtype.newbyteorder("N")

    return resampled_data_dtype


def _get_bounding_box(target_affine, target_shape, affine, data):
    """Get a bounding box for the transformed data.

    If necessary:
        - embed target_affine in 4x4 shape
        - calculate offset from bounding box
        - compute target_shape

    Parameters
    ----------
    target_affine : numpy.ndarray
        If specified, the image is resampled corresponding to this new affine.
        target_affine can be a 3x3 or a 4x4 matrix.

    target_shape : tuple or list
        If specified, the image will be resized to match this new shape.
        len(target_shape) must be equal to 3.
        If target_shape is specified, a target_affine of shape (4, 4)
        must also be given.

    affine : numpy.ndarray
        Affine of the input image.

    data : numpy.ndarray
        data of the input image.
    """
    if target_affine.shape == (3, 3):
        # Embed target_affine in 4x4 shape
        missing_offset = True
        target_affine_tmp = np.eye(4)
        target_affine_tmp[:3, :3] = target_affine
        target_affine = target_affine_tmp
    else:
        missing_offset = False
        target_affine = target_affine.copy()

    transform_affine = np.linalg.inv(target_affine).dot(affine)
    (xmin, xmax), (ymin, ymax), (zmin, zmax) = get_bounds(
        data.shape[:3], transform_affine
    )

    # if target_affine is (3, 3),
    # then calculate offset from bounding box and update bounding box
    # to be in the voxel coordinates of the calculated 4x4 affine
    if missing_offset:
        offset = target_affine[:3, :3].dot([xmin, ymin, zmin])
        target_affine[:3, 3] = offset
        (xmin, xmax), (ymin, ymax), (zmin, zmax) = (
            (0, xmax - xmin),
            (0, ymax - ymin),
            (0, zmax - zmin),
        )

    # Check whether transformed data is actually within the FOV
    # of the target affine
    if xmax < 0 or ymax < 0 or zmax < 0:
        raise BoundingBoxError(
            "The field of view given by the target affine does not "
            "contain any of the data."
        )

    # if target_shape is not given
    # (always the case with 3x3 transformation matrix
    # and sometimes the case with 4x4 transformation matrix),
    # then set it to contain the bounding box by a margin of 1 voxel
    if target_shape is None:
        target_shape = (
            int(np.ceil(xmax)) + 1,
            int(np.ceil(ymax)) + 1,
            int(np.ceil(zmax)) + 1,
        )

    return target_affine, target_shape


def _clip_img(data, resampled_data, clip):
    """Force resampled data to have a range contained in the original data \
    preventing ringing artefact.

    We need to add zero as a value considered for clipping,
    as it appears in padding images.
    """
    if not clip:
        return resampled_data
    vmin = min(data.min(), 0)
    vmax = max(data.max(), 0)
    resampled_data.clip(vmin, vmax, out=resampled_data)
    return resampled_data


def _interpolation_order(interpolation):
    if interpolation == "continuous":
        return 3
    elif interpolation == "linear":
        return 1
    elif interpolation == "nearest":
        return 0


def _check_param_resample_img(img, target_shape, target_affine, interpolation):
    """Do as many checks as possible before loading data, \
    to avoid potentially costly calls before raising an exception.

    Parameters
    ----------
    img : Niimg-like object
        See :ref:`extracting_data`.
        Image(s) to resample.

    target_affine : numpy.ndarray
        If specified, the image is resampled corresponding to this new affine.
        target_affine can be a 3x3 or a 4x4 matrix.

    target_shape : tuple or list
        If specified, the image will be resized to match this new shape.
        len(target_shape) must be equal to 3.
        If target_shape is specified, a target_affine of shape (4, 4)
        must also be given.

    interpolation : str,
        Can be 'continuous', 'linear', or 'nearest'. Indicates the resample
        method.
    """
    if target_shape is not None and target_affine is None:
        raise ValueError(
            "If target_shape is specified, "
            "'target_affine' should be specified too."
        )

    if target_shape is not None and len(target_shape) != 3:
        raise ValueError(
            "The shape specified should be the shape of the 3D grid, "
            f"and thus of length 3. {target_shape} was specified"
        )

    if target_shape is not None and target_affine.shape == (3, 3):
        raise ValueError(
            "Given target shape without anchor vector: "
            "Affine shape should be (4, 4) and not (3, 3)"
        )

    if interpolation not in ALLOWED_INTERPOLATIONS:
        message = (
            f"interpolation must be one of: {ALLOWED_INTERPOLATIONS} "
            f"but it was set to '{interpolation}'."
        )
        raise ValueError(message)

    img = stringify_path(img)
    input_img_is_string = isinstance(img, str)

    img = _utils.check_niimg(img)

    # If later on we want to impute sform using qform add this condition
    # see : https://github.com/nilearn/nilearn/issues/3168#issuecomment-1159447771 # noqa:E501
    if hasattr(img, "get_sform"):  # NIfTI images only
        _, sform_code = img.get_sform(coded=True)
        if not sform_code:
            warnings.warn(
                "The provided image has no sform in its header. "
                "Please check the provided file. "
                "Results may not be as expected."
            )

    return img, input_img_is_string


def resample_to_img(
    source_img,
    target_img,
    interpolation="continuous",
    copy=True,
    order="F",
    clip=False,
    fill_value=0,
    force_resample=False,
):
    """Resample a Niimg-like source image on a target Niimg-like image.

    No registration is performed: the image should already be aligned.

    .. versionadded:: 0.2.4

    Parameters
    ----------
    source_img : Niimg-like object
        See :ref:`extracting_data`.
        Image(s) to resample.

    target_img : Niimg-like object
        See :ref:`extracting_data`.
        Reference image taken for resampling.

    interpolation : str, optional
        Can be 'continuous', 'linear', or 'nearest'. Indicates the resample
        method. Default='continuous'.

    copy : bool, optional
        If True, guarantees that output array has no memory in common with
        input array.
        In all cases, input images are never modified by this function.
        Default=True.

    order : "F" or "C", optional
        Data ordering in output array. This function is slightly faster with
        Fortran ordering. Default="F".

    clip : bool, optional
        If False (default) no clip is performed.
        If True all resampled image values above max(img)
        and under min(img) are cllipped to min(img) and max(img).
        Default=False.

    fill_value : float, optional
        Use a fill value for points outside of input volume. Default=0.

    force_resample : bool, optional
        Intended for testing, this prevents the use of a padding optimization.
        Default=False.

    Returns
    -------
    resampled: nibabel.Nifti1Image
        input image, resampled to have respectively target image shape and
        affine as shape and affine.

    See Also
    --------
    nilearn.image.resample_img

    """
    target = _utils.check_niimg(target_img)
    target_shape = target.shape

    # When target shape is greater than 3, we reduce to 3, to be compatible
    # with underlying call to resample_img
    if len(target_shape) > 3:
        target_shape = target.shape[:3]

    return resample_img(
        source_img,
        target_affine=target.affine,
        target_shape=target_shape,
        interpolation=interpolation,
        copy=copy,
        order=order,
        clip=clip,
        fill_value=fill_value,
        force_resample=force_resample,
    )


def reorder_img(img, resample=None):
    """Return an image with the affine diagonal (by permuting axes).

    The orientation of the new image will be RAS (Right, Anterior, Superior).
    If it is impossible to get xyz ordering by permuting the axes, a
    'ValueError' is raised.

    Parameters
    ----------
    img : Niimg-like object
        See :ref:`extracting_data`.
        Image to reorder.

    resample : None or string in {'continuous', 'linear', 'nearest'}, optional
        If resample is None (default), no resampling is performed, the
        axes are only permuted.
        Otherwise resampling is performed and 'resample' will
        be passed as the 'interpolation' argument into
        resample_img.

    """
    from .image import new_img_like

    img = _utils.check_niimg(img)
    # The copy is needed in order not to modify the input img affine
    # see https://github.com/nilearn/nilearn/issues/325 for a concrete bug
    affine = img.affine.copy()
    A, b = to_matrix_vector(affine)

    if not np.all((np.abs(A) > 0.001).sum(axis=0) == 1):
        if resample is None:
            raise ValueError(
                "Cannot reorder the axes: "
                "the image affine contains rotations"
            )

        # Identify the voxel size using a QR decomposition of the
        # affine
        Q, R = np.linalg.qr(affine[:3, :3])
        target_affine = np.diag(np.abs(np.diag(R))[np.abs(Q).argmax(axis=1)])
        return resample_img(
            img, target_affine=target_affine, interpolation=resample
        )

    axis_numbers = np.argmax(np.abs(A), axis=0)
    data = _get_data(img)
    while not np.all(np.sort(axis_numbers) == axis_numbers):
        first_inversion = np.argmax(np.diff(axis_numbers) < 0)
        axis1 = first_inversion + 1
        axis2 = first_inversion
        data = np.swapaxes(data, axis1, axis2)
        order = np.array((0, 1, 2, 3))
        order[axis1] = axis2
        order[axis2] = axis1
        affine = affine.T[order].T
        A, b = to_matrix_vector(affine)
        axis_numbers = np.argmax(np.abs(A), axis=0)

    # Now make sure the affine is positive
    pixdim = np.diag(A).copy()
    if pixdim[0] < 0:
        b[0] = b[0] + pixdim[0] * (data.shape[0] - 1)
        pixdim[0] = -pixdim[0]
        slice1 = slice(None, None, -1)
    else:
        slice1 = slice(None, None, None)
    if pixdim[1] < 0:
        b[1] = b[1] + pixdim[1] * (data.shape[1] - 1)
        pixdim[1] = -pixdim[1]
        slice2 = slice(None, None, -1)
    else:
        slice2 = slice(None, None, None)
    if pixdim[2] < 0:
        b[2] = b[2] + pixdim[2] * (data.shape[2] - 1)
        pixdim[2] = -pixdim[2]
        slice3 = slice(None, None, -1)
    else:
        slice3 = slice(None, None, None)
    data = data[slice1, slice2, slice3]
    affine = from_matrix_vector(np.diag(pixdim), b)

    return new_img_like(img, data, affine)<|MERGE_RESOLUTION|>--- conflicted
+++ resolved
@@ -492,7 +492,6 @@
         target_shape = target_shape.tolist()
     target_shape = tuple(target_shape)
 
-<<<<<<< HEAD
     if _compare_version(scipy.__version__, "<", "0.20"):
         # Before scipy 0.20, force native data types due to endian issues
         # that caused instability.
@@ -501,31 +500,6 @@
     resampled_data_dtype = _get_resampled_datatype(
         interpolation, data, transform_affine
     )
-=======
-    if interpolation == "continuous" and data.dtype.kind == "i":
-        # cast unsupported data types to closest support dtype
-        aux = data.dtype.name.replace("int", "float")
-        aux = aux.replace("ufloat", "float").replace("floatc", "float")
-        if aux in ["float8", "float16"]:
-            aux = "float32"
-        warnings.warn(f"Casting data from {data.dtype.name} to {aux}")
-        resampled_data_dtype = np.dtype(aux)
-    else:
-        resampled_data_dtype = data.dtype
-
-    # Since the release of 0.17, resampling nifti images have some issues
-    # when affine is passed as 1D array and if data is of non-native
-    # endianness.
-    # See issue https://github.com/nilearn/nilearn/issues/1445.
-    # If affine is passed as 1D, scipy uses _nd_image.zoom_shift rather
-    # than _geometric_transform (2D) where _geometric_transform is able
-    # to swap byte order in scipy later than 0.15 for nonnative endianness.
-
-    # We convert to 'native' order to not have any issues either with
-    # 'little' or 'big' endian data dtypes (non-native endians).
-    if len(A.shape) == 1 and not resampled_data_dtype.isnative:
-        resampled_data_dtype = resampled_data_dtype.newbyteorder("N")
->>>>>>> a95149b2
 
     # Code is generic enough to work for both 3D and 4D images
     other_shape = data_shape[3:]
@@ -577,13 +551,6 @@
         # If A is diagonal, ndimage.affine_transform is clever enough
         # to use a better algorithm.
         if np.all(np.diag(np.diag(A)) == A):
-<<<<<<< HEAD
-            if _compare_version(scipy.__version__, "<", "0.18"):
-                # Before scipy 0.18, ndimage.affine_transform was applying
-                # a different logic to the offset for diagonal affine
-                b = np.dot(linalg.inv(A), b)
-=======
->>>>>>> a95149b2
             A = np.diag(A)
 
         # Iterate over a set of 3D volumes, as the interpolation problem
