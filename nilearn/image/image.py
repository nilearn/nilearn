"""
Preprocessing functions for images.

See also nilearn.signal.
"""

import collections.abc
import itertools
import warnings
from copy import deepcopy

import numpy as np
from joblib import Memory, Parallel, delayed
from nibabel import Nifti1Image, Nifti1Pair, load, spatialimages
from scipy.ndimage import gaussian_filter1d, generate_binary_structure, label
from scipy.stats import scoreatpercentile

from nilearn import signal
from nilearn._utils import logger
from nilearn._utils.docs import fill_doc
from nilearn._utils.helpers import (
    check_copy_header,
    stringify_path,
)
from nilearn._utils.logger import find_stack_level
from nilearn._utils.masker_validation import (
    check_compatibility_mask_and_images,
)
from nilearn._utils.niimg import _get_data, repr_niimgs, safe_get_data
from nilearn._utils.niimg_conversions import (
    _index_img,
    check_niimg,
    check_niimg_3d,
    check_niimg_4d,
    check_same_fov,
    iter_check_niimg,
)
from nilearn._utils.numpy_conversions import as_ndarray
from nilearn._utils.param_validation import (
    check_is_of_allowed_type,
    check_params,
    check_threshold,
)
from nilearn._utils.path_finding import resolve_globbing
from nilearn.exceptions import DimensionError
from nilearn.surface.surface import (
    SurfaceImage,
    at_least_2d,
    extract_data,
)
from nilearn.surface.surface import get_data as get_surface_data
from nilearn.surface.utils import assert_polymesh_equal, check_polymesh_equal
from nilearn.typing import NiimgLike


def get_data(img):
    """Get the image data as a :class:`numpy.ndarray`.

    Parameters
    ----------
    img : Niimg-like object or iterable of Niimg-like objects
        See :ref:`extracting_data`.

    Returns
    -------
    :class:`numpy.ndarray`
        3D or 4D numpy array depending on the shape of `img`. This function
        preserves the type of the image data.
        If `img` is an in-memory Nifti image
        it returns the image data array itself -- not a copy.

    """
    img = check_niimg(img)
    return _get_data(img)


def high_variance_confounds(
    imgs, n_confounds=5, percentile=2.0, detrend=True, mask_img=None
) -> np.ndarray:
    """Return confounds extracted from input signals with highest variance.

    Parameters
    ----------
    imgs : 4D Niimg-like or 2D SurfaceImage object
        See :ref:`extracting_data`.

    mask_img : Niimg-like or SurfaceImage object, or None, default=None
        If not provided, all voxels / vertices are used.
        If provided, confounds are extracted
        from voxels / vertices inside the mask.
        See :ref:`extracting_data`.

    n_confounds : :obj:`int`, default=5
        Number of confounds to return.

    percentile : :obj:`float`, default=2.0
        Highest-variance signals percentile to keep before computing the
        singular value decomposition, 0. <= `percentile` <= 100.
        `mask_img.sum() * percentile / 100` must be greater than `n_confounds`.

    detrend : :obj:`bool`, default=True
        If True, detrend signals before processing.

    Returns
    -------
    :class:`numpy.ndarray`
        Highest variance confounds. Shape: *(number_of_scans, n_confounds)*.

    Notes
    -----
    This method is related to what has been published in the literature
    as 'CompCor' (Behzadi NeuroImage 2007).

    The implemented algorithm does the following:

    - Computes the sum of squares for each signal (no mean removal).
    - Keeps a given percentile of signals with highest variance (percentile).
    - Computes an SVD of the extracted signals.
    - Returns a given number (n_confounds) of signals from the SVD with
      highest singular values.

    See Also
    --------
    nilearn.signal.high_variance_confounds

    """
    from .. import masking

    check_compatibility_mask_and_images(mask_img, imgs)

    if mask_img is not None:
        if isinstance(imgs, SurfaceImage):
            check_polymesh_equal(mask_img.mesh, imgs.mesh)
        sigs = masking.apply_mask(imgs, mask_img)

    # Load the data only if it doesn't need to be masked
    # Not using apply_mask here saves memory in most cases.
    elif isinstance(imgs, SurfaceImage):
        sigs = as_ndarray(get_surface_data(imgs))
        sigs = np.reshape(sigs, (-1, sigs.shape[-1])).T
    else:
        imgs = check_niimg_4d(imgs)
        sigs = as_ndarray(get_data(imgs))
        sigs = np.reshape(sigs, (-1, sigs.shape[-1])).T

    del imgs  # help reduce memory consumption

    return signal.high_variance_confounds(
        sigs, n_confounds=n_confounds, percentile=percentile, detrend=detrend
    )


def _fast_smooth_array(arr):
    """Perform simple smoothing.

    Less computationally expensive than applying a Gaussian filter.

    Only the first three dimensions of the array will be smoothed. The
    filter uses [0.2, 1, 0.2] weights in each direction and use a
    normalization to preserve the local average value.

    Parameters
    ----------
    arr : :class:`numpy.ndarray`
        4D array, with image number as last dimension. 3D arrays are
        also accepted.

    Returns
    -------
    :class:`numpy.ndarray`
        Smoothed array.

    Notes
    -----
    Rather than calling this function directly, users are encouraged
    to call the high-level function :func:`smooth_img` with
    `fwhm='fast'`.

    """
    neighbor_weight = 0.2
    # 6 neighbors in 3D if not on an edge
    n_neighbors = 6
    # This scale ensures that a uniform array stays uniform
    # except on the array edges
    scale = 1 + n_neighbors * neighbor_weight

    # Need to copy because the smoothing is done in multiple statements
    # and there does not seem to be an easy way to do it in place
    smoothed_arr = arr.copy()
    weighted_arr = neighbor_weight * arr

    smoothed_arr[:-1] += weighted_arr[1:]
    smoothed_arr[1:] += weighted_arr[:-1]
    smoothed_arr[:, :-1] += weighted_arr[:, 1:]
    smoothed_arr[:, 1:] += weighted_arr[:, :-1]
    smoothed_arr[:, :, :-1] += weighted_arr[:, :, 1:]
    smoothed_arr[:, :, 1:] += weighted_arr[:, :, :-1]
    smoothed_arr /= scale

    return smoothed_arr


@fill_doc
def smooth_array(arr, affine, fwhm=None, ensure_finite=True, copy=True):
    """Smooth images by applying a Gaussian filter.

    Apply a Gaussian filter along the three first dimensions of `arr`.

    Parameters
    ----------
    arr : :class:`numpy.ndarray`
        4D array, with image number as last dimension. 3D arrays are also
        accepted.

    affine : :class:`numpy.ndarray`
        (4, 4) matrix, giving affine transformation for image. (3, 3) matrices
        are also accepted (only these coefficients are used).
        If `fwhm='fast'`, the affine is not used and can be None.
    %(fwhm)s
    ensure_finite : :obj:`bool`, default=True
        If True, replace every non-finite values (like NaNs) by zero before
        filtering.

    copy : :obj:`bool`, default=True
        If True, input array is not modified. True by default: the filtering
        is not performed in-place.

    Returns
    -------
    :class:`numpy.ndarray`
        Filtered `arr`.

    Notes
    -----
    This function is most efficient with arr in C order.

    """
    # Here, we have to investigate use cases of fwhm. Particularly, if fwhm=0.
    # See issue #1537
    if isinstance(fwhm, (int, float)) and (fwhm == 0.0):
        warnings.warn(
            f"The parameter 'fwhm' for smoothing is specified as {fwhm}. "
            "Setting it to None (no smoothing will be performed)",
            stacklevel=find_stack_level(),
        )
        fwhm = None
    if arr.dtype.kind == "i":
        if arr.dtype == np.int64:
            arr = arr.astype(np.float64)
        else:
            arr = arr.astype(np.float32)  # We don't need crazy precision.
    if copy:
        arr = arr.copy()
    if ensure_finite:
        # SPM tends to put NaNs in the data outside the brain
        arr[np.logical_not(np.isfinite(arr))] = 0
    if isinstance(fwhm, str) and (fwhm == "fast"):
        arr = _fast_smooth_array(arr)
    elif fwhm is not None:
        fwhm = np.asarray([fwhm]).ravel()
        fwhm = np.asarray([0.0 if elem is None else elem for elem in fwhm])
        affine = affine[:3, :3]  # Keep only the scale part.
        fwhm_over_sigma_ratio = np.sqrt(8 * np.log(2))  # FWHM to sigma.
        vox_size = np.sqrt(np.sum(affine**2, axis=0))
        sigma = fwhm / (fwhm_over_sigma_ratio * vox_size)
        for n, s in enumerate(sigma):
            if s > 0.0:
                gaussian_filter1d(arr, s, output=arr, axis=n)
    return arr


@fill_doc
def smooth_img(imgs, fwhm):
    """Smooth images by applying a Gaussian filter.

    Apply a Gaussian filter along the three first dimensions of `arr`.
    In all cases, non-finite values in input image are replaced by zeros.

    Parameters
    ----------
    imgs : Niimg-like object or iterable of Niimg-like objects
        Image(s) to smooth (see :ref:`extracting_data`
        for a detailed description of the valid input types).
    %(fwhm)s

    Returns
    -------
    :class:`nibabel.nifti1.Nifti1Image` or list of
        Filtered input image. If `imgs` is an iterable,
        then `filtered_img` is a list.

    """
    # Use hasattr() instead of isinstance to workaround a Python 2.6/2.7 bug
    # See http://bugs.python.org/issue7624
    imgs = stringify_path(imgs)
    if hasattr(imgs, "__iter__") and not isinstance(imgs, str):
        single_img = False
    else:
        single_img = True
        imgs = [imgs]

    ret = []
    for img in imgs:
        img = check_niimg(img)
        affine = img.affine
        filtered = smooth_array(
            get_data(img), affine, fwhm=fwhm, ensure_finite=True, copy=True
        )
        ret.append(new_img_like(img, filtered, affine, copy_header=True))

    return ret[0] if single_img else ret


def _crop_img_to(img, slices, copy=True, copy_header=False):
    """Crops an image to a smaller size.

    Crop `img` to size indicated by slices and adjust affine accordingly.

    Parameters
    ----------
    img : Niimg-like object
        Image to be cropped.
        If slices has less entries than `img` has dimensions,
        the slices will be applied to the first `len(slices)` dimensions
        (See :ref:`extracting_data`).

    slices : list of slices
        Defines the range of the crop.
        E.g. [slice(20, 200), slice(40, 150), slice(0, 100)] defines a cube.

    copy : :obj:`bool`, default=True
        Specifies whether cropped data is to be copied or not.

    copy_header : :obj:`bool`
        Whether to copy the header of the input image to the output.
        If None, the default behavior is to not copy the header.

        .. versionadded:: 0.11.0

        This parameter will be set to True by default in 0.13.0.

    Returns
    -------
    Niimg-like object
        Cropped version of the input image.

    offset : :obj:`list`, optional
        List of tuples representing the number of voxels removed
        (before, after) the cropped volumes, i.e.:
        *[(x1_pre, x1_post), (x2_pre, x2_post), ..., (xN_pre, xN_post)]*

    """
    img = check_niimg(img)

    data = get_data(img)
    affine = img.affine

    cropped_data = data[tuple(slices)]
    if copy:
        cropped_data = cropped_data.copy()

    linear_part = affine[:3, :3]
    old_origin = affine[:3, 3]
    new_origin_voxel = np.array([s.start for s in slices])
    new_origin = old_origin + linear_part.dot(new_origin_voxel)

    new_affine = np.eye(4)
    new_affine[:3, :3] = linear_part
    new_affine[:3, 3] = new_origin

    return new_img_like(img, cropped_data, new_affine, copy_header=copy_header)


def crop_img(
    img, rtol=1e-8, copy=True, pad=True, return_offset=False, copy_header=False
):
    """Crops an image as much as possible.

    Will crop `img`, removing as many zero entries as possible without
    touching non-zero entries.
    Will leave one :term:`voxel` of zero padding
    around the obtained non-zero area in order
    to avoid sampling issues later on.

    Parameters
    ----------
    img : Niimg-like object
        Image to be cropped (see :ref:`extracting_data` for a detailed
        description of the valid input types).

    rtol : :obj:`float`, default=1e-08
        relative tolerance (with respect to maximal absolute value of the
        image), under which values are considered negligible and thus
        croppable.

    copy : :obj:`bool`, default=True
        Specifies whether cropped data is copied or not.

    pad : :obj:`bool`, default=True
        Toggles adding 1-voxel of 0s around the border.

    return_offset : :obj:`bool`, default=False
        Specifies whether to return a tuple of the removed padding.

    copy_header : :obj:`bool`, default=False
        Whether to copy the header of the input image to the output.

        .. versionadded:: 0.11.0

        This parameter will be set to True by default in 0.13.0.

    Returns
    -------
    Niimg-like object or :obj:`tuple`
        Cropped version of the input image and, if `return_offset=True`,
        a tuple of tuples representing the number of voxels
        removed (before, after) the cropped volumes, i.e.:
        *[(x1_pre, x1_post), (x2_pre, x2_post), ..., (xN_pre, xN_post)]*

    """
    # TODO (nilearn >= 0.13.0) remove this warning
    check_copy_header(copy_header)

    img = check_niimg(img)
    data = get_data(img)
    infinity_norm = max(-data.min(), data.max())
    passes_threshold = np.logical_or(
        data < -rtol * infinity_norm, data > rtol * infinity_norm
    )

    if data.ndim == 4:
        passes_threshold = np.any(passes_threshold, axis=-1)
    coords = np.array(np.where(passes_threshold))

    # Sets full range if no data are found along the axis
    if coords.shape[1] == 0:
        start, end = [0, 0, 0], list(data.shape)
    else:
        start = coords.min(axis=1)
        end = coords.max(axis=1) + 1

    # pad with one voxel to avoid resampling problems
    if pad:
        start = np.maximum(start - 1, 0)
        end = np.minimum(end + 1, data.shape[:3])

    slices = list(map(slice, start, end))[:3]
    cropped_im = _crop_img_to(img, slices, copy=copy, copy_header=copy_header)
    return (cropped_im, tuple(slices)) if return_offset else cropped_im


def compute_mean(imgs, target_affine=None, target_shape=None, smooth=False):
    """Compute the mean of the images over time or the 4th dimension.

    See mean_img for details about the API.
    """
    from . import resampling

    input_repr = repr_niimgs(imgs, shorten=True)

    imgs = check_niimg(imgs)
    mean_data = safe_get_data(imgs)
    affine = imgs.affine
    # Free memory ASAP
    del imgs
    if mean_data.ndim not in (3, 4):
        raise ValueError(
            "Computation expects 3D or 4D images, "
            f"but {mean_data.ndim} dimensions were given ({input_repr})"
        )
    if mean_data.ndim == 4:
        mean_data = mean_data.mean(axis=-1)
    else:
        mean_data = mean_data.copy()
    mean_data = resampling.resample_img(
        Nifti1Image(mean_data, affine),
        target_affine=target_affine,
        target_shape=target_shape,
        copy=False,
        copy_header=True,
    )
    affine = mean_data.affine
    mean_data = get_data(mean_data)

    if smooth:
        nan_mask = np.isnan(mean_data)
        mean_data = smooth_array(
            mean_data,
            affine=np.eye(4),
            fwhm=smooth,
            ensure_finite=True,
            copy=False,
        )
        mean_data[nan_mask] = np.nan

    return mean_data, affine


def _compute_surface_mean(imgs: SurfaceImage) -> SurfaceImage:
    """Compute mean of a single surface image over its 2nd dimension."""
    if len(imgs.shape) < 2 or imgs.shape[1] < 2:
        data = imgs.data
    else:
        data = {
            part: np.mean(value, axis=1).astype(float)
            for part, value in imgs.data.parts.items()
        }
    return new_img_like(imgs, data=data)


@fill_doc
def mean_img(
    imgs,
    target_affine=None,
    target_shape=None,
    verbose=0,
    n_jobs=1,
    copy_header=False,
):
    """Compute the mean over images.

    This can be a mean over time or the 4th dimension for a volume,
    or the 2nd dimension for a surface image.

    Note that if list of 4D volume images (or 2D surface images)
    are given,
    the mean of each image is computed separately,
    and the resulting mean is computed after.

    Parameters
    ----------
    imgs : Niimg-like or :obj:`~nilearn.surface.SurfaceImage` object, or \
           iterable of Niimg-like or :obj:`~nilearn.surface.SurfaceImage`.
        Images to be averaged over 'time'
        (see :ref:`extracting_data`
        for a detailed description of the valid input types).

    %(target_affine)s
        Ignored for :obj:`~nilearn.surface.SurfaceImage`.

    %(target_shape)s
        Ignored for :obj:`~nilearn.surface.SurfaceImage`.

    %(verbose0)s

    n_jobs : :obj:`int`, default=1
        The number of CPUs to use to do the computation (-1 means
        'all CPUs').
        Ignored for :obj:`~nilearn.surface.SurfaceImage`.

    copy_header : :obj:`bool`, default=False
        Whether to copy the header of the input image to the output.
        Ignored for :obj:`~nilearn.surface.SurfaceImage`.

        .. versionadded:: 0.11.0

        This parameter will be set to True by default in 0.13.0.

    Returns
    -------
    :obj:`~nibabel.nifti1.Nifti1Image` or :obj:`~nilearn.surface.SurfaceImage`
        Mean image.

    See Also
    --------
    nilearn.image.math_img : For more general operations on images.

    """
    is_iterable = isinstance(imgs, collections.abc.Iterable)
    is_surface_img = isinstance(imgs, SurfaceImage) or (
        is_iterable and all(isinstance(x, SurfaceImage) for x in imgs)
    )
    if is_surface_img:
        if not is_iterable:
            imgs = [imgs]
        all_means = concat_imgs([_compute_surface_mean(x) for x in imgs])
        return _compute_surface_mean(all_means)

    # TODO (nilearn >= 0.13.0) remove this warning
    check_copy_header(copy_header)

    imgs = stringify_path(imgs)
    is_str = isinstance(imgs, str)
    is_iterable = isinstance(imgs, collections.abc.Iterable)
    if is_str or not is_iterable:
        imgs = [imgs]

    imgs_iter = iter(imgs)
    first_img = check_niimg(next(imgs_iter))

    # Compute the first mean to retrieve the reference
    # target_affine and target_shape if_needed
    n_imgs = 1
    running_mean, first_affine = compute_mean(
        first_img, target_affine=target_affine, target_shape=target_shape
    )

    if target_affine is None or target_shape is None:
        target_affine = first_affine
        target_shape = running_mean.shape[:3]

    for this_mean in Parallel(n_jobs=n_jobs, verbose=verbose)(
        delayed(compute_mean)(
            n, target_affine=target_affine, target_shape=target_shape
        )
        for n in imgs_iter
    ):
        n_imgs += 1
        # compute_mean returns (mean_img, affine)
        this_mean = this_mean[0]
        running_mean += this_mean

    running_mean = running_mean / float(n_imgs)
    return new_img_like(
        first_img, running_mean, target_affine, copy_header=copy_header
    )


def swap_img_hemispheres(img):
    """Perform swapping of hemispheres in the indicated NIfTI image.

       Use case: synchronizing ROIs across hemispheres.

    Parameters
    ----------
    img : Niimg-like object
        Images to swap (see :ref:`extracting_data` for a detailed description
        of the valid input types).

    Returns
    -------
    :class:`~nibabel.nifti1.Nifti1Image`
        Hemispherically swapped image.

    Notes
    -----
    Assumes that the image is sagitally aligned.

    Should be used with caution (confusion might be caused with
    radio/neuro conventions)

    Note that this does not require a change of the affine matrix.

    """
    from .resampling import reorder_img

    # Check input is really a path to a nifti file or a nifti object
    img = check_niimg_3d(img)

    # get nifti in x-y-z order
    img = reorder_img(img, copy_header=True)

    # create swapped nifti object
    out_img = new_img_like(
        img, get_data(img)[::-1], img.affine, copy_header=True
    )

    return out_img


def index_img(imgs, index):
    """Indexes into a image in the last dimension.

    Common use cases include extracting an image out of `img` or
    creating a 4D (or 2D for surface) image
    whose data is a subset of `img` data.

    Parameters
    ----------
    imgs : 4D Niimg-like object or 2D :obj:`~nilearn.surface.SurfaceImage`
        See :ref:`extracting_data`.

    index : Any type compatible with numpy array indexing
        Used for indexing the data array in the last dimension.

    Returns
    -------
    :obj:`~nibabel.nifti1.Nifti1Image` or :obj:`~nilearn.surface.SurfaceImage`
        Indexed image.

    See Also
    --------
    nilearn.image.concat_imgs
    nilearn.image.iter_img

    Examples
    --------
    First we concatenate two MNI152 images to create a 4D-image::

     >>> from nilearn import datasets
     >>> from nilearn.image import concat_imgs, index_img
     >>> joint_mni_image = concat_imgs([datasets.load_mni152_template(),
     ...                                datasets.load_mni152_template()])
     >>> print(joint_mni_image.shape)
     (197, 233, 189, 2)

    We can now select one slice from the last dimension of this 4D-image::

     >>> single_mni_image = index_img(joint_mni_image, 1)
     >>> print(single_mni_image.shape)
     (197, 233, 189)

    We can also select multiple frames using the `slice` constructor::

     >>> five_mni_images = concat_imgs([datasets.load_mni152_template()] * 5)
     >>> print(five_mni_images.shape)
     (197, 233, 189, 5)

     >>> first_three_images = index_img(five_mni_images,
     ...                                slice(0, 3))
     >>> print(first_three_images.shape)
     (197, 233, 189, 3)

    """
    if isinstance(imgs, SurfaceImage):
        imgs = at_least_2d(imgs)
        return new_img_like(imgs, data=extract_data(imgs, index))

    imgs = check_niimg_4d(imgs)
    # duck-type for pandas arrays, and select the 'values' attr
    if hasattr(index, "values") and hasattr(index, "iloc"):
        index = index.to_numpy().flatten()
    return _index_img(imgs, index)


def iter_img(imgs):
    """Iterate over images.

    Could be along the the 4th dimension for 4D Niimg-like object
    or the 2nd dimension for 2D Surface images..

    Parameters
    ----------
    imgs : 4D Niimg-like object or :obj:`~nilearn.surface.SurfaceImage`
        See :ref:`extracting_data`.

    Returns
    -------
    Iterator of :class:`~nibabel.nifti1.Nifti1Image` \
        or :obj:`~nilearn.surface.SurfaceImage`

    See Also
    --------
    nilearn.image.index_img

    """
    if isinstance(imgs, SurfaceImage):
        output = (
            index_img(imgs, i) for i in range(at_least_2d(imgs).shape[1])
        )
        return output
    return check_niimg_4d(imgs, return_iterator=True)


def _downcast_from_int64_if_possible(data):
    """Try to downcast to int32 if possible.

    If `data` is 64-bit ints and can be converted to (signed) int 32,
    return an int32 copy, otherwise return `data` itself.
    """
    if data.dtype not in (np.int64, np.uint64):
        return data
    img_min, img_max = np.min(data), np.max(data)
    type_info = np.iinfo(np.int32)
    can_cast = type_info.min <= img_min and type_info.max >= img_max
    if can_cast:
        warnings.warn(
            "Data array used to create a new image contains 64-bit ints. "
            "This is likely due to creating the array with numpy and "
            "passing `int` as the `dtype`. Many tools such as FSL and SPM "
            "cannot deal with int64 in Nifti images, so for compatibility the "
            "data has been converted to int32.",
            stacklevel=find_stack_level(),
        )
        return data.astype("int32")
    warnings.warn(
        "Data array used to create a new image contains 64-bit ints, and "
        "some values too large to store in 32-bit ints. The resulting image "
        "thus contains 64-bit ints, which may cause some compatibility issues "
        "with some other tools or an error when saving the image to a "
        "Nifti file.",
        stacklevel=find_stack_level(),
    )
    return data


def new_img_like(ref_niimg, data, affine=None, copy_header=False):
    """Create a new image of the same class as the reference image.

    Parameters
    ----------
    ref_niimg : Niimg-like object or :obj:`~nilearn.surface.SurfaceImage`
        Reference image. The new image will be of the same type.

    data : :class:`numpy.ndarray`, :obj:`~nilearn.surface.PolyData`, \
           or :obj:`dict` of  \
           :obj:`numpy.ndarray`, \
           :obj:`str`, \
           :obj:`pathlib.Path`

        Data to be stored in the image. If data dtype is a boolean, then data
        is cast to 'uint8' by default.

        .. versionchanged:: 0.9.2
            Changed default dtype casting of booleans from 'int8' to 'uint8'.

        If ``ref_niimg`` is a Niimg-like object,
        then data must be a :class:`numpy.ndarray`.

    affine : 4x4 :class:`numpy.ndarray`, default=None
        Transformation matrix.
        Ignored for :obj:`~nilearn.surface.SurfaceImage`.

    copy_header : :obj:`bool`, default=False
        Indicated if the header of the reference image should be used to
        create the new image.
        Ignored for :obj:`~nilearn.surface.SurfaceImage`.

    Returns
    -------
    Niimg-like or :obj:`~nilearn.surface.SurfaceImage` object
        A loaded image with the same file type (and, optionally, header)
        as the reference image.

    """
    if isinstance(ref_niimg, SurfaceImage):
        mesh = ref_niimg.mesh
        return SurfaceImage(
            mesh=deepcopy(mesh),
            data=data,
        )
    # Hand-written loading code to avoid too much memory consumption
    orig_ref_niimg = ref_niimg
    ref_niimg = stringify_path(ref_niimg)
    is_str = isinstance(ref_niimg, str)
    has_get_fdata = hasattr(ref_niimg, "get_fdata")
    has_iter = hasattr(ref_niimg, "__iter__")
    has_affine = hasattr(ref_niimg, "affine")
    if has_iter and not any([is_str, has_get_fdata]):
        ref_niimg = ref_niimg[0]
        ref_niimg = stringify_path(ref_niimg)
        is_str = isinstance(ref_niimg, str)
        has_get_fdata = hasattr(ref_niimg, "get_fdata")
        has_affine = hasattr(ref_niimg, "affine")
    if not (has_get_fdata and has_affine):
        if is_str:
            ref_niimg = load(ref_niimg)
        else:
            raise TypeError(
                "The reference image should be a niimg."
                f" {orig_ref_niimg!r} was passed"
            )

    if affine is None:
        affine = ref_niimg.affine
    if data.dtype == bool:
        data = as_ndarray(data, dtype=np.uint8)
    data = _downcast_from_int64_if_possible(data)
    header = None
    if copy_header and ref_niimg.header is not None:
        header = ref_niimg.header.copy()
        try:
            "something" in header  # noqa: B015
        except TypeError:
            pass
        else:
            if "scl_slope" in header:
                header["scl_slope"] = 0.0
            if "scl_inter" in header:
                header["scl_inter"] = 0.0
            # 'glmax' is removed for Nifti2Image. Modify only if 'glmax' is
            # available in header. See issue #1611
            if "glmax" in header:
                header["glmax"] = 0.0
            if "cal_max" in header:
                header["cal_max"] = np.max(data) if data.size > 0 else 0.0
            if "cal_min" in header:
                header["cal_min"] = np.min(data) if data.size > 0 else 0.0
    klass = ref_niimg.__class__
    if klass is Nifti1Pair:
        # Nifti1Pair is an internal class, without a to_filename,
        # we shouldn't return it
        klass = Nifti1Image
    return klass(data, affine, header=header)


def _apply_cluster_size_threshold(arr, cluster_threshold, copy=True):
    """Apply cluster-extent thresholding to voxel-wise thresholded array.

    Parameters
    ----------
    arr : :obj:`numpy.ndarray` of shape (X, Y, Z)
        3D array that has been thresholded at the voxel level.
    cluster_threshold : :obj:`float`
        Cluster-size threshold, in voxels, to apply to ``arr``.
    copy : :obj:`bool`, default=True
        Whether to copy the array before modifying it or not.

    Returns
    -------
    arr : :obj:`numpy.ndarray` of shape (X, Y, Z)
        Cluster-extent thresholded array.

    Notes
    -----
    Clusters are defined in a bi-sided manner;
    both negative and positive clusters are evaluated,
    but this is done separately for each sign.

    Clusters are defined using 6-connectivity, also known as NN1 (in AFNI) or
    "faces" connectivity.
    """
    assert arr.ndim == 3

    if copy:
        arr = arr.copy()

    # Define array for 6-connectivity, aka NN1 or "faces"
    bin_struct = generate_binary_structure(3, 1)

    for sign in np.unique(np.sign(arr)):
        # Binarize using one-sided cluster-defining threshold
        binarized = ((arr * sign) > 0).astype(int)

        # Apply cluster threshold
        label_map = label(binarized, bin_struct)[0]
        clust_ids = sorted(np.unique(label_map)[1:])
        for c_val in clust_ids:
            if np.sum(label_map == c_val) < cluster_threshold:
                arr[label_map == c_val] = 0

    return arr


def threshold_img(
    img,
    threshold,
    cluster_threshold=0,
    two_sided=True,
    mask_img=None,
    copy=True,
    copy_header=False,
):
    """Threshold the given input image, mostly statistical or atlas images.

    Thresholding can be done based on direct image intensities or selection
    threshold with given percentile.

    - If ``threshold`` is a :obj:`float`:

      we threshold the image based on image intensities.

      - When ``two_sided`` is True:

        The given value should be within the range of minimum and maximum
        intensity of the input image.
        All intensities in the interval ``[-threshold, threshold]`` will be
        set to zero.

      - When ``two_sided`` is False:

        - If the threshold is negative:

          It should be greater than the minimum intensity of the input data.
          All intensities greater than or equal to the specified threshold will
          be set to zero.
          All other intensities keep their original values.

        - If the threshold is positive:

          then it should be less than the maximum intensity of the input data.
          All intensities less than or equal to the specified threshold will be
          set to zero.
          All other intensities keep their original values.

    - If threshold is :obj:`str`:

      The number part should be in interval ``[0, 100]``.
      We threshold the image based on the score obtained using this percentile
      on the image data.
      The percentile rank is computed using
      :func:`scipy.stats.scoreatpercentile`.

      - When ``two_sided`` is True:

        The score is calculated on the absolute values of data.

      - When ``two_sided`` is False:

        The score is calculated only on the non-negative values of data.

    .. versionadded:: 0.2

    .. versionchanged:: 0.9.0
        New ``cluster_threshold`` and ``two_sided`` parameters added.

    .. versionchanged:: 0.12.0
        Add support for SurfaceImage.

    Parameters
    ----------
    img : a 3D/4D Niimg-like object or a :obj:`~nilearn.surface.SurfaceImage`
        Image containing statistical or atlas maps which should be thresholded.

    threshold : :obj:`float` or :obj:`str`
        Threshold that is used to set certain voxel intensities to zero.
        If threshold is float, it should be within the range of minimum and the
        maximum intensity of the data.
        If `two_sided` is True, threshold cannot be negative.
        If threshold is :obj:`str`,
        the given string should be within the range of "0%" to "100%".

    cluster_threshold : :obj:`float`, default=0
        Cluster size threshold, in voxels. In the returned thresholded map,
        sets of connected voxels (``clusters``) with size smaller than this
        number will be removed.

        Not implemented for SurfaceImage.

        .. versionadded:: 0.9.0

    two_sided : :obj:`bool`, default=True
        Whether the thresholding should yield both positive and negative
        part of the maps.

        .. versionadded:: 0.9.0

    mask_img : Niimg-like object or a :obj:`~nilearn.surface.SurfaceImage` \
        or None, default=None
        Mask image applied to mask the input data.
        If None, no masking will be applied.

    copy : :obj:`bool`, default=True
        If True, input array is not modified. True by default: the filtering
        is not performed in-place.

    copy_header : :obj:`bool`, default=False
        Whether to copy the header of the input image to the output.

        Not applicable for SurfaceImage.

        .. versionadded:: 0.11.0

        This parameter will be set to True by default in 0.13.0.

    Returns
    -------
    :obj:`~nibabel.nifti1.Nifti1Image` \
        or a :obj:`~nilearn.surface.SurfaceImage`
        Thresholded image of the given input image.

    Raises
    ------
    ValueError
        If threshold is of type str but is not a non-negative number followed
        by the percent sign.
        If threshold is a negative float and `two_sided` is True.
    TypeError
        If threshold is neither float nor a string in correct percentile
        format.

    See Also
    --------
    nilearn.glm.threshold_stats_img :
        Threshold a statistical image using the alpha value, optionally with
        false positive control.

    """
    from nilearn.image.resampling import resample_img
    from nilearn.masking import load_mask_img

    if not isinstance(img, (*NiimgLike, SurfaceImage)):
        raise TypeError(
            "'img' should be a 3D/4D Niimg-like object or a SurfaceImage. "
            f"Got {img.__class__.__name__}."
        )

    if mask_img is not None:
        check_compatibility_mask_and_images(mask_img, img)

    if isinstance(img, SurfaceImage) and isinstance(mask_img, SurfaceImage):
        check_polymesh_equal(mask_img.mesh, img.mesh)

    if isinstance(img, SurfaceImage) and cluster_threshold > 0:
        warnings.warn(
            "Cluster thresholding not implemented for SurfaceImage. "
            "Setting 'cluster_threshold' to 0.",
            stacklevel=find_stack_level(),
        )
        cluster_threshold = 0

    if isinstance(img, NiimgLike):
        # TODO (nilearn >= 0.13.0) remove this warning
        check_copy_header(copy_header)

        img = check_niimg(img)
        img_data = safe_get_data(img, ensure_finite=True, copy_data=copy)
        affine = img.affine
    else:
        if copy:
            img = deepcopy(img)
        img_data = get_surface_data(img, ensure_finite=True)

    img_data_for_cutoff = img_data

    if mask_img is not None:
        # Set as 0 for the values which are outside of the mask
        if isinstance(mask_img, NiimgLike):
            mask_img = check_niimg_3d(mask_img)
            if not check_same_fov(img, mask_img):
                mask_img = resample_img(
                    mask_img,
                    target_affine=affine,
                    target_shape=img.shape[:3],
                    interpolation="nearest",
                    copy_header=True,
                )
            mask_data, _ = load_mask_img(mask_img)

            # Take only points that are within the mask to check for threshold
            img_data_for_cutoff = img_data_for_cutoff[mask_data != 0.0]

            img_data[mask_data == 0.0] = 0.0

        else:
            mask_img, _ = load_mask_img(mask_img)

            mask_data = get_surface_data(mask_img)

            # Take only points that are within the mask to check for threshold
            img_data_for_cutoff = img_data_for_cutoff[mask_data != 0.0]

            for hemi in mask_img.data.parts:
                mask = mask_img.data.parts[hemi]
                img.data.parts[hemi][mask == 0.0] = 0.0

    cutoff_threshold = check_threshold(
        threshold,
        img_data_for_cutoff,
        percentile_func=scoreatpercentile,
        name="threshold",
        two_sided=two_sided,
    )

    # Apply threshold
    if isinstance(img, NiimgLike):
        img_data = _apply_threshold(img_data, two_sided, cutoff_threshold)
    else:
        img_data = _apply_threshold(img, two_sided, cutoff_threshold)

    # Perform cluster thresholding, if requested

    # Expand to 4D to support both 3D and 4D nifti
    expand = isinstance(img, NiimgLike) and img_data.ndim == 3
    if expand:
        img_data = img_data[:, :, :, None]
    if cluster_threshold > 0:
        for i_vol in range(img_data.shape[3]):
            img_data[..., i_vol] = _apply_cluster_size_threshold(
                img_data[..., i_vol],
                cluster_threshold,
            )
    if expand:
        # Reduce back to 3D
        img_data = img_data[:, :, :, 0]

    # Reconstitute img object
    if isinstance(img, NiimgLike):
        return new_img_like(img, img_data, affine, copy_header=copy_header)

    return new_img_like(img, img_data.data)


def _apply_threshold(img_data, two_sided, cutoff_threshold):
    """Apply a given threshold to an 'image'.

    If the image is a Surface applies to each part.

    Parameters
    ----------
    img_data: np.ndarray or SurfaceImage

    two_sided : :obj:`bool`, default=True
        Whether the thresholding should yield both positive and negative
        part of the maps.

    cutoff_threshold: :obj:`int`
        Effective threshold returned by check_threshold.

    Returns
    -------
    np.ndarray or SurfaceImage
    """
    if isinstance(img_data, SurfaceImage):
        for hemi, value in img_data.data.parts.items():
            img_data.data.parts[hemi] = _apply_threshold(
                value, two_sided, cutoff_threshold
            )
        return img_data

    if two_sided:
        mask = (-cutoff_threshold <= img_data) & (img_data <= cutoff_threshold)
    elif cutoff_threshold >= 0:
        mask = img_data <= cutoff_threshold
    else:
        mask = img_data >= cutoff_threshold

    img_data[mask] = 0.0

    return img_data


def math_img(formula, copy_header_from=None, **imgs):
    """Interpret a numpy based string formula using niimg in named parameters.

    .. versionadded:: 0.2.3

    Parameters
    ----------
    formula : :obj:`str`
        The mathematical formula to apply to image internal data. It can use
        numpy imported as 'np'.

    copy_header_from : :obj:`str`, default=None
        Takes the variable name of one of the images in the formula.
        The header of this image will be copied to the result of the formula.
        Note that the result image and the image to copy the header from,
        should have the same number of dimensions. If None, the default
        :class:`~nibabel.nifti1.Nifti1Header` is used.

        Ignored for :obj:`~nilearn.surface.SurfaceImage`.

        .. versionadded:: 0.10.4

    imgs : images (:class:`~nibabel.nifti1.Nifti1Image` or file names \
           or :obj:`~nilearn.surface.SurfaceImage` object)
        Keyword arguments corresponding to the variables in the formula as
        images.
        All input images should have the same 'geometry':

        - shape and affine for volume data
        - mesh (coordinates and faces) for surface data

    Returns
    -------
    :class:`~nibabel.nifti1.Nifti1Image` \
    or :obj:`~nilearn.surface.SurfaceImage` object
        Result of the formula as an image.
        Note that the dimension of the result image
        can be smaller than the input image.
        For volume image input, the affine is the same as the input images.
        For surface image input, the mesh is the same as the input images.

    See Also
    --------
    nilearn.image.mean_img : To simply compute the mean of multiple images

    Examples
    --------
    Let's load an image using nilearn datasets module::

     >>> from nilearn import datasets
     >>> anatomical_image = datasets.load_mni152_template()

    Now we can use any numpy function on this image::

     >>> from nilearn.image import math_img
     >>> log_img = math_img("np.log(img)", img=anatomical_image)

    We can also apply mathematical operations on several images::

     >>> result_img = math_img("img1 + img2",
     ...                       img1=anatomical_image, img2=log_img)

    The result image will have the same shape and affine as the input images;
    but might have different header information, specifically the TR value,
    see :gh:`2645`.

    .. versionadded:: 0.10.4

    We can also copy the header from one of the input images using
    ``copy_header_from``::

     >>> result_img_with_header = math_img("img1 + img2",
     ...                                   img1=anatomical_image, img2=log_img,
     ...                                   copy_header_from="img1")

    Notes
    -----
    This function is the Python equivalent of ImCal in SPM or fslmaths
    in FSL.

    """
    is_surface = all(isinstance(x, SurfaceImage) for x in imgs.values())

    if is_surface:
        first_img = next(iter(imgs.values()))
        for image in imgs.values():
            assert_polymesh_equal(first_img.mesh, image.mesh)

        # Computing input data as a dictionary of numpy arrays.
        data_dict = {k: {} for k in first_img.data.parts}
        for key, img in imgs.items():
            for k, v in img.data.parts.items():
                data_dict[k][key] = v

        # Add a reference to numpy in the kwargs of eval
        # so that numpy functions can be called from there.
        result = {}
        try:
            for k in data_dict:
                data_dict[k]["np"] = np
                result[k] = eval(formula, data_dict[k])
        except Exception as exc:
            exc.args = (
                "Input formula couldn't be processed, "
                f"you provided '{formula}',",
                *exc.args,
            )
            raise

        return new_img_like(first_img, result)

    try:
        niimgs = [check_niimg(image) for image in imgs.values()]
        check_same_fov(*niimgs, raise_error=True)
    except Exception as exc:
        exc.args = (
            "Input images cannot be compared, "
            f"you provided '{imgs.values()}',",
            *exc.args,
        )
        raise

    # Computing input data as a dictionary of numpy arrays. Keep a reference
    # niimg for building the result as a new niimg.
    niimg = None
    data_dict = {}
    for key, img in imgs.items():
        niimg = check_niimg(img)
        data_dict[key] = safe_get_data(niimg)

    # Add a reference to numpy in the kwargs of eval so that numpy functions
    # can be called from there.
    data_dict["np"] = np
    try:
        result = eval(formula, data_dict)
    except Exception as exc:
        exc.args = (
            f"Input formula couldn't be processed, you provided '{formula}',",
            *exc.args,
        )
        raise

    if copy_header_from is None:
        return new_img_like(niimg, result, niimg.affine)
    niimg = check_niimg(imgs[copy_header_from])
    # only copy the header if the result and the input image to copy the
    # header from have the same shape
    if result.ndim != niimg.ndim:
        raise ValueError(
            "Cannot copy the header. "
            "The result of the formula has a different number of "
            "dimensions than the image to copy the header from."
        )
    return new_img_like(niimg, result, niimg.affine, copy_header=True)


def binarize_img(
    img, threshold=0.0, mask_img=None, two_sided=False, copy_header=False
):
    """Binarize an image such that its values are either 0 or 1.

    .. versionadded:: 0.8.1

    Parameters
    ----------
    img : a 3D/4D Niimg-like object or :obj:`~nilearn.surface.SurfaceImage`
        Image which should be binarized.

    threshold : :obj:`float` or :obj:`str`, default=0.0
        If float, we threshold the image based on image intensities meaning
        voxels which have intensities greater than this value will be kept.
        The given value should be within the range of minimum and
        maximum intensity of the input image.
        If string, it should finish with percent sign e.g. "80%" and we
        threshold based on the score obtained using this percentile on
        the image data. The voxels which have intensities greater than
        this score will be kept. The given string should be
        within the range of "0%" to "100%".

    mask_img : Niimg-like object or :obj:`~nilearn.surface.SurfaceImage`, \
               default=None
        Mask image applied to mask the input data.
        If None, no masking will be applied.

    two_sided : :obj:`bool`, default=False
        If `True`, threshold is applied to the absolute value of the image.
        If `False`, threshold is applied to the original value of the image.

        .. versionadded:: 0.10.3

        .. versionchanged:: 0.13.0dev

            Default was changed to False.

    copy_header : :obj:`bool`, default=False
        Whether to copy the header of the input image to the output.

        Ignored for :obj:`~nilearn.surface.SurfaceImage`.

        .. versionadded:: 0.11.0

        This parameter will be set to True by default in 0.13.0.

    Returns
    -------
    :class:`~nibabel.nifti1.Nifti1Image`
    or :obj:`~nilearn.surface.SurfaceImage`
        Binarized version of the given input image. Output dtype is int8.

    See Also
    --------
    nilearn.image.threshold_img : To simply threshold but not binarize images.

    Examples
    --------
    Let's load an image using nilearn datasets module::

     >>> from nilearn import datasets
     >>> anatomical_image = datasets.load_mni152_template()

    Now we binarize it, generating a pseudo brainmask::

     >>> from nilearn.image import binarize_img
     >>> img = binarize_img(anatomical_image, copy_header=True)

    """
<<<<<<< HEAD
    if two_sided is True:
        warnings.warn(
            'The current default behavior for the "two_sided" argument '
            'is  "True". This behavior will be changed to "False" in '
            "version 0.13.",
            FutureWarning,
            stacklevel=find_stack_level(),
        )

=======
>>>>>>> 004b64b9
    return math_img(
        "img.astype(bool).astype('int8')",
        img=threshold_img(
            img,
            threshold,
            mask_img=mask_img,
            two_sided=two_sided,
            copy_header=copy_header,
        ),
        copy_header_from="img",
    )


@fill_doc
def clean_img(
    imgs,
    runs=None,
    detrend=True,
    standardize=True,
    confounds=None,
    low_pass=None,
    high_pass=None,
    t_r=None,
    ensure_finite=False,
    mask_img=None,
    **kwargs,
):
    """Improve :term:`SNR` on masked :term:`fMRI` signals.

    This function can do several things on the input signals, in
    the following order:

    - detrend
    - low- and high-pass filter
    - remove confounds
    - standardize

    Low-pass filtering improves specificity.

    High-pass filtering should be kept small, to keep some sensitivity.

    Filtering is only meaningful on evenly-sampled signals.

    According to Lindquist et al. (2018), removal of confounds will be done
    orthogonally to temporal filters (low- and/or high-pass filters), if both
    are specified.

    .. versionadded:: 0.2.5

    Parameters
    ----------
    imgs : 4D image Niimg-like object or \
           2D :obj:`~nilearn.surface.SurfaceImage`
        The signals in the last dimension are filtered (see
        :ref:`extracting_data` for a detailed description of the valid input
        types).

    runs : :class:`numpy.ndarray`, default=``None``
        Add a run level to the cleaning process. Each run will be
        cleaned independently. Must be a 1D array of n_samples elements.

        .. warning::

            'runs' replaces 'sessions' after release 0.10.0.
            Using 'session' will result in an error after release 0.10.0.


    detrend : :obj:`bool`, default=True
        If detrending should be applied on timeseries
        (before confound removal).

    %(standardize_true)s

    confounds : :class:`numpy.ndarray`, :obj:`str` or :obj:`list` of \
        Confounds timeseries. default=None
        Shape must be (instant number, confound number),
        or just (instant number,)
        The number of time instants in signals and confounds must be
        identical (i.e. signals.shape[0] == confounds.shape[0]).
        If a string is provided, it is assumed to be the name of a csv file
        containing signals as columns, with an optional one-line header.
        If a list is provided, all confounds are removed from the input
        signal, as if all were in the same array.

    %(low_pass)s

    %(high_pass)s

    t_r : :obj:`float`, default=None
        Repetition time, in second (sampling period). Set to None if not
        specified. Mandatory if used together with `low_pass` or `high_pass`.

    ensure_finite : :obj:`bool`, default=False
        If True, the non-finite values (NaNs and infs) found in the images
        will be replaced by zeros.

    mask_img : Niimg-like object or :obj:`~nilearn.surface.SurfaceImage`,\
               default=None
        If provided, signal is only cleaned from voxels inside the mask.
        If mask is provided, it should have same shape and affine as imgs.
        If not provided, all voxels / verrices are used.
        See :ref:`extracting_data`.

    kwargs : :obj:`dict`
        Keyword arguments to be passed to functions called
        within this function.
        Kwargs prefixed with ``'clean__'`` will be passed to
        :func:`~nilearn.signal.clean`.
        Within :func:`~nilearn.signal.clean`, kwargs prefixed with
        ``'butterworth__'`` will be passed to the Butterworth filter
        (i.e., ``clean__butterworth__``).

    Returns
    -------
    Niimg-like object or :obj:`~nilearn.surface.SurfaceImage`
        Input images, cleaned. Same shape as `imgs`.

    Notes
    -----
    Confounds removal is based on a projection on the orthogonal
    of the signal space from :footcite:t:`Friston1994`.

    Orthogonalization between temporal filters and confound removal is based on
    suggestions in :footcite:t:`Lindquist2018`.

    References
    ----------
    .. footbibliography::

    See Also
    --------
        nilearn.signal.clean

    """
    check_params(locals())
    # Avoid circular import
    from nilearn import masking

    # Check if t_r is set, otherwise propose t_r from imgs header
    if (low_pass is not None or high_pass is not None) and t_r is None:
        # We raise an error, instead of using the header's t_r as this
        # value is considered to be non-reliable
        raise ValueError(
            "Repetition time (t_r) must be specified for filtering. "
            "You specified None. "
            f"imgs header suggest it to be {imgs.header.get_zooms()[3]}"
        )

    clean_kwargs = {
        k[7:]: v for k, v in kwargs.items() if k.startswith("clean__")
    }

    if isinstance(imgs, SurfaceImage):
        imgs.data._check_ndims(2, "imgs")

        data = {}
        # Clean signal
        for p, v in imgs.data.parts.items():
            data[p] = signal.clean(
                v.T,
                runs=runs,
                detrend=detrend,
                standardize=standardize,
                confounds=confounds,
                low_pass=low_pass,
                high_pass=high_pass,
                t_r=t_r,
                ensure_finite=ensure_finite,
                **clean_kwargs,
            )
            data[p] = data[p].T

        if mask_img is not None:
            mask_img = masking.load_mask_img(mask_img)[0]
            for hemi in mask_img.data.parts:
                mask = mask_img.data.parts[hemi]
                data[hemi][mask == 0.0, ...] = 0.0

        return new_img_like(imgs, data)

    imgs_ = check_niimg_4d(imgs)

    # Prepare signal for cleaning
    if mask_img is not None:
        signals = masking.apply_mask(imgs_, mask_img)
    else:
        signals = get_data(imgs_).reshape(-1, imgs_.shape[-1]).T

    # Clean signal
    data = signal.clean(
        signals,
        runs=runs,
        detrend=detrend,
        standardize=standardize,
        confounds=confounds,
        low_pass=low_pass,
        high_pass=high_pass,
        t_r=t_r,
        ensure_finite=ensure_finite,
        **clean_kwargs,
    )

    # Put results back into Niimg-like object
    if mask_img is not None:
        imgs_ = masking.unmask(data, mask_img)
    elif "sample_mask" in clean_kwargs:
        sample_shape = imgs_.shape[:3] + clean_kwargs["sample_mask"].shape
        imgs_ = new_img_like(
            imgs_, data.T.reshape(sample_shape), copy_header=True
        )
    else:
        imgs_ = new_img_like(
            imgs_, data.T.reshape(imgs_.shape), copy_header=True
        )

    return imgs_


@fill_doc
def load_img(img, wildcards=True, dtype=None):
    """Load a Niimg-like object from filenames or list of filenames.

    .. versionadded:: 0.2.5

    Parameters
    ----------
    img : Niimg-like object
        If string, consider it as a path to NIfTI image and
        call `nibabel.load()`on it.
        The '~' symbol is expanded to the user home folder.
        If it is an object, check if affine attribute is present, raise
        `TypeError` otherwise.
        See :ref:`extracting_data`.

    wildcards : :obj:`bool`, default=True
        Use `img` as a regular expression to get a list of matching input
        filenames.
        If multiple files match, the returned list is sorted using an ascending
        order.
        If no file matches the regular expression, a `ValueError` exception is
        raised.

    %(dtype)s

    Returns
    -------
    3D/4D Niimg-like object
        Result can be :class:`~nibabel.nifti1.Nifti1Image` or the input, as-is.
        It is guaranteed that
        the returned object has an affine attributes and that
        nilearn.image.get_data returns its data.

    """
    return check_niimg(img, wildcards=wildcards, dtype=dtype)


@fill_doc
def concat_imgs(
    niimgs,
    dtype=np.float32,
    ensure_ndim=None,
    memory=None,
    memory_level=0,
    auto_resample=False,
    verbose=0,
):
    """Concatenate a list of images of varying lengths.

    The image list can contain:

    - Niimg-like objects of varying dimensions (i.e., 3D or 4D)
      as well as different 3D shapes and affines,
      as they will be matched to the first image in the list
      if ``auto_resample=True``.

    - surface images of varying dimensions (i.e., 1D or 2D)
      but with same number of vertices

    Parameters
    ----------
    niimgs : iterable of Niimg-like objects, or glob pattern, \
             or :obj:`list` or :obj:`tuple` \
             of :obj:`~nilearn.surface.SurfaceImage` object
        See :ref:`extracting_data`.
        Images to concatenate.

    dtype : numpy dtype, default=np.float32
        The dtype of the returned image.

    ensure_ndim : :obj:`int`, default=None
        Indicate the dimensionality of the expected niimg. An
        error is raised if the niimg is of another dimensionality.
        Ignored for :obj:`~nilearn.surface.SurfaceImage`.

    auto_resample : :obj:`bool`, default=False
        Converts all images to the space of the first one.
        Ignored for :obj:`~nilearn.surface.SurfaceImage`.

    %(verbose0)s

    %(memory)s
        Ignored for :obj:`~nilearn.surface.SurfaceImage`.

    %(memory_level)s
        Ignored for :obj:`~nilearn.surface.SurfaceImage`.

    Returns
    -------
    concatenated : :obj:`~nibabel.nifti1.Nifti1Image` \
                   or :obj:`~nilearn.surface.SurfaceImage`
        A single image.

    See Also
    --------
    nilearn.image.index_img

    """
    check_params(locals())

    if (
        isinstance(niimgs, (tuple, list))
        and len(niimgs) > 0
        and all(isinstance(x, SurfaceImage) for x in niimgs)
    ):
        if len(niimgs) == 1:
            return niimgs[0]

        for i, img in enumerate(niimgs):
            check_polymesh_equal(img.mesh, niimgs[0].mesh)
            niimgs[i] = at_least_2d(img)

        if dtype is None:
            dtype = extract_data(niimgs[0]).dtype

        output_data = {}
        for part in niimgs[0].data.parts:
            tmp = [img.data.parts[part] for img in niimgs]
            output_data[part] = np.concatenate(tmp, axis=1).astype(dtype)

        return new_img_like(niimgs[0], data=output_data)

    if memory is None:
        memory = Memory(location=None)

    target_fov = "first" if auto_resample else None

    # We remove one to the dimensionality because of the list is one dimension.
    ndim = None
    if ensure_ndim is not None:
        ndim = ensure_ndim - 1

    # If niimgs is a string, use glob to expand it to the matching filenames.
    niimgs = resolve_globbing(niimgs)

    # First niimg is extracted to get information and for new_img_like
    first_niimg = None

    iterator, literator = itertools.tee(iter(niimgs))
    try:
        first_niimg = check_niimg(next(literator), ensure_ndim=ndim)
    except StopIteration:
        raise TypeError("Cannot concatenate empty objects")
    except DimensionError as exc:
        # Keep track of the additional dimension in the error
        exc.increment_stack_counter()
        raise

    # If no particular dimensionality is asked, we force consistency wrt the
    # first image
    if ndim is None:
        ndim = len(first_niimg.shape)

    if ndim not in [3, 4]:
        raise TypeError(
            "Concatenated images must be 3D or 4D. You gave a "
            f"list of {ndim}D images"
        )

    lengths = [first_niimg.shape[-1] if ndim == 4 else 1]
    for niimg in literator:
        # We check the dimensionality of the niimg
        try:
            niimg = check_niimg(niimg, ensure_ndim=ndim)
        except DimensionError as exc:
            # Keep track of the additional dimension in the error
            exc.increment_stack_counter()
            raise
        lengths.append(niimg.shape[-1] if ndim == 4 else 1)

    target_shape = first_niimg.shape[:3]
    if dtype is None:
        dtype = _get_data(first_niimg).dtype
    data = np.ndarray((*target_shape, sum(lengths)), order="F", dtype=dtype)
    cur_4d_index = 0
    for index, (size, niimg) in enumerate(
        zip(
            lengths,
            iter_check_niimg(
                iterator,
                atleast_4d=True,
                target_fov=target_fov,
                memory=memory,
                memory_level=memory_level,
            ),
            strict=False,
        )
    ):
        nii_str = (
            f"image {niimg}" if isinstance(niimg, str) else f"image #{index}"
        )
        logger.log(f"Concatenating {index + 1}: {nii_str}", verbose)

        data[..., cur_4d_index : cur_4d_index + size] = _get_data(niimg)
        cur_4d_index += size

    return new_img_like(
        first_niimg, data, first_niimg.affine, copy_header=True
    )


def largest_connected_component_img(imgs):
    """Return the largest connected component of an image or list of images.

    .. versionadded:: 0.3.1

    Parameters
    ----------
    imgs : Niimg-like object or iterable of Niimg-like objects (3D)
        Image(s) to extract the largest connected component from.
        See :ref:`extracting_data`.

    Returns
    -------
    3D Niimg-like object or list of
        Image or list of images containing the largest connected component.

    Notes
    -----
    **Handling big-endian in given Nifti image**
    This function changes the existing byte-ordering information to new byte
    order, if the dtype in given Nifti image has non-native data type.
    This operation is done internally to avoid big-endian issues with
    scipy ndimage module.

    """
    from .._utils.ndimage import largest_connected_component

    imgs = stringify_path(imgs)
    if hasattr(imgs, "__iter__") and not isinstance(imgs, str):
        single_img = False
    else:
        single_img = True
        imgs = [imgs]

    ret = []
    for img in imgs:
        img = check_niimg_3d(img)
        affine = img.affine
        largest_component = largest_connected_component(safe_get_data(img))
        ret.append(
            new_img_like(img, largest_component, affine, copy_header=True)
        )

    return ret[0] if single_img else ret


def copy_img(img):
    """Copy an image to a nibabel.Nifti1Image.

    Parameters
    ----------
    img : image
        nibabel SpatialImage object to copy.

    Returns
    -------
    img_copy : image
        copy of input (data, affine and header)
    """
    check_is_of_allowed_type(img, (spatialimages.SpatialImage,), "img")
    return new_img_like(
        img,
        safe_get_data(img, copy_data=True),
        img.affine.copy(),
        copy_header=True,
    )


def get_indices_from_image(image) -> np.ndarray:
    """Return unique values in a label image."""
    if isinstance(image, NiimgLike):
        img = check_niimg(image)
        data = safe_get_data(img)
    elif isinstance(image, SurfaceImage):
        data = get_surface_data(image)
    elif isinstance(image, np.ndarray):
        data = image
    else:
        raise TypeError(
            "Image to extract indices from must be one of: "
            "Niimg-Like, SurfaceImage, numpy array. "
            f"Got {image.__class__.__name__}"
        )
    return np.unique(data)<|MERGE_RESOLUTION|>--- conflicted
+++ resolved
@@ -1436,18 +1436,6 @@
      >>> img = binarize_img(anatomical_image, copy_header=True)
 
     """
-<<<<<<< HEAD
-    if two_sided is True:
-        warnings.warn(
-            'The current default behavior for the "two_sided" argument '
-            'is  "True". This behavior will be changed to "False" in '
-            "version 0.13.",
-            FutureWarning,
-            stacklevel=find_stack_level(),
-        )
-
-=======
->>>>>>> 004b64b9
     return math_img(
         "img.astype(bool).astype('int8')",
         img=threshold_img(
