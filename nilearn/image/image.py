--- conflicted
+++ resolved
@@ -546,20 +546,9 @@
         Images to be averaged over time (see :ref:`extracting_data`
         for a detailed description of the valid input types).
 
-<<<<<<< HEAD
-    target_affine : :class:`numpy.ndarray`, default=None
-        If specified, the image is resampled corresponding to this new affine.
-        target_affine can be a 3x3 or a 4x4 matrix.
-
-    target_shape : :obj:`tuple` or :obj:`list`, default=None
-        If specified, the image will be resized to match this new shape.
-        len(target_shape) must be equal to 3.
-        A target_affine has to be specified jointly with target_shape.
-=======
     %(target_affine)s
 
     %(target_shape)s
->>>>>>> 7b0c7b66
 
     %(verbose0)s
 
@@ -1387,17 +1376,9 @@
         If a list is provided, all confounds are removed from the input
         signal, as if all were in the same array.
 
-<<<<<<< HEAD
-    low_pass : :obj:`float`, default=None
-        Low cutoff frequencies, in Hertz.
-
-    high_pass : :obj:`float`, default=None
-        High cutoff frequencies, in Hertz.
-=======
     %(low_pass)s
 
     %(high_pass)s
->>>>>>> 7b0c7b66
 
     t_r : :obj:`float`, default=None
         Repetition time, in second (sampling period). Set to None if not
@@ -1560,11 +1541,7 @@
     dtype : numpy dtype, default=np.float32
         The dtype of the returned image.
 
-<<<<<<< HEAD
     ensure_ndim : :obj:`int`, default=None
-=======
-    ensure_ndim : :obj:`int`, optional
->>>>>>> 7b0c7b66
         Indicate the dimensionality of the expected niimg. An
         error is raised if the niimg is of another dimensionality.
 
