"""
Preprocessing functions for images.

See also nilearn.signal.
"""

import collections.abc
import itertools
import warnings
from copy import deepcopy

import numpy as np
from joblib import Memory, Parallel, delayed
from nibabel import Nifti1Image, Nifti1Pair, load, spatialimages
from scipy.ndimage import gaussian_filter1d, generate_binary_structure, label
from scipy.stats import scoreatpercentile

from nilearn import signal
from nilearn._utils import logger
from nilearn._utils.docs import fill_doc
<<<<<<< HEAD
from nilearn._utils.exceptions import DimensionError
from nilearn._utils.helpers import stringify_path
=======
from nilearn._utils.helpers import (
    check_copy_header,
    stringify_path,
)
>>>>>>> 4daf178b
from nilearn._utils.logger import find_stack_level
from nilearn._utils.masker_validation import (
    check_compatibility_mask_and_images,
)
from nilearn._utils.niimg import _get_data, repr_niimgs, safe_get_data
from nilearn._utils.niimg_conversions import (
    _index_img,
    check_niimg,
    check_niimg_3d,
    check_niimg_4d,
    check_same_fov,
    iter_check_niimg,
)
from nilearn._utils.numpy_conversions import as_ndarray
from nilearn._utils.param_validation import check_params, check_threshold
from nilearn._utils.path_finding import resolve_globbing
from nilearn.exceptions import DimensionError
from nilearn.surface.surface import (
    SurfaceImage,
    at_least_2d,
    extract_data,
)
from nilearn.surface.surface import get_data as get_surface_data
from nilearn.surface.utils import assert_polymesh_equal, check_polymesh_equal
from nilearn.typing import NiimgLike


def get_data(img):
    """Get the image data as a :class:`numpy.ndarray`.

    Parameters
    ----------
    img : Niimg-like object or iterable of Niimg-like objects
        See :ref:`extracting_data`.

    Returns
    -------
    :class:`numpy.ndarray`
        3D or 4D numpy array depending on the shape of `img`. This function
        preserves the type of the image data.
        If `img` is an in-memory Nifti image
        it returns the image data array itself -- not a copy.

    """
    img = check_niimg(img)
    return _get_data(img)


def high_variance_confounds(
    imgs, n_confounds=5, percentile=2.0, detrend=True, mask_img=None
) -> np.ndarray:
    """Return confounds extracted from input signals with highest variance.

    Parameters
    ----------
    imgs : 4D Niimg-like or 2D SurfaceImage object
        See :ref:`extracting_data`.

    mask_img : Niimg-like or SurfaceImage object, or None, default=None
        If not provided, all voxels / vertices are used.
        If provided, confounds are extracted
        from voxels / vertices inside the mask.
        See :ref:`extracting_data`.

    n_confounds : :obj:`int`, default=5
        Number of confounds to return.

    percentile : :obj:`float`, default=2.0
        Highest-variance signals percentile to keep before computing the
        singular value decomposition, 0. <= `percentile` <= 100.
        `mask_img.sum() * percentile / 100` must be greater than `n_confounds`.

    detrend : :obj:`bool`, default=True
        If True, detrend signals before processing.

    Returns
    -------
    :class:`numpy.ndarray`
        Highest variance confounds. Shape: *(number_of_scans, n_confounds)*.

    Notes
    -----
    This method is related to what has been published in the literature
    as 'CompCor' (Behzadi NeuroImage 2007).

    The implemented algorithm does the following:

    - Computes the sum of squares for each signal (no mean removal).
    - Keeps a given percentile of signals with highest variance (percentile).
    - Computes an SVD of the extracted signals.
    - Returns a given number (n_confounds) of signals from the SVD with
      highest singular values.

    See Also
    --------
    nilearn.signal.high_variance_confounds

    """
    from .. import masking

    check_compatibility_mask_and_images(mask_img, imgs)

    if mask_img is not None:
        if isinstance(imgs, SurfaceImage):
            check_polymesh_equal(mask_img.mesh, imgs.mesh)
        sigs = masking.apply_mask(imgs, mask_img)

    # Load the data only if it doesn't need to be masked
    # Not using apply_mask here saves memory in most cases.
    elif isinstance(imgs, SurfaceImage):
        sigs = as_ndarray(get_surface_data(imgs))
        sigs = np.reshape(sigs, (-1, sigs.shape[-1])).T
    else:
        imgs = check_niimg_4d(imgs)
        sigs = as_ndarray(get_data(imgs))
        sigs = np.reshape(sigs, (-1, sigs.shape[-1])).T

    del imgs  # help reduce memory consumption

    return signal.high_variance_confounds(
        sigs, n_confounds=n_confounds, percentile=percentile, detrend=detrend
    )


def _fast_smooth_array(arr):
    """Perform simple smoothing.

    Less computationally expensive than applying a Gaussian filter.

    Only the first three dimensions of the array will be smoothed. The
    filter uses [0.2, 1, 0.2] weights in each direction and use a
    normalization to preserve the local average value.

    Parameters
    ----------
    arr : :class:`numpy.ndarray`
        4D array, with image number as last dimension. 3D arrays are
        also accepted.

    Returns
    -------
    :class:`numpy.ndarray`
        Smoothed array.

    Notes
    -----
    Rather than calling this function directly, users are encouraged
    to call the high-level function :func:`smooth_img` with
    `fwhm='fast'`.

    """
    neighbor_weight = 0.2
    # 6 neighbors in 3D if not on an edge
    n_neighbors = 6
    # This scale ensures that a uniform array stays uniform
    # except on the array edges
    scale = 1 + n_neighbors * neighbor_weight

    # Need to copy because the smoothing is done in multiple statements
    # and there does not seem to be an easy way to do it in place
    smoothed_arr = arr.copy()
    weighted_arr = neighbor_weight * arr

    smoothed_arr[:-1] += weighted_arr[1:]
    smoothed_arr[1:] += weighted_arr[:-1]
    smoothed_arr[:, :-1] += weighted_arr[:, 1:]
    smoothed_arr[:, 1:] += weighted_arr[:, :-1]
    smoothed_arr[:, :, :-1] += weighted_arr[:, :, 1:]
    smoothed_arr[:, :, 1:] += weighted_arr[:, :, :-1]
    smoothed_arr /= scale

    return smoothed_arr


@fill_doc
def smooth_array(arr, affine, fwhm=None, ensure_finite=True, copy=True):
    """Smooth images by applying a Gaussian filter.

    Apply a Gaussian filter along the three first dimensions of `arr`.

    Parameters
    ----------
    arr : :class:`numpy.ndarray`
        4D array, with image number as last dimension. 3D arrays are also
        accepted.

    affine : :class:`numpy.ndarray`
        (4, 4) matrix, giving affine transformation for image. (3, 3) matrices
        are also accepted (only these coefficients are used).
        If `fwhm='fast'`, the affine is not used and can be None.
    %(fwhm)s
    ensure_finite : :obj:`bool`, default=True
        If True, replace every non-finite values (like NaNs) by zero before
        filtering.

    copy : :obj:`bool`, default=True
        If True, input array is not modified. True by default: the filtering
        is not performed in-place.

    Returns
    -------
    :class:`numpy.ndarray`
        Filtered `arr`.

    Notes
    -----
    This function is most efficient with arr in C order.

    """
    # Here, we have to investigate use cases of fwhm. Particularly, if fwhm=0.
    # See issue #1537
    if isinstance(fwhm, (int, float)) and (fwhm == 0.0):
        warnings.warn(
            f"The parameter 'fwhm' for smoothing is specified as {fwhm}. "
            "Setting it to None (no smoothing will be performed)",
            stacklevel=find_stack_level(),
        )
        fwhm = None
    if arr.dtype.kind == "i":
        if arr.dtype == np.int64:
            arr = arr.astype(np.float64)
        else:
            arr = arr.astype(np.float32)  # We don't need crazy precision.
    if copy:
        arr = arr.copy()
    if ensure_finite:
        # SPM tends to put NaNs in the data outside the brain
        arr[np.logical_not(np.isfinite(arr))] = 0
    if isinstance(fwhm, str) and (fwhm == "fast"):
        arr = _fast_smooth_array(arr)
    elif fwhm is not None:
        fwhm = np.asarray([fwhm]).ravel()
        fwhm = np.asarray([0.0 if elem is None else elem for elem in fwhm])
        affine = affine[:3, :3]  # Keep only the scale part.
        fwhm_over_sigma_ratio = np.sqrt(8 * np.log(2))  # FWHM to sigma.
        vox_size = np.sqrt(np.sum(affine**2, axis=0))
        sigma = fwhm / (fwhm_over_sigma_ratio * vox_size)
        for n, s in enumerate(sigma):
            if s > 0.0:
                gaussian_filter1d(arr, s, output=arr, axis=n)
    return arr


@fill_doc
def smooth_img(imgs, fwhm):
    """Smooth images by applying a Gaussian filter.

    Apply a Gaussian filter along the three first dimensions of `arr`.
    In all cases, non-finite values in input image are replaced by zeros.

    Parameters
    ----------
    imgs : Niimg-like object or iterable of Niimg-like objects
        Image(s) to smooth (see :ref:`extracting_data`
        for a detailed description of the valid input types).
    %(fwhm)s

    Returns
    -------
    :class:`nibabel.nifti1.Nifti1Image` or list of
        Filtered input image. If `imgs` is an iterable,
        then `filtered_img` is a list.

    """
    # Use hasattr() instead of isinstance to workaround a Python 2.6/2.7 bug
    # See http://bugs.python.org/issue7624
    imgs = stringify_path(imgs)
    if hasattr(imgs, "__iter__") and not isinstance(imgs, str):
        single_img = False
    else:
        single_img = True
        imgs = [imgs]

    ret = []
    for img in imgs:
        img = check_niimg(img)
        affine = img.affine
        filtered = smooth_array(
            get_data(img), affine, fwhm=fwhm, ensure_finite=True, copy=True
        )
        ret.append(new_img_like(img, filtered, affine))

    return ret[0] if single_img else ret


def _crop_img_to(img, slices, copy=True, copy_header=True):
    """Crops an image to a smaller size.

    Crop `img` to size indicated by slices and adjust affine accordingly.

    Parameters
    ----------
    img : Niimg-like object
        Image to be cropped.
        If slices has less entries than `img` has dimensions,
        the slices will be applied to the first `len(slices)` dimensions
        (See :ref:`extracting_data`).

    slices : list of slices
        Defines the range of the crop.
        E.g. [slice(20, 200), slice(40, 150), slice(0, 100)] defines a cube.

    copy : :obj:`bool`, default=True
        Specifies whether cropped data is to be copied or not.

    %(copy_header)s

        .. versionadded:: 0.11.0

    Returns
    -------
    Niimg-like object
        Cropped version of the input image.

    offset : :obj:`list`, optional
        List of tuples representing the number of voxels removed
        (before, after) the cropped volumes, i.e.:
        *[(x1_pre, x1_post), (x2_pre, x2_post), ..., (xN_pre, xN_post)]*

    """
    img = check_niimg(img)

    data = get_data(img)
    affine = img.affine

    cropped_data = data[tuple(slices)]
    if copy:
        cropped_data = cropped_data.copy()

    linear_part = affine[:3, :3]
    old_origin = affine[:3, 3]
    new_origin_voxel = np.array([s.start for s in slices])
    new_origin = old_origin + linear_part.dot(new_origin_voxel)

    new_affine = np.eye(4)
    new_affine[:3, :3] = linear_part
    new_affine[:3, 3] = new_origin

    return new_img_like(img, cropped_data, new_affine, copy_header=copy_header)


@fill_doc
def crop_img(
    img, rtol=1e-8, copy=True, pad=True, return_offset=False, copy_header=True
):
    """Crops an image as much as possible.

    Will crop `img`, removing as many zero entries as possible without
    touching non-zero entries.
    Will leave one :term:`voxel` of zero padding
    around the obtained non-zero area in order
    to avoid sampling issues later on.

    Parameters
    ----------
    img : Niimg-like object
        Image to be cropped (see :ref:`extracting_data` for a detailed
        description of the valid input types).

    rtol : :obj:`float`, default=1e-08
        relative tolerance (with respect to maximal absolute value of the
        image), under which values are considered negligible and thus
        croppable.

    copy : :obj:`bool`, default=True
        Specifies whether cropped data is copied or not.

    pad : :obj:`bool`, default=True
        Toggles adding 1-voxel of 0s around the border.

    return_offset : :obj:`bool`, default=False
        Specifies whether to return a tuple of the removed padding.

    %(copy_header)s

        .. versionadded:: 0.11.0

    Returns
    -------
    Niimg-like object or :obj:`tuple`
        Cropped version of the input image and, if `return_offset=True`,
        a tuple of tuples representing the number of voxels
        removed (before, after) the cropped volumes, i.e.:
        *[(x1_pre, x1_post), (x2_pre, x2_post), ..., (xN_pre, xN_post)]*

    """
    check_params(locals())

    img = check_niimg(img)
    data = get_data(img)
    infinity_norm = max(-data.min(), data.max())
    passes_threshold = np.logical_or(
        data < -rtol * infinity_norm, data > rtol * infinity_norm
    )

    if data.ndim == 4:
        passes_threshold = np.any(passes_threshold, axis=-1)
    coords = np.array(np.where(passes_threshold))

    # Sets full range if no data are found along the axis
    if coords.shape[1] == 0:
        start, end = [0, 0, 0], list(data.shape)
    else:
        start = coords.min(axis=1)
        end = coords.max(axis=1) + 1

    # pad with one voxel to avoid resampling problems
    if pad:
        start = np.maximum(start - 1, 0)
        end = np.minimum(end + 1, data.shape[:3])

    slices = list(map(slice, start, end))[:3]
    cropped_im = _crop_img_to(img, slices, copy=copy, copy_header=copy_header)
    return (cropped_im, tuple(slices)) if return_offset else cropped_im


def compute_mean(imgs, target_affine=None, target_shape=None, smooth=False):
    """Compute the mean of the images over time or the 4th dimension.

    See mean_img for details about the API.
    """
    from . import resampling

    input_repr = repr_niimgs(imgs, shorten=True)

    imgs = check_niimg(imgs)
    mean_data = safe_get_data(imgs)
    affine = imgs.affine
    # Free memory ASAP
    del imgs
    if mean_data.ndim not in (3, 4):
        raise ValueError(
            "Computation expects 3D or 4D images, "
            f"but {mean_data.ndim} dimensions were given ({input_repr})"
        )
    if mean_data.ndim == 4:
        mean_data = mean_data.mean(axis=-1)
    else:
        mean_data = mean_data.copy()
    mean_data = resampling.resample_img(
        Nifti1Image(mean_data, affine),
        target_affine=target_affine,
        target_shape=target_shape,
        copy=False,
    )
    affine = mean_data.affine
    mean_data = get_data(mean_data)

    if smooth:
        nan_mask = np.isnan(mean_data)
        mean_data = smooth_array(
            mean_data,
            affine=np.eye(4),
            fwhm=smooth,
            ensure_finite=True,
            copy=False,
        )
        mean_data[nan_mask] = np.nan

    return mean_data, affine


def _compute_surface_mean(imgs: SurfaceImage) -> SurfaceImage:
    """Compute mean of a single surface image over its 2nd dimension."""
    if len(imgs.shape) < 2 or imgs.shape[1] < 2:
        data = imgs.data
    else:
        data = {
            part: np.mean(value, axis=1).astype(float)
            for part, value in imgs.data.parts.items()
        }
    return new_img_like(imgs, data=data)


@fill_doc
def mean_img(
    imgs,
    target_affine=None,
    target_shape=None,
    verbose=0,
    n_jobs=1,
    copy_header=True,
):
    """Compute the mean over images.

    This can be a mean over time or the 4th dimension for a volume,
    or the 2nd dimension for a surface image.

    Note that if list of 4D volume images (or 2D surface images)
    are given,
    the mean of each image is computed separately,
    and the resulting mean is computed after.

    Parameters
    ----------
    imgs : Niimg-like or :obj:`~nilearn.surface.SurfaceImage` object, or \
           iterable of Niimg-like or :obj:`~nilearn.surface.SurfaceImage`.
        Images to be averaged over 'time'
        (see :ref:`extracting_data`
        for a detailed description of the valid input types).

    %(target_affine)s
        Ignored for :obj:`~nilearn.surface.SurfaceImage`.

    %(target_shape)s
        Ignored for :obj:`~nilearn.surface.SurfaceImage`.

    %(verbose0)s

    n_jobs : :obj:`int`, default=1
        The number of CPUs to use to do the computation (-1 means
        'all CPUs').
        Ignored for :obj:`~nilearn.surface.SurfaceImage`.

    %(copy_header)s

        .. versionadded:: 0.11.0

    Returns
    -------
    :obj:`~nibabel.nifti1.Nifti1Image` or :obj:`~nilearn.surface.SurfaceImage`
        Mean image.

    See Also
    --------
    nilearn.image.math_img : For more general operations on images.

    """
    check_params(locals())
    is_iterable = isinstance(imgs, collections.abc.Iterable)
    is_surface_img = isinstance(imgs, SurfaceImage) or (
        is_iterable and all(isinstance(x, SurfaceImage) for x in imgs)
    )
    if is_surface_img:
        if not is_iterable:
            imgs = [imgs]
        all_means = concat_imgs([_compute_surface_mean(x) for x in imgs])
        return _compute_surface_mean(all_means)

    imgs = stringify_path(imgs)
    is_str = isinstance(imgs, str)
    is_iterable = isinstance(imgs, collections.abc.Iterable)
    if is_str or not is_iterable:
        imgs = [imgs]

    imgs_iter = iter(imgs)
    first_img = check_niimg(next(imgs_iter))

    # Compute the first mean to retrieve the reference
    # target_affine and target_shape if_needed
    n_imgs = 1
    running_mean, first_affine = compute_mean(
        first_img, target_affine=target_affine, target_shape=target_shape
    )

    if target_affine is None or target_shape is None:
        target_affine = first_affine
        target_shape = running_mean.shape[:3]

    for this_mean in Parallel(n_jobs=n_jobs, verbose=verbose)(
        delayed(compute_mean)(
            n, target_affine=target_affine, target_shape=target_shape
        )
        for n in imgs_iter
    ):
        n_imgs += 1
        # compute_mean returns (mean_img, affine)
        this_mean = this_mean[0]
        running_mean += this_mean

    running_mean = running_mean / float(n_imgs)
    return new_img_like(
        first_img, running_mean, target_affine, copy_header=copy_header
    )


def swap_img_hemispheres(img):
    """Perform swapping of hemispheres in the indicated NIfTI image.

       Use case: synchronizing ROIs across hemispheres.

    Parameters
    ----------
    img : Niimg-like object
        Images to swap (see :ref:`extracting_data` for a detailed description
        of the valid input types).

    Returns
    -------
    :class:`~nibabel.nifti1.Nifti1Image`
        Hemispherically swapped image.

    Notes
    -----
    Assumes that the image is sagitally aligned.

    Should be used with caution (confusion might be caused with
    radio/neuro conventions)

    Note that this does not require a change of the affine matrix.

    """
    from .resampling import reorder_img

    # Check input is really a path to a nifti file or a nifti object
    img = check_niimg_3d(img)

    # get nifti in x-y-z order
    img = reorder_img(img)

    # create swapped nifti object
    out_img = new_img_like(img, get_data(img)[::-1], img.affine)

    return out_img


def index_img(imgs, index):
    """Indexes into a image in the last dimension.

    Common use cases include extracting an image out of `img` or
    creating a 4D (or 2D for surface) image
    whose data is a subset of `img` data.

    Parameters
    ----------
    imgs : 4D Niimg-like object or 2D :obj:`~nilearn.surface.SurfaceImage`
        See :ref:`extracting_data`.

    index : Any type compatible with numpy array indexing
        Used for indexing the data array in the last dimension.

    Returns
    -------
    :obj:`~nibabel.nifti1.Nifti1Image` or :obj:`~nilearn.surface.SurfaceImage`
        Indexed image.

    See Also
    --------
    nilearn.image.concat_imgs
    nilearn.image.iter_img

    Examples
    --------
    First we concatenate two MNI152 images to create a 4D-image::

     >>> from nilearn import datasets
     >>> from nilearn.image import concat_imgs, index_img
     >>> joint_mni_image = concat_imgs([datasets.load_mni152_template(),
     ...                                datasets.load_mni152_template()])
     >>> print(joint_mni_image.shape)
     (197, 233, 189, 2)

    We can now select one slice from the last dimension of this 4D-image::

     >>> single_mni_image = index_img(joint_mni_image, 1)
     >>> print(single_mni_image.shape)
     (197, 233, 189)

    We can also select multiple frames using the `slice` constructor::

     >>> five_mni_images = concat_imgs([datasets.load_mni152_template()] * 5)
     >>> print(five_mni_images.shape)
     (197, 233, 189, 5)

     >>> first_three_images = index_img(five_mni_images,
     ...                                slice(0, 3))
     >>> print(first_three_images.shape)
     (197, 233, 189, 3)

    """
    if isinstance(imgs, SurfaceImage):
        imgs = at_least_2d(imgs)
        return new_img_like(imgs, data=extract_data(imgs, index))

    imgs = check_niimg_4d(imgs)
    # duck-type for pandas arrays, and select the 'values' attr
    if hasattr(index, "values") and hasattr(index, "iloc"):
        index = index.to_numpy().flatten()
    return _index_img(imgs, index)


def iter_img(imgs):
    """Iterate over images.

    Could be along the the 4th dimension for 4D Niimg-like object
    or the 2nd dimension for 2D Surface images..

    Parameters
    ----------
    imgs : 4D Niimg-like object or :obj:`~nilearn.surface.SurfaceImage`
        See :ref:`extracting_data`.

    Returns
    -------
    Iterator of :class:`~nibabel.nifti1.Nifti1Image` \
        or :obj:`~nilearn.surface.SurfaceImage`

    See Also
    --------
    nilearn.image.index_img

    """
    if isinstance(imgs, SurfaceImage):
        output = (
            index_img(imgs, i) for i in range(at_least_2d(imgs).shape[1])
        )
        return output
    return check_niimg_4d(imgs, return_iterator=True)


def _downcast_from_int64_if_possible(data):
    """Try to downcast to int32 if possible.

    If `data` is 64-bit ints and can be converted to (signed) int 32,
    return an int32 copy, otherwise return `data` itself.
    """
    if data.dtype not in (np.int64, np.uint64):
        return data
    img_min, img_max = np.min(data), np.max(data)
    type_info = np.iinfo(np.int32)
    can_cast = type_info.min <= img_min and type_info.max >= img_max
    if can_cast:
        warnings.warn(
            "Data array used to create a new image contains 64-bit ints. "
            "This is likely due to creating the array with numpy and "
            "passing `int` as the `dtype`. Many tools such as FSL and SPM "
            "cannot deal with int64 in Nifti images, so for compatibility the "
            "data has been converted to int32.",
            stacklevel=find_stack_level(),
        )
        return data.astype("int32")
    warnings.warn(
        "Data array used to create a new image contains 64-bit ints, and "
        "some values too large to store in 32-bit ints. The resulting image "
        "thus contains 64-bit ints, which may cause some compatibility issues "
        "with some other tools or an error when saving the image to a "
        "Nifti file.",
        stacklevel=find_stack_level(),
    )
    return data


@fill_doc
def new_img_like(ref_niimg, data, affine=None, copy_header=True):
    """Create a new image of the same class as the reference image.

    Parameters
    ----------
    ref_niimg : Niimg-like object or :obj:`~nilearn.surface.SurfaceImage`
        Reference image. The new image will be of the same type.

    data : :class:`numpy.ndarray`, :obj:`~nilearn.surface.PolyData`, \
           or :obj:`dict` of  \
           :obj:`numpy.ndarray`, \
           :obj:`str`, \
           :obj:`pathlib.Path`

        Data to be stored in the image. If data dtype is a boolean, then data
        is cast to 'uint8' by default.

        .. versionchanged:: 0.9.2
            Changed default dtype casting of booleans from 'int8' to 'uint8'.

        If ``ref_niimg`` is a Niimg-like object,
        then data must be a :class:`numpy.ndarray`.

    affine : 4x4 :class:`numpy.ndarray`, default=None
        Transformation matrix.
        Ignored for :obj:`~nilearn.surface.SurfaceImage`.

    %(copy_header)s

    Returns
    -------
    Niimg-like or :obj:`~nilearn.surface.SurfaceImage` object
        A loaded image with the same file type (and, optionally, header)
        as the reference image.

    """
    if isinstance(ref_niimg, SurfaceImage):
        mesh = ref_niimg.mesh
        return SurfaceImage(
            mesh=deepcopy(mesh),
            data=data,
        )
    # Hand-written loading code to avoid too much memory consumption
    orig_ref_niimg = ref_niimg
    ref_niimg = stringify_path(ref_niimg)
    is_str = isinstance(ref_niimg, str)
    has_get_fdata = hasattr(ref_niimg, "get_fdata")
    has_iter = hasattr(ref_niimg, "__iter__")
    has_affine = hasattr(ref_niimg, "affine")
    if has_iter and not any([is_str, has_get_fdata]):
        ref_niimg = ref_niimg[0]
        ref_niimg = stringify_path(ref_niimg)
        is_str = isinstance(ref_niimg, str)
        has_get_fdata = hasattr(ref_niimg, "get_fdata")
        has_affine = hasattr(ref_niimg, "affine")
    if not (has_get_fdata and has_affine):
        if is_str:
            ref_niimg = load(ref_niimg)
        else:
            raise TypeError(
                "The reference image should be a niimg."
                f" {orig_ref_niimg!r} was passed"
            )

    if affine is None:
        affine = ref_niimg.affine
    if data.dtype == bool:
        data = as_ndarray(data, dtype=np.uint8)
    data = _downcast_from_int64_if_possible(data)
    header = None
    if copy_header and ref_niimg.header is not None:
        header = ref_niimg.header.copy()
        try:
            "something" in header  # noqa: B015
        except TypeError:
            pass
        else:
            if "scl_slope" in header:
                header["scl_slope"] = 0.0
            if "scl_inter" in header:
                header["scl_inter"] = 0.0
            # 'glmax' is removed for Nifti2Image. Modify only if 'glmax' is
            # available in header. See issue #1611
            if "glmax" in header:
                header["glmax"] = 0.0
            if "cal_max" in header:
                header["cal_max"] = np.max(data) if data.size > 0 else 0.0
            if "cal_min" in header:
                header["cal_min"] = np.min(data) if data.size > 0 else 0.0
    klass = ref_niimg.__class__
    if klass is Nifti1Pair:
        # Nifti1Pair is an internal class, without a to_filename,
        # we shouldn't return it
        klass = Nifti1Image
    return klass(data, affine, header=header)


def _apply_cluster_size_threshold(arr, cluster_threshold, copy=True):
    """Apply cluster-extent thresholding to voxel-wise thresholded array.

    Parameters
    ----------
    arr : :obj:`numpy.ndarray` of shape (X, Y, Z)
        3D array that has been thresholded at the voxel level.
    cluster_threshold : :obj:`float`
        Cluster-size threshold, in voxels, to apply to ``arr``.
    copy : :obj:`bool`, default=True
        Whether to copy the array before modifying it or not.

    Returns
    -------
    arr : :obj:`numpy.ndarray` of shape (X, Y, Z)
        Cluster-extent thresholded array.

    Notes
    -----
    Clusters are defined in a bi-sided manner;
    both negative and positive clusters are evaluated,
    but this is done separately for each sign.

    Clusters are defined using 6-connectivity, also known as NN1 (in AFNI) or
    "faces" connectivity.
    """
    assert arr.ndim == 3

    if copy:
        arr = arr.copy()

    # Define array for 6-connectivity, aka NN1 or "faces"
    bin_struct = generate_binary_structure(3, 1)

    for sign in np.unique(np.sign(arr)):
        # Binarize using one-sided cluster-defining threshold
        binarized = ((arr * sign) > 0).astype(int)

        # Apply cluster threshold
        label_map = label(binarized, bin_struct)[0]
        clust_ids = sorted(np.unique(label_map)[1:])
        for c_val in clust_ids:
            if np.sum(label_map == c_val) < cluster_threshold:
                arr[label_map == c_val] = 0

    return arr


@fill_doc
def threshold_img(
    img,
    threshold,
    cluster_threshold=0,
    two_sided=True,
    mask_img=None,
    copy=True,
    copy_header=True,
):
    """Threshold the given input image, mostly statistical or atlas images.

    Thresholding can be done based on direct image intensities or selection
    threshold with given percentile.

    - If ``threshold`` is a :obj:`float`:

      we threshold the image based on image intensities.

      - When ``two_sided`` is True:

        The given value should be within the range of minimum and maximum
        intensity of the input image.
        All intensities in the interval ``[-threshold, threshold]`` will be
        set to zero.

      - When ``two_sided`` is False:

        - If the threshold is negative:

          It should be greater than the minimum intensity of the input data.
          All intensities greater than or equal to the specified threshold will
          be set to zero.
          All other intensities keep their original values.

        - If the threshold is positive:

          then it should be less than the maximum intensity of the input data.
          All intensities less than or equal to the specified threshold will be
          set to zero.
          All other intensities keep their original values.

    - If threshold is :obj:`str`:

      The number part should be in interval ``[0, 100]``.
      We threshold the image based on the score obtained using this percentile
      on the image data.
      The percentile rank is computed using
      :func:`scipy.stats.scoreatpercentile`.

      - When ``two_sided`` is True:

        The score is calculated on the absolute values of data.

      - When ``two_sided`` is False:

        The score is calculated only on the non-negative values of data.

    .. versionadded:: 0.2

    .. versionchanged:: 0.9.0
        New ``cluster_threshold`` and ``two_sided`` parameters added.

    .. versionchanged:: 0.12.0
        Add support for SurfaceImage.

    Parameters
    ----------
    img : a 3D/4D Niimg-like object or a :obj:`~nilearn.surface.SurfaceImage`
        Image containing statistical or atlas maps which should be thresholded.

    threshold : :obj:`float` or :obj:`str`
        Threshold that is used to set certain voxel intensities to zero.
        If threshold is float, it should be within the range of minimum and the
        maximum intensity of the data.
        If `two_sided` is True, threshold cannot be negative.
        If threshold is :obj:`str`,
        the given string should be
        within the range of ``"0%%"`` to ``"100%%"``.

    cluster_threshold : :obj:`float`, default=0
        Cluster size threshold, in voxels. In the returned thresholded map,
        sets of connected voxels (``clusters``) with size smaller than this
        number will be removed.

        Not implemented for SurfaceImage.

        .. versionadded:: 0.9.0

    two_sided : :obj:`bool`, default=True
        Whether the thresholding should yield both positive and negative
        part of the maps.

        .. versionadded:: 0.9.0

    mask_img : Niimg-like object or a :obj:`~nilearn.surface.SurfaceImage` \
        or None, default=None
        Mask image applied to mask the input data.
        If None, no masking will be applied.

    copy : :obj:`bool`, default=True
        If True, input array is not modified. True by default: the filtering
        is not performed in-place.

    %(copy_header)s

        .. versionadded:: 0.11.0

    Returns
    -------
    :obj:`~nibabel.nifti1.Nifti1Image` \
        or a :obj:`~nilearn.surface.SurfaceImage`
        Thresholded image of the given input image.

    Raises
    ------
    ValueError
        If threshold is of type str but is not a non-negative number followed
        by the percent sign.
        If threshold is a negative float and `two_sided` is True.
    TypeError
        If threshold is neither float nor a string in correct percentile
        format.

    See Also
    --------
    nilearn.glm.threshold_stats_img :
        Threshold a statistical image using the alpha value, optionally with
        false positive control.

    """
    from nilearn.image.resampling import resample_img
    from nilearn.masking import load_mask_img

    check_params(locals())

    if not isinstance(img, (*NiimgLike, SurfaceImage)):
        raise TypeError(
            "'img' should be a 3D/4D Niimg-like object or a SurfaceImage. "
            f"Got {img.__class__.__name__}."
        )

    if mask_img is not None:
        check_compatibility_mask_and_images(mask_img, img)

    if isinstance(img, SurfaceImage) and isinstance(mask_img, SurfaceImage):
        check_polymesh_equal(mask_img.mesh, img.mesh)

    if isinstance(img, SurfaceImage) and cluster_threshold > 0:
        warnings.warn(
            "Cluster thresholding not implemented for SurfaceImage. "
            "Setting 'cluster_threshold' to 0.",
            stacklevel=find_stack_level(),
        )
        cluster_threshold = 0

    if isinstance(img, NiimgLike):
        img = check_niimg(img)
        img_data = safe_get_data(img, ensure_finite=True, copy_data=copy)
        affine = img.affine
    else:
        if copy:
            img = deepcopy(img)
        img_data = get_surface_data(img, ensure_finite=True)

    img_data_for_cutoff = img_data

    if mask_img is not None:
        # Set as 0 for the values which are outside of the mask
        if isinstance(mask_img, NiimgLike):
            mask_img = check_niimg_3d(mask_img)
            if not check_same_fov(img, mask_img):
                mask_img = resample_img(
                    mask_img,
                    target_affine=affine,
                    target_shape=img.shape[:3],
                    interpolation="nearest",
                )
            mask_data, _ = load_mask_img(mask_img)

            # Take only points that are within the mask to check for threshold
            img_data_for_cutoff = img_data_for_cutoff[mask_data != 0.0]

            img_data[mask_data == 0.0] = 0.0

        else:
            mask_img, _ = load_mask_img(mask_img)

            mask_data = get_surface_data(mask_img)

            # Take only points that are within the mask to check for threshold
            img_data_for_cutoff = img_data_for_cutoff[mask_data != 0.0]

            for hemi in mask_img.data.parts:
                mask = mask_img.data.parts[hemi]
                img.data.parts[hemi][mask == 0.0] = 0.0

    cutoff_threshold = check_threshold(
        threshold,
        img_data_for_cutoff,
        percentile_func=scoreatpercentile,
        name="threshold",
        two_sided=two_sided,
    )

    # Apply threshold
    if isinstance(img, NiimgLike):
        img_data = _apply_threshold(img_data, two_sided, cutoff_threshold)
    else:
        img_data = _apply_threshold(img, two_sided, cutoff_threshold)

    # Perform cluster thresholding, if requested

    # Expand to 4D to support both 3D and 4D nifti
    expand = isinstance(img, NiimgLike) and img_data.ndim == 3
    if expand:
        img_data = img_data[:, :, :, None]
    if cluster_threshold > 0:
        for i_vol in range(img_data.shape[3]):
            img_data[..., i_vol] = _apply_cluster_size_threshold(
                img_data[..., i_vol],
                cluster_threshold,
            )
    if expand:
        # Reduce back to 3D
        img_data = img_data[:, :, :, 0]

    # Reconstitute img object
    if isinstance(img, NiimgLike):
        return new_img_like(img, img_data, affine, copy_header=copy_header)

    return new_img_like(img, img_data.data)


def _apply_threshold(img_data, two_sided, cutoff_threshold):
    """Apply a given threshold to an 'image'.

    If the image is a Surface applies to each part.

    Parameters
    ----------
    img_data: np.ndarray or SurfaceImage

    two_sided : :obj:`bool`, default=True
        Whether the thresholding should yield both positive and negative
        part of the maps.

    cutoff_threshold: :obj:`int`
        Effective threshold returned by check_threshold.

    Returns
    -------
    np.ndarray or SurfaceImage
    """
    if isinstance(img_data, SurfaceImage):
        for hemi, value in img_data.data.parts.items():
            img_data.data.parts[hemi] = _apply_threshold(
                value, two_sided, cutoff_threshold
            )
        return img_data

    if two_sided:
        mask = (-cutoff_threshold <= img_data) & (img_data <= cutoff_threshold)
    elif cutoff_threshold >= 0:
        mask = img_data <= cutoff_threshold
    else:
        mask = img_data >= cutoff_threshold

    img_data[mask] = 0.0

    return img_data


def math_img(formula, copy_header_from=None, **imgs):
    """Interpret a numpy based string formula using niimg in named parameters.

    .. versionadded:: 0.2.3

    Parameters
    ----------
    formula : :obj:`str`
        The mathematical formula to apply to image internal data. It can use
        numpy imported as 'np'.

    copy_header_from : :obj:`str` or None, default=None
        Takes the variable name of one of the images in the formula.
        The header of this image will be copied to the result of the formula.
        Note that the result image and the image to copy the header from,
        should have the same number of dimensions.
        If None, the default
        :class:`~nibabel.nifti1.Nifti1Header` is used.

        Ignored for :obj:`~nilearn.surface.SurfaceImage`.

        .. versionadded:: 0.10.4

    imgs : images (:class:`~nibabel.nifti1.Nifti1Image` or file names \
           or :obj:`~nilearn.surface.SurfaceImage` object)
        Keyword arguments corresponding to the variables in the formula as
        images.
        All input images should have the same 'geometry':

        - shape and affine for volume data
        - mesh (coordinates and faces) for surface data

    Returns
    -------
    :class:`~nibabel.nifti1.Nifti1Image` \
    or :obj:`~nilearn.surface.SurfaceImage` object
        Result of the formula as an image.
        Note that the dimension of the result image
        can be smaller than the input image.
        For volume image input, the affine is the same as the input images.
        For surface image input, the mesh is the same as the input images.

    See Also
    --------
    nilearn.image.mean_img : To simply compute the mean of multiple images

    Examples
    --------
    Let's load an image using nilearn datasets module::

     >>> from nilearn import datasets
     >>> anatomical_image = datasets.load_mni152_template()

    Now we can use any numpy function on this image::

     >>> from nilearn.image import math_img
     >>> log_img = math_img("np.log(img)", img=anatomical_image)

    We can also apply mathematical operations on several images::

     >>> result_img = math_img("img1 + img2",
     ...                       img1=anatomical_image, img2=log_img)

    The result image will have the same shape and affine as the input images;
    but might have different header information, specifically the TR value,
    see :gh:`2645`.

    .. versionadded:: 0.10.4

    We can also copy the header from one of the input images using
    ``copy_header_from``::

     >>> result_img_with_header = math_img("img1 + img2",
     ...                                   img1=anatomical_image, img2=log_img,
     ...                                   copy_header_from="img1")

    Notes
    -----
    This function is the Python equivalent of ImCal in SPM or fslmaths
    in FSL.

    """
    is_surface = all(isinstance(x, SurfaceImage) for x in imgs.values())

    if is_surface:
        first_img = next(iter(imgs.values()))
        for image in imgs.values():
            assert_polymesh_equal(first_img.mesh, image.mesh)

        # Computing input data as a dictionary of numpy arrays.
        data_dict = {k: {} for k in first_img.data.parts}
        for key, img in imgs.items():
            for k, v in img.data.parts.items():
                data_dict[k][key] = v

        # Add a reference to numpy in the kwargs of eval
        # so that numpy functions can be called from there.
        result = {}
        try:
            for k in data_dict:
                data_dict[k]["np"] = np
                result[k] = eval(formula, data_dict[k])
        except Exception as exc:
            exc.args = (
                "Input formula couldn't be processed, "
                f"you provided '{formula}',",
                *exc.args,
            )
            raise

        return new_img_like(first_img, result)

    try:
        niimgs = [check_niimg(image) for image in imgs.values()]
        check_same_fov(*niimgs, raise_error=True)
    except Exception as exc:
        exc.args = (
            "Input images cannot be compared, "
            f"you provided '{imgs.values()}',",
            *exc.args,
        )
        raise

    # Computing input data as a dictionary of numpy arrays. Keep a reference
    # niimg for building the result as a new niimg.
    niimg = None
    data_dict = {}
    for key, img in imgs.items():
        niimg = check_niimg(img)
        data_dict[key] = safe_get_data(niimg)

    # Add a reference to numpy in the kwargs of eval so that numpy functions
    # can be called from there.
    data_dict["np"] = np
    try:
        result = eval(formula, data_dict)
    except Exception as exc:
        exc.args = (
            f"Input formula couldn't be processed, you provided '{formula}',",
            *exc.args,
        )
        raise

    if copy_header_from is None:
        return new_img_like(niimg, result, niimg.affine, copy_header=False)
    niimg = check_niimg(imgs[copy_header_from])
    # only copy the header if the result and the input image to copy the
    # header from have the same shape
    if result.ndim != niimg.ndim:
        raise ValueError(
            "Cannot copy the header. "
            "The result of the formula has a different number of "
            "dimensions than the image to copy the header from."
        )
    return new_img_like(niimg, result, niimg.affine)


@fill_doc
def binarize_img(
    img, threshold=0.0, mask_img=None, two_sided=True, copy_header=True
):
    """Binarize an image such that its values are either 0 or 1.

    .. versionadded:: 0.8.1

    Parameters
    ----------
    img : a 3D/4D Niimg-like object or :obj:`~nilearn.surface.SurfaceImage`
        Image which should be binarized.

    threshold : :obj:`float` or :obj:`str`, default=0.0
        If float, we threshold the image based on image intensities meaning
        voxels which have intensities greater than this value will be kept.
        The given value should be within the range of minimum and
        maximum intensity of the input image.
        If string, it should finish with percent sign e.g. "80%%" and we
        threshold based on the score obtained using this percentile on
        the image data. The voxels which have intensities greater than
        this score will be kept. The given string should be
        within the range of "0%%" to "100%%".

    mask_img : Niimg-like object or :obj:`~nilearn.surface.SurfaceImage`, \
               default=None
        Mask image applied to mask the input data.
        If None, no masking will be applied.

    two_sided : :obj:`bool`, default=True
        If `True`, threshold is applied to the absolute value of the image.
        If `False`, threshold is applied to the original value of the image.

        .. versionadded:: 0.10.3

    %(copy_header)s

        .. versionadded:: 0.11.0

    Returns
    -------
    :class:`~nibabel.nifti1.Nifti1Image`
    or :obj:`~nilearn.surface.SurfaceImage`
        Binarized version of the given input image. Output dtype is int8.

    See Also
    --------
    nilearn.image.threshold_img : To simply threshold but not binarize images.

    Examples
    --------
    Let's load an image using nilearn datasets module::

     >>> from nilearn import datasets
     >>> anatomical_image = datasets.load_mni152_template()

    Now we binarize it, generating a pseudo brainmask::

     >>> from nilearn.image import binarize_img
     >>> img = binarize_img(anatomical_image)

    """
    if two_sided is True:
        warnings.warn(
            'The current default behavior for the "two_sided" argument '
            'is  "True". This behavior will be changed to "False" in '
            "version 0.13.",
            DeprecationWarning,
            stacklevel=find_stack_level(),
        )

    return math_img(
        "img.astype(bool).astype('int8')",
        img=threshold_img(
            img,
            threshold,
            mask_img=mask_img,
            two_sided=two_sided,
            copy_header=copy_header,
        ),
        copy_header_from="img",
    )


@fill_doc
def clean_img(
    imgs,
    runs=None,
    detrend=True,
    standardize=True,
    confounds=None,
    low_pass=None,
    high_pass=None,
    t_r=None,
    ensure_finite=False,
    mask_img=None,
    **kwargs,
):
    """Improve :term:`SNR` on masked :term:`fMRI` signals.

    This function can do several things on the input signals, in
    the following order:

    - detrend
    - low- and high-pass filter
    - remove confounds
    - standardize

    Low-pass filtering improves specificity.

    High-pass filtering should be kept small, to keep some sensitivity.

    Filtering is only meaningful on evenly-sampled signals.

    According to Lindquist et al. (2018), removal of confounds will be done
    orthogonally to temporal filters (low- and/or high-pass filters), if both
    are specified.

    .. versionadded:: 0.2.5

    Parameters
    ----------
    imgs : 4D image Niimg-like object or \
           2D :obj:`~nilearn.surface.SurfaceImage`
        The signals in the last dimension are filtered (see
        :ref:`extracting_data` for a detailed description of the valid input
        types).

    runs : :class:`numpy.ndarray`, default=``None``
        Add a run level to the cleaning process. Each run will be
        cleaned independently. Must be a 1D array of n_samples elements.

        .. warning::

            'runs' replaces 'sessions' after release 0.10.0.
            Using 'session' will result in an error after release 0.10.0.


    detrend : :obj:`bool`, default=True
        If detrending should be applied on timeseries
        (before confound removal).

    standardize : :obj:`bool`, default=True
        If True, returned signals are set to unit variance.

    confounds : :class:`numpy.ndarray`, :obj:`str` or :obj:`list` of \
        Confounds timeseries. default=None
        Shape must be (instant number, confound number),
        or just (instant number,)
        The number of time instants in signals and confounds must be
        identical (i.e. signals.shape[0] == confounds.shape[0]).
        If a string is provided, it is assumed to be the name of a csv file
        containing signals as columns, with an optional one-line header.
        If a list is provided, all confounds are removed from the input
        signal, as if all were in the same array.

    %(low_pass)s

    %(high_pass)s

    t_r : :obj:`float`, default=None
        Repetition time, in second (sampling period). Set to None if not
        specified. Mandatory if used together with `low_pass` or `high_pass`.

    ensure_finite : :obj:`bool`, default=False
        If True, the non-finite values (NaNs and infs) found in the images
        will be replaced by zeros.

    mask_img : Niimg-like object or :obj:`~nilearn.surface.SurfaceImage`,\
               default=None
        If provided, signal is only cleaned from voxels inside the mask.
        If mask is provided, it should have same shape and affine as imgs.
        If not provided, all voxels / verrices are used.
        See :ref:`extracting_data`.

    kwargs : :obj:`dict`
        Keyword arguments to be passed to functions called
        within this function.
        Kwargs prefixed with ``'clean__'`` will be passed to
        :func:`~nilearn.signal.clean`.
        Within :func:`~nilearn.signal.clean`, kwargs prefixed with
        ``'butterworth__'`` will be passed to the Butterworth filter
        (i.e., ``clean__butterworth__``).

    Returns
    -------
    Niimg-like object or :obj:`~nilearn.surface.SurfaceImage`
        Input images, cleaned. Same shape as `imgs`.

    Notes
    -----
    Confounds removal is based on a projection on the orthogonal
    of the signal space from :footcite:t:`Friston1994`.

    Orthogonalization between temporal filters and confound removal is based on
    suggestions in :footcite:t:`Lindquist2018`.

    References
    ----------
    .. footbibliography::

    See Also
    --------
        nilearn.signal.clean

    """
    # Avoid circular import
    from nilearn import masking

    # Check if t_r is set, otherwise propose t_r from imgs header
    if (low_pass is not None or high_pass is not None) and t_r is None:
        # We raise an error, instead of using the header's t_r as this
        # value is considered to be non-reliable
        raise ValueError(
            "Repetition time (t_r) must be specified for filtering. "
            "You specified None. "
            f"imgs header suggest it to be {imgs.header.get_zooms()[3]}"
        )

    clean_kwargs = {
        k[7:]: v for k, v in kwargs.items() if k.startswith("clean__")
    }

    if isinstance(imgs, SurfaceImage):
        imgs.data._check_ndims(2, "imgs")

        data = {}
        # Clean signal
        for p, v in imgs.data.parts.items():
            data[p] = signal.clean(
                v.T,
                runs=runs,
                detrend=detrend,
                standardize=standardize,
                confounds=confounds,
                low_pass=low_pass,
                high_pass=high_pass,
                t_r=t_r,
                ensure_finite=ensure_finite,
                **clean_kwargs,
            )
            data[p] = data[p].T

        if mask_img is not None:
            mask_img = masking.load_mask_img(mask_img)[0]
            for hemi in mask_img.data.parts:
                mask = mask_img.data.parts[hemi]
                data[hemi][mask == 0.0, ...] = 0.0

        return new_img_like(imgs, data)

    imgs_ = check_niimg_4d(imgs)

    # Prepare signal for cleaning
    if mask_img is not None:
        signals = masking.apply_mask(imgs_, mask_img)
    else:
        signals = get_data(imgs_).reshape(-1, imgs_.shape[-1]).T

    # Clean signal
    data = signal.clean(
        signals,
        runs=runs,
        detrend=detrend,
        standardize=standardize,
        confounds=confounds,
        low_pass=low_pass,
        high_pass=high_pass,
        t_r=t_r,
        ensure_finite=ensure_finite,
        **clean_kwargs,
    )

    # Put results back into Niimg-like object
    if mask_img is not None:
        imgs_ = masking.unmask(data, mask_img)
    elif "sample_mask" in clean_kwargs:
        sample_shape = imgs_.shape[:3] + clean_kwargs["sample_mask"].shape
        imgs_ = new_img_like(imgs_, data.T.reshape(sample_shape))
    else:
        imgs_ = new_img_like(imgs_, data.T.reshape(imgs_.shape))

    return imgs_


@fill_doc
def load_img(img, wildcards=True, dtype=None):
    """Load a Niimg-like object from filenames or list of filenames.

    .. versionadded:: 0.2.5

    Parameters
    ----------
    img : Niimg-like object
        If string, consider it as a path to NIfTI image and
        call `nibabel.load()`on it.
        The '~' symbol is expanded to the user home folder.
        If it is an object, check if affine attribute is present, raise
        `TypeError` otherwise.
        See :ref:`extracting_data`.

    wildcards : :obj:`bool`, default=True
        Use `img` as a regular expression to get a list of matching input
        filenames.
        If multiple files match, the returned list is sorted using an ascending
        order.
        If no file matches the regular expression, a `ValueError` exception is
        raised.

    %(dtype)s

    Returns
    -------
    3D/4D Niimg-like object
        Result can be :class:`~nibabel.nifti1.Nifti1Image` or the input, as-is.
        It is guaranteed that
        the returned object has an affine attributes and that
        nilearn.image.get_data returns its data.

    """
    return check_niimg(img, wildcards=wildcards, dtype=dtype)


@fill_doc
def concat_imgs(
    niimgs,
    dtype=np.float32,
    ensure_ndim=None,
    memory=None,
    memory_level=0,
    auto_resample=False,
    verbose=0,
):
    """Concatenate a list of images of varying lengths.

    The image list can contain:

    - Niimg-like objects of varying dimensions (i.e., 3D or 4D)
      as well as different 3D shapes and affines,
      as they will be matched to the first image in the list
      if ``auto_resample=True``.

    - surface images of varying dimensions (i.e., 1D or 2D)
      but with same number of vertices

    Parameters
    ----------
    niimgs : iterable of Niimg-like objects, or glob pattern, \
             or :obj:`list` or :obj:`tuple` \
             of :obj:`~nilearn.surface.SurfaceImage` object
        See :ref:`extracting_data`.
        Images to concatenate.

    dtype : numpy dtype, default=np.float32
        The dtype of the returned image.

    ensure_ndim : :obj:`int`, default=None
        Indicate the dimensionality of the expected niimg. An
        error is raised if the niimg is of another dimensionality.
        Ignored for :obj:`~nilearn.surface.SurfaceImage`.

    auto_resample : :obj:`bool`, default=False
        Converts all images to the space of the first one.
        Ignored for :obj:`~nilearn.surface.SurfaceImage`.

    %(verbose0)s

    %(memory)s
        Ignored for :obj:`~nilearn.surface.SurfaceImage`.

    %(memory_level)s
        Ignored for :obj:`~nilearn.surface.SurfaceImage`.

    Returns
    -------
    concatenated : :obj:`~nibabel.nifti1.Nifti1Image` \
                   or :obj:`~nilearn.surface.SurfaceImage`
        A single image.

    See Also
    --------
    nilearn.image.index_img

    """
    check_params(locals())

    if (
        isinstance(niimgs, (tuple, list))
        and len(niimgs) > 0
        and all(isinstance(x, SurfaceImage) for x in niimgs)
    ):
        if len(niimgs) == 1:
            return niimgs[0]

        for i, img in enumerate(niimgs):
            check_polymesh_equal(img.mesh, niimgs[0].mesh)
            niimgs[i] = at_least_2d(img)

        if dtype is None:
            dtype = extract_data(niimgs[0]).dtype

        output_data = {}
        for part in niimgs[0].data.parts:
            tmp = [img.data.parts[part] for img in niimgs]
            output_data[part] = np.concatenate(tmp, axis=1).astype(dtype)

        return new_img_like(niimgs[0], data=output_data)

    if memory is None:
        memory = Memory(location=None)

    target_fov = "first" if auto_resample else None

    # We remove one to the dimensionality because of the list is one dimension.
    ndim = None
    if ensure_ndim is not None:
        ndim = ensure_ndim - 1

    # If niimgs is a string, use glob to expand it to the matching filenames.
    niimgs = resolve_globbing(niimgs)

    # First niimg is extracted to get information and for new_img_like
    first_niimg = None

    iterator, literator = itertools.tee(iter(niimgs))
    try:
        first_niimg = check_niimg(next(literator), ensure_ndim=ndim)
    except StopIteration:
        raise TypeError("Cannot concatenate empty objects")
    except DimensionError as exc:
        # Keep track of the additional dimension in the error
        exc.increment_stack_counter()
        raise

    # If no particular dimensionality is asked, we force consistency wrt the
    # first image
    if ndim is None:
        ndim = len(first_niimg.shape)

    if ndim not in [3, 4]:
        raise TypeError(
            "Concatenated images must be 3D or 4D. You gave a "
            f"list of {ndim}D images"
        )

    lengths = [first_niimg.shape[-1] if ndim == 4 else 1]
    for niimg in literator:
        # We check the dimensionality of the niimg
        try:
            niimg = check_niimg(niimg, ensure_ndim=ndim)
        except DimensionError as exc:
            # Keep track of the additional dimension in the error
            exc.increment_stack_counter()
            raise
        lengths.append(niimg.shape[-1] if ndim == 4 else 1)

    target_shape = first_niimg.shape[:3]
    if dtype is None:
        dtype = _get_data(first_niimg).dtype
    data = np.ndarray((*target_shape, sum(lengths)), order="F", dtype=dtype)
    cur_4d_index = 0
    for index, (size, niimg) in enumerate(
        zip(
            lengths,
            iter_check_niimg(
                iterator,
                atleast_4d=True,
                target_fov=target_fov,
                memory=memory,
                memory_level=memory_level,
            ),
            strict=False,
        )
    ):
        nii_str = (
            f"image {niimg}" if isinstance(niimg, str) else f"image #{index}"
        )
        logger.log(f"Concatenating {index + 1}: {nii_str}", verbose)

        data[..., cur_4d_index : cur_4d_index + size] = _get_data(niimg)
        cur_4d_index += size

    return new_img_like(first_niimg, data, first_niimg.affine)


def largest_connected_component_img(imgs):
    """Return the largest connected component of an image or list of images.

    .. versionadded:: 0.3.1

    Parameters
    ----------
    imgs : Niimg-like object or iterable of Niimg-like objects (3D)
        Image(s) to extract the largest connected component from.
        See :ref:`extracting_data`.

    Returns
    -------
    3D Niimg-like object or list of
        Image or list of images containing the largest connected component.

    Notes
    -----
    **Handling big-endian in given Nifti image**
    This function changes the existing byte-ordering information to new byte
    order, if the dtype in given Nifti image has non-native data type.
    This operation is done internally to avoid big-endian issues with
    scipy ndimage module.

    """
    from .._utils.ndimage import largest_connected_component

    imgs = stringify_path(imgs)
    if hasattr(imgs, "__iter__") and not isinstance(imgs, str):
        single_img = False
    else:
        single_img = True
        imgs = [imgs]

    ret = []
    for img in imgs:
        img = check_niimg_3d(img)
        affine = img.affine
        largest_component = largest_connected_component(safe_get_data(img))
        ret.append(new_img_like(img, largest_component, affine))

    return ret[0] if single_img else ret


def copy_img(img):
    """Copy an image to a nibabel.Nifti1Image.

    Parameters
    ----------
    img : image
        nibabel SpatialImage object to copy.

    Returns
    -------
    img_copy : image
        copy of input (data, affine and header)
    """
    if not isinstance(img, spatialimages.SpatialImage):
        raise TypeError("Input value is not an image")
    return new_img_like(
        img, safe_get_data(img, copy_data=True), img.affine.copy()
    )


def get_indices_from_image(image) -> np.ndarray:
    """Return unique values in a label image."""
    if isinstance(image, NiimgLike):
        img = check_niimg(image)
        data = safe_get_data(img)
    elif isinstance(image, SurfaceImage):
        data = get_surface_data(image)
    elif isinstance(image, np.ndarray):
        data = image
    else:
        raise TypeError(
            "Image to extract indices from must be one of: "
            "Niimg-Like, SurfaceImage, numpy array. "
            f"Got {image.__class__.__name__}"
        )
    return np.unique(data)<|MERGE_RESOLUTION|>--- conflicted
+++ resolved
@@ -18,15 +18,8 @@
 from nilearn import signal
 from nilearn._utils import logger
 from nilearn._utils.docs import fill_doc
-<<<<<<< HEAD
 from nilearn._utils.exceptions import DimensionError
 from nilearn._utils.helpers import stringify_path
-=======
-from nilearn._utils.helpers import (
-    check_copy_header,
-    stringify_path,
-)
->>>>>>> 4daf178b
 from nilearn._utils.logger import find_stack_level
 from nilearn._utils.masker_validation import (
     check_compatibility_mask_and_images,
@@ -43,7 +36,6 @@
 from nilearn._utils.numpy_conversions import as_ndarray
 from nilearn._utils.param_validation import check_params, check_threshold
 from nilearn._utils.path_finding import resolve_globbing
-from nilearn.exceptions import DimensionError
 from nilearn.surface.surface import (
     SurfaceImage,
     at_least_2d,
