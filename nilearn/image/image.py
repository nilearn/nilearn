--- conflicted
+++ resolved
@@ -1343,11 +1343,7 @@
 
 @fill_doc
 def binarize_img(
-<<<<<<< HEAD
-    img, threshold=0.0, mask_img=None, two_sided=True, copy_header=True
-=======
-    img, threshold=0.0, mask_img=None, two_sided=False, copy_header=False
->>>>>>> f667af6b
+    img, threshold=0.0, mask_img=None, two_sided=False, copy_header=True
 ):
     """Binarize an image such that its values are either 0 or 1.
 
@@ -1380,18 +1376,13 @@
 
         .. versionadded:: 0.10.3
 
-<<<<<<< HEAD
-    %(copy_header)s
-=======
         .. versionchanged:: 0.13.0dev
 
             Default was changed to False.
 
-    copy_header : :obj:`bool`, default=False
-        Whether to copy the header of the input image to the output.
+     %(copy_header)s
 
         Ignored for :obj:`~nilearn.surface.SurfaceImage`.
->>>>>>> f667af6b
 
         .. versionadded:: 0.11.0
 
