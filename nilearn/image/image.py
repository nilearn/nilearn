"""
Preprocessing functions for images.

See also nilearn.signal.
"""

import collections.abc
import itertools
import math
import warnings
from copy import deepcopy

import numpy as np
from joblib import Memory, Parallel, delayed
from nibabel import Nifti1Image, Nifti1Pair, load, spatialimages
from scipy.ndimage import gaussian_filter1d, generate_binary_structure, label
from scipy.stats import scoreatpercentile

from nilearn import signal
from nilearn._utils import logger
from nilearn._utils.docs import fill_doc
from nilearn._utils.helpers import stringify_path
from nilearn._utils.logger import find_stack_level
from nilearn._utils.masker_validation import (
    check_compatibility_mask_and_images,
)
from nilearn._utils.niimg import _get_data, repr_niimgs, safe_get_data
from nilearn._utils.niimg_conversions import (
    _index_img,
    check_niimg,
    check_niimg_3d,
    check_niimg_4d,
    check_same_fov,
    iter_check_niimg,
)
from nilearn._utils.numpy_conversions import as_ndarray
from nilearn._utils.param_validation import (
    check_is_of_allowed_type,
    check_params,
    check_threshold,
)
from nilearn._utils.path_finding import resolve_globbing
from nilearn.exceptions import DimensionError
from nilearn.surface.surface import (
    FileMesh,
    SurfaceImage,
    at_least_2d,
    compute_adjacency_matrix,
    extract_data,
    find_surface_clusters,
)
from nilearn.surface.surface import get_data as get_surface_data
<<<<<<< HEAD
from nilearn.surface.utils import (
    check_polymesh_equal,
)
=======
from nilearn.surface.utils import assert_polymesh_equal, check_polymesh_equal
>>>>>>> 273d531d
from nilearn.typing import NiimgLike


def get_data(img):
    """Get the image data as a :class:`numpy.ndarray`.

    Parameters
    ----------
    img : Niimg-like object or iterable of Niimg-like objects
        See :ref:`extracting_data`.

    Returns
    -------
    :class:`numpy.ndarray`
        3D or 4D numpy array depending on the shape of `img`. This function
        preserves the type of the image data.
        If `img` is an in-memory Nifti image
        it returns the image data array itself -- not a copy.

    """
    img = check_niimg(img)
    return _get_data(img)


def high_variance_confounds(
    imgs, n_confounds=5, percentile=2.0, detrend=True, mask_img=None
) -> np.ndarray:
    """Return confounds extracted from input signals with highest variance.

    Parameters
    ----------
    imgs : 4D Niimg-like or 2D SurfaceImage object
        See :ref:`extracting_data`.

    mask_img : Niimg-like or SurfaceImage object, or None, default=None
        If not provided, all voxels / vertices are used.
        If provided, confounds are extracted
        from voxels / vertices inside the mask.
        See :ref:`extracting_data`.

    n_confounds : :obj:`int`, default=5
        Number of confounds to return.

    percentile : :obj:`float`, default=2.0
        Highest-variance signals percentile to keep before computing the
        singular value decomposition, 0. <= `percentile` <= 100.
        `mask_img.sum() * percentile / 100` must be greater than `n_confounds`.

    detrend : :obj:`bool`, default=True
        If True, detrend signals before processing.

    Returns
    -------
    :class:`numpy.ndarray`
        Highest variance confounds. Shape: *(number_of_scans, n_confounds)*.

    Notes
    -----
    This method is related to what has been published in the literature
    as 'CompCor' (Behzadi NeuroImage 2007).

    The implemented algorithm does the following:

    - Computes the sum of squares for each signal (no mean removal).
    - Keeps a given percentile of signals with highest variance (percentile).
    - Computes an SVD of the extracted signals.
    - Returns a given number (n_confounds) of signals from the SVD with
      highest singular values.

    See Also
    --------
    nilearn.signal.high_variance_confounds

    """
    from .. import masking

    check_compatibility_mask_and_images(mask_img, imgs)

    if mask_img is not None:
        if isinstance(imgs, SurfaceImage):
            check_polymesh_equal(mask_img.mesh, imgs.mesh)
        sigs = masking.apply_mask(imgs, mask_img)

    # Load the data only if it doesn't need to be masked
    # Not using apply_mask here saves memory in most cases.
    elif isinstance(imgs, SurfaceImage):
        sigs = as_ndarray(get_surface_data(imgs))
        sigs = np.reshape(sigs, (-1, sigs.shape[-1])).T
    else:
        imgs = check_niimg_4d(imgs)
        sigs = as_ndarray(get_data(imgs))
        sigs = np.reshape(sigs, (-1, sigs.shape[-1])).T

    del imgs  # help reduce memory consumption

    return signal.high_variance_confounds(
        sigs, n_confounds=n_confounds, percentile=percentile, detrend=detrend
    )


def _fast_smooth_array(arr):
    """Perform simple smoothing.

    Less computationally expensive than applying a Gaussian filter.

    Only the first three dimensions of the array will be smoothed. The
    filter uses [0.2, 1, 0.2] weights in each direction and use a
    normalization to preserve the local average value.

    Parameters
    ----------
    arr : :class:`numpy.ndarray`
        4D array, with image number as last dimension. 3D arrays are
        also accepted.

    Returns
    -------
    :class:`numpy.ndarray`
        Smoothed array.

    Notes
    -----
    Rather than calling this function directly, users are encouraged
    to call the high-level function :func:`smooth_img` with
    `fwhm='fast'`.

    """
    neighbor_weight = 0.2
    # 6 neighbors in 3D if not on an edge
    n_neighbors = 6
    # This scale ensures that a uniform array stays uniform
    # except on the array edges
    scale = 1 + n_neighbors * neighbor_weight

    # Need to copy because the smoothing is done in multiple statements
    # and there does not seem to be an easy way to do it in place
    smoothed_arr = arr.copy()
    weighted_arr = neighbor_weight * arr

    smoothed_arr[:-1] += weighted_arr[1:]
    smoothed_arr[1:] += weighted_arr[:-1]
    smoothed_arr[:, :-1] += weighted_arr[:, 1:]
    smoothed_arr[:, 1:] += weighted_arr[:, :-1]
    smoothed_arr[:, :, :-1] += weighted_arr[:, :, 1:]
    smoothed_arr[:, :, 1:] += weighted_arr[:, :, :-1]
    smoothed_arr /= scale

    return smoothed_arr


@fill_doc
def smooth_array(arr, affine, fwhm=None, ensure_finite=True, copy=True):
    """Smooth images by applying a Gaussian filter.

    Apply a Gaussian filter along the three first dimensions of `arr`.

    Parameters
    ----------
    arr : :class:`numpy.ndarray`
        4D array, with image number as last dimension. 3D arrays are also
        accepted.

    affine : :class:`numpy.ndarray`
        (4, 4) matrix, giving affine transformation for image. (3, 3) matrices
        are also accepted (only these coefficients are used).
        If `fwhm='fast'`, the affine is not used and can be None.
    %(fwhm)s
    ensure_finite : :obj:`bool`, default=True
        If True, replace every non-finite values (like NaNs) by zero before
        filtering.

    copy : :obj:`bool`, default=True
        If True, input array is not modified. True by default: the filtering
        is not performed in-place.

    Returns
    -------
    :class:`numpy.ndarray`
        Filtered `arr`.

    Notes
    -----
    This function is most efficient with arr in C order.

    """
    # Here, we have to investigate use cases of fwhm. Particularly, if fwhm=0.
    # See issue #1537
    if isinstance(fwhm, (int, float)) and (fwhm == 0.0):
        warnings.warn(
            f"The parameter 'fwhm' for smoothing is specified as {fwhm}. "
            "Setting it to None (no smoothing will be performed)",
            stacklevel=find_stack_level(),
        )
        fwhm = None
    if arr.dtype.kind == "i":
        if arr.dtype == np.int64:
            arr = arr.astype(np.float64)
        else:
            arr = arr.astype(np.float32)  # We don't need crazy precision.
    if copy:
        arr = arr.copy()
    if ensure_finite:
        # SPM tends to put NaNs in the data outside the brain
        arr[np.logical_not(np.isfinite(arr))] = 0
    if isinstance(fwhm, str) and (fwhm == "fast"):
        arr = _fast_smooth_array(arr)
    elif fwhm is not None:
        fwhm = np.asarray([fwhm]).ravel()
        fwhm = np.asarray([0.0 if elem is None else elem for elem in fwhm])
        affine = affine[:3, :3]  # Keep only the scale part.
        fwhm_over_sigma_ratio = np.sqrt(8 * np.log(2))  # FWHM to sigma.
        vox_size = np.sqrt(np.sum(affine**2, axis=0))
        sigma = fwhm / (fwhm_over_sigma_ratio * vox_size)
        for n, s in enumerate(sigma):
            if s > 0.0:
                gaussian_filter1d(arr, s, output=arr, axis=n)
    return arr


@fill_doc
def smooth_img(imgs, fwhm):
    """Smooth images by applying a Gaussian filter.

    Apply a Gaussian filter along the three first dimensions of `arr`.
    In all cases, non-finite values in input image are replaced by zeros.

    Parameters
    ----------
    imgs : Niimg-like object or iterable of Niimg-like objects or
           :obj:`~nilearn.surface.SurfaceImage`.
        Image(s) to smooth (see :ref:`extracting_data`
        for a detailed description of the valid input types).

    %(fwhm)s

    Returns
    -------
    :obj:`nibabel.nifti1.Nifti1Image` or list of smoothed input image, \
        or :obj:`~nilearn.surface.SurfaceImage`.
        If `imgs` is an iterable of :class:`nibabel.nifti1.Nifti1Image`,
        then the output is a list.

    """
    if isinstance(imgs, SurfaceImage):
        iterations = _mris_fwhm_to_niters(fwhm, imgs)
        return _smooth_surface_img(
            imgs,
            iterations,
            distance_weights=False,
            center_surround_knob=0,
        )

    # Use hasattr() instead of isinstance to workaround a Python 2.6/2.7 bug
    # See http://bugs.python.org/issue7624
    imgs = stringify_path(imgs)
    if hasattr(imgs, "__iter__") and not isinstance(imgs, str):
        single_img = False
    else:
        single_img = True
        imgs = [imgs]

    ret = []
    for img in imgs:
        img = check_niimg(img)
        affine = img.affine
        filtered = smooth_array(
            get_data(img), affine, fwhm=fwhm, ensure_finite=True, copy=True
        )
        ret.append(new_img_like(img, filtered, affine))

    return ret[0] if single_img else ret


<<<<<<< HEAD
def _smooth_surface_img(
    imgs,
    iterations: list[int],
    distance_weights: bool = False,
    center_surround_knob=0,
):
    """Smooth values along the surface.

    Parameters
    ----------
    imgs : SurfaceImage
        The surface whose is to be smoothed.
        In the case of 2D data, each sample is smoothed independently.

    iterations : :obj:`tuple` of :obj:`int` >=0
        The number of times to repeat the smoothing operation
        (it must be a positive value).
        One value per mesh in the image.

    distance_weights : :obj:`bool`, default = False
        Whether to add distance-based weighting to the smoothing.
        With such weights, the value calculated for each vertex
        at each iteration is the weighted sum of neighboring vertices
        where the weight on each neighbor is the inverse
        of the distances to it.

    center_surround_knob : :obj:`float`, default = 0
        The relative weighting of the center and the surround
        in each iteration of the smoothing.
        If the value of the knob is `k`,
        then the total weight of vertices that are neighbors
        of a given vertex (the vertex's surround)
        is `2**k` times the weight of the vertex itself (the center).
        A value of 0 (the default) means that, in each smoothing iteration,
        each vertex is updated with the average of its value
        and the average value of its neighbors.
        A value of `-inf` results in no smoothing because the entire
        weight is on the center, so each vertex is updated with its own value.
        A value of `inf` results in each vertex being updated
        with the average of its neighbors without including its own value.

    Returns
    -------
    smoothed_imgs : SurfaceImage
        SurfaceImage with smoothed data at each vertex.

    Examples
    --------
    >>> from nilearn import datasets, surface
    >>> curv = datasets.load_fsaverage_data(data_type="curvature")
    >>> curv_smooth = surface.smooth_img(curv, iterations=50)

    """
    # First, calculate the center and surround weights for the
    # center-surround knob.
    center_weight = 1 / (1 + np.exp2(center_surround_knob))
    surround_weight = 1 - center_weight
    if surround_weight == 0:
        # There's nothing to do in this case.
        return new_img_like(imgs, imgs.data)

    # Calculate the adjacency matrix either weighting
    # by inverse distance or not weighting (ones)
    values = "invlen" if distance_weights else "ones"

    new_data = {}
    for hemi, n_iter in zip(imgs.mesh.parts, iterations):
        mesh = imgs.mesh.parts[hemi]
        data = imgs.data.parts[hemi]

        if n_iter == 0:
            new_data[hemi] = data
            continue

        matrix = compute_adjacency_matrix(mesh, values=values)

        # We need to normalize the matrix columns, and we can do this now by
        # normalizing everything but the diagonal to the surround weight, then
        # adding the center weight along the diagonal.
        colsums = matrix.sum(axis=1)
        colsums = np.asarray(colsums).flatten()
        matrix = matrix.multiply(surround_weight / colsums[:, None])
        # Add in the diagonal.
        matrix.setdiag(center_weight)

        # Run the iterations of smoothing.
        tmp = data
        for _ in range(n_iter):
            tmp = matrix.dot(tmp)

        # Convert back into numpy array.
        new_data[hemi] = np.reshape(np.asarray(tmp), np.shape(data))

    return new_img_like(imgs, new_data)


def _mris_fwhm_to_niters(fwhm, img) -> list[int]:
    """Convert a desired FWHM to number of smoothing iterations for surface.

    Adapted from freesurfer
    https://github.com/freesurfer/freesurfer/tree/main/utils/mrisutils.cpp#L1100

    Parameters
    ----------
    fwhm : :obj:`float`
        Full width at half maximum (in mm)

    img : surface image

    Returns
    -------
    niters: list of number of smoothing iterations (one per mesh in the image)
    """
    if fwhm is None:
        fwhm = 0
    # Convert FWHM to standard deviation of Gaussian kernel
    G_STD = fwhm / math.sqrt(math.log(256.0))

    niters = []
    for mesh in img.mesh.parts.values():
        if fwhm == 0:
            niters.append(0)
            continue

        if isinstance(mesh, FileMesh):
            mesh = mesh.loaded()

        # Compute average vertex area
        avg_vertex_area = mesh._area / mesh.n_vertices

        # Compute number of iterations using empirical formula
        niters.append(
            math.floor(
                1.14 * (4 * math.pi * G_STD**2) / (7 * avg_vertex_area) + 0.5
            )
        )

    return niters


def _crop_img_to(img, slices, copy=True, copy_header=False):
=======
def _crop_img_to(img, slices, copy=True, copy_header=True):
>>>>>>> 273d531d
    """Crops an image to a smaller size.

    Crop `img` to size indicated by slices and adjust affine accordingly.

    Parameters
    ----------
    img : Niimg-like object
        Image to be cropped.
        If slices has less entries than `img` has dimensions,
        the slices will be applied to the first `len(slices)` dimensions
        (See :ref:`extracting_data`).

    slices : list of slices
        Defines the range of the crop.
        E.g. [slice(20, 200), slice(40, 150), slice(0, 100)] defines a cube.

    copy : :obj:`bool`, default=True
        Specifies whether cropped data is to be copied or not.

    %(copy_header)s

        .. nilearn_versionadded:: 0.11.0

    Returns
    -------
    Niimg-like object
        Cropped version of the input image.

    offset : :obj:`list`, optional
        List of tuples representing the number of voxels removed
        (before, after) the cropped volumes, i.e.:
        *[(x1_pre, x1_post), (x2_pre, x2_post), ..., (xN_pre, xN_post)]*

    """
    img = check_niimg(img)

    data = get_data(img)
    affine = img.affine

    cropped_data = data[tuple(slices)]
    if copy:
        cropped_data = cropped_data.copy()

    linear_part = affine[:3, :3]
    old_origin = affine[:3, 3]
    new_origin_voxel = np.array([s.start for s in slices])
    new_origin = old_origin + linear_part.dot(new_origin_voxel)

    new_affine = np.eye(4)
    new_affine[:3, :3] = linear_part
    new_affine[:3, 3] = new_origin

    return new_img_like(img, cropped_data, new_affine, copy_header=copy_header)


@fill_doc
def crop_img(
    img, rtol=1e-8, copy=True, pad=True, return_offset=False, copy_header=True
):
    """Crops an image as much as possible.

    Will crop `img`, removing as many zero entries as possible without
    touching non-zero entries.
    Will leave one :term:`voxel` of zero padding
    around the obtained non-zero area in order
    to avoid sampling issues later on.

    Parameters
    ----------
    img : Niimg-like object
        Image to be cropped (see :ref:`extracting_data` for a detailed
        description of the valid input types).

    rtol : :obj:`float`, default=1e-08
        relative tolerance (with respect to maximal absolute value of the
        image), under which values are considered negligible and thus
        croppable.

    copy : :obj:`bool`, default=True
        Specifies whether cropped data is copied or not.

    pad : :obj:`bool`, default=True
        Toggles adding 1-voxel of 0s around the border.

    return_offset : :obj:`bool`, default=False
        Specifies whether to return a tuple of the removed padding.

    %(copy_header)s

        .. nilearn_versionadded:: 0.11.0

    Returns
    -------
    Niimg-like object or :obj:`tuple`
        Cropped version of the input image and, if `return_offset=True`,
        a tuple of tuples representing the number of voxels
        removed (before, after) the cropped volumes, i.e.:
        *[(x1_pre, x1_post), (x2_pre, x2_post), ..., (xN_pre, xN_post)]*

    """
    check_params(locals())

    img = check_niimg(img)
    data = get_data(img)
    infinity_norm = max(-data.min(), data.max())
    passes_threshold = np.logical_or(
        data < -rtol * infinity_norm, data > rtol * infinity_norm
    )

    if data.ndim == 4:
        passes_threshold = np.any(passes_threshold, axis=-1)
    coords = np.array(np.where(passes_threshold))

    # Sets full range if no data are found along the axis
    if coords.shape[1] == 0:
        start, end = [0, 0, 0], list(data.shape)
    else:
        start = coords.min(axis=1)
        end = coords.max(axis=1) + 1

    # pad with one voxel to avoid resampling problems
    if pad:
        start = np.maximum(start - 1, 0)
        end = np.minimum(end + 1, data.shape[:3])

    slices = list(map(slice, start, end))[:3]
    cropped_im = _crop_img_to(img, slices, copy=copy, copy_header=copy_header)
    return (cropped_im, tuple(slices)) if return_offset else cropped_im


def compute_mean(imgs, target_affine=None, target_shape=None, smooth=False):
    """Compute the mean of the images over time or the 4th dimension.

    See mean_img for details about the API.
    """
    from . import resampling

    input_repr = repr_niimgs(imgs, shorten=True)

    imgs = check_niimg(imgs)
    mean_data = safe_get_data(imgs)
    affine = imgs.affine
    # Free memory ASAP
    del imgs
    if mean_data.ndim not in (3, 4):
        raise ValueError(
            "Computation expects 3D or 4D images, "
            f"but {mean_data.ndim} dimensions were given ({input_repr})"
        )
    if mean_data.ndim == 4:
        mean_data = mean_data.mean(axis=-1)
    else:
        mean_data = mean_data.copy()
    mean_data = resampling.resample_img(
        Nifti1Image(mean_data, affine),
        target_affine=target_affine,
        target_shape=target_shape,
        copy=False,
    )
    affine = mean_data.affine
    mean_data = get_data(mean_data)

    if smooth:
        nan_mask = np.isnan(mean_data)
        mean_data = smooth_array(
            mean_data,
            affine=np.eye(4),
            fwhm=smooth,
            ensure_finite=True,
            copy=False,
        )
        mean_data[nan_mask] = np.nan

    return mean_data, affine


def _compute_surface_mean(imgs: SurfaceImage) -> SurfaceImage:
    """Compute mean of a single surface image over its 2nd dimension."""
    if len(imgs.shape) < 2 or imgs.shape[1] < 2:
        data = imgs.data
    else:
        data = {
            part: np.mean(value, axis=1).astype(float)
            for part, value in imgs.data.parts.items()
        }
    return new_img_like(imgs, data=data)


@fill_doc
def mean_img(
    imgs,
    target_affine=None,
    target_shape=None,
    verbose=0,
    n_jobs=1,
    copy_header=True,
):
    """Compute the mean over images.

    This can be a mean over time or the 4th dimension for a volume,
    or the 2nd dimension for a surface image.

    Note that if list of 4D volume images (or 2D surface images)
    are given,
    the mean of each image is computed separately,
    and the resulting mean is computed after.

    Parameters
    ----------
    imgs : Niimg-like or :obj:`~nilearn.surface.SurfaceImage` object, or \
           iterable of Niimg-like or :obj:`~nilearn.surface.SurfaceImage`.
        Images to be averaged over 'time'
        (see :ref:`extracting_data`
        for a detailed description of the valid input types).

    %(target_affine)s
        Ignored for :obj:`~nilearn.surface.SurfaceImage`.

    %(target_shape)s
        Ignored for :obj:`~nilearn.surface.SurfaceImage`.

    %(verbose0)s

    n_jobs : :obj:`int`, default=1
        The number of CPUs to use to do the computation (-1 means
        'all CPUs').
        Ignored for :obj:`~nilearn.surface.SurfaceImage`.

    %(copy_header)s

        .. nilearn_versionadded:: 0.11.0

    Returns
    -------
    :obj:`~nibabel.nifti1.Nifti1Image` or :obj:`~nilearn.surface.SurfaceImage`
        Mean image.

    See Also
    --------
    nilearn.image.math_img : For more general operations on images.

    """
    check_params(locals())
    is_iterable = isinstance(imgs, collections.abc.Iterable)
    is_surface_img = isinstance(imgs, SurfaceImage) or (
        is_iterable and all(isinstance(x, SurfaceImage) for x in imgs)
    )
    if is_surface_img:
        if not is_iterable:
            imgs = [imgs]
        all_means = concat_imgs([_compute_surface_mean(x) for x in imgs])
        return _compute_surface_mean(all_means)

    imgs = stringify_path(imgs)
    is_str = isinstance(imgs, str)
    is_iterable = isinstance(imgs, collections.abc.Iterable)
    if is_str or not is_iterable:
        imgs = [imgs]

    imgs_iter = iter(imgs)
    first_img = check_niimg(next(imgs_iter))

    # Compute the first mean to retrieve the reference
    # target_affine and target_shape if_needed
    n_imgs = 1
    running_mean, first_affine = compute_mean(
        first_img, target_affine=target_affine, target_shape=target_shape
    )

    if target_affine is None or target_shape is None:
        target_affine = first_affine
        target_shape = running_mean.shape[:3]

    for this_mean in Parallel(n_jobs=n_jobs, verbose=verbose)(
        delayed(compute_mean)(
            n, target_affine=target_affine, target_shape=target_shape
        )
        for n in imgs_iter
    ):
        n_imgs += 1
        # compute_mean returns (mean_img, affine)
        this_mean = this_mean[0]
        running_mean += this_mean

    running_mean = running_mean / float(n_imgs)
    return new_img_like(
        first_img, running_mean, target_affine, copy_header=copy_header
    )


def swap_img_hemispheres(img):
    """Perform swapping of hemispheres in the indicated NIfTI image.

       Use case: synchronizing ROIs across hemispheres.

    Parameters
    ----------
    img : Niimg-like object
        Images to swap (see :ref:`extracting_data` for a detailed description
        of the valid input types).

    Returns
    -------
    :class:`~nibabel.nifti1.Nifti1Image`
        Hemispherically swapped image.

    Notes
    -----
    Assumes that the image is sagitally aligned.

    Should be used with caution (confusion might be caused with
    radio/neuro conventions)

    Note that this does not require a change of the affine matrix.

    """
    from .resampling import reorder_img

    # Check input is really a path to a nifti file or a nifti object
    img = check_niimg_3d(img)

    # get nifti in x-y-z order
    img = reorder_img(img)

    # create swapped nifti object
    out_img = new_img_like(img, get_data(img)[::-1], img.affine)

    return out_img


def index_img(imgs, index):
    """Indexes into a image in the last dimension.

    Common use cases include extracting an image out of `img` or
    creating a 4D (or 2D for surface) image
    whose data is a subset of `img` data.

    Parameters
    ----------
    imgs : 4D Niimg-like object or 2D :obj:`~nilearn.surface.SurfaceImage`
        See :ref:`extracting_data`.

    index : Any type compatible with numpy array indexing
        Used for indexing the data array in the last dimension.

    Returns
    -------
    :obj:`~nibabel.nifti1.Nifti1Image` or :obj:`~nilearn.surface.SurfaceImage`
        Indexed image.

    See Also
    --------
    nilearn.image.concat_imgs
    nilearn.image.iter_img

    Examples
    --------
    First we concatenate two MNI152 images to create a 4D-image::

     >>> from nilearn import datasets
     >>> from nilearn.image import concat_imgs, index_img
     >>> joint_mni_image = concat_imgs([datasets.load_mni152_template(),
     ...                                datasets.load_mni152_template()])
     >>> print(joint_mni_image.shape)
     (197, 233, 189, 2)

    We can now select one slice from the last dimension of this 4D-image::

     >>> single_mni_image = index_img(joint_mni_image, 1)
     >>> print(single_mni_image.shape)
     (197, 233, 189)

    We can also select multiple frames using the `slice` constructor::

     >>> five_mni_images = concat_imgs([datasets.load_mni152_template()] * 5)
     >>> print(five_mni_images.shape)
     (197, 233, 189, 5)

     >>> first_three_images = index_img(five_mni_images,
     ...                                slice(0, 3))
     >>> print(first_three_images.shape)
     (197, 233, 189, 3)

    """
    if isinstance(imgs, SurfaceImage):
        imgs = at_least_2d(imgs)
        return new_img_like(imgs, data=extract_data(imgs, index))

    imgs = check_niimg_4d(imgs)
    # duck-type for pandas arrays, and select the 'values' attr
    if hasattr(index, "values") and hasattr(index, "iloc"):
        index = index.to_numpy().flatten()
    return _index_img(imgs, index)


def iter_img(imgs):
    """Iterate over images.

    Could be along the the 4th dimension for 4D Niimg-like object
    or the 2nd dimension for 2D Surface images..

    Parameters
    ----------
    imgs : 4D Niimg-like object or :obj:`~nilearn.surface.SurfaceImage`
        See :ref:`extracting_data`.

    Returns
    -------
    Iterator of :class:`~nibabel.nifti1.Nifti1Image` \
        or :obj:`~nilearn.surface.SurfaceImage`

    See Also
    --------
    nilearn.image.index_img

    """
    if isinstance(imgs, SurfaceImage):
        output = (
            index_img(imgs, i) for i in range(at_least_2d(imgs).shape[1])
        )
        return output
    return check_niimg_4d(imgs, return_iterator=True)


def _downcast_from_int64_if_possible(data):
    """Try to downcast to int32 if possible.

    If `data` is 64-bit ints and can be converted to (signed) int 32,
    return an int32 copy, otherwise return `data` itself.
    """
    if data.dtype not in (np.int64, np.uint64):
        return data
    img_min, img_max = np.min(data), np.max(data)
    type_info = np.iinfo(np.int32)
    can_cast = type_info.min <= img_min and type_info.max >= img_max
    if can_cast:
        warnings.warn(
            "Data array used to create a new image contains 64-bit ints. "
            "This is likely due to creating the array with numpy and "
            "passing `int` as the `dtype`. Many tools such as FSL and SPM "
            "cannot deal with int64 in Nifti images, so for compatibility the "
            "data has been converted to int32.",
            stacklevel=find_stack_level(),
        )
        return data.astype("int32")
    warnings.warn(
        "Data array used to create a new image contains 64-bit ints, and "
        "some values too large to store in 32-bit ints. The resulting image "
        "thus contains 64-bit ints, which may cause some compatibility issues "
        "with some other tools or an error when saving the image to a "
        "Nifti file.",
        stacklevel=find_stack_level(),
    )
    return data


@fill_doc
def new_img_like(ref_niimg, data, affine=None, copy_header=True):
    """Create a new image of the same class as the reference image.

    Parameters
    ----------
    ref_niimg : Niimg-like object or :obj:`~nilearn.surface.SurfaceImage`
        Reference image. The new image will be of the same type.

    data : :class:`numpy.ndarray`, :obj:`~nilearn.surface.PolyData`, \
           or :obj:`dict` of  \
           :obj:`numpy.ndarray`, \
           :obj:`str`, \
           :obj:`pathlib.Path`

        Data to be stored in the image. If data dtype is a boolean, then data
        is cast to 'uint8' by default.

        .. nilearn_versionchanged:: 0.9.2
            Changed default dtype casting of booleans from 'int8' to 'uint8'.

        If ``ref_niimg`` is a Niimg-like object,
        then data must be a :class:`numpy.ndarray`.

    affine : 4x4 :class:`numpy.ndarray`, default=None
        Transformation matrix.
        Ignored for :obj:`~nilearn.surface.SurfaceImage`.

    %(copy_header)s

    Returns
    -------
    Niimg-like or :obj:`~nilearn.surface.SurfaceImage` object
        A loaded image with the same file type (and, optionally, header)
        as the reference image.

    """
    if isinstance(ref_niimg, SurfaceImage):
        mesh = ref_niimg.mesh
        return SurfaceImage(
            mesh=deepcopy(mesh),
            data=data,
        )
    # Hand-written loading code to avoid too much memory consumption
    orig_ref_niimg = ref_niimg
    ref_niimg = stringify_path(ref_niimg)
    is_str = isinstance(ref_niimg, str)
    has_get_fdata = hasattr(ref_niimg, "get_fdata")
    has_iter = hasattr(ref_niimg, "__iter__")
    has_affine = hasattr(ref_niimg, "affine")
    if has_iter and not any([is_str, has_get_fdata]):
        ref_niimg = ref_niimg[0]
        ref_niimg = stringify_path(ref_niimg)
        is_str = isinstance(ref_niimg, str)
        has_get_fdata = hasattr(ref_niimg, "get_fdata")
        has_affine = hasattr(ref_niimg, "affine")
    if not (has_get_fdata and has_affine):
        if is_str:
            ref_niimg = load(ref_niimg)
        else:
            raise TypeError(
                "The reference image should be a niimg."
                f" {orig_ref_niimg!r} was passed"
            )

    if affine is None:
        affine = ref_niimg.affine
    if data.dtype == bool:
        data = as_ndarray(data, dtype=np.uint8)
    data = _downcast_from_int64_if_possible(data)
    header = None
    if copy_header and ref_niimg.header is not None:
        header = ref_niimg.header.copy()
        try:
            "something" in header  # noqa: B015
        except TypeError:
            pass
        else:
            if "scl_slope" in header:
                header["scl_slope"] = 0.0
            if "scl_inter" in header:
                header["scl_inter"] = 0.0
            # 'glmax' is removed for Nifti2Image. Modify only if 'glmax' is
            # available in header. See issue #1611
            if "glmax" in header:
                header["glmax"] = 0.0
            if "cal_max" in header:
                header["cal_max"] = np.max(data) if data.size > 0 else 0.0
            if "cal_min" in header:
                header["cal_min"] = np.min(data) if data.size > 0 else 0.0
    klass = ref_niimg.__class__
    if klass is Nifti1Pair:
        # Nifti1Pair is an internal class, without a to_filename,
        # we shouldn't return it
        klass = Nifti1Image
    return klass(data, affine, header=header)


def _apply_cluster_size_threshold(arr, cluster_threshold, copy=True):
    """Apply cluster-extent thresholding to voxel-wise thresholded array.

    Parameters
    ----------
    arr : :obj:`numpy.ndarray` of shape (X, Y, Z)
        3D array that has been thresholded at the voxel level.

    %(cluster_threshold)s

    copy : :obj:`bool`, default=True
        Whether to copy the array before modifying it or not.

    Returns
    -------
    arr : :obj:`numpy.ndarray` of shape (X, Y, Z)
        Cluster-extent thresholded array.

    Notes
    -----
    Clusters are defined in a bi-sided manner;
    both negative and positive clusters are evaluated,
    but this is done separately for each sign.

    Clusters are defined using 6-connectivity, also known as NN1 (in AFNI) or
    "faces" connectivity.
    """
    check_params(locals())
    assert arr.ndim == 3

    if copy:
        arr = arr.copy()

    # Define array for 6-connectivity, aka NN1 or "faces"
    bin_struct = generate_binary_structure(3, 1)

    for sign in np.unique(np.sign(arr)):
        # Binarize using one-sided cluster-defining threshold
        binarized = ((arr * sign) > 0).astype(int)

        # Apply cluster threshold
        label_map = label(binarized, bin_struct)[0]
        clust_ids = sorted(np.unique(label_map)[1:])
        for c_val in clust_ids:
            if np.sum(label_map == c_val) < cluster_threshold:
                arr[label_map == c_val] = 0

    return arr


@fill_doc
def threshold_img(
    img,
    threshold,
    cluster_threshold=0,
    two_sided=True,
    mask_img=None,
    copy=True,
    copy_header=True,
):
    """Threshold the given input image, mostly statistical or atlas images.

    Thresholding can be done based on direct image intensities or selection
    threshold with given percentile.

    - If ``threshold`` is a :obj:`float`:

      we threshold the image based on image intensities.

      - When ``two_sided`` is True:

        The given value should be within the range of minimum and maximum
        intensity of the input image.
        All intensities in the interval ``[-threshold, threshold]`` will be
        set to zero.

      - When ``two_sided`` is False:

        - If the threshold is negative:

          It should be greater than the minimum intensity of the input data.
          All intensities greater than or equal to the specified threshold will
          be set to zero.
          All other intensities keep their original values.

        - If the threshold is positive:

          then it should be less than the maximum intensity of the input data.
          All intensities less than or equal to the specified threshold will be
          set to zero.
          All other intensities keep their original values.

    - If threshold is :obj:`str`:

      The number part should be in interval ``[0, 100]``.
      We threshold the image based on the score obtained using this percentile
      on the image data.
      The percentile rank is computed using
      :func:`scipy.stats.scoreatpercentile`.

      - When ``two_sided`` is True:

        The score is calculated on the absolute values of data.

      - When ``two_sided`` is False:

        The score is calculated only on the non-negative values of data.

    .. nilearn_versionadded:: 0.2

    .. nilearn_versionchanged:: 0.9.0
        New ``cluster_threshold`` and ``two_sided`` parameters added.

    .. nilearn_versionchanged:: 0.12.0
        Add support for SurfaceImage.

    Parameters
    ----------
    img : a 3D/4D Niimg-like object or a :obj:`~nilearn.surface.SurfaceImage`
        Image containing statistical or atlas maps which should be thresholded.

    threshold : :obj:`float` or :obj:`str`
        Threshold that is used to set certain voxel intensities to zero.
        If threshold is float, it should be within the range of minimum and the
        maximum intensity of the data.
        If `two_sided` is True, threshold cannot be negative.
        If threshold is :obj:`str`,
        the given string should be
        within the range of ``"0%%"`` to ``"100%%"``.

    cluster_threshold : :obj:`float`, default=0
        Cluster size threshold, in voxels / vertices.
        In the returned thresholded map,
        sets of connected voxels / vertices (``clusters``)
        with size smaller than this number
        will be removed.

        .. nilearn_versionadded:: 0.9.0

    two_sided : :obj:`bool`, default=True
        Whether the thresholding should yield both positive and negative
        part of the maps.

        .. nilearn_versionadded:: 0.9.0

    mask_img : Niimg-like object or a :obj:`~nilearn.surface.SurfaceImage` \
        or None, default=None
        Mask image applied to mask the input data.
        If None, no masking will be applied.

    copy : :obj:`bool`, default=True
        If True, input array is not modified. True by default: the filtering
        is not performed in-place.

    %(copy_header)s

        .. nilearn_versionadded:: 0.11.0

    Returns
    -------
    :obj:`~nibabel.nifti1.Nifti1Image` \
        or a :obj:`~nilearn.surface.SurfaceImage`
        Thresholded image of the given input image.

    Raises
    ------
    ValueError
        If threshold is of type str but is not a non-negative number followed
        by the percent sign.
        If threshold is a negative float and `two_sided` is True.
    TypeError
        If threshold is neither float nor a string in correct percentile
        format.

    See Also
    --------
    nilearn.glm.threshold_stats_img :
        Threshold a statistical image using the alpha value, optionally with
        false positive control.

    """
    from nilearn.image.resampling import resample_img
    from nilearn.masking import load_mask_img

    check_params(locals())

    if not isinstance(img, (*NiimgLike, SurfaceImage)):
        raise TypeError(
            "'img' should be a 3D/4D Niimg-like object or a SurfaceImage. "
            f"Got {img.__class__.__name__}."
        )

    if mask_img is not None:
        check_compatibility_mask_and_images(mask_img, img)

    if isinstance(img, SurfaceImage) and isinstance(mask_img, SurfaceImage):
        check_polymesh_equal(mask_img.mesh, img.mesh)

    if isinstance(img, NiimgLike):
        img = check_niimg(img)
        img_data = safe_get_data(img, ensure_finite=True, copy_data=copy)
        affine = img.affine
    else:
        if copy:
            img = deepcopy(img)
        img_data = get_surface_data(img, ensure_finite=True)

    img_data_for_cutoff = img_data

    if mask_img is not None:
        # Set as 0 for the values which are outside of the mask
        if isinstance(mask_img, NiimgLike):
            mask_img = check_niimg_3d(mask_img)
            if not check_same_fov(img, mask_img):
                mask_img = resample_img(
                    mask_img,
                    target_affine=affine,
                    target_shape=img.shape[:3],
                    interpolation="nearest",
                )
            mask_data, _ = load_mask_img(mask_img)

            # Take only points that are within the mask to check for threshold
            img_data_for_cutoff = img_data_for_cutoff[mask_data != 0.0]

            img_data[mask_data == 0.0] = 0.0

        else:
            mask_img, _ = load_mask_img(mask_img)

            mask_data = get_surface_data(mask_img)

            # Take only points that are within the mask to check for threshold
            img_data_for_cutoff = img_data_for_cutoff[mask_data != 0.0]

            for hemi in mask_img.data.parts:
                mask = mask_img.data.parts[hemi]
                img.data.parts[hemi][mask == 0.0] = 0.0

    cutoff_threshold = check_threshold(
        threshold,
        img_data_for_cutoff,
        percentile_func=scoreatpercentile,
        name="threshold",
        two_sided=two_sided,
    )

    # Apply threshold
    if isinstance(img, NiimgLike):
        img_data = _apply_threshold(img_data, two_sided, cutoff_threshold)
    else:
        img_data = _apply_threshold(img, two_sided, cutoff_threshold)

    # Perform cluster thresholding, if requested

    # Expand to 4D to support both 3D and 4D nifti
    expand = isinstance(img, NiimgLike) and img_data.ndim == 3
    if expand:
        img_data = img_data[:, :, :, None]
    if cluster_threshold > 0:
        if isinstance(img, NiimgLike):
            for i_vol in range(img_data.shape[3]):
                img_data[..., i_vol] = _apply_cluster_size_threshold(
                    img_data[..., i_vol],
                    cluster_threshold,
                )
        else:
            for hemi in img_data.data.parts:
                clusters, labels = find_surface_clusters(
                    img_data.mesh.parts[hemi], img_data.data.parts[hemi]
                )
                # exclude only labels with size < min_size
                exclude_labels = set(
                    clusters.loc[clusters["size"] < cluster_threshold, "index"]
                )
                exclude = np.isin(labels, list(exclude_labels))
                img_data.data.parts[hemi][exclude] = 0

    if expand:
        # Reduce back to 3D
        img_data = img_data[:, :, :, 0]

    # Reconstitute img object
    if isinstance(img, NiimgLike):
        return new_img_like(img, img_data, affine, copy_header=copy_header)

    return new_img_like(img, img_data.data)


def _apply_threshold(img_data, two_sided, cutoff_threshold):
    """Apply a given threshold to an 'image'.

    If the image is a Surface applies to each part.

    Parameters
    ----------
    img_data: np.ndarray or SurfaceImage

    two_sided : :obj:`bool`, default=True
        Whether the thresholding should yield both positive and negative
        part of the maps.

    cutoff_threshold: :obj:`int`
        Effective threshold returned by check_threshold.

    Returns
    -------
    np.ndarray or SurfaceImage
    """
    if isinstance(img_data, SurfaceImage):
        for hemi, value in img_data.data.parts.items():
            img_data.data.parts[hemi] = _apply_threshold(
                value, two_sided, cutoff_threshold
            )
        return img_data

    if two_sided:
        mask = (-cutoff_threshold <= img_data) & (img_data <= cutoff_threshold)
    elif cutoff_threshold >= 0:
        mask = img_data <= cutoff_threshold
    else:
        mask = img_data >= cutoff_threshold

    img_data[mask] = 0.0

    return img_data


def math_img(formula, copy_header_from=None, **imgs):
    """Interpret a numpy based string formula using niimg in named parameters.

    .. nilearn_versionadded:: 0.2.3

    Parameters
    ----------
    formula : :obj:`str`
        The mathematical formula to apply to image internal data. It can use
        numpy imported as 'np'.

    copy_header_from : :obj:`str` or None, default=None
        Takes the variable name of one of the images in the formula.
        The header of this image will be copied to the result of the formula.
        Note that the result image and the image to copy the header from,
        should have the same number of dimensions.
        If None, the default
        :class:`~nibabel.nifti1.Nifti1Header` is used.

        Ignored for :obj:`~nilearn.surface.SurfaceImage`.

        .. nilearn_versionadded:: 0.10.4

    imgs : images (:class:`~nibabel.nifti1.Nifti1Image` or file names \
           or :obj:`~nilearn.surface.SurfaceImage` object)
        Keyword arguments corresponding to the variables in the formula as
        images.
        All input images should have the same 'geometry':

        - shape and affine for volume data
        - mesh (coordinates and faces) for surface data

    Returns
    -------
    :class:`~nibabel.nifti1.Nifti1Image` \
    or :obj:`~nilearn.surface.SurfaceImage` object
        Result of the formula as an image.
        Note that the dimension of the result image
        can be smaller than the input image.
        For volume image input, the affine is the same as the input images.
        For surface image input, the mesh is the same as the input images.

    See Also
    --------
    nilearn.image.mean_img : To simply compute the mean of multiple images

    Examples
    --------
    Let's load an image using nilearn datasets module::

     >>> from nilearn import datasets
     >>> anatomical_image = datasets.load_mni152_template()

    Now we can use any numpy function on this image::

     >>> from nilearn.image import math_img
     >>> log_img = math_img("np.log(img)", img=anatomical_image)

    We can also apply mathematical operations on several images::

     >>> result_img = math_img("img1 + img2",
     ...                       img1=anatomical_image, img2=log_img)

    The result image will have the same shape and affine as the input images;
    but might have different header information, specifically the TR value,
    see :gh:`2645`.

    .. nilearn_versionadded:: 0.10.4

    We can also copy the header from one of the input images using
    ``copy_header_from``::

     >>> result_img_with_header = math_img("img1 + img2",
     ...                                   img1=anatomical_image, img2=log_img,
     ...                                   copy_header_from="img1")

    Notes
    -----
    This function is the Python equivalent of ImCal in SPM or fslmaths
    in FSL.

    """
    is_surface = all(isinstance(x, SurfaceImage) for x in imgs.values())

    if is_surface:
        first_img = next(iter(imgs.values()))
        for image in imgs.values():
            assert_polymesh_equal(first_img.mesh, image.mesh)

        # Computing input data as a dictionary of numpy arrays.
        data_dict = {k: {} for k in first_img.data.parts}
        for key, img in imgs.items():
            for k, v in img.data.parts.items():
                data_dict[k][key] = v

        # Add a reference to numpy in the kwargs of eval
        # so that numpy functions can be called from there.
        result = {}
        try:
            for k in data_dict:
                data_dict[k]["np"] = np
                result[k] = eval(formula, data_dict[k])
        except Exception as exc:
            exc.args = (
                "Input formula couldn't be processed, "
                f"you provided '{formula}',",
                *exc.args,
            )
            raise

        return new_img_like(first_img, result)

    try:
        niimgs = [check_niimg(image) for image in imgs.values()]
        check_same_fov(*niimgs, raise_error=True)
    except Exception as exc:
        exc.args = (
            "Input images cannot be compared, "
            f"you provided '{imgs.values()}',",
            *exc.args,
        )
        raise

    # Computing input data as a dictionary of numpy arrays. Keep a reference
    # niimg for building the result as a new niimg.
    niimg = None
    data_dict = {}
    for key, img in imgs.items():
        niimg = check_niimg(img)
        data_dict[key] = safe_get_data(niimg)

    # Add a reference to numpy in the kwargs of eval so that numpy functions
    # can be called from there.
    data_dict["np"] = np
    try:
        result = eval(formula, data_dict)
    except Exception as exc:
        exc.args = (
            f"Input formula couldn't be processed, you provided '{formula}',",
            *exc.args,
        )
        raise

    if copy_header_from is None:
        return new_img_like(niimg, result, niimg.affine, copy_header=False)
    niimg = check_niimg(imgs[copy_header_from])
    # only copy the header if the result and the input image to copy the
    # header from have the same shape
    if result.ndim != niimg.ndim:
        raise ValueError(
            "Cannot copy the header. "
            "The result of the formula has a different number of "
            "dimensions than the image to copy the header from."
        )
    return new_img_like(niimg, result, niimg.affine)


@fill_doc
def binarize_img(
    img, threshold=0.0, mask_img=None, two_sided=False, copy_header=True
):
    """Binarize an image such that its values are either 0 or 1.

    .. nilearn_versionadded:: 0.8.1

    Parameters
    ----------
    img : a 3D/4D Niimg-like object or :obj:`~nilearn.surface.SurfaceImage`
        Image which should be binarized.

    threshold : :obj:`float` or :obj:`str`, default=0.0
        If float, we threshold the image based on image intensities meaning
        voxels which have intensities greater than this value will be kept.
        The given value should be within the range of minimum and
        maximum intensity of the input image.
        If string, it should finish with percent sign e.g. "80%%" and we
        threshold based on the score obtained using this percentile on
        the image data. The voxels which have intensities greater than
        this score will be kept. The given string should be
        within the range of "0%%" to "100%%".

    mask_img : Niimg-like object or :obj:`~nilearn.surface.SurfaceImage`, \
               default=None
        Mask image applied to mask the input data.
        If None, no masking will be applied.

    two_sided : :obj:`bool`, default=False
        If `True`, threshold is applied to the absolute value of the image.
        If `False`, threshold is applied to the original value of the image.

        .. nilearn_versionadded:: 0.10.3

        .. nilearn_versionchanged:: 0.13.0dev

            Default was changed to False.

     %(copy_header)s

        Ignored for :obj:`~nilearn.surface.SurfaceImage`.

        .. nilearn_versionadded:: 0.11.0

    Returns
    -------
    :class:`~nibabel.nifti1.Nifti1Image`
    or :obj:`~nilearn.surface.SurfaceImage`
        Binarized version of the given input image. Output dtype is int8.

    See Also
    --------
    nilearn.image.threshold_img : To simply threshold but not binarize images.

    Examples
    --------
    Let's load an image using nilearn datasets module::

     >>> from nilearn import datasets
     >>> anatomical_image = datasets.load_mni152_template()

    Now we binarize it, generating a pseudo brainmask::

     >>> from nilearn.image import binarize_img
     >>> img = binarize_img(anatomical_image)

    """
    return math_img(
        "img.astype(bool).astype('int8')",
        img=threshold_img(
            img,
            threshold,
            mask_img=mask_img,
            two_sided=two_sided,
            copy_header=copy_header,
        ),
        copy_header_from="img",
    )


@fill_doc
def clean_img(
    imgs,
    runs=None,
    detrend=True,
    standardize=True,
    confounds=None,
    low_pass=None,
    high_pass=None,
    t_r=None,
    ensure_finite=False,
    mask_img=None,
    **kwargs,
):
    """Improve :term:`SNR` on masked :term:`fMRI` signals.

    This function can do several things on the input signals, in
    the following order:

    - detrend
    - low- and high-pass filter
    - remove confounds
    - standardize

    Low-pass filtering improves specificity.

    High-pass filtering should be kept small, to keep some sensitivity.

    Filtering is only meaningful on evenly-sampled signals.

    According to Lindquist et al. (2018), removal of confounds will be done
    orthogonally to temporal filters (low- and/or high-pass filters), if both
    are specified.

    .. nilearn_versionadded:: 0.2.5

    Parameters
    ----------
    imgs : 4D image Niimg-like object or \
           2D :obj:`~nilearn.surface.SurfaceImage`
        The signals in the last dimension are filtered (see
        :ref:`extracting_data` for a detailed description of the valid input
        types).

    runs : :class:`numpy.ndarray`, default=``None``
        Add a run level to the cleaning process. Each run will be
        cleaned independently. Must be a 1D array of n_samples elements.

        .. warning::

            'runs' replaces 'sessions' after release 0.10.0.
            Using 'session' will result in an error after release 0.10.0.


    detrend : :obj:`bool`, default=True
        If detrending should be applied on timeseries
        (before confound removal).

    %(standardize_true)s

    confounds : :class:`numpy.ndarray`, :obj:`str` or :obj:`list` of \
        Confounds timeseries. default=None
        Shape must be (instant number, confound number),
        or just (instant number,)
        The number of time instants in signals and confounds must be
        identical (i.e. signals.shape[0] == confounds.shape[0]).
        If a string is provided, it is assumed to be the name of a csv file
        containing signals as columns, with an optional one-line header.
        If a list is provided, all confounds are removed from the input
        signal, as if all were in the same array.

    %(low_pass)s

    %(high_pass)s

    t_r : :obj:`float`, default=None
        Repetition time, in second (sampling period). Set to None if not
        specified. Mandatory if used together with `low_pass` or `high_pass`.

    ensure_finite : :obj:`bool`, default=False
        If True, the non-finite values (NaNs and infs) found in the images
        will be replaced by zeros.

    mask_img : Niimg-like object or :obj:`~nilearn.surface.SurfaceImage`,\
               default=None
        If provided, signal is only cleaned from voxels inside the mask.
        If mask is provided, it should have same shape and affine as imgs.
        If not provided, all voxels / verrices are used.
        See :ref:`extracting_data`.

    kwargs : :obj:`dict`
        Keyword arguments to be passed to functions called
        within this function.
        Kwargs prefixed with ``'clean__'`` will be passed to
        :func:`~nilearn.signal.clean`.
        Within :func:`~nilearn.signal.clean`, kwargs prefixed with
        ``'butterworth__'`` will be passed to the Butterworth filter
        (i.e., ``clean__butterworth__``).

    Returns
    -------
    Niimg-like object or :obj:`~nilearn.surface.SurfaceImage`
        Input images, cleaned. Same shape as `imgs`.

    Notes
    -----
    Confounds removal is based on a projection on the orthogonal
    of the signal space from :footcite:t:`Friston1994`.

    Orthogonalization between temporal filters and confound removal is based on
    suggestions in :footcite:t:`Lindquist2018`.

    References
    ----------
    .. footbibliography::

    See Also
    --------
        nilearn.signal.clean

    """
    check_params(locals())
    # Avoid circular import
    from nilearn import masking

    # Check if t_r is set, otherwise propose t_r from imgs header
    if (low_pass is not None or high_pass is not None) and t_r is None:
        # We raise an error, instead of using the header's t_r as this
        # value is considered to be non-reliable
        raise ValueError(
            "Repetition time (t_r) must be specified for filtering. "
            "You specified None. "
            f"imgs header suggest it to be {imgs.header.get_zooms()[3]}"
        )

    clean_kwargs = {
        k[7:]: v for k, v in kwargs.items() if k.startswith("clean__")
    }

    if isinstance(imgs, SurfaceImage):
        imgs.data._check_ndims(2, "imgs")

        data = {}
        # Clean signal
        for p, v in imgs.data.parts.items():
            data[p] = signal.clean(
                v.T,
                runs=runs,
                detrend=detrend,
                standardize=standardize,
                confounds=confounds,
                low_pass=low_pass,
                high_pass=high_pass,
                t_r=t_r,
                ensure_finite=ensure_finite,
                **clean_kwargs,
            )
            data[p] = data[p].T

        if mask_img is not None:
            mask_img = masking.load_mask_img(mask_img)[0]
            for hemi in mask_img.data.parts:
                mask = mask_img.data.parts[hemi]
                data[hemi][mask == 0.0, ...] = 0.0

        return new_img_like(imgs, data)

    imgs_ = check_niimg_4d(imgs)

    # Prepare signal for cleaning
    if mask_img is not None:
        signals = masking.apply_mask(imgs_, mask_img)
    else:
        signals = get_data(imgs_).reshape(-1, imgs_.shape[-1]).T

    # Clean signal
    data = signal.clean(
        signals,
        runs=runs,
        detrend=detrend,
        standardize=standardize,
        confounds=confounds,
        low_pass=low_pass,
        high_pass=high_pass,
        t_r=t_r,
        ensure_finite=ensure_finite,
        **clean_kwargs,
    )

    # Put results back into Niimg-like object
    if mask_img is not None:
        imgs_ = masking.unmask(data, mask_img)
    elif "sample_mask" in clean_kwargs:
        sample_shape = imgs_.shape[:3] + clean_kwargs["sample_mask"].shape
        imgs_ = new_img_like(imgs_, data.T.reshape(sample_shape))
    else:
        imgs_ = new_img_like(imgs_, data.T.reshape(imgs_.shape))

    return imgs_


@fill_doc
def load_img(img, wildcards=True, dtype=None):
    """Load a Niimg-like object from filenames or list of filenames.

    .. nilearn_versionadded:: 0.2.5

    Parameters
    ----------
    img : Niimg-like object
        If string, consider it as a path to NIfTI image and
        call `nibabel.load()`on it.
        The '~' symbol is expanded to the user home folder.
        If it is an object, check if affine attribute is present, raise
        `TypeError` otherwise.
        See :ref:`extracting_data`.

    wildcards : :obj:`bool`, default=True
        Use `img` as a regular expression to get a list of matching input
        filenames.
        If multiple files match, the returned list is sorted using an ascending
        order.
        If no file matches the regular expression, a `ValueError` exception is
        raised.

    %(dtype)s

    Returns
    -------
    3D/4D Niimg-like object
        Result can be :class:`~nibabel.nifti1.Nifti1Image` or the input, as-is.
        It is guaranteed that
        the returned object has an affine attributes and that
        nilearn.image.get_data returns its data.

    """
    return check_niimg(img, wildcards=wildcards, dtype=dtype)


@fill_doc
def concat_imgs(
    niimgs,
    dtype=np.float32,
    ensure_ndim=None,
    memory=None,
    memory_level=0,
    auto_resample=False,
    verbose=0,
):
    """Concatenate a list of images of varying lengths.

    The image list can contain:

    - Niimg-like objects of varying dimensions (i.e., 3D or 4D)
      as well as different 3D shapes and affines,
      as they will be matched to the first image in the list
      if ``auto_resample=True``.

    - surface images of varying dimensions (i.e., 1D or 2D)
      but with same number of vertices

    Parameters
    ----------
    niimgs : iterable of Niimg-like objects, or glob pattern, \
             or :obj:`list` or :obj:`tuple` \
             of :obj:`~nilearn.surface.SurfaceImage` object
        See :ref:`extracting_data`.
        Images to concatenate.

    dtype : numpy dtype, default=np.float32
        The dtype of the returned image.

    ensure_ndim : :obj:`int`, default=None
        Indicate the dimensionality of the expected niimg. An
        error is raised if the niimg is of another dimensionality.
        Ignored for :obj:`~nilearn.surface.SurfaceImage`.

    auto_resample : :obj:`bool`, default=False
        Converts all images to the space of the first one.
        Ignored for :obj:`~nilearn.surface.SurfaceImage`.

    %(verbose0)s

    %(memory)s
        Ignored for :obj:`~nilearn.surface.SurfaceImage`.

    %(memory_level)s
        Ignored for :obj:`~nilearn.surface.SurfaceImage`.

    Returns
    -------
    concatenated : :obj:`~nibabel.nifti1.Nifti1Image` \
                   or :obj:`~nilearn.surface.SurfaceImage`
        A single image.

    See Also
    --------
    nilearn.image.index_img

    """
    check_params(locals())

    if (
        isinstance(niimgs, (tuple, list))
        and len(niimgs) > 0
        and all(isinstance(x, SurfaceImage) for x in niimgs)
    ):
        if len(niimgs) == 1:
            return niimgs[0]

        for i, img in enumerate(niimgs):
            check_polymesh_equal(img.mesh, niimgs[0].mesh)
            niimgs[i] = at_least_2d(img)

        if dtype is None:
            dtype = extract_data(niimgs[0]).dtype

        output_data = {}
        for part in niimgs[0].data.parts:
            tmp = [img.data.parts[part] for img in niimgs]
            output_data[part] = np.concatenate(tmp, axis=1).astype(dtype)

        return new_img_like(niimgs[0], data=output_data)

    if memory is None:
        memory = Memory(location=None)

    target_fov = "first" if auto_resample else None

    # We remove one to the dimensionality because of the list is one dimension.
    ndim = None
    if ensure_ndim is not None:
        ndim = ensure_ndim - 1

    # If niimgs is a string, use glob to expand it to the matching filenames.
    niimgs = resolve_globbing(niimgs)

    # First niimg is extracted to get information and for new_img_like
    first_niimg = None

    iterator, literator = itertools.tee(iter(niimgs))
    try:
        first_niimg = check_niimg(next(literator), ensure_ndim=ndim)
    except StopIteration:
        raise TypeError("Cannot concatenate empty objects")
    except DimensionError as exc:
        # Keep track of the additional dimension in the error
        exc.increment_stack_counter()
        raise

    # If no particular dimensionality is asked, we force consistency wrt the
    # first image
    if ndim is None:
        ndim = len(first_niimg.shape)

    if ndim not in [3, 4]:
        raise TypeError(
            "Concatenated images must be 3D or 4D. You gave a "
            f"list of {ndim}D images"
        )

    lengths = [first_niimg.shape[-1] if ndim == 4 else 1]
    for niimg in literator:
        # We check the dimensionality of the niimg
        try:
            niimg = check_niimg(niimg, ensure_ndim=ndim)
        except DimensionError as exc:
            # Keep track of the additional dimension in the error
            exc.increment_stack_counter()
            raise
        lengths.append(niimg.shape[-1] if ndim == 4 else 1)

    target_shape = first_niimg.shape[:3]
    if dtype is None:
        dtype = _get_data(first_niimg).dtype
    data = np.ndarray((*target_shape, sum(lengths)), order="F", dtype=dtype)
    cur_4d_index = 0
    for index, (size, niimg) in enumerate(
        zip(
            lengths,
            iter_check_niimg(
                iterator,
                atleast_4d=True,
                target_fov=target_fov,
                memory=memory,
                memory_level=memory_level,
            ),
            strict=False,
        )
    ):
        nii_str = (
            f"image {niimg}" if isinstance(niimg, str) else f"image #{index}"
        )
        logger.log(f"Concatenating {index + 1}: {nii_str}", verbose)

        data[..., cur_4d_index : cur_4d_index + size] = _get_data(niimg)
        cur_4d_index += size

    return new_img_like(first_niimg, data, first_niimg.affine)


def largest_connected_component_img(imgs):
    """Return the largest connected component of an image or list of images.

    .. nilearn_versionadded:: 0.3.1

    Parameters
    ----------
    imgs : Niimg-like object or iterable of Niimg-like objects (3D)
        Image(s) to extract the largest connected component from.
        See :ref:`extracting_data`.

    Returns
    -------
    3D Niimg-like object or list of
        Image or list of images containing the largest connected component.

    Notes
    -----
    **Handling big-endian in given Nifti image**
    This function changes the existing byte-ordering information to new byte
    order, if the dtype in given Nifti image has non-native data type.
    This operation is done internally to avoid big-endian issues with
    scipy ndimage module.

    """
    from .._utils.ndimage import largest_connected_component

    imgs = stringify_path(imgs)
    if hasattr(imgs, "__iter__") and not isinstance(imgs, str):
        single_img = False
    else:
        single_img = True
        imgs = [imgs]

    ret = []
    for img in imgs:
        img = check_niimg_3d(img)
        affine = img.affine
        largest_component = largest_connected_component(safe_get_data(img))
        ret.append(new_img_like(img, largest_component, affine))

    return ret[0] if single_img else ret


def copy_img(img):
    """Copy an image to a nibabel.Nifti1Image.

    Parameters
    ----------
    img : image
        nibabel SpatialImage object to copy.

    Returns
    -------
    img_copy : image
        copy of input (data, affine and header)
    """
    check_is_of_allowed_type(img, (spatialimages.SpatialImage,), "img")
    return new_img_like(
        img, safe_get_data(img, copy_data=True), img.affine.copy()
    )<|MERGE_RESOLUTION|>--- conflicted
+++ resolved
@@ -50,13 +50,13 @@
     find_surface_clusters,
 )
 from nilearn.surface.surface import get_data as get_surface_data
-<<<<<<< HEAD
+
 from nilearn.surface.utils import (
     check_polymesh_equal,
 )
-=======
+
 from nilearn.surface.utils import assert_polymesh_equal, check_polymesh_equal
->>>>>>> 273d531d
+
 from nilearn.typing import NiimgLike
 
 
@@ -330,7 +330,6 @@
     return ret[0] if single_img else ret
 
 
-<<<<<<< HEAD
 def _smooth_surface_img(
     imgs,
     iterations: list[int],
@@ -471,10 +470,8 @@
     return niters
 
 
-def _crop_img_to(img, slices, copy=True, copy_header=False):
-=======
+
 def _crop_img_to(img, slices, copy=True, copy_header=True):
->>>>>>> 273d531d
     """Crops an image to a smaller size.
 
     Crop `img` to size indicated by slices and adjust affine accordingly.
