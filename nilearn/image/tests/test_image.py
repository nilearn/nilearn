"""Test image pre-processing functions"""
import platform
import sys
import warnings
from pathlib import Path

import nibabel
import numpy as np
import pandas as pd
import pytest
from nibabel import AnalyzeImage, Nifti1Image, Nifti2Image
from nibabel.freesurfer import MGHImage
from numpy.testing import (
    assert_allclose,
    assert_almost_equal,
    assert_array_equal,
    assert_equal,
)

from nilearn import signal
from nilearn._utils import niimg_conversions, testing
from nilearn._utils.data_gen import (
    generate_fake_fmri,
    generate_labeled_regions,
    generate_maps,
)
from nilearn._utils.exceptions import DimensionError
from nilearn.conftest import _affine_eye, _rng, _shape_4d_default
from nilearn.image import (
    binarize_img,
    clean_img,
    concat_imgs,
    crop_img,
    get_data,
    high_variance_confounds,
    image,
    index_img,
    iter_img,
    largest_connected_component_img,
    math_img,
    new_img_like,
    resampling,
    smooth_img,
    swap_img_hemispheres,
    threshold_img,
)

X64 = platform.architecture()[0] == "64bit"


AFFINE_TO_TEST = [
    _affine_eye(),
    np.diag((1, 1, -1, 1)),
    np.diag((0.6, 1, 0.6, 1)),
]

NON_EYE_AFFINE = np.array(
    [
        [1.0, 2.0, 3.0, 4.0],
        [5.0, 6.0, 7.0, 8.0],
        [9.0, 10.0, 11.0, 12.0],
        [0.0, 0.0, 0.0, 1.0],
    ]
)


def _new_data_for_smooth_array():
    # Impulse in 3D
    data = np.zeros((40, 41, 42))
    data[20, 20, 20] = 1
    return data


def _make_largest_cc_img_test_data():
    shapes = ((10, 11, 12), (13, 14, 15))
    regions = [1, 3]

    img1 = generate_labeled_regions(shape=shapes[0], n_regions=regions[0])
    img2 = generate_labeled_regions(shape=shapes[1], n_regions=regions[1])
    return img1, img2, shapes


def _images_to_mean():
    """Return a mixture of 4D and 3D images"""
    rng = _rng()

    data1 = np.zeros((5, 6, 7))
    data2 = rng.uniform(size=(5, 6, 7))
    data3 = rng.uniform(size=(5, 6, 7, 3))

    affine = np.diag((4, 3, 2, 1))

    img1 = Nifti1Image(data1, affine=affine)
    img2 = Nifti1Image(data2, affine=affine)
    img3 = Nifti1Image(data3, affine=affine)

    imgs = (
        [img1],
        [img1, img2],
        [img2, img1, img2],
        [img3, img1, img2],
    )
    return imgs


def _check_fwhm(data, affine, fwhm):
    """Expect a full-width at half maximum of fwhm / voxel_size"""
    vmax = data.max()
    above_half_max = data > 0.5 * vmax
    for axis in [0, 1, 2]:
        proj = np.any(
            np.any(np.rollaxis(above_half_max, axis=axis), axis=-1),
            axis=-1,
        )
        assert_equal(proj.sum(), fwhm / np.abs(affine[axis, axis]))


def _mean_ground_truth(imgs):
    arrays = []
    for img in imgs:
        img = get_data(img)
        if img.ndim == 4:
            img = np.mean(img, axis=-1)
        arrays.append(img)
    return np.mean(arrays, axis=0)


@pytest.fixture(scope="session")
def smooth_array_data():
    return _new_data_for_smooth_array()


@pytest.fixture(scope="session")
def stat_img_test_data():
    shape = (20, 20, 30)
    affine = _affine_eye()
    data = np.zeros(shape, dtype="int32")
    data[:2, :2, :2] = 4  # 8-voxel positive cluster
    data[4:6, :2, :2] = -4  # 8-voxel negative cluster
    data[8:11, 0, 0] = 5  # 3-voxel positive cluster
    data[13:16, 0, 0] = -5  # 3-voxel positive cluster
    data[:6, 4:10, :6] = 1  # 216-voxel positive cluster with low value
    data[13:19, 4:10, :6] = -1  # 216-voxel negative cluster with low value

    stat_img = Nifti1Image(data, affine)

    return stat_img


def test_get_data(tmp_path, shape_3d_default):
    img, *_ = generate_fake_fmri(shape=shape_3d_default)

    data = get_data(img)

    assert data.shape == img.shape
    assert data is img._data_cache

    mask_img = new_img_like(img, data > 0)
    data = get_data(mask_img)

    assert data.dtype == np.dtype("uint8")

    img_3d = index_img(img, 0)

    filename = str(tmp_path / "img_{}.nii.gz")
    img_3d.to_filename(filename.format("a"))
    img_3d.to_filename(filename.format("b"))

    data = get_data(filename.format("a"))

    assert len(data.shape) == 3

    data = get_data(filename.format("*"))

    assert len(data.shape) == 4


def test_high_variance_confounds(shape_3d_default):
    # See also test_signals.test_high_variance_confounds()
    # There is only tests on what is added by high_variance_confounds()
    # compared to signal.high_variance_confounds()

    length = 17
    n_confounds = 10

    img, mask_img = generate_fake_fmri(shape=shape_3d_default, length=length)

    confounds1 = high_variance_confounds(
        img, mask_img=mask_img, percentile=10.0, n_confounds=n_confounds
    )

    assert confounds1.shape == (length, n_confounds)

    # No mask.
    confounds2 = high_variance_confounds(
        img, percentile=10.0, n_confounds=n_confounds
    )

    assert confounds2.shape == (length, n_confounds)


def test_fast_smooth_array():
    N = 4
    shape = (N, N, N)
    # hardcoded in _fast_smooth_array
    neighbor_weight = 0.2
    # 6 neighbors in 3D if you are not on an edge
    nb_neighbors_max = 6

    data = np.ones(shape)
    smooth_data = image._fast_smooth_array(data)

    # this contains the number of neighbors for each cell in the array
    nb_neighbors_arr = np.empty(shape)
    for (i, j, k), __ in np.ndenumerate(nb_neighbors_arr):
        nb_neighbors_arr[i, j, k] = (
            3 + (0 < i < N - 1) + (0 < j < N - 1) + (0 < k < N - 1)
        )

    expected = (1 + neighbor_weight * nb_neighbors_arr) / (
        1 + neighbor_weight * nb_neighbors_max
    )
    assert_allclose(smooth_data, expected)


@pytest.mark.parametrize("affine", AFFINE_TO_TEST)
def test_smooth_array_fwhm_is_odd_with_copy(smooth_array_data, affine):
    """Test that fwhm divided by any affine is odd.

    Otherwise assertion below will fail.
    ( 9 / 0.6 = 15 is fine)
    """
    data = smooth_array_data
    fwhm = 9

    filtered = image._smooth_array(data, affine, fwhm=fwhm, copy=True)

    assert not np.may_share_memory(filtered, data)

    _check_fwhm(filtered, affine, fwhm)


@pytest.mark.parametrize("affine", AFFINE_TO_TEST)
def test_smooth_array_fwhm_is_odd_no_copy(affine):
    """Test that fwhm divided by any affine is odd.

    Otherwise assertion below will fail.
    ( 9 / 0.6 = 15 is fine)
    """
    data = _new_data_for_smooth_array()
    fwhm = 9

    image._smooth_array(data, affine, fwhm=fwhm, copy=False)

    _check_fwhm(data, affine, fwhm)


def test_smooth_array_nan_do_not_propagate():
    data = _new_data_for_smooth_array()
    data[10, 10, 10] = np.NaN
    fwhm = 9
    affine = AFFINE_TO_TEST[2]

    filtered = image._smooth_array(
        data, affine, fwhm=fwhm, ensure_finite=True, copy=True
    )

    assert np.all(np.isfinite(filtered))


def test_smooth_array_same_result_with_fwhm_none_or_zero(
    smooth_array_data,
):
    affine = AFFINE_TO_TEST[2]

    out_fwhm_none = image._smooth_array(smooth_array_data, affine, fwhm=None)
    out_fwhm_zero = image._smooth_array(smooth_array_data, affine, fwhm=0.0)

    assert_array_equal(out_fwhm_none, out_fwhm_zero)


@pytest.mark.parametrize("affine", AFFINE_TO_TEST)
def test_fast_smooth_array_give_same_result_as_smooth_array(
    smooth_array_data, affine
):
    assert_equal(
        image._smooth_array(smooth_array_data, affine, fwhm="fast"),
        image._fast_smooth_array(smooth_array_data),
    )


def test_smooth_array_raise_warning_if_fwhm_is_zero(smooth_array_data):
    """See https://github.com/nilearn/nilearn/issues/1537"""
    affine = AFFINE_TO_TEST[2]
    with pytest.warns(UserWarning):
        image._smooth_array(smooth_array_data, affine, fwhm=0.0)


def test_smooth_img(affine_eye):
    """Checks added functionalities compared to image._smooth_array()"""
    shapes = ((10, 11, 12), (13, 14, 15))
    lengths = (17, 18)
    fwhm = (1.0, 2.0, 3.0)

    img1, _ = generate_fake_fmri(shape=shapes[0], length=lengths[0])
    img2, _ = generate_fake_fmri(shape=shapes[1], length=lengths[1])

    for create_files in (False, True):
        with testing.write_tmp_imgs(
            img1, img2, create_files=create_files
        ) as imgs:
            # List of images as input
            out = smooth_img(imgs, fwhm)

            assert isinstance(out, list)
            assert len(out) == 2
            for o, s, l in zip(out, shapes, lengths):
                assert o.shape == (s + (l,))

            # Single image as input
            out = smooth_img(imgs[0], fwhm)

            assert isinstance(out, Nifti1Image)
            assert out.shape == (shapes[0] + (lengths[0],))

    # Check corner case situations when fwhm=0, See issue #1537
    # Test whether function smooth_img raises a warning when fwhm=0.
    with pytest.warns(UserWarning):
        smooth_img(img1, fwhm=0.0)

    # Test output equal when fwhm=None and fwhm=0
    out_fwhm_none = smooth_img(img1, fwhm=None)
    out_fwhm_zero = smooth_img(img1, fwhm=0.0)

    assert_array_equal(get_data(out_fwhm_none), get_data(out_fwhm_zero))

    data1 = np.zeros((10, 11, 12))
    data1[2:4, 1:5, 3:6] = 1
    data2 = np.zeros((13, 14, 15))
    data2[2:4, 1:5, 3:6] = 9
    img1_nifti2 = Nifti2Image(data1, affine=affine_eye)
    img2_nifti2 = Nifti2Image(data2, affine=affine_eye)
    out = smooth_img([img1_nifti2, img2_nifti2], fwhm=1.0)


def test_crop_img_to():
    data = np.zeros((5, 6, 7))
    data[2:4, 1:5, 3:6] = 1
    affine = np.diag((4, 3, 2, 1))
    img = Nifti1Image(data, affine=affine)

    slices = [slice(2, 4), slice(1, 5), slice(3, 6)]
    cropped_img = image._crop_img_to(img, slices, copy=False)

    new_origin = np.array((4, 3, 2)) * np.array((2, 1, 3))

    # check that correct part was extracted:
    assert (get_data(cropped_img) == 1).all()
    assert cropped_img.shape == (2, 4, 3)

    # check that affine was adjusted correctly
    assert (cropped_img.affine[:3, 3] == new_origin).all()

    # check that data was really not copied
    data[2:4, 1:5, 3:6] = 2

    assert (get_data(cropped_img) == 2).all()

    # check that copying works
    copied_cropped_img = image._crop_img_to(img, slices)

    data[2:4, 1:5, 3:6] = 1
    assert (get_data(copied_cropped_img) == 2).all()


def test_crop_img():
    data = np.zeros((5, 6, 7))
    data[2:4, 1:5, 3:6] = 1
    affine = np.diag((4, 3, 2, 1))
    img = Nifti1Image(data, affine=affine)

    cropped_img = crop_img(img)

    # correction for padding with "-1"
    # check that correct part was extracted:
    # This also corrects for padding
    assert (get_data(cropped_img)[1:-1, 1:-1, 1:-1] == 1).all()
    assert cropped_img.shape == (2 + 2, 4 + 2, 3 + 2)


def test_crop_threshold_tolerance(affine_eye):
    """Check if crop can skip values that are extremely close to zero.

    In a relative sense and will crop them away
    """
    data = np.zeros([10, 14, 12])
    data[3:7, 3:7, 5:9] = 1.0
    active_shape = (4 + 2, 4 + 2, 4 + 2)  # add padding

    # add an infinitesimal outside this block
    data[3, 3, 3] = 1e-12
    img = Nifti1Image(data, affine=affine_eye)

    cropped_img = crop_img(img)

    assert cropped_img.shape == active_shape


@pytest.mark.parametrize("images_to_mean", _images_to_mean())
def test_mean_img(images_to_mean):
    affine = np.diag((4, 3, 2, 1))

    truth = _mean_ground_truth(images_to_mean)

    mean_img = image.mean_img(images_to_mean)

    assert_array_equal(mean_img.affine, affine)
    assert_array_equal(get_data(mean_img), truth)

    # Test with files
    with testing.write_tmp_imgs(*images_to_mean) as imgs:
        mean_img = image.mean_img(imgs)

        assert_array_equal(mean_img.affine, affine)
        if X64:
            assert_array_equal(get_data(mean_img), truth)
        else:
            # We don't really understand but arrays are not
            # exactly equal on 32bit. Given that you can not do
            # much real world data analysis with nilearn on a
            # 32bit machine it is not worth investigating more
            assert_allclose(
                get_data(mean_img),
                truth,
                rtol=np.finfo(truth.dtype).resolution,
                atol=0,
            )


def test_mean_img_resample(rng):
    # Test resampling in mean_img with a permutation of the axes
    data = rng.uniform(size=(5, 6, 7, 40))
    affine = np.diag((4, 3, 2, 1))
    img = Nifti1Image(data, affine=affine)
    mean_img = Nifti1Image(data.mean(axis=-1), affine=affine)

    target_affine = affine[:, [1, 0, 2, 3]]  # permutation of axes

    mean_img_with_resampling = image.mean_img(img, target_affine=target_affine)

    resampled_mean_image = resampling.resample_img(
        mean_img, target_affine=target_affine
    )

    assert_array_equal(
        get_data(resampled_mean_image), get_data(mean_img_with_resampling)
    )
    assert_array_equal(
        resampled_mean_image.affine, mean_img_with_resampling.affine
    )
    assert_array_equal(mean_img_with_resampling.affine, target_affine)


def test_swap_img_hemispheres(affine_eye, shape_3d_default, rng):
    # make sure input image data is not overwritten inside function
    data = rng.standard_normal(size=shape_3d_default)
    data_img = Nifti1Image(data, affine_eye)

    swap_img_hemispheres(data_img)

    assert_array_equal(get_data(data_img), data)
    # swapping operations work
    assert_array_equal(  # one turn
        get_data(swap_img_hemispheres(data_img)), data[::-1]
    )
    assert_array_equal(  # two turns -> back to original data
        get_data(swap_img_hemispheres(swap_img_hemispheres(data_img))),
        data,
    )


def test_concat_imgs():
    assert concat_imgs is niimg_conversions.concat_niimgs


def test_index_img_error_3D(affine_eye):
    img_3d = Nifti1Image(np.ones((3, 4, 5)), affine_eye)
    expected_error_msg = (
        "Input data has incompatible dimensionality: "
        "Expected dimension is 4D and you provided "
        "a 3D image."
    )
    with pytest.raises(TypeError, match=expected_error_msg):
        index_img(img_3d, 0)


def test_index_img():
    img_4d, _ = generate_fake_fmri(affine=NON_EYE_AFFINE)

    fourth_dim_size = img_4d.shape[3]
    tested_indices = list(range(fourth_dim_size)) + [
        slice(2, 8, 2),
        [1, 2, 3, 2],
        [],
        (np.arange(fourth_dim_size) % 3) == 1,
    ]
    for i in tested_indices:
        this_img = index_img(img_4d, i)

        expected_data_3d = get_data(img_4d)[..., i]
        assert_array_equal(get_data(this_img), expected_data_3d)
        assert_array_equal(this_img.affine, img_4d.affine)


def test_index_img_error_4D(affine_eye):
    img_4d, _ = generate_fake_fmri(affine=affine_eye)
    fourth_dim_size = img_4d.shape[3]
    for i in [
        fourth_dim_size,
        -fourth_dim_size - 1,
        [0, fourth_dim_size],
        np.repeat(True, fourth_dim_size + 1),
    ]:
        with pytest.raises(
            IndexError,
            match="out of bounds|invalid index|out of range|boolean index",
        ):
            index_img(img_4d, i)


def test_pd_index_img(rng):
    # confirm indices from pandas dataframes are handled correctly
    if "pandas" not in sys.modules:
        raise pytest.skip(msg="Pandas not available")

    img_4d, _ = generate_fake_fmri(affine=NON_EYE_AFFINE)

    fourth_dim_size = img_4d.shape[3]

    arr = rng.uniform(size=fourth_dim_size) > 0.5
    df = pd.DataFrame({"arr": arr})

    np_index_img = index_img(img_4d, arr)
    pd_index_img = index_img(img_4d, df)

    assert_array_equal(get_data(np_index_img), get_data(pd_index_img))


def test_iter_img_3D_imag_error(affine_eye):
    img_3d = Nifti1Image(np.ones((3, 4, 5)), affine_eye)
    expected_error_msg = (
        "Input data has incompatible dimensionality: "
        "Expected dimension is 4D and you provided "
        "a 3D image."
    )
    with pytest.raises(TypeError, match=expected_error_msg):
        iter_img(img_3d)


def test_iter_img():
    img_4d, _ = generate_fake_fmri(affine=NON_EYE_AFFINE)

    for i, img in enumerate(iter_img(img_4d)):
        expected_data_3d = get_data(img_4d)[..., i]

        assert_array_equal(get_data(img), expected_data_3d)
        assert_array_equal(img.affine, img_4d.affine)

    with testing.write_tmp_imgs(img_4d) as img_4d_filename:
        for i, img in enumerate(iter_img(img_4d_filename)):
            expected_data_3d = get_data(img_4d)[..., i]

            assert_array_equal(get_data(img), expected_data_3d)
            assert_array_equal(img.affine, img_4d.affine)

        # enables to delete "img_4d_filename" on windows
        del img

    img_3d_list = list(iter_img(img_4d))
    for i, img in enumerate(iter_img(img_3d_list)):
        expected_data_3d = get_data(img_4d)[..., i]

        assert_array_equal(get_data(img), expected_data_3d)
        assert_array_equal(img.affine, img_4d.affine)

    with testing.write_tmp_imgs(*img_3d_list) as img_3d_filenames:
        for i, img in enumerate(iter_img(img_3d_filenames)):
            expected_data_3d = get_data(img_4d)[..., i]

            assert_array_equal(get_data(img), expected_data_3d)
            assert_array_equal(img.affine, img_4d.affine)

        # enables to delete "img_3d_filename" on windows
        del img


def test_new_img_like_mgz():
    """Check that new images can be generated with bool MGZ type.

    This is usually when computing masks using MGZ inputs, e.g.
    when using plot_stap_map
    """
    img_filename = Path(__file__).parent / "data" / "test.mgz"
    ref_img = nibabel.load(img_filename)
    data = np.ones(get_data(ref_img).shape, dtype=bool)
    affine = ref_img.affine
    new_img_like(ref_img, data, affine, copy_header=False)


def test_new_img_like():
    # Give a list to new_img_like
    data = np.zeros((5, 6, 7))
    data[2:4, 1:5, 3:6] = 1
    affine = np.diag((4, 3, 2, 1))
    img = Nifti1Image(data, affine=affine)

    img2 = new_img_like([img], data)

    assert_array_equal(get_data(img), get_data(img2))

    # test_new_img_like_with_nifti2image_copy_header
    img_nifti2 = Nifti2Image(data, affine=affine)

    img2_nifti2 = new_img_like([img_nifti2], data, copy_header=True)

    assert_array_equal(get_data(img_nifti2), get_data(img2_nifti2))


<<<<<<< HEAD
def test_new_img_like_accepts_paths(affine_eye, tmp_path):
=======
def test_new_img_like_accepts_paths(tmp_path, rng):
>>>>>>> a87b0b8f
    """Check that new_img_like can accept instances of pathlib.Path."""
    nifti_path = tmp_path / "sample.nii"
    assert isinstance(nifti_path, Path)

<<<<<<< HEAD
    data = np.random.rand(10, 10, 10)
    img = Nifti1Image(data, affine_eye)
=======
    data = rng.rand(10, 10, 10)
    img = Nifti1Image(data, np.eye(4))
>>>>>>> a87b0b8f
    nibabel.save(img, nifti_path)

    new_data = rng.rand(10, 10, 10)
    new_img = new_img_like(nifti_path, new_data)
    assert new_img.shape == (10, 10, 10)

    # Check that list of pathlib.Path also accepted
    new_img = new_img_like([nifti_path], new_data)
    assert new_img.shape == (10, 10, 10)


def test_new_img_like_non_iterable_header(rng):
    """
    Tests that when an niimg's header is not iterable
    & it is set to be copied, an error is not raised.
    """
    fake_fmri_data = rng.uniform(size=_shape_4d_default())
    fake_affine = rng.uniform(size=(4, 4))
    fake_spatial_image = nibabel.spatialimages.SpatialImage(
        fake_fmri_data, fake_affine
    )

    assert new_img_like(
        fake_spatial_image, data=fake_fmri_data, copy_header=True
    )


@pytest.mark.parametrize("no_int64_nifti", ["allow for this test"])
def test_new_img_like_int64(shape_3d_default):
    img = generate_labeled_regions(shape=shape_3d_default, n_regions=2)

    data = get_data(img).astype("int32")

    with warnings.catch_warnings():
        warnings.simplefilter("error")
        new_img = new_img_like(img, data)
    assert get_data(new_img).dtype == "int32"

    data = data.astype("int64")

    with pytest.warns(UserWarning, match=r".*array.*contains.*64.*"):
        new_img = new_img_like(img, data)
    assert get_data(new_img).dtype == "int32"

    data[:] = 2**40

    with pytest.warns(UserWarning, match=r".*64.*too large.*"):
        new_img = new_img_like(img, data, copy_header=True)
    assert get_data(new_img).dtype == "int64"


def test_validity_threshold_value_in_threshold_img(shape_3d_default):
    """Check that invalid values to threshold_img's threshold parameter raise
    Exceptions.
    """
    maps, _ = generate_maps(shape_3d_default, n_regions=2)

    # testing to raise same error when threshold=None case
    with pytest.raises(
        TypeError,
        match="threshold should be either a number or a string",
    ):
        threshold_img(maps, threshold=None)

    invalid_threshold_values = ["90t%", "s%", "t", "0.1"]
    name = "threshold"
    for thr in invalid_threshold_values:
        with pytest.raises(
            ValueError,
            match=f"{name}.+should be a number followed by the percent sign",
        ):
            threshold_img(maps, threshold=thr)


def test_threshold_img(affine_eye):
    """Smoke test for threshold_img with valid threshold inputs."""
    shape = (10, 20, 30)
    maps, _ = generate_maps(shape, n_regions=4)
    mask_img = Nifti1Image(np.ones((shape), dtype=np.int8), affine_eye)

    for img in iter_img(maps):
        # when threshold is a float value
        threshold_img(img, threshold=0.8)

        # when we provide mask image
        threshold_img(img, threshold=1, mask_img=mask_img)

        # when threshold is a percentile
        threshold_img(img, threshold="2%")


@pytest.mark.parametrize(
    "threshold,two_sided,cluster_threshold,expected",
    [
        (2, False, 0, [0, 4, 5]),  # cluster with values > 2
        (2, True, 0, [-5, -4, 0, 4, 5]),  # cluster with |values| > 2
        (2, True, 5, [-4, 0, 4]),  # cluster: |values| > 2 & size > 5
        (2, True, 5, [-4, 0, 4]),  # cluster: |values| > 2 & size > 5
        (0.5, True, 5, [-4, -1, 0, 1, 4]),  # cluster: |values| > 0.5 & size>5
        (0.5, False, 5, [0, 1, 4]),  # cluster: values > 0.5 & size > 5
    ],
)
def test_threshold_img_with_cluster_threshold(
    stat_img_test_data, threshold, two_sided, cluster_threshold, expected
):
    """Check that passing specific threshold and cluster threshold values \
    only gives cluster the right number of voxels with the right values."""
    thr_img = threshold_img(
        img=stat_img_test_data,
        threshold=threshold,
        two_sided=two_sided,
        cluster_threshold=cluster_threshold,
        copy=True,
    )

    assert np.array_equal(np.unique(thr_img.get_fdata()), np.array(expected))


def test_threshold_img_threshold_nb_clusters(stat_img_test_data):
    """With a cluster threshold of 5 we get 8 clusters with |values| > 2 and
    cluster sizes > 5
    """
    thr_img = threshold_img(
        img=stat_img_test_data,
        threshold=2,
        two_sided=True,
        cluster_threshold=5,
        copy=True,
    )

    assert np.sum(thr_img.get_fdata() == 4) == 8


def test_threshold_img_copy(img_4d_ones_eye):
    """Test the behavior of threshold_img's copy parameter."""
    # Check that copy does not mutate. It returns modified copy.
    thresholded = threshold_img(img_4d_ones_eye, 2)  # threshold 2 > 1

    # Original img_ones should have all ones.
    assert_array_equal(get_data(img_4d_ones_eye), np.ones(_shape_4d_default()))
    # Thresholded should have all zeros.
    assert_array_equal(get_data(thresholded), np.zeros(_shape_4d_default()))

    # Check that not copying does mutate.
    img_to_mutate = img_4d_ones_eye

    thresholded = threshold_img(img_to_mutate, 2, copy=False)

    # Check that original mutates
    assert_array_equal(get_data(img_to_mutate), np.zeros(_shape_4d_default()))
    # And that returned value is also thresholded.
    assert_array_equal(get_data(img_to_mutate), get_data(thresholded))


def test_isnan_threshold_img_data(affine_eye, shape_3d_default):
    """Check threshold_img converges properly when input image has nans."""
    maps, _ = generate_maps(shape_3d_default, n_regions=2)
    data = get_data(maps)
    data[:, :, 0] = np.nan

    maps_img = Nifti1Image(data, affine_eye)

    threshold_img(maps_img, threshold=0.8)


def test_math_img_exceptions(affine_eye, img_4d_ones_eye):
    img1 = img_4d_ones_eye
    img2 = Nifti1Image(np.zeros((10, 20, 10, 10)), affine_eye)
    img3 = img_4d_ones_eye
    img4 = Nifti1Image(np.ones(_shape_4d_default()), affine_eye * 2)

    formula = "np.mean(img1, axis=-1) - np.mean(img2, axis=-1)"
    # Images with different shapes should raise a ValueError exception.
    with pytest.raises(ValueError, match="Input images cannot be compared"):
        math_img(formula, img1=img1, img2=img2)

    # Images with different affines should raise a ValueError exception.
    with pytest.raises(ValueError, match="Input images cannot be compared"):
        math_img(formula, img1=img1, img2=img4)

    bad_formula = "np.toto(img1, axis=-1) - np.mean(img3, axis=-1)"
    with pytest.raises(
        AttributeError, match="Input formula couldn't be processed"
    ):
        math_img(bad_formula, img1=img1, img3=img3)


def test_math_img(
    affine_eye, img_4d_ones_eye, img_4d_zeros_eye, shape_3d_default
):
    img1 = img_4d_ones_eye
    img2 = img_4d_zeros_eye
    expected_result = Nifti1Image(np.ones(shape_3d_default), affine_eye)

    formula = "np.mean(img1, axis=-1) - np.mean(img2, axis=-1)"
    for create_files in (True, False):
        with testing.write_tmp_imgs(
            img1, img2, create_files=create_files
        ) as imgs:
            result = math_img(formula, img1=imgs[0], img2=imgs[1])
            assert_array_equal(get_data(result), get_data(expected_result))
            assert_array_equal(result.affine, expected_result.affine)
            assert result.shape == expected_result.shape


def test_binarize_img(img_4D_rand_eye):
    img = img_4D_rand_eye

    # Test that all output values are 1.
    img1 = binarize_img(img)

    assert_array_equal(np.unique(img1.dataobj), np.array([1]))

    # Test that it works with threshold
    img2 = binarize_img(img, threshold=0.5)

    assert_array_equal(np.unique(img2.dataobj), np.array([0, 1]))
    # Test that manual binarization equals binarize_img results.
    img3 = img_4D_rand_eye
    img3.dataobj[img.dataobj < 0.5] = 0
    img3.dataobj[img.dataobj >= 0.5] = 1

    assert_array_equal(img2.dataobj, img3.dataobj)


def test_clean_img(affine_eye, shape_3d_default, rng):
    data = rng.standard_normal(size=(10, 10, 10, 100)) + 0.5
    data_flat = data.T.reshape(100, -1)
    data_img = Nifti1Image(data, affine_eye)

    with pytest.raises(ValueError, match="t_r.*must be specified"):
        clean_img(data_img, t_r=None, low_pass=0.1)

    data_img_ = clean_img(
        data_img, detrend=True, standardize=False, low_pass=0.1, t_r=1.0
    )
    data_flat_ = signal.clean(
        data_flat, detrend=True, standardize=False, low_pass=0.1, t_r=1.0
    )

    assert_almost_equal(get_data(data_img_).T.reshape(100, -1), data_flat_)
    # if NANs
    data[:, 9, 9] = np.nan
    # if infinity
    data[:, 5, 5] = np.inf
    nan_img = Nifti1Image(data, affine_eye)

    clean_im = clean_img(nan_img, ensure_finite=True)

    assert np.any(np.isfinite(get_data(clean_im))), True

    # test_clean_img_passing_nifti2image
    data_img_nifti2 = Nifti2Image(data, affine_eye)

    clean_img(
        data_img_nifti2, detrend=True, standardize=False, low_pass=0.1, t_r=1.0
    )

    # if mask_img
    img, mask_img = generate_fake_fmri(shape=shape_3d_default, length=10)

    data_img_mask_ = clean_img(img, mask_img=mask_img)

    # Checks that output with full mask and without is equal
    data_img_ = clean_img(img)

    assert_almost_equal(get_data(data_img_), get_data(data_img_mask_))


@pytest.mark.parametrize("create_files", [True, False])
def test_largest_cc_img(create_files):
    """Check the extraction of the largest connected component, for niftis.

    Similar to smooth_img tests for largest connected_component_img, here also
    only the added features for largest_connected_component are tested.
    """
    # Test whether dimension of 3Dimg and list of 3Dimgs are kept.
    img1, img2, shapes = _make_largest_cc_img_test_data()

    with testing.write_tmp_imgs(img1, img2, create_files=create_files) as imgs:
        # List of images as input
        out = largest_connected_component_img(imgs)

        assert isinstance(out, list)
        assert len(out) == 2
        for o, s in zip(out, shapes):
            assert o.shape == (s)

        # Single image as input
        out = largest_connected_component_img(imgs[0])

        assert isinstance(out, Nifti1Image)
        assert out.shape == (shapes[0])


@pytest.mark.parametrize("create_files", [True, False])
def test_largest_cc_img_non_native_endian_type(create_files):
    # Test whether dimension of 3Dimg and list of 3Dimgs are kept.
    img1, img2, shapes = _make_largest_cc_img_test_data()

    # tests adapted to non-native endian data dtype
    img1_change_dtype = Nifti1Image(
        get_data(img1).astype(">f8"), affine=img1.affine
    )
    img2_change_dtype = Nifti1Image(
        get_data(img2).astype(">f8"), affine=img2.affine
    )

    with testing.write_tmp_imgs(
        img1_change_dtype, img2_change_dtype, create_files=create_files
    ) as imgs:
        # List of images as input
        out = largest_connected_component_img(imgs)

        assert isinstance(out, list)
        assert len(out) == 2
        for o, s in zip(out, shapes):
            assert o.shape == (s)

        # Single image as input
        out = largest_connected_component_img(imgs[0])

        assert isinstance(out, Nifti1Image)
        assert out.shape == (shapes[0])

    # Test the output with native and without native
    out_native = largest_connected_component_img(img1)

    out_non_native = largest_connected_component_img(img1_change_dtype)
    assert_equal(get_data(out_native), get_data(out_non_native))


def test_largest_cc_img_error(shape_3d_default):
    # Test whether 4D Nifti throws the right error.
    img_4D = generate_fake_fmri(shape_3d_default)

    with pytest.raises(DimensionError, match="dimension"):
        largest_connected_component_img(img_4D)


def test_new_img_like_mgh_image(affine_eye, shape_3d_default):
    data = np.zeros(shape_3d_default, dtype=np.uint8)
    niimg = MGHImage(dataobj=data, affine=affine_eye)

    new_img_like(niimg, data.astype(float), niimg.affine, copy_header=True)


@pytest.mark.parametrize("image", [MGHImage, AnalyzeImage])
def test_new_img_like_boolean_data(affine_eye, image, shape_3d_default, rng):
    """Check defaulting boolean input data to np.uint8 dtype is valid for
    encoding with nibabel image classes MGHImage and AnalyzeImage.
    """
    data = rng.randn(*shape_3d_default).astype("uint8")
    in_img = image(dataobj=data, affine=affine_eye)

    out_img = new_img_like(in_img, data=in_img.get_fdata() > 0.5)

    assert get_data(out_img).dtype == "uint8"<|MERGE_RESOLUTION|>--- conflicted
+++ resolved
@@ -626,22 +626,13 @@
     assert_array_equal(get_data(img_nifti2), get_data(img2_nifti2))
 
 
-<<<<<<< HEAD
-def test_new_img_like_accepts_paths(affine_eye, tmp_path):
-=======
-def test_new_img_like_accepts_paths(tmp_path, rng):
->>>>>>> a87b0b8f
+def test_new_img_like_accepts_paths(affine_eye, tmp_path, rng):
     """Check that new_img_like can accept instances of pathlib.Path."""
     nifti_path = tmp_path / "sample.nii"
     assert isinstance(nifti_path, Path)
 
-<<<<<<< HEAD
-    data = np.random.rand(10, 10, 10)
+    data = rng.rand(10, 10, 10)
     img = Nifti1Image(data, affine_eye)
-=======
-    data = rng.rand(10, 10, 10)
-    img = Nifti1Image(data, np.eye(4))
->>>>>>> a87b0b8f
     nibabel.save(img, nifti_path)
 
     new_data = rng.rand(10, 10, 10)
