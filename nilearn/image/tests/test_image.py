--- conflicted
+++ resolved
@@ -1054,7 +1054,6 @@
     assert img.shape == (10, 10, 10, 9)
 
 
-<<<<<<< HEAD
 def test_concat_niimgs_errors(affine_eye, shape_3d_default):
     img1 = Nifti1Image(np.ones(shape_3d_default), affine_eye)
     img2 = Nifti1Image(np.ones(shape_3d_default), 2 * affine_eye)
@@ -1151,7 +1150,8 @@
     cc = concat_imgs(g)
     assert cc.shape[-1] == 10
     assert len(b) == 10
-=======
+
+
 def test_copy_img():
     with pytest.raises(ValueError, match="Input value is not an image"):
         copy_img(3)
@@ -1161,5 +1161,4 @@
     hash1 = joblib.hash(img_4d_ones_eye)
     copy_img(img_4d_ones_eye)
     hash2 = joblib.hash(img_4d_ones_eye)
-    assert hash1 == hash2
->>>>>>> 1374eee6
+    assert hash1 == hash2