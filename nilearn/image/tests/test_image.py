--- conflicted
+++ resolved
@@ -644,46 +644,6 @@
     ):
         index_img(surf_img_1d, 0)
 
-<<<<<<< HEAD
-@pytest.mark.parametrize(
-    "index",
-    [
-        *range(_shape_4d_default()[3]),
-        slice(2, 8, 2),
-        [1, 2, 3, 2],
-        (np.arange(_shape_4d_default()[3]) % 3) == 1,
-    ],
-)
-def test_index_img(index):
-    img_4d, _ = generate_fake_fmri(
-        shape=_shape_4d_default()[0:3],
-        length=_shape_4d_default()[3],
-        affine=NON_EYE_AFFINE,
-    )
-
-    this_img = index_img(img_4d, index)
-
-    expected_data_3d = get_data(img_4d)[..., index]
-    assert_array_equal(get_data(this_img), expected_data_3d)
-    assert_array_equal(this_img.affine, img_4d.affine)
-
-
-@pytest.mark.parametrize(
-    "index",
-    [
-        _shape_4d_default()[3],
-        -_shape_4d_default()[3] - 1,
-        [0, _shape_4d_default()[3]],
-        np.repeat(True, _shape_4d_default()[3] + 1),
-    ],
-)
-def test_index_img_error_4d(index):
-    with pytest.raises(
-        IndexError,
-        match=r"bounds|boolean|large",
-    ):
-        index_img(_img_4d_rand_eye(), index)
-=======
 
 def test_index_img_volume():
     """Test index_img with volume data."""
@@ -752,7 +712,6 @@
             match=r"out of bounds|invalid index|out of range|boolean index",
         ):
             index_img(img_4d, i)
->>>>>>> 5de91696
 
 
 @pytest.mark.parametrize("length", [20])
