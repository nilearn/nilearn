"""Test image pre-processing functions."""

import platform
import re
import warnings
from collections.abc import Iterable
from pathlib import Path

import joblib
import numpy as np
import pandas as pd
import pytest
from nibabel import AnalyzeImage, Nifti1Image, Nifti2Image, load, spatialimages
from nibabel.freesurfer import MGHImage
from numpy.testing import (
    assert_allclose,
    assert_almost_equal,
    assert_array_almost_equal,
    assert_array_equal,
    assert_equal,
)

import nilearn as ni
from nilearn import signal
from nilearn._utils import testing
from nilearn._utils.data_gen import (
    _basic_confounds,
    generate_fake_fmri,
    generate_labeled_regions,
    generate_maps,
)
<<<<<<< HEAD
from nilearn.conftest import (
    _affine_eye,
    _img_3d_rand,
    _img_4d_rand_eye,
    _rng,
    _shape_4d_default,
)
=======
from nilearn._utils.testing import (
    assert_memory_less_than,
    with_memory_profiler,
    write_imgs_to_path,
)
from nilearn.conftest import _affine_eye, _img_3d_rand, _rng, _shape_4d_default
>>>>>>> 2a7d1a52
from nilearn.exceptions import DimensionError
from nilearn.image.image import (
    _crop_img_to,
    _fast_smooth_array,
    binarize_img,
    check_niimg,
    check_niimg_3d,
    check_niimg_4d,
    check_same_fov,
    clean_img,
    concat_imgs,
    copy_img,
    crop_img,
    get_data,
    high_variance_confounds,
    index_img,
    iter_check_niimg,
    iter_img,
    largest_connected_component_img,
    math_img,
    mean_img,
    new_img_like,
    smooth_array,
    smooth_img,
    swap_img_hemispheres,
    threshold_img,
)
from nilearn.image.resampling import resample_img
from nilearn.image.tests._testing import match_headers_keys
from nilearn.surface.surface import SurfaceImage
from nilearn.surface.surface import get_data as get_surface_data
from nilearn.surface.utils import (
    assert_polymesh_equal,
    assert_surface_image_equal,
)

X64 = platform.architecture()[0] == "64bit"


AFFINE_TO_TEST = [
    _affine_eye(),
    np.diag((1, 1, -1, 1)),
    np.diag((0.6, 1, 0.6, 1)),
]

NON_EYE_AFFINE = np.array(
    [
        [1.0, 2.0, 3.0, 4.0],
        [5.0, 6.0, 7.0, 8.0],
        [9.0, 10.0, 11.0, 12.0],
        [0.0, 0.0, 0.0, 1.0],
    ]
)


def _new_data_for_smooth_array():
    # Impulse in 3D
    data = np.zeros((40, 41, 42))
    data[20, 20, 20] = 1
    return data


def _make_largest_cc_img_test_data():
    shapes = ((10, 11, 12), (13, 14, 15))
    regions = [1, 3]

    img1 = generate_labeled_regions(shape=shapes[0], n_regions=regions[0])
    img2 = generate_labeled_regions(shape=shapes[1], n_regions=regions[1])
    return img1, img2, shapes


def _images_to_mean():
    """Return a mixture of 4D and 3D images."""
    rng = _rng()

    data1 = np.zeros((5, 6, 7))
    data2 = rng.uniform(size=(5, 6, 7))
    data3 = rng.uniform(size=(5, 6, 7, 3))

    affine = np.diag((4, 3, 2, 1))

    img1 = Nifti1Image(data1, affine=affine)
    img2 = Nifti1Image(data2, affine=affine)
    img3 = Nifti1Image(data3, affine=affine)

    imgs = (
        [img1],
        [img1, img2],
        [img2, img1, img2],
        [img3, img1, img2],
    )
    return imgs


def _check_fwhm(data, affine, fwhm):
    """Expect a full-width at half maximum of fwhm / voxel_size."""
    vmax = data.max()
    above_half_max = data > 0.5 * vmax
    for axis in [0, 1, 2]:
        proj = np.any(
            np.any(np.rollaxis(above_half_max, axis=axis), axis=-1),
            axis=-1,
        )
        assert_equal(proj.sum(), fwhm / np.abs(affine[axis, axis]))


def _mean_ground_truth(imgs):
    arrays = []
    for img in imgs:
        img = get_data(img)
        if img.ndim == 4:
            img = np.mean(img, axis=-1)
        arrays.append(img)
    return np.mean(arrays, axis=0)


@pytest.fixture(scope="session")
def smooth_array_data():
    return _new_data_for_smooth_array()


@pytest.fixture(scope="session")
def stat_img_test_data():
    shape = (20, 20, 30)
    affine = _affine_eye()
    data = np.zeros(shape, dtype="int32")
    data[:2, :2, :2] = 4  # 8-voxel positive cluster
    data[4:6, :2, :2] = -4  # 8-voxel negative cluster
    data[8:11, 0, 0] = 5  # 3-voxel positive cluster
    data[13:16, 0, 0] = -5  # 3-voxel positive cluster
    data[:6, 4:10, :6] = 1  # 216-voxel positive cluster with low value
    data[13:19, 4:10, :6] = -1  # 216-voxel negative cluster with low value

    stat_img = Nifti1Image(data, affine)

    return stat_img


def test_get_data(tmp_path, shape_3d_default):
    img, *_ = generate_fake_fmri(shape=shape_3d_default)

    data = get_data(img)

    assert data.shape == img.shape
    assert data is img._data_cache

    mask_img = new_img_like(img, data > 0)
    data = get_data(mask_img)

    assert data.dtype == np.dtype("uint8")

    img_3d = index_img(img, 0)

    filename = str(tmp_path / "img_{}.nii.gz")
    img_3d.to_filename(filename.format("a"))
    img_3d.to_filename(filename.format("b"))

    data = get_data(filename.format("a"))

    assert len(data.shape) == 3

    data = get_data(filename.format("*"))

    assert len(data.shape) == 4


def test_high_variance_confounds(shape_3d_default):
    """Check high_variance_confounds returns proper shape.

    See also test_signals.test_high_variance_confounds()
    There is only tests on what is added by high_variance_confounds()
    compared to signal.high_variance_confounds()
    """
    length = 17
    n_confounds = 10

    img, mask_img = generate_fake_fmri(shape=shape_3d_default, length=length)

    confounds1 = high_variance_confounds(
        img, mask_img=mask_img, percentile=10.0, n_confounds=n_confounds
    )

    assert confounds1.shape == (length, n_confounds)

    # No mask.
    confounds2 = high_variance_confounds(
        img, percentile=10.0, n_confounds=n_confounds
    )

    assert confounds2.shape == (length, n_confounds)


def test_high_variance_confounds_surface(surf_mask_1d, surface_glm_data):
    """Check high_variance_confounds returns proper shape from surface."""
    length = 17
    n_confounds = 10

    img, _ = surface_glm_data(length)

    confounds1 = high_variance_confounds(
        img, mask_img=surf_mask_1d, percentile=10.0, n_confounds=n_confounds
    )

    assert confounds1.shape == (length, n_confounds)

    # No mask.
    confounds2 = high_variance_confounds(
        img, percentile=10.0, n_confounds=n_confounds
    )

    assert confounds2.shape == (length, n_confounds)


def test_fast_smooth_array():
    N = 4
    shape = (N, N, N)
    # hardcoded in _fast_smooth_array
    neighbor_weight = 0.2
    # 6 neighbors in 3D if you are not on an edge
    n_neighbors_max = 6

    data = np.ones(shape)
    smooth_data = _fast_smooth_array(data)

    # this contains the number of neighbors for each cell in the array
    n_neighbors_arr = np.empty(shape)
    for (i, j, k), __ in np.ndenumerate(n_neighbors_arr):
        n_neighbors_arr[i, j, k] = (
            3 + (0 < i < N - 1) + (0 < j < N - 1) + (0 < k < N - 1)
        )

    expected = (1 + neighbor_weight * n_neighbors_arr) / (
        1 + neighbor_weight * n_neighbors_max
    )
    assert_allclose(smooth_data, expected)


@pytest.mark.parametrize("affine", AFFINE_TO_TEST)
def test_smooth_array_fwhm_is_odd_with_copy(smooth_array_data, affine):
    """Test that fwhm divided by any affine is odd.

    Otherwise assertion below will fail.
    ( 9 / 0.6 = 15 is fine)
    """
    data = smooth_array_data
    fwhm = 9

    filtered = smooth_array(data, affine, fwhm=fwhm, copy=True)

    assert not np.may_share_memory(filtered, data)

    _check_fwhm(filtered, affine, fwhm)


@pytest.mark.parametrize("affine", AFFINE_TO_TEST)
def test_smooth_array_fwhm_is_odd_no_copy(affine):
    """Test that fwhm divided by any affine is odd.

    Otherwise assertion below will fail.
    ( 9 / 0.6 = 15 is fine)
    """
    data = _new_data_for_smooth_array()
    fwhm = 9

    smooth_array(data, affine, fwhm=fwhm, copy=False)

    _check_fwhm(data, affine, fwhm)


def test_smooth_array_nan_do_not_propagate():
    data = _new_data_for_smooth_array()
    data[10, 10, 10] = np.nan
    fwhm = 9
    affine = AFFINE_TO_TEST[2]

    filtered = smooth_array(
        data, affine, fwhm=fwhm, ensure_finite=True, copy=True
    )

    assert np.all(np.isfinite(filtered))


def test_smooth_array_same_result_with_fwhm_none_or_zero(
    smooth_array_data,
):
    affine = AFFINE_TO_TEST[2]

    out_fwhm_none = smooth_array(smooth_array_data, affine, fwhm=None)
    out_fwhm_zero = smooth_array(smooth_array_data, affine, fwhm=0.0)

    assert_array_equal(out_fwhm_none, out_fwhm_zero)


@pytest.mark.parametrize("affine", AFFINE_TO_TEST)
def test_fast_smooth_array_give_same_result_as_smooth_array(
    smooth_array_data, affine
):
    assert_equal(
        smooth_array(smooth_array_data, affine, fwhm="fast"),
        _fast_smooth_array(smooth_array_data),
    )


def test_smooth_array_raise_warning_if_fwhm_is_zero(smooth_array_data):
    """See https://github.com/nilearn/nilearn/issues/1537."""
    affine = AFFINE_TO_TEST[2]
    with pytest.warns(UserWarning):
        smooth_array(smooth_array_data, affine, fwhm=0.0)


def test_smooth_img(affine_eye, tmp_path):
    """Checks added functionalities compared to image._smooth_array()."""
    shapes = ((10, 11, 12), (13, 14, 15))
    lengths = (17, 18)
    fwhm = (1.0, 2.0, 3.0)

    img1, _ = generate_fake_fmri(shape=shapes[0], length=lengths[0])
    img2, _ = generate_fake_fmri(shape=shapes[1], length=lengths[1])

    for create_files in (False, True):
        imgs = testing.write_imgs_to_path(
            img1, img2, file_path=tmp_path, create_files=create_files
        )
        # List of images as input
        out = smooth_img(imgs, fwhm)

        assert isinstance(out, list)
        assert len(out) == 2
        for o, s, l in zip(out, shapes, lengths, strict=False):
            assert o.shape == (*s, l)

        # Single image as input
        out = smooth_img(imgs[0], fwhm)

        assert isinstance(out, Nifti1Image)
        assert out.shape == (shapes[0] + (lengths[0],))

    # Check corner case situations when fwhm=0, See issue #1537
    # Test whether function smooth_img raises a warning when fwhm=0.
    with pytest.warns(UserWarning):
        smooth_img(img1, fwhm=0.0)

    # Test output equal when fwhm=None and fwhm=0
    out_fwhm_none = smooth_img(img1, fwhm=None)
    out_fwhm_zero = smooth_img(img1, fwhm=0.0)

    assert_array_equal(get_data(out_fwhm_none), get_data(out_fwhm_zero))

    data1 = np.zeros((10, 11, 12))
    data1[2:4, 1:5, 3:6] = 1
    data2 = np.zeros((13, 14, 15))
    data2[2:4, 1:5, 3:6] = 9
    img1_nifti2 = Nifti2Image(data1, affine=affine_eye)
    img2_nifti2 = Nifti2Image(data2, affine=affine_eye)
    out = smooth_img([img1_nifti2, img2_nifti2], fwhm=1.0)


def test_crop_img_to():
    data = np.zeros((5, 6, 7))
    data[2:4, 1:5, 3:6] = 1
    affine = np.diag((4, 3, 2, 1))
    img = Nifti1Image(data, affine=affine)

    slices = [slice(2, 4), slice(1, 5), slice(3, 6)]
    cropped_img = _crop_img_to(img, slices, copy=False)

    new_origin = np.array((4, 3, 2)) * np.array((2, 1, 3))

    # check that correct part was extracted:
    assert (get_data(cropped_img) == 1).all()
    assert cropped_img.shape == (2, 4, 3)

    # check that affine was adjusted correctly
    assert (cropped_img.affine[:3, 3] == new_origin).all()

    # check that data was really not copied
    data[2:4, 1:5, 3:6] = 2

    assert (get_data(cropped_img) == 2).all()

    # check that copying works
    copied_cropped_img = _crop_img_to(img, slices)

    data[2:4, 1:5, 3:6] = 1
    assert (get_data(copied_cropped_img) == 2).all()


def test_crop_img():
    data = np.zeros((5, 6, 7))
    data[2:4, 1:5, 3:6] = 1
    affine = np.diag((4, 3, 2, 1))
    img = Nifti1Image(data, affine=affine)

    cropped_img = crop_img(img)

    # correction for padding with "-1"
    # check that correct part was extracted:
    # This also corrects for padding
    assert (get_data(cropped_img)[1:-1, 1:-1, 1:-1] == 1).all()
    assert cropped_img.shape == (2 + 2, 4 + 2, 3 + 2)


def test_crop_img_copied_header(img_4d_mni_tr2):
    # Test equality of header fields between input and output
    # create zero padded data
    data = np.zeros((10, 10, 10, 10))
    data[0:4, 0:4, 0:4, :] = 1
    # replace the img_4d_mni_tr2 values with data
    img_4d_mni_tr2_zero_padded = new_img_like(
        img_4d_mni_tr2, data=data, affine=img_4d_mni_tr2.affine
    )
    cropped_img = crop_img(img_4d_mni_tr2_zero_padded)
    # only dim[1:4] should be different
    assert (
        cropped_img.header["dim"][1:4]
        != img_4d_mni_tr2_zero_padded.header["dim"][1:4]
    ).all()
    # other dim indices should be the same
    assert (
        cropped_img.header["dim"][0]
        == img_4d_mni_tr2_zero_padded.header["dim"][0]
    )
    assert (
        cropped_img.header["dim"][4:]
        == img_4d_mni_tr2_zero_padded.header["dim"][4:]
    ).all()
    # other header fields should also be same
    match_headers_keys(
        cropped_img, img_4d_mni_tr2_zero_padded, except_keys=["dim"]
    )


def test_crop_threshold_tolerance(affine_eye):
    """Check if crop can skip values that are extremely close to zero.

    In a relative sense and will crop them away
    """
    data = np.zeros([10, 14, 12])
    data[3:7, 3:7, 5:9] = 1.0
    active_shape = (4 + 2, 4 + 2, 4 + 2)  # add padding

    # add an infinitesimal outside this block
    data[3, 3, 3] = 1e-12
    img = Nifti1Image(data, affine=affine_eye)

    cropped_img = crop_img(img)

    assert cropped_img.shape == active_shape


@pytest.mark.parametrize("pad", [True, False])
def test_crop_image_empty_image(affine_eye, pad):
    """Test nilearn.image.image.crop_img with empty image specified.

    Added as a regression test for
    https://github.com/nilearn/nilearn/issues/5837.
    """
    data = np.zeros([10, 14, 12])
    img = Nifti1Image(data, affine=affine_eye)

    img_copy = new_img_like(img, get_data(img), img.affine)
    with pytest.warns(UserWarning, match="No values above "):
        cropped_img = crop_img(img_copy, pad=pad)
    assert_array_equal(get_data(img), get_data(cropped_img))


@pytest.mark.parametrize("images_to_mean", _images_to_mean())
def test_mean_img(images_to_mean, tmp_path):
    affine = np.diag((4, 3, 2, 1))

    truth = _mean_ground_truth(images_to_mean)

    img = mean_img(images_to_mean)

    assert_array_equal(img.affine, affine)
    assert_array_equal(get_data(img), truth)

    # Test with files
    imgs = testing.write_imgs_to_path(*images_to_mean, file_path=tmp_path)
    img = mean_img(imgs)

    assert_array_equal(img.affine, affine)
    if X64:
        assert_array_equal(get_data(img), truth)
    else:
        # We don't really understand but arrays are not
        # exactly equal on 32bit. Given that you can not do
        # much real world data analysis with nilearn on a
        # 32bit machine it is not worth investigating more
        assert_allclose(
            get_data(img),
            truth,
            rtol=np.finfo(truth.dtype).resolution,
            atol=0,
        )


def test_mean_img_resample(rng):
    # Test resampling in mean_img with a permutation of the axes
    data = rng.uniform(size=(5, 6, 7, 40))
    affine = np.diag((4, 3, 2, 1))
    img = Nifti1Image(data, affine=affine)
    mean_img_to_resample = Nifti1Image(data.mean(axis=-1), affine=affine)

    target_affine = affine[:, [1, 0, 2, 3]]  # permutation of axes

    mean_img_with_resampling = mean_img(img, target_affine=target_affine)

    resampled_mean_image = resample_img(
        mean_img_to_resample, target_affine=target_affine
    )

    assert_array_equal(
        get_data(resampled_mean_image), get_data(mean_img_with_resampling)
    )
    assert_array_equal(
        resampled_mean_image.affine, mean_img_with_resampling.affine
    )
    assert_array_equal(mean_img_with_resampling.affine, target_affine)


def test_mean_img_copied_header(img_4d_mni_tr2):
    # Test equality of header fields between input and output
    result = mean_img(img_4d_mni_tr2)
    match_headers_keys(
        result,
        img_4d_mni_tr2,
        except_keys=["dim", "pixdim", "cal_max", "cal_min"],
    )


def test_mean_img_surface(surf_img_1d, surf_img_2d):
    """Check that mean is properly computed over 'time points'."""
    # one 'time point' image returns same
    img = mean_img(surf_img_1d)

    assert_surface_image_equal(img, surf_img_1d)

    # image with left hemisphere
    # where timepoint 1 has all values == 0
    # and timepoint 2 == 1
    two_time_points_img = surf_img_2d(2)
    two_time_points_img.data.parts["left"][:, 0] = np.zeros(shape=4)
    two_time_points_img.data.parts["left"][:, 1] = np.ones(shape=4)

    img = mean_img(two_time_points_img)

    assert_array_equal(img.data.parts["left"], np.ones(shape=(4,)) * 0.5)
    assert img.shape == (img.mesh.n_vertices,)


def test_mean_img_surface_list(surf_img_2d):
    """Check that mean_img computes mean of mean."""
    surf_img_1 = surf_img_2d(2)
    surf_img_2 = surf_img_2d(3)

    mean_surf_img_1 = mean_img(surf_img_1)
    mean_surf_img_2 = mean_img(surf_img_2)

    direct_mean = mean_img([surf_img_1, surf_img_2])

    assert_surface_image_equal(
        direct_mean, mean_img([mean_surf_img_1, mean_surf_img_2])
    )


def test_swap_img_hemispheres(affine_eye, shape_3d_default, rng):
    # make sure input image data is not overwritten inside function
    data = rng.standard_normal(size=shape_3d_default)
    data_img = Nifti1Image(data, affine_eye)

    swap_img_hemispheres(data_img)

    assert_array_equal(get_data(data_img), data)
    # swapping operations work
    assert_array_equal(  # one turn
        get_data(swap_img_hemispheres(data_img)), data[::-1]
    )
    assert_array_equal(  # two turns -> back to original data
        get_data(swap_img_hemispheres(swap_img_hemispheres(data_img))),
        data,
    )


def test_index_img_error_3d(affine_eye):
    img_3d = Nifti1Image(np.ones((3, 4, 5)), affine_eye)
    expected_error_msg = (
        "Input data has incompatible dimensionality: "
        "Expected dimension is 4D and you provided "
        "a 3D image."
    )
    with pytest.raises(TypeError, match=expected_error_msg):
        index_img(img_3d, 0)


@pytest.mark.parametrize(
    "index",
    [
        *range(_shape_4d_default()[3]),
        slice(2, 8, 2),
        [1, 2, 3, 2],
        (np.arange(_shape_4d_default()[3]) % 3) == 1,
    ],
)
def test_index_img(index):
    img_4d, _ = generate_fake_fmri(
        shape=_shape_4d_default()[0:3],
        length=_shape_4d_default()[3],
        affine=NON_EYE_AFFINE,
    )

    this_img = index_img(img_4d, index)

    expected_data_3d = get_data(img_4d)[..., index]
    assert_array_equal(get_data(this_img), expected_data_3d)
    assert_array_equal(this_img.affine, img_4d.affine)


@pytest.mark.parametrize(
    "index",
    [
        _shape_4d_default()[3],
        -_shape_4d_default()[3] - 1,
        [0, _shape_4d_default()[3]],
        np.repeat(True, _shape_4d_default()[3] + 1),
    ],
)
def test_index_img_error_4d(index):
    with pytest.raises(
        IndexError,
        match=r"bounds|boolean|large",
    ):
        index_img(_img_4d_rand_eye(), index)


def test_pd_index_img(rng, img_4d_rand_eye):
    """Confirm indices from pandas dataframes are handled correctly."""
    fourth_dim_size = img_4d_rand_eye.shape[3]

    arr = rng.uniform(size=fourth_dim_size) > 0.5

    np_index_img = index_img(img_4d_rand_eye, arr)
    pd_index_img = index_img(img_4d_rand_eye, pd.DataFrame({"arr": arr}))

    assert_array_equal(get_data(np_index_img), get_data(pd_index_img))


def test_iter_img_3d_imag_error(affine_eye):
    img_3d = Nifti1Image(np.ones((3, 4, 5)), affine_eye)
    expected_error_msg = (
        "Input data has incompatible dimensionality: "
        "Expected dimension is 4D and you provided "
        "a 3D image."
    )
    with pytest.raises(DimensionError, match=expected_error_msg):
        iter_img(img_3d)


@pytest.mark.slow
def test_iter_img(tmp_path):
    img_4d, _ = generate_fake_fmri(affine=NON_EYE_AFFINE)

    for i, img in enumerate(iter_img(img_4d)):
        expected_data_3d = get_data(img_4d)[..., i]

        assert_array_equal(get_data(img), expected_data_3d)
        assert_array_equal(img.affine, img_4d.affine)

    img_4d_filename = testing.write_imgs_to_path(img_4d, file_path=tmp_path)
    for i, img in enumerate(iter_img(img_4d_filename)):
        expected_data_3d = get_data(img_4d)[..., i]

        assert_array_equal(get_data(img), expected_data_3d)
        assert_array_equal(img.affine, img_4d.affine)

    # enables to delete "img_4d_filename" on windows
    del img

    img_3d_list = list(iter_img(img_4d))
    for i, img in enumerate(iter_img(img_3d_list)):
        expected_data_3d = get_data(img_4d)[..., i]

        assert_array_equal(get_data(img), expected_data_3d)
        assert_array_equal(img.affine, img_4d.affine)

    img_3d_filenames = testing.write_imgs_to_path(
        *img_3d_list, file_path=tmp_path
    )
    for i, img in enumerate(iter_img(img_3d_filenames)):
        expected_data_3d = get_data(img_4d)[..., i]

        assert_array_equal(get_data(img), expected_data_3d)
        assert_array_equal(img.affine, img_4d.affine)

    # enables to delete "img_3d_filename" on windows
    del img


def test_iter_surface_img(surf_img_2d):
    """Check iter_img returns list of SurfaceImage.

    Each SurfaceImage must have same mesh as input
    and data from one of the sample of the input SurfaceImage.
    """
    input = surf_img_2d(5)
    output = list(iter_img(input))

    assert isinstance(output, list)
    assert len(output) == input.shape[1]
    assert all(isinstance(x, SurfaceImage) for x in output)
    for i in range(input.shape[1]):
        assert_polymesh_equal(output[i].mesh, input.mesh)
        assert_array_equal(
            np.squeeze(output[i].data.parts["left"]),
            input.data.parts["left"][..., i],
        )


def test_iter_img_surface_2d(surf_img_1d, surf_img_2d):
    """Return as is if surface image is 2D."""
    input = surf_img_2d(1)
    output = list(iter_img(input))

    assert_surface_image_equal(output[0], input)

    output = list(iter_img(surf_img_1d))

    assert_surface_image_equal(output[0], surf_img_1d)


def test_new_img_like_mgz():
    """Check that new images can be generated with bool MGZ type.

    This is usually when computing masks using MGZ inputs, e.g.
    when using plot_stap_map
    """
    img_filename = Path(__file__).parent / "data" / "test.mgz"
    ref_img = load(img_filename)
    data = np.ones(get_data(ref_img).shape, dtype=bool)
    affine = ref_img.affine
    new_img_like(ref_img, data, affine)


def test_new_img_like():
    # Give a list to new_img_like
    data = np.zeros((5, 6, 7))
    data[2:4, 1:5, 3:6] = 1
    affine = np.diag((4, 3, 2, 1))
    img = Nifti1Image(data, affine=affine)

    img2 = new_img_like([img], data)

    assert_array_equal(get_data(img), get_data(img2))

    # test_new_img_like_with_nifti2image_copy_header
    img_nifti2 = Nifti2Image(data, affine=affine)

    img2_nifti2 = new_img_like([img_nifti2], data)

    assert_array_equal(get_data(img_nifti2), get_data(img2_nifti2))


def test_new_img_like_accepts_paths(affine_eye, tmp_path, rng):
    """Check that new_img_like can accept instances of pathlib.Path."""
    nifti_path = tmp_path / "sample.nii"
    assert isinstance(nifti_path, Path)

    data = rng.random((10, 10, 10))
    img = Nifti1Image(data, affine_eye)
    img.to_filename(nifti_path)

    new_data = rng.random((10, 10, 10))
    new_img = new_img_like(nifti_path, new_data)
    assert new_img.shape == (10, 10, 10)

    # Check that list of pathlib.Path also accepted
    new_img = new_img_like([nifti_path], new_data)
    assert new_img.shape == (10, 10, 10)


def test_new_img_like_non_iterable_header(rng):
    """Tests that when an niimg's header is not iterable \
       and it is set to be copied, an error is not raised.
    """
    fake_fmri_data = rng.uniform(size=_shape_4d_default())
    fake_affine = rng.uniform(size=(4, 4))
    fake_spatial_image = spatialimages.SpatialImage(
        fake_fmri_data, fake_affine
    )

    assert new_img_like(fake_spatial_image, data=fake_fmri_data)


@pytest.mark.parametrize("no_int64_nifti", ["allow for this test"])
def test_new_img_like_int64(shape_3d_default):
    img = generate_labeled_regions(shape=shape_3d_default, n_regions=2)

    data = get_data(img).astype("int32")

    with warnings.catch_warnings():
        warnings.simplefilter("error")
        new_img = new_img_like(img, data)
    assert get_data(new_img).dtype == "int32"

    data = data.astype("int64")

    with pytest.warns(UserWarning, match=r".*array.*contains.*64.*"):
        new_img = new_img_like(img, data)
    assert get_data(new_img).dtype == "int32"

    data[:] = 2**40

    with pytest.warns(UserWarning, match=r".*64.*too large.*"):
        new_img = new_img_like(img, data)
    assert get_data(new_img).dtype == "int64"


def test_input_in_threshold_img(
    shape_3d_default, surf_img_1d, surf_mask_1d, affine_eye
):
    """Check threshold_img only works with surface OR volume."""
    threshold = 0.5

    vol_img, _ = generate_maps(shape_3d_default, n_regions=2)
    vol_mask = Nifti1Image(np.ones(shape_3d_default), affine_eye)

    # All of those should be OK
    thr_img = threshold_img(vol_img, threshold=threshold, mask_img=None)

    _check_thresholded_output(vol_img, thr_img, threshold)

    thr_img = threshold_img(surf_img_1d, threshold=threshold, mask_img=None)

    # same but with a mask
    threshold_img(
        vol_img,
        threshold=threshold,
        mask_img=vol_mask,
    )
    threshold_img(
        surf_img_1d,
        threshold=threshold,
        mask_img=surf_mask_1d,
    )


def test_input_in_threshold_img_several_timepoints(
    img_4d_rand_eye, surf_img_2d
):
    """Check threshold_img works with 2D surface OR 4D volume."""
    threshold = 0.5

    thr_img = threshold_img(img_4d_rand_eye, threshold=0.5)

    _check_thresholded_output(img_4d_rand_eye, thr_img, threshold)

    original_image = surf_img_2d(5)
    thr_img = threshold_img(original_image, threshold=0.5)

    _check_thresholded_output(original_image, thr_img, threshold)


def _check_thresholded_output(input, output, threshold):
    """Check data was properly thresholed.

    Assumes:
    - a one-sided threshold that keeps data > threshold
    - no extra mask used
    """
    if isinstance(input, Nifti1Image):
        original_data = input.get_fdata()
        data = output.get_fdata()
    elif isinstance(input, SurfaceImage):
        original_data = get_surface_data(input)
        data = get_surface_data(output)

    non_zero = data != 0
    assert np.all(data[non_zero] > threshold)

    data_to_mask = original_data < threshold
    assert np.all(data[data_to_mask] == 0)


def test_input_in_threshold_img_errors(
    shape_3d_default, surf_img_1d, surf_mask_1d, affine_eye
):
    """Check invalid inputs to threshold_img ."""
    vol_img, _ = generate_maps(shape_3d_default, n_regions=2)
    vol_mask = Nifti1Image(np.ones(shape_3d_default), affine_eye)

    # invalid input: img is an int
    with pytest.raises(
        TypeError,
        match=r"'img' should be a 3D/4D Niimg-like object or a SurfaceImage.",
    ):
        threshold_img(img=1, threshold=1)

    # incompatible inputs raise errors
    with pytest.raises(
        TypeError,
        match=r"Mask and input images must be of compatible types.",
    ):
        threshold_img(vol_img, threshold=1, mask_img=surf_mask_1d)
    with pytest.raises(
        TypeError,
        match=r"Mask and input images must be of compatible types.",
    ):
        threshold_img(surf_img_1d, threshold=1, mask_img=vol_mask)


def test_threshold_img_warning_smoke(surf_img_1d):
    """Check threshold_img with cluster."""
    threshold_img(surf_img_1d, threshold=1, cluster_threshold=10)


@pytest.mark.parametrize("two_sided", [True, False])
def test_validity_threshold_value_in_threshold_img(
    shape_3d_default, two_sided
):
    """Check that invalid values to threshold_img's threshold parameter \
       raise Exceptions.
    """
    maps, _ = generate_maps(shape_3d_default, n_regions=2)

    # testing to raise same error when threshold=None case
    with pytest.raises(
        TypeError,
        match="threshold should be either a number or a string",
    ):
        threshold_img(maps, threshold=None)

    threshold = object()
    with pytest.raises(TypeError, match="be of type"):
        threshold_img(
            maps,
            threshold=threshold,
            two_sided=two_sided,
        )

    invalid_threshold_values = ["90t%", "s%", "t", "0.1"]
    name = "threshold"
    for thr in invalid_threshold_values:
        with pytest.raises(
            ValueError,
            match=f"{name}.+should be a number followed by the percent",
        ):
            threshold_img(
                maps,
                threshold=thr,
                two_sided=two_sided,
            )


def test_validity_negative_threshold_value_in_threshold_img(shape_3d_default):
    """Check that negative values to threshold_img's threshold parameter \
       raise Exceptions.
    """
    maps, _ = generate_maps(shape_3d_default, n_regions=2)

    # invalid threshold values when two_sided=True
    thresholds = [-10, "-10%"]
    for wrong_threshold in thresholds:
        with pytest.raises(ValueError, match="should not be a negative"):
            threshold_img(
                maps,
                threshold=wrong_threshold,
                two_sided=True,
            )

    with pytest.raises(ValueError, match="should not be a negative"):
        threshold_img(maps, threshold="-10%", two_sided=False)


def test_threshold_img(affine_eye):
    """Smoke test for threshold_img with valid threshold inputs."""
    shape = (10, 20, 30)
    maps, _ = generate_maps(shape, n_regions=4)
    mask_img = Nifti1Image(np.ones((shape), dtype=np.int8), affine_eye)

    for img in iter_img(maps):
        # when threshold is a float value
        threshold_img(img, threshold=0.8)

        # when we provide mask image
        threshold_img(img, threshold=1, mask_img=mask_img)

        # when threshold is a percentile
        threshold_img(img, threshold="2%")


@pytest.mark.parametrize(
    "threshold, expected_n_non_zero",
    [
        (1, {"left": 2, "right": 4}),
        (10, {"left": 0, "right": 3}),
        (50, {"left": 0, "right": 0}),
        ("50%", {"left": 0, "right": 4}),
    ],
)
def test_threshold_surf_img_1d(surf_img_1d, threshold, expected_n_non_zero):
    """Check number of elements surviving thresholding 1D surface image.

    For left hemisphere: 1 < values < 10
    For right hemisphere: 10 < values < 50
    """
    thr_img = threshold_img(surf_img_1d, threshold=threshold)
    for hemi in thr_img.data.parts:
        data = thr_img.data.parts[hemi]
        assert len(data[np.nonzero(data)]) == expected_n_non_zero[hemi]


@pytest.mark.parametrize(
    "threshold, expected_n_non_zero",
    [
        (0.9, {"left": 2, "right": 3}),
        (9, {"left": 0, "right": 3}),
        (50, {"left": 0, "right": 0}),
        ("50%", {"left": 0, "right": 2}),
    ],
)
def test_threshold_surf_img_1d_with_mask(
    surf_img_1d, threshold, expected_n_non_zero, surf_mask_1d
):
    """Check number of elements surviving thresholding 1D surface image.

    Fewer elements survive thresholding when a mask is provided.

    For left hemisphere: 1 <= values < 10
    For right hemisphere: 10 <= values < 50
    """
    thr_img = threshold_img(
        surf_img_1d, threshold=threshold, mask_img=surf_mask_1d
    )
    for hemi in thr_img.data.parts:
        data = thr_img.data.parts[hemi]
        assert len(data[np.nonzero(data)]) == expected_n_non_zero[hemi]


@pytest.mark.parametrize(
    "threshold, expected_n_non_zero, two_sided",
    [
        (1, {"left": 0, "right": 4}, False),
        (29, {"left": 0, "right": 2}, False),
        (50, {"left": 0, "right": 0}, False),
        ("50%", {"left": 0, "right": 3}, False),
        (1, {"left": 3, "right": 4}, True),
        (29, {"left": 1, "right": 2}, True),
        (50, {"left": 0, "right": 0}, True),
        ("50%", {"left": 1, "right": 2}, True),
    ],
)
def test_threshold_surf_img_1d_negative_values(
    surf_img_1d, threshold, expected_n_non_zero, two_sided
):
    """Check number of elements surviving thresholding 1D surface image.

    Data also includes negative values.

    Also test 2 sided thresholding.

    For left hemisphere: -41 < values < -9
    For right hemisphere: 9 < values < 50
    """
    surf_img_1d.data.parts["left"] *= -10

    thr_img = threshold_img(
        surf_img_1d, threshold=threshold, two_sided=two_sided
    )
    for hemi in thr_img.data.parts:
        data = thr_img.data.parts[hemi]
        assert len(data[np.nonzero(data)]) == expected_n_non_zero[hemi]


@pytest.mark.parametrize(
    "threshold, two_sided, expected",
    [
        (3, True, 16),
        (3, False, 8),
        (4, True, 0),
        (4, False, 0),
        (0, True, 448),
        (0, False, 224),
        (-3, False, 8),
        (-0.5, False, 224),
        ("0%", True, 448),
        ("10%", False, 224),
        ("99%", False, 8),
        ("99%", True, 16),
        ("100%", True, 0),
    ],
)
def test_threshold_img_with_mask(
    stat_img_test_data, affine_eye, threshold, two_sided, expected
):
    """Tests `nilearn.image.threshold_img` for float and str values using
    mask.
    """
    temp_mask = np.ones((stat_img_test_data.shape), dtype=np.int8)

    temp_mask[8:11, 0, 0] = 0  # mask values 5
    temp_mask[13:16, 0, 0] = 0  # mask values -5
    temp_mask[19:, 10:, 6:] = 0
    temp_mask[:4, 10:, 6:] = 0
    temp_mask[13:19, 10:, 6:] = 0
    temp_mask[13:19, 0:4, 6:] = 0
    mask_img = Nifti1Image(temp_mask, affine_eye)

    thr_img = threshold_img(
        img=stat_img_test_data,
        mask_img=mask_img,
        threshold=threshold,
        two_sided=two_sided,
    )

    img_data = thr_img.get_fdata()
    assert len(img_data[np.nonzero(img_data)]) == expected


@pytest.mark.parametrize(
    "threshold,two_sided,cluster_threshold,expected",
    [
        (2, False, 0, [0, 4, 5]),  # cluster with values > 2
        (2, True, 0, [-5, -4, 0, 4, 5]),  # cluster with |values| > 2
        (2, True, 5, [-4, 0, 4]),  # cluster: |values| > 2 & size > 5
        (2, True, 5, [-4, 0, 4]),  # cluster: |values| > 2 & size > 5
        (0.5, True, 5, [-4, -1, 0, 1, 4]),  # cluster: |values| > 0.5 & size>5
        (0.5, False, 5, [0, 1, 4]),  # cluster: values > 0.5 & size > 5
    ],
)
def test_threshold_img_with_cluster_threshold(
    stat_img_test_data, threshold, two_sided, cluster_threshold, expected
):
    """Check that passing specific threshold and cluster threshold values \
    only gives cluster the right number of voxels with the right values.
    """
    thr_img = threshold_img(
        img=stat_img_test_data,
        threshold=threshold,
        two_sided=two_sided,
        cluster_threshold=cluster_threshold,
    )

    assert np.array_equal(np.unique(thr_img.get_fdata()), np.array(expected))


def test_threshold_img_threshold_n_clusters(stat_img_test_data):
    """With a cluster threshold of 5 we get 8 clusters with |values| > 2 \
       and cluster sizes > 5.
    """
    thr_img = threshold_img(
        img=stat_img_test_data,
        threshold=2,
        two_sided=True,
        cluster_threshold=5,
    )

    assert np.sum(thr_img.get_fdata() == 4) == 8


def test_threshold_img_no_copy_surface(surf_img_1d):
    """Test copy=False on surface data.

    Check that not copying does mutate the original image.
    """
    threshold = 15
    input_img = surf_img_1d
    result = threshold_img(input_img, threshold=threshold, copy=False)
    assert_surface_image_equal(result, surf_img_1d)


def test_threshold_img_copy_surface(surf_img_1d):
    """Test copy=True on surface data.

    Check that copying does not mutate the original image.
    """
    threshold = 15
    input_img = surf_img_1d
    result = threshold_img(input_img, threshold=threshold, copy=True)
    with pytest.raises(ValueError):
        assert_surface_image_equal(result, surf_img_1d)


def test_threshold_img_copy_volume(img_4d_ones_eye):
    """Test the behavior of threshold_img's copy parameter."""
    threshold = 1
    # Check that copy does not mutate. It returns modified copy.
    thr_img = threshold_img(img_4d_ones_eye, threshold)

    # Original img_ones should have all ones.
    assert_array_equal(get_data(img_4d_ones_eye), np.ones(_shape_4d_default()))
    # Thresholded should have all zeros.
    assert_array_equal(get_data(thr_img), np.zeros(_shape_4d_default()))

    # Check that not copying does mutate.
    img_to_mutate = img_4d_ones_eye

    thr_img = threshold_img(img_to_mutate, threshold, copy=False)

    # Check that original mutates
    assert_array_equal(get_data(img_to_mutate), np.zeros(_shape_4d_default()))
    # And that returned value is also thresholded.
    assert_array_equal(get_data(img_to_mutate), get_data(thr_img))


def test_isnan_threshold_img_data(affine_eye, shape_3d_default):
    """Check threshold_img converges properly when input image has nans."""
    maps, _ = generate_maps(shape_3d_default, n_regions=2)
    data = get_data(maps)
    data[:, :, 0] = np.nan

    maps_img = Nifti1Image(data, affine_eye)

    threshold_img(maps_img, threshold=0.8)


def test_threshold_img_copied_header(img_4d_mni_tr2):
    # Test equality of header fields between input and output
    thr_img = threshold_img(img_4d_mni_tr2, threshold=0.5)
    # only the min value should be different
    match_headers_keys(
        thr_img,
        img_4d_mni_tr2,
        except_keys=["cal_min"],
    )
    # min value should be 0 in the result
    assert thr_img.header["cal_min"] == 0


def test_math_img_exceptions(affine_eye, img_4d_ones_eye, surf_img_2d):
    img1 = img_4d_ones_eye
    img2 = Nifti1Image(np.zeros((10, 20, 10, 10)), affine_eye)
    img3 = img_4d_ones_eye
    img4 = Nifti1Image(np.ones(_shape_4d_default()), affine_eye * 2)

    formula = "np.mean(img1, axis=-1) - np.mean(img2, axis=-1)"
    # Images with different shapes should raise a ValueError exception.
    with pytest.raises(ValueError, match="Input images cannot be compared"):
        math_img(formula, img1=img1, img2=img2)

    # Images with different affines should raise a ValueError exception.
    with pytest.raises(ValueError, match="Input images cannot be compared"):
        math_img(formula, img1=img1, img2=img4)

    bad_formula = "np.toto(img1, axis=-1) - np.mean(img3, axis=-1)"
    with pytest.raises(
        AttributeError, match="Input formula couldn't be processed"
    ):
        math_img(bad_formula, img1=img1, img3=img3)
    # Same but for surface data
    with pytest.raises(
        AttributeError, match="Input formula couldn't be processed"
    ):
        math_img(bad_formula, img1=surf_img_2d(2), img3=surf_img_2d(3))

    # Test copy_header_from parameter
    # Copying header from 4d image to a result that is 3d should raise a
    # ValueError
    formula = "np.mean(img1, axis=-1) - np.mean(img3, axis=-1)"
    with pytest.raises(ValueError, match=r"Cannot copy the header."):
        math_img(formula, img1=img1, img3=img3, copy_header_from="img1")

    # Passing an 'img*' variable (to copy_header_from) that is not in the
    # formula or an img* argument should raise a KeyError exception.
    with pytest.raises(KeyError):
        math_img(formula, img1=img1, img3=img3, copy_header_from="img2")


def test_math_img(
    affine_eye, img_4d_ones_eye, img_4d_zeros_eye, shape_3d_default, tmp_path
):
    img1 = img_4d_ones_eye
    img2 = img_4d_zeros_eye
    expected_result = Nifti1Image(np.ones(shape_3d_default), affine_eye)

    formula = "np.mean(img1, axis=-1) - np.mean(img2, axis=-1)"
    for create_files in (True, False):
        imgs = testing.write_imgs_to_path(
            img1, img2, file_path=tmp_path, create_files=create_files
        )
        result = math_img(formula, img1=imgs[0], img2=imgs[1])
        assert_array_equal(get_data(result), get_data(expected_result))
        assert_array_equal(result.affine, expected_result.affine)
        assert result.shape == expected_result.shape


def test_math_img_surface(surf_img_2d):
    """Test math_img on surface data."""
    img1 = surf_img_2d(1)
    img2 = surf_img_2d(3)

    tmp = {
        part: np.mean(img1.data.parts[part], axis=-1)
        - np.mean(img2.data.parts[part], axis=-1)
        for part in img1.data.parts
    }
    expected_result = SurfaceImage(mesh=img1.mesh, data=tmp)

    formula = "np.mean(img1, axis=-1) - np.mean(img2, axis=-1)"
    result = math_img(formula, img1=img1, img2=img2)

    assert isinstance(result, SurfaceImage)
    assert_surface_image_equal(result, expected_result)


def test_math_img_copy_default_header(
    img_4d_ones_eye_default_header, img_4d_ones_eye_tr2
):
    """Check where data values are not changed & header values are not copied.

    The result should have default header values.
    """
    formula_no_change = "img * 1"
    # using img_4d_ones_eye_tr2 with edited header in the formula
    result = math_img(
        formula_no_change, img=img_4d_ones_eye_tr2, copy_header_from=None
    )
    # header values should NOT match the input image header values
    assert result.header != img_4d_ones_eye_default_header.header


def test_math_img_copied_header_from_img(img_4d_mni_tr2):
    # case where data values are not changed but header values are copied
    # the result should have the same header values as the given image
    formula_no_change = "img * 1"
    result = math_img(
        formula_no_change, img=img_4d_mni_tr2, copy_header_from="img"
    )
    # all header values should be the same
    assert result.header == img_4d_mni_tr2.header


def test_math_img_copied_header_data_values_changed(
    img_4d_ones_eye_default_header, img_4d_ones_eye_tr2
):
    # case where data values are changed and header values are copied from one
    # of the input images
    # the result should have the same header values as img_4d_ones_eye_tr2,
    # except for cal_max and cal_min that should be different
    formula_change_min_max = "img1 - img2"
    result = math_img(
        formula_change_min_max,
        img1=img_4d_ones_eye_default_header,
        img2=img_4d_ones_eye_tr2,
        copy_header_from="img2",
    )
    for key in img_4d_ones_eye_tr2.header:
        # cal_max and cal_min should be different in result
        if key in ["cal_max", "cal_min"]:
            assert result.header[key] != img_4d_ones_eye_tr2.header[key]
        # other header values should be the same
        elif isinstance(result.header[key], np.ndarray):
            assert_array_equal(
                result.header[key], img_4d_ones_eye_tr2.header[key]
            )
        else:
            assert result.header[key] == img_4d_ones_eye_tr2.header[key]


def test_binarize_img(img_4d_rand_eye):
    # Test that all output values are 1.
    img1 = binarize_img(img_4d_rand_eye)

    assert_array_equal(np.unique(img1.dataobj), np.array([1]))

    # Test that it works with threshold
    img2 = binarize_img(img_4d_rand_eye, threshold=0.5)

    assert_array_equal(np.unique(img2.dataobj), np.array([0, 1]))
    # Test that manual binarization equals binarize_img results.
    img3 = copy_img(img_4d_rand_eye)
    img3.dataobj[img_4d_rand_eye.dataobj < 0.5] = 0
    img3.dataobj[img_4d_rand_eye.dataobj >= 0.5] = 1

    assert_array_equal(img2.dataobj, img3.dataobj)


def test_binarize_img_surface(surf_img_1d):
    """Test binarize_img on surface data."""
    img = surf_img_1d
    for k, v in img.data.parts.items():
        img.data.parts[k] = v + 1
    # Test that all output values are 1.
    img1 = binarize_img(surf_img_1d)

    assert_array_equal(np.unique(get_surface_data(img1)), np.array([1]))

    # Test that it works with threshold
    img2 = binarize_img(surf_img_1d, threshold=9)
    assert_array_equal(np.unique(get_surface_data(img2)), np.array([0, 1]))


def test_binarize_negative_img(img_4d_rand_eye, rng):
    # Test option to use original or absolute values
    img_data = img_4d_rand_eye.dataobj
    # Create a mask for half of the values and make them negative
    neg_mask = rng.choice(
        [True, False], size=img_4d_rand_eye.shape, p=[0.5, 0.5]
    )
    img_data[neg_mask] *= -1
    img = new_img_like(img_4d_rand_eye, img_data)
    # Binarize using original and absolute values
    img_original = binarize_img(img, threshold=0, two_sided=False)
    img_absolute = binarize_img(img, threshold=0, two_sided=True)
    # Check that all values are 1 for absolute valued threshold
    assert_array_equal(np.unique(img_absolute.dataobj), np.array([1]))
    # Check that binarized image contains 0 and 1 for original threshold
    assert_array_equal(np.unique(img_original.dataobj), np.array([0, 1]))


def test_binarize_img_copied_header(img_4d_mni_tr2):
    # Test equality of header fields between input and output
    result = binarize_img(img_4d_mni_tr2, threshold=0.5)
    # only the min value should be different
    match_headers_keys(
        result,
        img_4d_mni_tr2,
        except_keys=["cal_min", "cal_max"],
    )
    # min value should be 0 in the result
    assert result.header["cal_min"] == 0
    # max value should be 1 in the result
    assert result.header["cal_max"] == 1


def test_binarize_img_no_userwarning(img_4d_rand_eye):
    # Test that a UserWarning is not thrown for a float64 img
    with warnings.catch_warnings():
        warnings.simplefilter("error", category=UserWarning)
        binarize_img(img_4d_rand_eye)


def test_clean_img(affine_eye, shape_3d_default, rng):
    data = rng.standard_normal(size=(10, 10, 10, 100)) + 0.5
    data_flat = data.T.reshape(100, -1)
    data_img = Nifti1Image(data, affine_eye)

    with pytest.raises(ValueError, match=r"t_r.*must be specified"):
        clean_img(data_img, t_r=None, low_pass=0.1)

    data_img_ = clean_img(
        data_img, detrend=True, standardize=False, low_pass=0.1, t_r=1.0
    )
    data_flat_ = signal.clean(
        data_flat, detrend=True, standardize=False, low_pass=0.1, t_r=1.0
    )

    assert_almost_equal(get_data(data_img_).T.reshape(100, -1), data_flat_)

    # if NANs
    data[:, 9, 9] = np.nan
    # if infinity
    data[:, 5, 5] = np.inf
    nan_img = Nifti1Image(data, affine_eye)

    clean_im = clean_img(
        nan_img, ensure_finite=True, standardize="zscore_sample"
    )

    assert np.any(np.isfinite(get_data(clean_im)))

    # test_clean_img_passing_nifti2image
    data_img_nifti2 = Nifti2Image(data, affine_eye)

    clean_img(
        data_img_nifti2, detrend=True, standardize=False, low_pass=0.1, t_r=1.0
    )

    # if mask_img
    img, mask_img = generate_fake_fmri(shape=shape_3d_default, length=10)

    data_img_mask_ = clean_img(
        img, mask_img=mask_img, standardize="zscore_sample"
    )

    # Checks that output with full mask and without is equal
    data_img_ = clean_img(img, standardize="zscore_sample")

    assert_almost_equal(get_data(data_img_), get_data(data_img_mask_))


def test_clean_img_surface(surf_img_2d, surf_img_1d, surf_mask_1d) -> None:
    """Test clean on surface image.

    - check that clean returns image of same shape, geometry
      but different data
    - with mask should only clean the included vertices
    - 1D image should raise error.
    - check sample mask can be passed as a kwarg and used correctly
    """
    length = 50
    imgs = surf_img_2d(length)

    cleaned_img = clean_img(
        imgs, detrend=True, standardize=False, low_pass=0.1, t_r=1.0
    )

    assert cleaned_img.shape == imgs.shape
    assert_polymesh_equal(cleaned_img.mesh, imgs.mesh)
    with pytest.raises(ValueError, match="not equal"):
        assert_surface_image_equal(cleaned_img, imgs)

    cleaned_img_with_mask = clean_img(
        imgs,
        detrend=True,
        standardize=False,
        low_pass=0.1,
        t_r=1.0,
        mask_img=surf_mask_1d,
    )
    with pytest.raises(ValueError, match="not equal"):
        assert_surface_image_equal(cleaned_img_with_mask, cleaned_img)

    # Checks that output with full mask and without is equal
    full_mask = new_img_like(
        surf_mask_1d,
        data={k: np.ones(v.shape) for k, v in surf_mask_1d.data.parts.items()},
    )
    cleaned_img_with_full_mask = clean_img(
        imgs,
        detrend=True,
        standardize=False,
        low_pass=0.1,
        t_r=1.0,
        mask_img=full_mask,
    )
    assert_surface_image_equal(cleaned_img, cleaned_img_with_full_mask)

    # 1D fails
    with pytest.raises(ValueError, match="should be 2D"):
        clean_img(surf_img_1d, detrend=True)

    sample_mask = np.arange(length - 1)

    # check sample mask can be passed as a kwarg and used correctly
    cleaned_img = clean_img(
        imgs,
        detrend=True,
        standardize=False,
        low_pass=0.1,
        t_r=1.0,
        clean__sample_mask=sample_mask,
    )
    assert cleaned_img.shape[-1] == length - 1


@pytest.mark.parametrize("create_files", [True, False])
def test_largest_cc_img(create_files, tmp_path):
    """Check the extraction of the largest connected component, for niftis.

    Similar to smooth_img tests for largest connected_component_img, here also
    only the added features for largest_connected_component are tested.
    """
    # Test whether dimension of 3Dimg and list of 3Dimgs are kept.
    img1, img2, shapes = _make_largest_cc_img_test_data()

    imgs = testing.write_imgs_to_path(
        img1, img2, file_path=tmp_path, create_files=create_files
    )
    # List of images as input
    out = largest_connected_component_img(imgs)

    assert isinstance(out, list)
    assert len(out) == 2
    for o, s in zip(out, shapes, strict=False):
        assert o.shape == (s)

    # Single image as input
    out = largest_connected_component_img(imgs[0])

    assert isinstance(out, Nifti1Image)
    assert out.shape == (shapes[0])


@pytest.mark.parametrize("create_files", [True, False])
def test_largest_cc_img_non_native_endian_type(create_files, tmp_path):
    # Test whether dimension of 3Dimg and list of 3Dimgs are kept.
    img1, img2, shapes = _make_largest_cc_img_test_data()

    # tests adapted to non-native endian data dtype
    img1_change_dtype = Nifti1Image(
        get_data(img1).astype(">f8"), affine=img1.affine
    )
    img2_change_dtype = Nifti1Image(
        get_data(img2).astype(">f8"), affine=img2.affine
    )

    imgs = testing.write_imgs_to_path(
        img1_change_dtype,
        img2_change_dtype,
        file_path=tmp_path,
        create_files=create_files,
    )
    # List of images as input
    out = largest_connected_component_img(imgs)

    assert isinstance(out, list)
    assert len(out) == 2
    for o, s in zip(out, shapes, strict=False):
        assert o.shape == (s)

    # Single image as input
    out = largest_connected_component_img(imgs[0])

    assert isinstance(out, Nifti1Image)
    assert out.shape == (shapes[0])

    # Test the output with native and without native
    out_native = largest_connected_component_img(img1)

    out_non_native = largest_connected_component_img(img1_change_dtype)
    assert_equal(get_data(out_native), get_data(out_non_native))


def test_largest_cc_img_error(shape_3d_default):
    # Test whether 4D Nifti throws the right error.
    img_4D = generate_fake_fmri(shape_3d_default)

    with pytest.raises(DimensionError, match="dimension"):
        largest_connected_component_img(img_4D)


def test_new_img_like_mgh_image(affine_eye, shape_3d_default):
    data = np.zeros(shape_3d_default, dtype=np.uint8)
    niimg = MGHImage(dataobj=data, affine=affine_eye)

    new_img_like(niimg, data.astype(float), niimg.affine)


@pytest.mark.parametrize("image", [MGHImage, AnalyzeImage])
def test_new_img_like_boolean_data(affine_eye, image, shape_3d_default, rng):
    """Checks defaulting boolean input data to np.uint8 dtype is valid \
       forencoding with nibabel image classes MGHImage and AnalyzeImage.
    """
    data = rng.standard_normal(shape_3d_default).astype("uint8")
    in_img = image(dataobj=data, affine=affine_eye)

    out_img = new_img_like(in_img, data=in_img.get_fdata() > 0.5)

    assert get_data(out_img).dtype == "uint8"


def test_clean_img_sample_mask(img_4d_rand_eye, shape_4d_default):
    """Check sample mask can be passed as a kwarg and used correctly."""
    length = shape_4d_default[3]
    confounds = _basic_confounds(length)
    # exclude last time point
    sample_mask = np.arange(length - 1)

    img = clean_img(
        img_4d_rand_eye,
        confounds=confounds,
        clean__sample_mask=sample_mask,
        standardize="zscore_sample",
    )
    assert img.shape == (*shape_4d_default[:3], length - 1)


def test_clean_img_sample_mask_mask_img(shape_3d_default):
    """Check sample_mask and mask_img can be correctly used together."""
    length = 10
    confounds = _basic_confounds(length)
    img_4d, mask_img = generate_fake_fmri(
        shape=shape_3d_default, length=length
    )

    # exclude last time point
    sample_mask = np.arange(length - 1)

    # test with sample mask
    img = clean_img(
        img_4d,
        confounds=confounds,
        mask_img=mask_img,
        clean__sample_mask=sample_mask,
        standardize="zscore_sample",
    )
    assert img.shape == (*shape_3d_default, length - 1)


def test_concat_niimgs_errors(affine_eye, shape_3d_default):
    img1 = Nifti1Image(np.ones(shape_3d_default), affine_eye)
    img2 = Nifti1Image(np.ones(shape_3d_default), 2 * affine_eye)
    img4d = Nifti1Image(np.ones((*shape_3d_default, 2)), affine_eye)

    # check error for non-forced but necessary resampling
    with pytest.raises(ValueError, match="Field of view of image"):
        concat_imgs([img1, img2], auto_resample=False)

    # Regression test for #601.
    # Dimensionality of first image was not checked properly.
    _dimension_error_msg = (
        "Input data has incompatible dimensionality: "
        "Expected dimension is 4D and you provided "
        "a list of 4D images \\(5D\\)"
    )
    with pytest.raises(DimensionError, match=_dimension_error_msg):
        concat_imgs([img4d], ensure_ndim=4)

    with pytest.raises(DimensionError, match=_dimension_error_msg):
        concat_imgs([img1, img4d])

    img5d = Nifti1Image(np.ones((2, 2, 2, 2, 2)), affine_eye)
    with pytest.raises(
        TypeError,
        match=(
            r"Concatenated images must be 3D or 4D. "
            r"You gave a list of 5D images"
        ),
    ):
        concat_imgs([img5d, img5d])


def test_concat_niimgs(affine_eye, tmp_path):
    # create images different in affine and 3D/4D shape
    shape = (10, 11, 12)
    img1 = Nifti1Image(np.ones(shape), affine_eye)
    img2 = Nifti1Image(np.zeros(shape), affine_eye)

    shape2 = (12, 11, 10)
    img1b = Nifti1Image(np.ones(shape2), affine_eye)

    shape3 = (11, 22, 33)
    img1c = Nifti1Image(np.ones(shape3), affine_eye)

    # check basic concatenation with equal shape/affine
    # verbose for coverage
    concatenated = concat_imgs((img1, img2, img1), verbose=1)

    # smoke-test auto_resample
    concatenated = concat_imgs((img1, img1b, img1c), auto_resample=True)
    assert concatenated.shape == (*img1.shape, 3)

    # test list of 4D niimgs as input
    img1.to_filename(tmp_path / "1.nii")
    img2.to_filename(tmp_path / "2.nii")
    concatenated = concat_imgs(tmp_path / "*")
    assert_array_equal(get_data(concatenated)[..., 0], get_data(img1))
    assert_array_equal(get_data(concatenated)[..., 1], get_data(img2))


def test_concat_niimg_dtype(affine_eye):
    shape = [2, 3, 4]
    vols = [
        Nifti1Image(np.zeros([*shape, n_scans]).astype(np.int16), affine_eye)
        for n_scans in [1, 5]
    ]
    nimg = concat_imgs(vols)
    assert get_data(nimg).dtype == np.float32
    nimg = concat_imgs(vols, dtype=None)
    assert get_data(nimg).dtype == np.int16


def test_concat_imgs_surface(surf_img_2d):
    """Check concat_imgs returns a single SurfaceImage.

    Output must have as many samples as the sum of samples in the input.
    """
    img = concat_imgs([surf_img_2d(3), surf_img_2d(5)], dtype=np.float16)
    assert img.shape == (9, 8)
    for value in img.data.parts.values():
        assert value.ndim == 2
        assert value.dtype == np.float16


def nifti_generator(buffer):
    for _ in range(10):
        buffer.append(_img_3d_rand())
        yield buffer[-1]


def test_iterator_generator(img_3d_rand_eye):
    # Create a list of random images
    list_images = [img_3d_rand_eye for _ in range(10)]
    cc = concat_imgs(list_images)
    assert cc.shape[-1] == 10
    assert_array_almost_equal(get_data(cc)[..., 0], get_data(list_images[0]))

    # Same with iteration
    i = iter_img(list_images)
    cc = concat_imgs(i)
    assert cc.shape[-1] == 10
    assert_array_almost_equal(get_data(cc)[..., 0], get_data(list_images[0]))

    # Now, a generator
    b = []
    g = nifti_generator(b)
    cc = concat_imgs(g)
    assert cc.shape[-1] == 10
    assert len(b) == 10


def test_copy_img():
    with pytest.raises(TypeError, match="must be of type"):
        copy_img(3)


def test_copy_img_side_effect(img_4d_ones_eye):
    hash1 = joblib.hash(img_4d_ones_eye)
    copy_img(img_4d_ones_eye)
    hash2 = joblib.hash(img_4d_ones_eye)
    assert hash1 == hash2


def test_check_same_fov(affine_eye):
    """Check check_same_fov error messages."""
    affine_b = affine_eye * 2

    shape_a = (2, 2, 2)
    shape_b = (3, 3, 3)

    shape_a_affine_a = Nifti1Image(np.empty(shape_a), affine_eye)
    shape_a_affine_a_2 = Nifti1Image(np.empty(shape_a), affine_eye)
    shape_a_affine_b = Nifti1Image(np.empty(shape_a), affine_b)
    shape_b_affine_a = Nifti1Image(np.empty(shape_b), affine_eye)
    shape_b_affine_b = Nifti1Image(np.empty(shape_b), affine_b)

    check_same_fov(a=shape_a_affine_a, b=shape_a_affine_a_2, raise_error=True)

    with pytest.raises(
        ValueError, match=r"[ac] and [ac] do not have the same affine"
    ):
        check_same_fov(
            a=shape_a_affine_a,
            b=shape_a_affine_a_2,
            c=shape_a_affine_b,
            raise_error=True,
        )
    with pytest.raises(
        ValueError, match=r"[ab] and [ab] do not have the same shape"
    ):
        check_same_fov(
            a=shape_a_affine_a, b=shape_b_affine_a, raise_error=True
        )
    with pytest.raises(
        ValueError, match=r"[ab] and [ab] do not have the same affine"
    ):
        check_same_fov(
            a=shape_b_affine_b, b=shape_a_affine_a, raise_error=True
        )

    with pytest.raises(
        ValueError, match=r"[ab] and [ab] do not have the same shape"
    ):
        check_same_fov(
            a=shape_b_affine_b, b=shape_a_affine_a, raise_error=True
        )


def test_check_niimg(img_3d_zeros_eye, img_4d_zeros_eye):
    """Check data dtype equal with dtype='auto'."""
    img_3d_check = check_niimg(img_3d_zeros_eye, dtype="auto")
    assert (
        get_data(img_3d_zeros_eye).dtype.kind
        == get_data(img_3d_check).dtype.kind
    )

    img_4d_check = check_niimg(img_4d_zeros_eye, dtype="auto")
    assert (
        get_data(img_4d_zeros_eye).dtype.kind
        == get_data(img_4d_check).dtype.kind
    )


def test_check_niimg_return_iterator_4d_input(
    img_3d_zeros_eye, img_4d_zeros_eye
):
    """Check behavior return_iterator on 4D-like image."""
    # return a 4D image
    img = check_niimg(img_4d_zeros_eye)
    assert isinstance(img, Nifti1Image)
    assert len(img.shape) == 4

    img = check_niimg([img_3d_zeros_eye, img_3d_zeros_eye])
    assert isinstance(img, Nifti1Image)
    assert len(img.shape) == 4

    # return a generator of 3D images
    img = check_niimg(img_4d_zeros_eye, return_iterator=True)
    assert isinstance(img, Iterable)
    assert len(next(img).shape) == 3

    img = check_niimg(
        [img_3d_zeros_eye, img_3d_zeros_eye], return_iterator=True
    )
    assert isinstance(img, Iterable)
    assert len(next(img).shape) == 3


def test_check_niimg_return_iterator_3d_input(img_3d_zeros_eye):
    """Check behavior return_iterator on 3D image."""
    # return a 3D image
    img = check_niimg(img_3d_zeros_eye)
    assert isinstance(img, Nifti1Image)
    assert len(img.shape) == 3

    # return a 4D image
    img = check_niimg(img_3d_zeros_eye, atleast_4d=True)
    assert isinstance(img, Nifti1Image)
    assert len(img.shape) == 4

    # return a generator of 3D images
    # warnings only if atleast_4d=False
    with warnings.catch_warnings(record=True) as w:
        img = check_niimg(
            img_3d_zeros_eye, atleast_4d=True, return_iterator=True
        )
        assert len(w) == 0
    assert isinstance(img, Iterable)
    assert len(next(img).shape) == 3


def test_check_niimg_return_iterator_true_3d_input(img_3d_zeros_eye):
    """Check behavior return_iterator=True on 3D image."""
    expected_error_msg = (
        "Input data has incompatible dimensionality: "
        "Expected dimension is 4D and you provided "
        "a 3D image."
    )
    with pytest.raises(
        DimensionError,
        match=expected_error_msg,
    ):
        check_niimg(img_3d_zeros_eye, return_iterator=True)


def test_check_niimg_errors(img_3d_zeros_eye, img_4d_zeros_eye):
    """Check check_niimg errors."""
    with pytest.raises(TypeError, match="input should be a NiftiLike object"):
        check_niimg(0)

    with pytest.raises(TypeError, match="empty object"):
        check_niimg([])

    img_3_3d = [[[img_3d_zeros_eye, img_3d_zeros_eye]]]
    img_2_4d = [[img_4d_zeros_eye, img_4d_zeros_eye]]

    with pytest.raises(
        DimensionError,
        match="Input data has incompatible dimensionality: "
        "Expected dimension is 2D and you provided "
        "a list of list of list of 3D images \\(6D\\)",
    ):
        check_niimg(img_3_3d, ensure_ndim=2)

    with pytest.raises(
        DimensionError,
        match="Input data has incompatible dimensionality: "
        "Expected dimension is 4D and you provided "
        "a list of list of 4D images \\(6D\\)",
    ):
        check_niimg(img_2_4d, ensure_ndim=4)


def test_check_niimg_wildcards_errors():
    """Check bad filename."""
    # Non existing file (with no magic) raise a ValueError exception
    nofile_path = "/tmp/nofile"
    file_not_found_msg = "File not found: '%s'"
    with pytest.raises(ValueError, match=file_not_found_msg % nofile_path):
        check_niimg(nofile_path)

    # Non matching wildcard raises a ValueError exception
    nofile_path_wildcards = "/tmp/no*file"
    with pytest.raises(
        ValueError, match="You may have left wildcards usage activated"
    ):
        check_niimg(nofile_path_wildcards)


@pytest.mark.parametrize("shape", [(10, 10, 10), (10, 10, 10, 3)])
@pytest.mark.parametrize(
    "wildcards", [True, False]
)  # (With globbing behavior or not)
def test_check_niimg_wildcards(affine_eye, shape, wildcards, tmp_path):
    """Test wildcards behavior."""
    img = Nifti1Image(np.zeros(shape), affine_eye)

    filename = write_imgs_to_path(img, file_path=tmp_path, create_files=True)
    assert_array_equal(
        get_data(check_niimg(filename, wildcards=wildcards)),
        get_data(img),
    )


@pytest.fixture
def img_in_home_folder(img_3d_mni):
    """Create a test file in the home folder.

    Teardown: use yield instead of return to make sure the file
    is deleted after the test,
    even if the test fails.
    https://docs.pytest.org/en/stable/how-to/fixtures.html#teardown-cleanup-aka-fixture-finalization
    """
    created_file = Path("~/test.nii")
    img_3d_mni.to_filename(created_file.expanduser())
    assert created_file.expanduser().exists()

    yield img_3d_mni

    created_file.expanduser().unlink()


@pytest.mark.parametrize(
    "filename", ["~/test.nii", r"~/test.nii", Path("~/test.nii")]
)
def test_check_niimg_user_expand(img_in_home_folder, filename):
    """Check that user path are expanded."""
    found_file = check_niimg(filename)

    assert_array_equal(
        get_data(found_file),
        get_data(img_in_home_folder),
    )


@pytest.mark.parametrize(
    "filename",
    [
        "~/*.nii",
        r"~/*.nii",
        ["~/test.nii"],
        [r"~/test.nii"],
        [Path("~/test.nii")],
    ],
)
def test_check_niimg_user_expand_4d(img_in_home_folder, filename):
    """Check that user path are expanded.

    Wildcards and lists should expected 4D data to be returned.
    """
    found_file = check_niimg(filename)

    assert_array_equal(
        get_data(found_file),
        get_data(check_niimg(img_in_home_folder, atleast_4d=True)),
    )


def test_check_niimg_wildcards_one_file_name(img_3d_zeros_eye, tmp_path):
    """Test globbing behavior."""
    file_not_found_msg = "File not found: '%s'"

    # Testing with a glob matching exactly one filename
    # Using a glob matching one file containing a 3d image returns a 4d image
    # with 1 as last dimension.
    globs = write_imgs_to_path(
        img_3d_zeros_eye,
        file_path=tmp_path,
        create_files=True,
        use_wildcards=True,
    )
    assert_array_equal(
        get_data(check_niimg(globs))[..., 0],
        get_data(img_3d_zeros_eye),
    )
    # Disabled globbing behavior should raise an ValueError exception
    with pytest.raises(
        ValueError, match=file_not_found_msg % re.escape(globs)
    ):
        check_niimg(globs, wildcards=False)

    # Testing with a glob matching multiple filenames
    img_4d = check_niimg_4d((img_3d_zeros_eye, img_3d_zeros_eye))
    globs = write_imgs_to_path(
        img_3d_zeros_eye,
        img_3d_zeros_eye,
        file_path=tmp_path,
        create_files=True,
        use_wildcards=True,
    )
    assert_array_equal(get_data(check_niimg(globs)), get_data(img_4d))


@pytest.fixture
def set_expand_path_wildcards():
    """Toggles EXPAND_PATH_WILDCARDS before and after a test."""
    # Test when global variable is set to False => no globbing allowed
    ni.EXPAND_PATH_WILDCARDS = False
    yield
    # Reverting to default behavior
    ni.EXPAND_PATH_WILDCARDS = True


def test_check_niimg_no_expand_wildcards_errors(
    set_expand_path_wildcards,  # noqa: ARG001
):
    """Test errors when wildcards are not expanded if requested."""
    nofile_path = "/tmp/nofile"

    file_not_found_msg = "File not found: '%s'"

    # Non existing filename (/tmp/nofile) could match an existing one through
    # globbing but global wildcards variable overrides this feature => raises
    # a ValueError
    with pytest.raises(ValueError, match=file_not_found_msg % nofile_path):
        check_niimg(nofile_path)

    # Verify wildcards function parameter has no effect
    with pytest.raises(ValueError, match=file_not_found_msg % nofile_path):
        check_niimg(nofile_path, wildcards=False)


def test_check_niimg_no_expand_wildcards(
    img_3d_zeros_eye,
    img_4d_zeros_eye,
    tmp_path,
    set_expand_path_wildcards,  # noqa: ARG001
):
    """Test wildcards are not expanded if requested."""
    # Testing with an exact filename matching (3d case)
    filename = write_imgs_to_path(
        img_3d_zeros_eye, file_path=tmp_path, create_files=True
    )
    assert_array_equal(
        get_data(check_niimg(filename)), get_data(img_3d_zeros_eye)
    )

    # Testing with an exact filename matching (4d case)
    filename = write_imgs_to_path(
        img_4d_zeros_eye, file_path=tmp_path, create_files=True
    )
    assert_array_equal(
        get_data(check_niimg(filename)), get_data(img_4d_zeros_eye)
    )


def test_check_niimg_3d_error(img_3d_zeros_eye):
    """Test dimensionality error."""
    with pytest.raises(
        DimensionError,
        match="Input data has incompatible dimensionality",
    ):
        check_niimg_3d([img_3d_zeros_eye, img_3d_zeros_eye])


def test_check_niimg_3d_filename(affine_eye, tmp_path):
    """Check that a filename does not raise an error."""
    data = np.zeros((40, 40, 40, 1))
    data[20, 20, 20] = 1
    data_img = Nifti1Image(data, affine_eye)

    filename = write_imgs_to_path(
        data_img, file_path=tmp_path, create_files=True
    )
    check_niimg_3d(filename)


def test_check_niimg_3d_datatype(img_3d_zeros_eye):
    """Check data dtype equal with dtype='auto'."""
    img_check = check_niimg_3d(img_3d_zeros_eye, dtype="auto")
    assert (
        get_data(img_3d_zeros_eye).dtype.kind == get_data(img_check).dtype.kind
    )


def test_check_niimg_3d_pathlike(img_3d_zeros_eye, tmp_path):
    """Test check_niimg_3d with file."""
    filename = write_imgs_to_path(
        img_3d_zeros_eye, file_path=tmp_path, create_files=True
    )
    filename = Path(filename)
    check_niimg_3d(filename)


def test_check_niimg_4d_errors(affine_eye, img_3d_zeros_eye, shape_3d_default):
    """Test check_niimg_4d errors."""
    with pytest.raises(TypeError, match="input should be a NiftiLike object"):
        check_niimg_4d(0)

    with pytest.raises(TypeError, match="empty object"):
        check_niimg_4d([])

    # This should raise an error: a 3D img is given and we want a 4D
    with pytest.raises(
        DimensionError,
        match=(
            r"Input data has incompatible dimensionality: "
            r"Expected dimension is 4D and you provided a 3D image."
        ),
    ):
        check_niimg_4d(img_3d_zeros_eye)

    a = img_3d_zeros_eye
    b = np.zeros(shape_3d_default)
    c = check_niimg_4d([a, b], return_iterator=True)
    with pytest.raises(
        TypeError, match="Error encountered while loading image #1"
    ):
        list(c)

    b = Nifti1Image(np.zeros((10, 20, 10)), affine_eye)
    c = check_niimg_4d([a, b], return_iterator=True)
    with pytest.raises(
        ValueError,
        match="Field of view of image #1 is different from reference FOV",
    ):
        list(c)


def test_check_niimg_4d(affine_eye, img_3d_zeros_eye, shape_3d_default):
    """Check check_niimg_4d basic behavior."""
    img_4d_1 = check_niimg_4d([img_3d_zeros_eye, img_3d_zeros_eye])

    assert get_data(img_4d_1).shape == (*shape_3d_default, 2)
    assert_array_equal(img_4d_1.affine, affine_eye)

    # check idempotence
    img_4d_2 = check_niimg_4d(img_4d_1)

    assert_array_equal(get_data(img_4d_2), get_data(img_4d_1))
    assert_array_equal(img_4d_2.affine, img_4d_1.affine)


def test_check_niimg_4d_return_iterator(img_3d_zeros_eye, shape_3d_default):
    """Check check_niimg_4d with return iterator."""
    img_4d_1 = check_niimg_4d([img_3d_zeros_eye, img_3d_zeros_eye])
    img_3d_iterator = check_niimg_4d(
        [img_3d_zeros_eye, img_3d_zeros_eye], return_iterator=True
    )
    img_3d_iterator_length = sum(1 for _ in img_3d_iterator)

    assert img_3d_iterator_length == 2

    img_3d_iterator_1 = check_niimg_4d(
        [img_3d_zeros_eye, img_3d_zeros_eye], return_iterator=True
    )
    img_3d_iterator_2 = check_niimg_4d(img_3d_iterator_1, return_iterator=True)

    for img_1, img_2 in zip(
        img_3d_iterator_1, img_3d_iterator_2, strict=False
    ):
        assert get_data(img_1).shape == shape_3d_default
        assert_array_equal(get_data(img_1), get_data(img_2))
        assert_array_equal(img_1.affine, img_2.affine)

    img_3d_iterator_1 = check_niimg_4d(
        [img_3d_zeros_eye, img_3d_zeros_eye], return_iterator=True
    )
    img_3d_iterator_2 = check_niimg_4d(img_4d_1, return_iterator=True)

    for img_1, img_2 in zip(
        img_3d_iterator_1, img_3d_iterator_2, strict=False
    ):
        assert get_data(img_1).shape == shape_3d_default
        assert_array_equal(get_data(img_1), get_data(img_2))
        assert_array_equal(img_1.affine, img_2.affine)


class PhonyNiimage(spatialimages.SpatialImage):
    """Dummy image."""

    def __init__(self):
        self.data = np.ones((9, 9, 9, 9))
        self.my_affine = np.ones((4, 4))

    def get_data(self):
        """Return data."""
        return self.data

    def get_affine(self):
        """Return affine."""
        return self.my_affine

    @property
    def shape(self):
        """Return shape."""
        return self.data.shape

    @property
    def _data_cache(self):
        return self.data

    @property
    def _dataobj(self):
        return self.data


def test_check_niimg_4d_phony_image():
    """Test a Niimg-like object that does not hold a shape attribute."""
    phony_img = PhonyNiimage()
    check_niimg_4d(phony_img)


def test_check_niimg_4d_wildcards_one_file_name(img_3d_zeros_eye, tmp_path):
    """Testing with a glob matching multiple filenames."""
    img_4d = check_niimg_4d((img_3d_zeros_eye, img_3d_zeros_eye))
    globs = write_imgs_to_path(
        img_3d_zeros_eye,
        img_3d_zeros_eye,
        file_path=tmp_path,
        create_files=True,
        use_wildcards=True,
    )
    assert_array_equal(get_data(check_niimg(globs)), get_data(img_4d))


def test_iter_check_niimgs_error():
    """Test error iter_check_niimg with missing files."""
    no_file_matching = "No files matching path: %s"

    for empty in ((), [], iter(())):
        with pytest.raises(ValueError, match=r"Input niimgs list is empty."):
            list(iter_check_niimg(empty))

    nofile_path = "/tmp/nofile"
    with pytest.raises(ValueError, match=no_file_matching % nofile_path):
        list(iter_check_niimg(nofile_path))


def test_iter_check_niimgs(tmp_path, img_4d_zeros_eye):
    """Test iter_check_niimg on file on disk and regular 5D image."""
    # Create a test file
    filename = tmp_path / "nilearn_test.nii"
    img_4d_zeros_eye.to_filename(filename)
    niimgs = list(iter_check_niimg([filename]))
    assert_array_equal(
        get_data(niimgs[0]), get_data(check_niimg(img_4d_zeros_eye))
    )
    del niimgs

    # Regular case
    img_5d = [[img_4d_zeros_eye, img_4d_zeros_eye]]
    niimgs = list(iter_check_niimg(img_5d))
    assert_array_equal(get_data(niimgs[0]), get_data(check_niimg(img_5d)))


def _check_memory(list_img_3d):
    # We intentionally add an offset of memory usage to avoid non trustable
    # measures with memory_profiler.
    mem_offset = b"a" * 100 * 1024**2
    list(iter_check_niimg(list_img_3d))
    return mem_offset


@with_memory_profiler
def test_iter_check_niimgs_memory(affine_eye):
    """Verify that iterating over a list of images \
       doesn't consume extra memory.
    """
    assert_memory_less_than(
        100,
        0.1,
        _check_memory,
        [Nifti1Image(np.ones((100, 100, 200)), affine_eye) for _ in range(10)],
    )<|MERGE_RESOLUTION|>--- conflicted
+++ resolved
@@ -29,7 +29,11 @@
     generate_labeled_regions,
     generate_maps,
 )
-<<<<<<< HEAD
+from nilearn._utils.testing import (
+    assert_memory_less_than,
+    with_memory_profiler,
+    write_imgs_to_path,
+)
 from nilearn.conftest import (
     _affine_eye,
     _img_3d_rand,
@@ -37,14 +41,6 @@
     _rng,
     _shape_4d_default,
 )
-=======
-from nilearn._utils.testing import (
-    assert_memory_less_than,
-    with_memory_profiler,
-    write_imgs_to_path,
-)
-from nilearn.conftest import _affine_eye, _img_3d_rand, _rng, _shape_4d_default
->>>>>>> 2a7d1a52
 from nilearn.exceptions import DimensionError
 from nilearn.image.image import (
     _crop_img_to,
