"""Test image pre-processing functions"""
import os
import platform
import sys
import tempfile
<<<<<<< HEAD
from pathlib import Path
=======
import warnings
>>>>>>> cc22d1d5

import nibabel
import numpy as np
import pandas as pd
import pytest
from nibabel import AnalyzeImage, Nifti1Image, Nifti2Image
from nibabel.freesurfer import MGHImage
from nilearn import signal
from nilearn._utils import niimg_conversions, testing
from nilearn._utils.data_gen import (
    generate_fake_fmri,
    generate_labeled_regions,
    generate_maps,
)
from nilearn._utils.exceptions import DimensionError
from nilearn.image import (
    binarize_img,
    clean_img,
    concat_imgs,
    crop_img,
    get_data,
    high_variance_confounds,
    image,
    index_img,
    iter_img,
    largest_connected_component_img,
    math_img,
    new_img_like,
    resampling,
    smooth_img,
    swap_img_hemispheres,
    threshold_img,
)
from numpy.testing import (
    assert_allclose,
    assert_almost_equal,
    assert_array_equal,
    assert_equal,
)

X64 = platform.architecture()[0] == "64bit"

SHAPE_3D = (10, 10, 10)

SHAPE_4D = (10, 10, 10, 10)

AFFINE_EYE = np.eye(4)

AFFINE_TO_TEST = [
    AFFINE_EYE,
    np.diag((1, 1, -1, 1)),
    np.diag((0.6, 1, 0.6, 1)),
]

NON_EYE_AFFINE = np.array(
    [
        [1.0, 2.0, 3.0, 4.0],
        [5.0, 6.0, 7.0, 8.0],
        [9.0, 10.0, 11.0, 12.0],
        [0.0, 0.0, 0.0, 1.0],
    ]
)


def _new_data_for_smooth_array():
    # Impulse in 3D
    data = np.zeros((40, 41, 42))
    data[20, 20, 20] = 1
    return data


def _make_largest_cc_img_test_data():
    shapes = ((10, 11, 12), (13, 14, 15))
    regions = [1, 3]

    img1 = generate_labeled_regions(shape=shapes[0], n_regions=regions[0])
    img2 = generate_labeled_regions(shape=shapes[1], n_regions=regions[1])
    return img1, img2, shapes


def _images_to_mean():
    """Return a mixture of 4D and 3D images"""
    rng = np.random.RandomState(42)

    data1 = np.zeros((5, 6, 7))
    data2 = rng.uniform(size=(5, 6, 7))
    data3 = rng.uniform(size=(5, 6, 7, 3))

    affine = np.diag((4, 3, 2, 1))

    img1 = Nifti1Image(data1, affine=affine)
    img2 = Nifti1Image(data2, affine=affine)
    img3 = Nifti1Image(data3, affine=affine)

    imgs = (
        [img1],
        [img1, img2],
        [img2, img1, img2],
        [img3, img1, img2],
    )
    return imgs


def _check_fwhm(data, affine, fwhm):
    """Expect a full-width at half maximum of fwhm / voxel_size"""
    vmax = data.max()
    above_half_max = data > 0.5 * vmax
    for axis in [0, 1, 2]:
        proj = np.any(
            np.any(np.rollaxis(above_half_max, axis=axis), axis=-1),
            axis=-1,
        )
        assert_equal(proj.sum(), fwhm / np.abs(affine[axis, axis]))


def _mean_ground_truth(imgs):
    arrays = []
    for img in imgs:
        img = get_data(img)
        if img.ndim == 4:
            img = np.mean(img, axis=-1)
        arrays.append(img)
    return np.mean(arrays, axis=0)


@pytest.fixture(scope="session")
def affine():
    return AFFINE_EYE


@pytest.fixture(scope="session")
def smooth_array_data():
    return _new_data_for_smooth_array()


@pytest.fixture
def img_4D_ones():
    return Nifti1Image(np.ones(SHAPE_4D), AFFINE_EYE)


@pytest.fixture
def img_4D_zeros():
    return Nifti1Image(np.zeros(SHAPE_4D), AFFINE_EYE)


@pytest.fixture
def img_4D_rand():
    return Nifti1Image(np.random.rand(*SHAPE_4D), AFFINE_EYE)


@pytest.fixture(scope="session")
def stat_img_test_data():
    shape = (20, 20, 30)
    affine = AFFINE_EYE
    data = np.zeros(shape, dtype="int32")
    data[:2, :2, :2] = 4  # 8-voxel positive cluster
    data[4:6, :2, :2] = -4  # 8-voxel negative cluster
    data[8:11, 0, 0] = 5  # 3-voxel positive cluster
    data[13:16, 0, 0] = -5  # 3-voxel positive cluster
    data[:6, 4:10, :6] = 1  # 216-voxel positive cluster with low value
    data[13:19, 4:10, :6] = -1  # 216-voxel negative cluster with low value

    stat_img = Nifti1Image(data, affine)

    return stat_img


def test_get_data():
    img, *_ = generate_fake_fmri(shape=SHAPE_3D)

    data = get_data(img)

    assert data.shape == img.shape
    assert data is img._data_cache

    mask_img = new_img_like(img, data > 0)
    data = get_data(mask_img)

    assert data.dtype == np.dtype("uint8")

    img_3d = index_img(img, 0)
    with tempfile.TemporaryDirectory() as tempdir:
        filename = os.path.join(tempdir, "img_{}.nii.gz")
        img_3d.to_filename(filename.format("a"))
        img_3d.to_filename(filename.format("b"))

        data = get_data(filename.format("a"))

        assert len(data.shape) == 3

        data = get_data(filename.format("*"))

        assert len(data.shape) == 4


def test_high_variance_confounds():
    # See also test_signals.test_high_variance_confounds()
    # There is only tests on what is added by high_variance_confounds()
    # compared to signal.high_variance_confounds()

    length = 17
    n_confounds = 10

    img, mask_img = generate_fake_fmri(shape=SHAPE_3D, length=length)

    confounds1 = high_variance_confounds(
        img, mask_img=mask_img, percentile=10.0, n_confounds=n_confounds
    )

    assert confounds1.shape == (length, n_confounds)

    # No mask.
    confounds2 = high_variance_confounds(
        img, percentile=10.0, n_confounds=n_confounds
    )

    assert confounds2.shape == (length, n_confounds)


def test_fast_smooth_array():
    N = 4
    shape = (N, N, N)
    # hardcoded in _fast_smooth_array
    neighbor_weight = 0.2
    # 6 neighbors in 3D if you are not on an edge
    nb_neighbors_max = 6

    data = np.ones(shape)
    smooth_data = image._fast_smooth_array(data)

    # this contains the number of neighbors for each cell in the array
    nb_neighbors_arr = np.empty(shape)
    for (i, j, k), __ in np.ndenumerate(nb_neighbors_arr):
        nb_neighbors_arr[i, j, k] = (
            3 + (0 < i < N - 1) + (0 < j < N - 1) + (0 < k < N - 1)
        )

    expected = (1 + neighbor_weight * nb_neighbors_arr) / (
        1 + neighbor_weight * nb_neighbors_max
    )
    assert_allclose(smooth_data, expected)


@pytest.mark.parametrize("affine", AFFINE_TO_TEST)
def test_smooth_array_fwhm_is_odd_with_copy(smooth_array_data, affine):
    """Test that fwhm divided by any affine is odd.

    Otherwise assertion below will fail.
    ( 9 / 0.6 = 15 is fine)
    """
    data = smooth_array_data
    fwhm = 9

    filtered = image._smooth_array(data, affine, fwhm=fwhm, copy=True)

    assert not np.may_share_memory(filtered, data)

    _check_fwhm(filtered, affine, fwhm)


@pytest.mark.parametrize("affine", AFFINE_TO_TEST)
def test_smooth_array_fwhm_is_odd_no_copy(affine):
    """Test that fwhm divided by any affine is odd.

    Otherwise assertion below will fail.
    ( 9 / 0.6 = 15 is fine)
    """
    data = _new_data_for_smooth_array()
    fwhm = 9

    image._smooth_array(data, affine, fwhm=fwhm, copy=False)

    _check_fwhm(data, affine, fwhm)


def test_smooth_array_nan_do_not_propagate():
    data = _new_data_for_smooth_array()
    data[10, 10, 10] = np.NaN
    fwhm = 9
    affine = AFFINE_TO_TEST[2]

    filtered = image._smooth_array(
        data, affine, fwhm=fwhm, ensure_finite=True, copy=True
    )

    assert np.all(np.isfinite(filtered))


def test_smooth_array_same_result_with_fwhm_none_or_zero(
    smooth_array_data,
):
    affine = AFFINE_TO_TEST[2]

    out_fwhm_none = image._smooth_array(smooth_array_data, affine, fwhm=None)
    out_fwhm_zero = image._smooth_array(smooth_array_data, affine, fwhm=0.0)

    assert_array_equal(out_fwhm_none, out_fwhm_zero)


@pytest.mark.parametrize("affine", AFFINE_TO_TEST)
def test_fast_smooth_array_give_same_result_as_smooth_array(
    smooth_array_data, affine
):
    assert_equal(
        image._smooth_array(smooth_array_data, affine, fwhm="fast"),
        image._fast_smooth_array(smooth_array_data),
    )


def test_smooth_array_raise_warning_if_fwhm_is_zero(smooth_array_data):
    """See https://github.com/nilearn/nilearn/issues/1537"""
    affine = AFFINE_TO_TEST[2]
    with pytest.warns(UserWarning):
        image._smooth_array(smooth_array_data, affine, fwhm=0.0)


def test_smooth_img(affine):
    """Checks added functionalities compared to image._smooth_array()"""
    shapes = ((10, 11, 12), (13, 14, 15))
    lengths = (17, 18)
    fwhm = (1.0, 2.0, 3.0)

    img1, _ = generate_fake_fmri(shape=shapes[0], length=lengths[0])
    img2, _ = generate_fake_fmri(shape=shapes[1], length=lengths[1])

    for create_files in (False, True):
        with testing.write_tmp_imgs(
            img1, img2, create_files=create_files
        ) as imgs:
            # List of images as input
            out = smooth_img(imgs, fwhm)

            assert isinstance(out, list)
            assert len(out) == 2
            for o, s, l in zip(out, shapes, lengths):
                assert o.shape == (s + (l,))

            # Single image as input
            out = smooth_img(imgs[0], fwhm)

            assert isinstance(out, Nifti1Image)
            assert out.shape == (shapes[0] + (lengths[0],))

    # Check corner case situations when fwhm=0, See issue #1537
    # Test whether function smooth_img raises a warning when fwhm=0.
    with pytest.warns(UserWarning):
        smooth_img(img1, fwhm=0.0)

    # Test output equal when fwhm=None and fwhm=0
    out_fwhm_none = smooth_img(img1, fwhm=None)
    out_fwhm_zero = smooth_img(img1, fwhm=0.0)

    assert_array_equal(get_data(out_fwhm_none), get_data(out_fwhm_zero))

    data1 = np.zeros((10, 11, 12))
    data1[2:4, 1:5, 3:6] = 1
    data2 = np.zeros((13, 14, 15))
    data2[2:4, 1:5, 3:6] = 9
    img1_nifti2 = Nifti2Image(data1, affine=affine)
    img2_nifti2 = Nifti2Image(data2, affine=affine)
    out = smooth_img([img1_nifti2, img2_nifti2], fwhm=1.0)


def test_crop_img_to():
    data = np.zeros((5, 6, 7))
    data[2:4, 1:5, 3:6] = 1
    affine = np.diag((4, 3, 2, 1))
    img = Nifti1Image(data, affine=affine)

    slices = [slice(2, 4), slice(1, 5), slice(3, 6)]
    cropped_img = image._crop_img_to(img, slices, copy=False)

    new_origin = np.array((4, 3, 2)) * np.array((2, 1, 3))

    # check that correct part was extracted:
    assert (get_data(cropped_img) == 1).all()
    assert cropped_img.shape == (2, 4, 3)

    # check that affine was adjusted correctly
    assert (cropped_img.affine[:3, 3] == new_origin).all()

    # check that data was really not copied
    data[2:4, 1:5, 3:6] = 2

    assert (get_data(cropped_img) == 2).all()

    # check that copying works
    copied_cropped_img = image._crop_img_to(img, slices)

    data[2:4, 1:5, 3:6] = 1
    assert (get_data(copied_cropped_img) == 2).all()


def test_crop_img():
    data = np.zeros((5, 6, 7))
    data[2:4, 1:5, 3:6] = 1
    affine = np.diag((4, 3, 2, 1))
    img = Nifti1Image(data, affine=affine)

    cropped_img = crop_img(img)

    # correction for padding with "-1"
    # check that correct part was extracted:
    # This also corrects for padding
    assert (get_data(cropped_img)[1:-1, 1:-1, 1:-1] == 1).all()
    assert cropped_img.shape == (2 + 2, 4 + 2, 3 + 2)


def test_crop_threshold_tolerance(affine):
    """Check if crop can skip values that are extremely close to zero.

    In a relative sense and will crop them away
    """
    data = np.zeros([10, 14, 12])
    data[3:7, 3:7, 5:9] = 1.0
    active_shape = (4 + 2, 4 + 2, 4 + 2)  # add padding

    # add an infinitesimal outside this block
    data[3, 3, 3] = 1e-12
    img = Nifti1Image(data, affine=affine)

    cropped_img = crop_img(img)

    assert cropped_img.shape == active_shape


@pytest.mark.parametrize("images_to_mean", _images_to_mean())
def test_mean_img(images_to_mean):
    affine = np.diag((4, 3, 2, 1))

    truth = _mean_ground_truth(images_to_mean)

    mean_img = image.mean_img(images_to_mean)

    assert_array_equal(mean_img.affine, affine)
    assert_array_equal(get_data(mean_img), truth)

    # Test with files
    with testing.write_tmp_imgs(*images_to_mean) as imgs:
        mean_img = image.mean_img(imgs)

        assert_array_equal(mean_img.affine, affine)
        if X64:
            assert_array_equal(get_data(mean_img), truth)
        else:
            # We don't really understand but arrays are not
            # exactly equal on 32bit. Given that you can not do
            # much real world data analysis with nilearn on a
            # 32bit machine it is not worth investigating more
            assert_allclose(
                get_data(mean_img),
                truth,
                rtol=np.finfo(truth.dtype).resolution,
                atol=0,
            )


def test_mean_img_resample():
    # Test resampling in mean_img with a permutation of the axes
    rng = np.random.RandomState(42)
    data = rng.uniform(size=(5, 6, 7, 40))
    affine = np.diag((4, 3, 2, 1))
    img = Nifti1Image(data, affine=affine)
    mean_img = Nifti1Image(data.mean(axis=-1), affine=affine)

    target_affine = affine[:, [1, 0, 2, 3]]  # permutation of axes

    mean_img_with_resampling = image.mean_img(img, target_affine=target_affine)

    resampled_mean_image = resampling.resample_img(
        mean_img, target_affine=target_affine
    )

    assert_array_equal(
        get_data(resampled_mean_image), get_data(mean_img_with_resampling)
    )
    assert_array_equal(
        resampled_mean_image.affine, mean_img_with_resampling.affine
    )
    assert_array_equal(mean_img_with_resampling.affine, target_affine)


def test_swap_img_hemispheres(affine):
    rng = np.random.RandomState(42)

    # make sure input image data is not overwritten inside function
    data = rng.standard_normal(size=SHAPE_3D)
    data_img = Nifti1Image(data, affine)

    swap_img_hemispheres(data_img)

    assert_array_equal(get_data(data_img), data)
    # swapping operations work
    assert_array_equal(  # one turn
        get_data(swap_img_hemispheres(data_img)), data[::-1]
    )
    assert_array_equal(  # two turns -> back to original data
        get_data(swap_img_hemispheres(swap_img_hemispheres(data_img))),
        data,
    )


def test_concat_imgs():
    assert concat_imgs is niimg_conversions.concat_niimgs


def test_index_img_error_3D(affine):
    img_3d = Nifti1Image(np.ones((3, 4, 5)), affine)
    expected_error_msg = (
        "Input data has incompatible dimensionality: "
        "Expected dimension is 4D and you provided "
        "a 3D image."
    )
    with pytest.raises(TypeError, match=expected_error_msg):
        index_img(img_3d, 0)


def test_index_img():
    img_4d, _ = generate_fake_fmri(affine=NON_EYE_AFFINE)

    fourth_dim_size = img_4d.shape[3]
    tested_indices = list(range(fourth_dim_size)) + [
        slice(2, 8, 2),
        [1, 2, 3, 2],
        [],
        (np.arange(fourth_dim_size) % 3) == 1,
    ]
    for i in tested_indices:
        this_img = index_img(img_4d, i)

        expected_data_3d = get_data(img_4d)[..., i]
        assert_array_equal(get_data(this_img), expected_data_3d)
        assert_array_equal(this_img.affine, img_4d.affine)


def test_index_img_error_4D(affine):
    img_4d, _ = generate_fake_fmri(affine=affine)
    fourth_dim_size = img_4d.shape[3]
    for i in [
        fourth_dim_size,
        -fourth_dim_size - 1,
        [0, fourth_dim_size],
        np.repeat(True, fourth_dim_size + 1),
    ]:
        with pytest.raises(
            IndexError,
            match="out of bounds|invalid index|out of range|" "boolean index",
        ):
            index_img(img_4d, i)


def test_pd_index_img():
    # confirm indices from pandas dataframes are handled correctly
    if "pandas" not in sys.modules:
        raise pytest.skip(msg="Pandas not available")

    img_4d, _ = generate_fake_fmri(affine=NON_EYE_AFFINE)

    fourth_dim_size = img_4d.shape[3]

    rng = np.random.RandomState(42)
    arr = rng.uniform(size=fourth_dim_size) > 0.5
    df = pd.DataFrame({"arr": arr})

    np_index_img = index_img(img_4d, arr)
    pd_index_img = index_img(img_4d, df)

    assert_array_equal(get_data(np_index_img), get_data(pd_index_img))


def test_iter_img_3D_imag_error(affine):
    img_3d = Nifti1Image(np.ones((3, 4, 5)), affine)
    expected_error_msg = (
        "Input data has incompatible dimensionality: "
        "Expected dimension is 4D and you provided "
        "a 3D image."
    )
    with pytest.raises(TypeError, match=expected_error_msg):
        iter_img(img_3d)


def test_iter_img():
    img_4d, _ = generate_fake_fmri(affine=NON_EYE_AFFINE)

    for i, img in enumerate(iter_img(img_4d)):
        expected_data_3d = get_data(img_4d)[..., i]

        assert_array_equal(get_data(img), expected_data_3d)
        assert_array_equal(img.affine, img_4d.affine)

    with testing.write_tmp_imgs(img_4d) as img_4d_filename:
        for i, img in enumerate(iter_img(img_4d_filename)):
            expected_data_3d = get_data(img_4d)[..., i]

            assert_array_equal(get_data(img), expected_data_3d)
            assert_array_equal(img.affine, img_4d.affine)

        # enables to delete "img_4d_filename" on windows
        del img

    img_3d_list = list(iter_img(img_4d))
    for i, img in enumerate(iter_img(img_3d_list)):
        expected_data_3d = get_data(img_4d)[..., i]

        assert_array_equal(get_data(img), expected_data_3d)
        assert_array_equal(img.affine, img_4d.affine)

    with testing.write_tmp_imgs(*img_3d_list) as img_3d_filenames:
        for i, img in enumerate(iter_img(img_3d_filenames)):
            expected_data_3d = get_data(img_4d)[..., i]

            assert_array_equal(get_data(img), expected_data_3d)
            assert_array_equal(img.affine, img_4d.affine)

        # enables to delete "img_3d_filename" on windows
        del img


def test_new_img_like_mgz():
    """Check that new images can be generated with bool MGZ type.

    This is usually when computing masks using MGZ inputs, e.g.
    when using plot_stap_map
    """
    img_filename = Path(__file__).parent / "data" / "test.mgz"
    ref_img = nibabel.load(img_filename)
    data = np.ones(get_data(ref_img).shape, dtype=bool)
    affine = ref_img.affine
    new_img_like(ref_img, data, affine, copy_header=False)


def test_new_img_like():
    # Give a list to new_img_like
    data = np.zeros((5, 6, 7))
    data[2:4, 1:5, 3:6] = 1
    affine = np.diag((4, 3, 2, 1))
    img = Nifti1Image(data, affine=affine)

    img2 = new_img_like([img], data)

    assert_array_equal(get_data(img), get_data(img2))

    # test_new_img_like_with_nifti2image_copy_header
    img_nifti2 = Nifti2Image(data, affine=affine)

    img2_nifti2 = new_img_like([img_nifti2], data, copy_header=True)

    assert_array_equal(get_data(img_nifti2), get_data(img2_nifti2))


def test_new_img_like_non_iterable_header():
    """
    Tests that when an niimg's header is not iterable
    & it is set to be copied, an error is not raised.
    """
    rng = np.random.RandomState(42)
    fake_fmri_data = rng.uniform(size=SHAPE_4D)
    fake_affine = rng.uniform(size=(4, 4))
    fake_spatial_image = nibabel.spatialimages.SpatialImage(
        fake_fmri_data, fake_affine
    )

    assert new_img_like(
        fake_spatial_image, data=fake_fmri_data, copy_header=True
    )


@pytest.mark.parametrize("no_int64_nifti", ["allow for this test"])
def test_new_img_like_int64():
<<<<<<< HEAD
    img = generate_labeled_regions(shape=SHAPE_3D, n_regions=2)

    data = get_data(img).astype("int32")

    with pytest.warns(None) as record:
        new_img = new_img_like(img, data)

    assert not record
    assert get_data(new_img).dtype == "int32"

=======
    img = data_gen.generate_labeled_regions((3, 3, 3), 2)
    data = image.get_data(img).astype("int32")
    with warnings.catch_warnings():
        warnings.simplefilter("error")
        new_img = new_img_like(img, data)
    assert image.get_data(new_img).dtype == "int32"
>>>>>>> cc22d1d5
    data = data.astype("int64")

    with pytest.warns(UserWarning, match=r".*array.*contains.*64.*"):
        new_img = new_img_like(img, data)
    assert get_data(new_img).dtype == "int32"

    data[:] = 2**40

    with pytest.warns(UserWarning, match=r".*64.*too large.*"):
        new_img = new_img_like(img, data, copy_header=True)
    assert get_data(new_img).dtype == "int64"


def test_validity_threshold_value_in_threshold_img():
    """Check that invalid values to threshold_img's threshold parameter raise
    Exceptions.
    """
    maps, _ = generate_maps(SHAPE_3D, n_regions=2)

    # testing to raise same error when threshold=None case
    with pytest.raises(
        TypeError,
        match="threshold should be either a number or a string",
    ):
        threshold_img(maps, threshold=None)

    invalid_threshold_values = ["90t%", "s%", "t", "0.1"]
    name = "threshold"
    for thr in invalid_threshold_values:
        with pytest.raises(
            ValueError,
            match=f"{name}.+should be a number followed by the percent sign",
        ):
            threshold_img(maps, threshold=thr)


def test_threshold_img(affine):
    """Smoke test for threshold_img with valid threshold inputs."""
    shape = (10, 20, 30)
    maps, _ = generate_maps(shape, n_regions=4)
    mask_img = Nifti1Image(np.ones((shape), dtype=np.int8), affine)

    for img in iter_img(maps):
        # when threshold is a float value
        threshold_img(img, threshold=0.8)

        # when we provide mask image
        threshold_img(img, threshold=1, mask_img=mask_img)

        # when threshold is a percentile
        threshold_img(img, threshold="2%")


@pytest.mark.parametrize(
    "threshold,two_sided,cluster_threshold,expected",
    [
        (2, False, 0, [0, 4, 5]),  # cluster with values > 2
        (2, True, 0, [-5, -4, 0, 4, 5]),  # cluster with |values| > 2
        (2, True, 5, [-4, 0, 4]),  # cluster: |values| > 2 & size > 5
        (2, True, 5, [-4, 0, 4]),  # cluster: |values| > 2 & size > 5
        (0.5, True, 5, [-4, -1, 0, 1, 4]),  # cluster: |values| > 0.5 & size>5
        (0.5, False, 5, [0, 1, 4]),  # cluster: values > 0.5 & size > 5
    ],
)
def test_threshold_img_with_cluster_threshold(
    stat_img_test_data, threshold, two_sided, cluster_threshold, expected
):
    """Check that passing specific threshold and cluster threshold values \
    only gives cluster the right number of voxels with the right values."""
    thr_img = threshold_img(
        img=stat_img_test_data,
        threshold=threshold,
        two_sided=two_sided,
        cluster_threshold=cluster_threshold,
        copy=True,
    )

    assert np.array_equal(np.unique(thr_img.get_fdata()), np.array(expected))


def test_threshold_img_threshold_nb_clusters(stat_img_test_data):
    """With a cluster threshold of 5 we get 8 clusters with |values| > 2 and
    cluster sizes > 5
    """
    thr_img = threshold_img(
        img=stat_img_test_data,
        threshold=2,
        two_sided=True,
        cluster_threshold=5,
        copy=True,
    )

    assert np.sum(thr_img.get_fdata() == 4) == 8


def test_threshold_img_copy(img_4D_ones):
    """Test the behavior of threshold_img's copy parameter."""
    # Check that copy does not mutate. It returns modified copy.
    thresholded = threshold_img(img_4D_ones, 2)  # threshold 2 > 1

    # Original img_ones should have all ones.
    assert_array_equal(get_data(img_4D_ones), np.ones(SHAPE_4D))
    # Thresholded should have all zeros.
    assert_array_equal(get_data(thresholded), np.zeros(SHAPE_4D))

    # Check that not copying does mutate.
    img_to_mutate = img_4D_ones

    thresholded = threshold_img(img_to_mutate, 2, copy=False)

    # Check that original mutates
    assert_array_equal(get_data(img_to_mutate), np.zeros(SHAPE_4D))
    # And that returned value is also thresholded.
    assert_array_equal(get_data(img_to_mutate), get_data(thresholded))


def test_isnan_threshold_img_data(affine):
    """Check threshold_img converges properly when input image has nans."""
    maps, _ = generate_maps(SHAPE_3D, n_regions=2)
    data = get_data(maps)
    data[:, :, 0] = np.nan

    maps_img = Nifti1Image(data, affine)

    threshold_img(maps_img, threshold=0.8)


def test_math_img_exceptions(affine, img_4D_ones):
    img1 = img_4D_ones
    img2 = Nifti1Image(np.zeros((10, 20, 10, 10)), affine)
    img3 = img_4D_ones
    img4 = Nifti1Image(np.ones(SHAPE_4D), affine * 2)

    formula = "np.mean(img1, axis=-1) - np.mean(img2, axis=-1)"
    # Images with different shapes should raise a ValueError exception.
    with pytest.raises(ValueError, match="Input images cannot be compared"):
        math_img(formula, img1=img1, img2=img2)

    # Images with different affines should raise a ValueError exception.
    with pytest.raises(ValueError, match="Input images cannot be compared"):
        math_img(formula, img1=img1, img2=img4)

    bad_formula = "np.toto(img1, axis=-1) - np.mean(img3, axis=-1)"
    with pytest.raises(
        AttributeError, match="Input formula couldn't be processed"
    ):
        math_img(bad_formula, img1=img1, img3=img3)


def test_math_img(affine, img_4D_ones, img_4D_zeros):
    img1 = img_4D_ones
    img2 = img_4D_zeros
    expected_result = Nifti1Image(np.ones(SHAPE_3D), affine)

    formula = "np.mean(img1, axis=-1) - np.mean(img2, axis=-1)"
    for create_files in (True, False):
        with testing.write_tmp_imgs(
            img1, img2, create_files=create_files
        ) as imgs:
            result = math_img(formula, img1=imgs[0], img2=imgs[1])
            assert_array_equal(get_data(result), get_data(expected_result))
            assert_array_equal(result.affine, expected_result.affine)
            assert result.shape == expected_result.shape


def test_binarize_img(img_4D_rand):
    img = img_4D_rand

    # Test that all output values are 1.
    img1 = binarize_img(img)

    assert_array_equal(np.unique(img1.dataobj), np.array([1]))

    # Test that it works with threshold
    img2 = binarize_img(img, threshold=0.5)

    assert_array_equal(np.unique(img2.dataobj), np.array([0, 1]))
    # Test that manual binarization equals binarize_img results.
    img3 = img_4D_rand
    img3.dataobj[img.dataobj < 0.5] = 0
    img3.dataobj[img.dataobj >= 0.5] = 1

    assert_array_equal(img2.dataobj, img3.dataobj)


def test_clean_img(affine):
    rng = np.random.RandomState(42)
    data = rng.standard_normal(size=(10, 10, 10, 100)) + 0.5
    data_flat = data.T.reshape(100, -1)
    data_img = Nifti1Image(data, affine)

    with pytest.raises(ValueError, match="t_r.*must be specified"):
        clean_img(data_img, t_r=None, low_pass=0.1)

    data_img_ = clean_img(
        data_img, detrend=True, standardize=False, low_pass=0.1, t_r=1.0
    )
    data_flat_ = signal.clean(
        data_flat, detrend=True, standardize=False, low_pass=0.1, t_r=1.0
    )

    assert_almost_equal(get_data(data_img_).T.reshape(100, -1), data_flat_)
    # if NANs
    data[:, 9, 9] = np.nan
    # if infinity
    data[:, 5, 5] = np.inf
    nan_img = Nifti1Image(data, affine)

    clean_im = clean_img(nan_img, ensure_finite=True)

    assert np.any(np.isfinite(get_data(clean_im))), True

    # test_clean_img_passing_nifti2image
    data_img_nifti2 = Nifti2Image(data, affine)

    clean_img(
        data_img_nifti2, detrend=True, standardize=False, low_pass=0.1, t_r=1.0
    )

    # if mask_img
    img, mask_img = generate_fake_fmri(shape=SHAPE_3D, length=10)

    data_img_mask_ = clean_img(img, mask_img=mask_img)

    # Checks that output with full mask and without is equal
    data_img_ = clean_img(img)

    assert_almost_equal(get_data(data_img_), get_data(data_img_mask_))


@pytest.mark.parametrize("create_files", [True, False])
def test_largest_cc_img(create_files):
    """Check the extraction of the largest connected component, for niftis.

    Similar to smooth_img tests for largest connected_component_img, here also
    only the added features for largest_connected_component are tested.
    """
    # Test whether dimension of 3Dimg and list of 3Dimgs are kept.
    img1, img2, shapes = _make_largest_cc_img_test_data()

    with testing.write_tmp_imgs(img1, img2, create_files=create_files) as imgs:
        # List of images as input
        out = largest_connected_component_img(imgs)

        assert isinstance(out, list)
        assert len(out) == 2
        for o, s in zip(out, shapes):
            assert o.shape == (s)

        # Single image as input
        out = largest_connected_component_img(imgs[0])

        assert isinstance(out, Nifti1Image)
        assert out.shape == (shapes[0])


@pytest.mark.parametrize("create_files", [True, False])
def test_largest_cc_img_non_native_endian_type(create_files):
    # Test whether dimension of 3Dimg and list of 3Dimgs are kept.
    img1, img2, shapes = _make_largest_cc_img_test_data()

    # tests adapted to non-native endian data dtype
    img1_change_dtype = Nifti1Image(
        get_data(img1).astype(">f8"), affine=img1.affine
    )
    img2_change_dtype = Nifti1Image(
        get_data(img2).astype(">f8"), affine=img2.affine
    )

    with testing.write_tmp_imgs(
        img1_change_dtype, img2_change_dtype, create_files=create_files
    ) as imgs:
        # List of images as input
        out = largest_connected_component_img(imgs)

        assert isinstance(out, list)
        assert len(out) == 2
        for o, s in zip(out, shapes):
            assert o.shape == (s)

        # Single image as input
        out = largest_connected_component_img(imgs[0])

        assert isinstance(out, Nifti1Image)
        assert out.shape == (shapes[0])

    # Test the output with native and without native
    out_native = largest_connected_component_img(img1)

    out_non_native = largest_connected_component_img(img1_change_dtype)
    assert_equal(get_data(out_native), get_data(out_non_native))


def test_largest_cc_img_error():
    # Test whether 4D Nifti throws the right error.
    img_4D = generate_fake_fmri(SHAPE_3D)

    with pytest.raises(DimensionError, match="dimension"):
        largest_connected_component_img(img_4D)


def test_new_img_like_mgh_image(affine):
    data = np.zeros(SHAPE_3D, dtype=np.uint8)
    niimg = MGHImage(dataobj=data, affine=affine)

    new_img_like(niimg, data.astype(float), niimg.affine, copy_header=True)


@pytest.mark.parametrize("image", [MGHImage, AnalyzeImage])
def test_new_img_like_boolean_data(affine, image):
    """Check defaulting boolean input data to np.uint8 dtype is valid for
    encoding with nibabel image classes MGHImage and AnalyzeImage.
    """
    data = np.random.randn(*SHAPE_3D).astype("uint8")
    in_img = image(dataobj=data, affine=affine)

    out_img = new_img_like(in_img, data=in_img.get_fdata() > 0.5)

    assert get_data(out_img).dtype == "uint8"<|MERGE_RESOLUTION|>--- conflicted
+++ resolved
@@ -3,11 +3,8 @@
 import platform
 import sys
 import tempfile
-<<<<<<< HEAD
+import warnings
 from pathlib import Path
-=======
-import warnings
->>>>>>> cc22d1d5
 
 import nibabel
 import numpy as np
@@ -677,25 +674,15 @@
 
 @pytest.mark.parametrize("no_int64_nifti", ["allow for this test"])
 def test_new_img_like_int64():
-<<<<<<< HEAD
     img = generate_labeled_regions(shape=SHAPE_3D, n_regions=2)
 
     data = get_data(img).astype("int32")
 
-    with pytest.warns(None) as record:
-        new_img = new_img_like(img, data)
-
-    assert not record
-    assert get_data(new_img).dtype == "int32"
-
-=======
-    img = data_gen.generate_labeled_regions((3, 3, 3), 2)
-    data = image.get_data(img).astype("int32")
     with warnings.catch_warnings():
         warnings.simplefilter("error")
         new_img = new_img_like(img, data)
-    assert image.get_data(new_img).dtype == "int32"
->>>>>>> cc22d1d5
+    assert get_data(new_img).dtype == "int32"
+
     data = data.astype("int64")
 
     with pytest.warns(UserWarning, match=r".*array.*contains.*64.*"):
