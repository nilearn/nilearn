--- conflicted
+++ resolved
@@ -298,13 +298,8 @@
         image.smooth_array(smooth_array_data, affine, fwhm=0.0)
 
 
-<<<<<<< HEAD
-def test_smooth_img(affine_eye):
-    """Checks added functionalities compared to image.smooth_array()"""
-=======
 def test_smooth_img(affine_eye, tmp_path):
     """Checks added functionalities compared to image._smooth_array()"""
->>>>>>> 3ac5ebc4
     shapes = ((10, 11, 12), (13, 14, 15))
     lengths = (17, 18)
     fwhm = (1.0, 2.0, 3.0)
