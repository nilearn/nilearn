--- conflicted
+++ resolved
@@ -16,14 +16,7 @@
     assert_array_equal,
     assert_equal,
 )
-<<<<<<< HEAD
-from nilearn.dataset import fetch_development_fmri
-from nilearn.interfaces.fmriprep import load_confounds
-from nilearn import signal
-=======
-
 from nilearn import dataset, signal
->>>>>>> dbae8d58
 from nilearn._utils import niimg_conversions, testing
 from nilearn._utils.data_gen import (
     generate_fake_fmri,
@@ -1015,13 +1008,8 @@
         n_compcor=5,
         demean=True,
     )
-<<<<<<< HEAD
-    
+
     image.clean_img(
-=======
-
-    clean_nifti = image.clean_img(
->>>>>>> dbae8d58
         fmri_filenames,
         detrend=True,
         standardize="zscore_sample",
