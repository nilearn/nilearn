--- conflicted
+++ resolved
@@ -940,13 +940,8 @@
     resample_img(img, target_affine=2.0 * affine_eye)
 
 
-<<<<<<< HEAD
-def test_resample_input(affine_eye, shape, rng):
+def test_resample_input(affine_eye, shape, rng, tmp_path):
     data = rng.integers(0, 10, shape, dtype="int32")
-=======
-def test_resample_input(affine_eye, shape, rng, tmp_path):
-    data = rng.randint(0, 10, shape, dtype="int32")
->>>>>>> aa9c9141
     affine = affine_eye
     affine[:3, -1] = 0.5 * np.array(shape[:3])
     img = Nifti1Image(data, affine)
