"""
Preprocessing functions for time series.

All functions in this module should take X matrices with samples x
features
"""
# Authors: Alexandre Abraham, Gael Varoquaux, Philippe Gervais
# License: simplified BSD

import distutils.version
import warnings

import numpy as np
from scipy import stats, linalg, signal as sp_signal
from sklearn.utils import gen_even_slices, as_float_array

from ._utils.compat import _basestring
from ._utils.numpy_conversions import csv_to_array, as_ndarray

NP_VERSION = distutils.version.LooseVersion(np.version.short_version).version


def _standardize(signals, detrend=False, normalize=True):
    """ Center and norm a given signal (time is along first axis)

    Parameters
    ----------
    signals: numpy.ndarray
        Timeseries to standardize

    detrend: bool
        if detrending of timeseries is requested

    normalize: bool
        if True, shift timeseries to zero mean value and scale
        to unit energy (sum of squares).

    Returns
    -------
    std_signals: numpy.ndarray
        copy of signals, normalized.
    """

    if detrend:
        signals = _detrend(signals, inplace=False)
    else:
        signals = signals.copy()

    if normalize:
        if signals.shape[0] == 1:
            warnings.warn('Standardization of 3D signal has been requested but '
                'would lead to zero values. Skipping.')
            return signals

        if not detrend:
            # remove mean if not already detrended
            signals = signals - signals.mean(axis=0)

        std = np.sqrt((signals ** 2).sum(axis=0))
        std[std < np.finfo(np.float).eps] = 1.  # avoid numerical problems
        signals /= std
    return signals


def _mean_of_squares(signals, n_batches=20):
    """Compute mean of squares for each signal.
    This function is equivalent to

        var = np.copy(signals)
        var **= 2
        var = var.mean(axis=0)

    but uses a lot less memory.

    Parameters
    ----------
    signals : numpy.ndarray, shape (n_samples, n_features)
        signal whose mean of squares must be computed.

    n_batches : int, optional
        number of batches to use in the computation. Tweaking this value
        can lead to variation of memory usage and computation time. The higher
        the value, the lower the memory consumption.

    """
    # No batching for small arrays
    if signals.shape[1] < 500:
        n_batches = 1

    # Fastest for C order
    var = np.empty(signals.shape[1])
    for batch in gen_even_slices(signals.shape[1], n_batches):
        tvar = np.copy(signals[:, batch])
        tvar **= 2
        var[batch] = tvar.mean(axis=0)

    return var


def _detrend(signals, inplace=False, type="linear", n_batches=10):
    """Detrend columns of input array.

    Signals are supposed to be columns of `signals`.
    This function is significantly faster than scipy.signal.detrend on this
    case and uses a lot less memory.

    Parameters
    ----------
    signals : numpy.ndarray
        This parameter must be two-dimensional.
        Signals to detrend. A signal is a column.

    inplace : bool, optional
        Tells if the computation must be made inplace or not (default
        False).

    type : str, optional
        Detrending type ("linear" or "constant").
        See also scipy.signal.detrend.

    n_batches : int, optional
        number of batches to use in the computation. Tweaking this value
        can lead to variation of memory usage and computation time. The higher
        the value, the lower the memory consumption.

    Returns
    -------
    detrended_signals: numpy.ndarray
        Detrended signals. The shape is that of 'signals'.

    Notes
    -----

    If a signal of lenght 1 is given, it is returned unchanged.

    """
    signals = as_float_array(signals, copy=not inplace)
    if signals.shape[0] == 1:
        warnings.warn('Detrending of 3D signal has been requested but '
                      'would lead to zero values. Skipping.')
        return signals

    signals -= np.mean(signals, axis=0)
    if type == "linear":
        # Keeping "signals" dtype avoids some type conversion further down,
        # and can save a lot of memory if dtype is single-precision.
        regressor = np.arange(signals.shape[0], dtype=signals.dtype)
        regressor -= regressor.mean()
        std = np.sqrt((regressor ** 2).sum())
        # avoid numerical problems
        if not std < np.finfo(np.float).eps:
            regressor /= std
        regressor = regressor[:, np.newaxis]

        # No batching for small arrays
        if signals.shape[1] < 500:
            n_batches = 1

        # This is fastest for C order.
        for batch in gen_even_slices(signals.shape[1], n_batches):
            signals[:, batch] -= np.dot(regressor[:, 0], signals[:, batch]
                                        ) * regressor
    return signals


def _check_wn(btype, freq, nyq):
    wn = freq / float(nyq)
    if wn >= 1.:
        # results looked unstable when the critical frequencies are
        # exactly at the Nyquist frequency. See issue at SciPy
        # https://github.com/scipy/scipy/issues/6265. Before, SciPy 1.0.0 ("wn
        # should be btw 0 and 1"). But, after ("0 < wn < 1"). Due to unstable
        # results as pointed in the issue above. Hence, we forced the
        # critical frequencies to be slightly less than 1. but not 1.
        wn = 1 - 10 * np.finfo(1.).eps
        warnings.warn(
            'The frequency specified for the %s pass filter is '
            'too high to be handled by a digital filter (superior to '
            'nyquist frequency). It has been lowered to %.2f (nyquist '
            'frequency).' % (btype, wn))

    if wn < 0.0: # equal to 0.0 is okay
        wn = np.finfo(1.).eps
        warnings.warn(
            'The frequency specified for the %s pass filter is '
            'too low to be handled by a digital filter (must be non-negative).'
            ' It has been set to eps: %.5e' % (btype, wn))

    return wn


def butterworth(signals, sampling_rate, low_pass=None, high_pass=None,
                order=5, copy=False):
    """ Apply a low-pass, high-pass or band-pass Butterworth filter

    Apply a filter to remove signal below the `low` frequency and above the
    `high` frequency.

    Parameters
    ----------
    signals: numpy.ndarray (1D sequence or n_samples x n_sources)
        Signals to be filtered. A signal is assumed to be a column
        of `signals`.

    sampling_rate: float
        Number of samples per time unit (sample frequency)

    low_pass: float, optional
        If specified, signals above this frequency will be filtered out
        (low pass). This is -3dB cutoff frequency.

    high_pass: float, optional
        If specified, signals below this frequency will be filtered out
        (high pass). This is -3dB cutoff frequency.

    order: integer, optional
        Order of the Butterworth filter. When filtering signals, the
        filter has a decay to avoid ringing. Increasing the order
        sharpens this decay. Be aware that very high orders could lead
        to numerical instability.

    copy: bool, optional
        If False, `signals` is modified inplace, and memory consumption is
        lower than for copy=True, though computation time is higher.

    Returns
    -------
    filtered_signals: numpy.ndarray
        Signals filtered according to the parameters
    """
    if low_pass is None and high_pass is None:
        if copy:
            return signals.copy()
        else:
            return signals

    if low_pass is not None and high_pass is not None \
            and high_pass >= low_pass:
        raise ValueError(
            "High pass cutoff frequency (%f) is greater or equal"
            "to low pass filter frequency (%f). This case is not handled "
            "by this function."
            % (high_pass, low_pass))

    nyq = sampling_rate * 0.5

    critical_freq = []
    if high_pass is not None:
        btype = 'high'
        critical_freq.append(_check_wn(btype, high_pass, nyq))

    if low_pass is not None:
        btype = 'low'
        critical_freq.append(_check_wn(btype, low_pass, nyq))

    if len(critical_freq) == 2:
        btype = 'band'
    else:
        critical_freq = critical_freq[0]

    b, a = sp_signal.butter(order, critical_freq, btype=btype, output='ba')
    if signals.ndim == 1:
        # 1D case
        output = sp_signal.filtfilt(b, a, signals)
        if copy:  # filtfilt does a copy in all cases.
            signals = output
        else:
            signals[...] = output
    else:
        if copy:
            # No way to save memory when a copy has been requested,
            # because filtfilt does out-of-place processing
            signals = sp_signal.filtfilt(b, a, signals, axis=0)
        else:
            # Lesser memory consumption, slower.
            for timeseries in signals.T:
                timeseries[:] = sp_signal.filtfilt(b, a, timeseries)

            # results returned in-place

    return signals


def high_variance_confounds(series, n_confounds=5, percentile=2.,
                            detrend=True):
    """ Return confounds time series extracted from series with highest
    variance.

    Parameters
    ----------
    series: numpy.ndarray
        Timeseries. A timeseries is a column in the "series" array.
        shape (sample number, feature number)

    n_confounds: int, optional
        Number of confounds to return

    percentile: float, optional
        Highest-variance series percentile to keep before computing the
        singular value decomposition, 0. <= `percentile` <= 100.
        series.shape[0] * percentile / 100 must be greater than n_confounds

    detrend: bool, optional
        If True, detrend timeseries before processing.

    Returns
    -------
    v: numpy.ndarray
        highest variance confounds. Shape: (samples, n_confounds)

    Notes
    -----
    This method is related to what has been published in the literature
    as 'CompCor' (Behzadi NeuroImage 2007).

    The implemented algorithm does the following:

    - compute sum of squares for each time series (no mean removal)
    - keep a given percentile of series with highest variances (percentile)
    - compute an svd of the extracted series
    - return a given number (n_confounds) of series from the svd with
      highest singular values.

    See also
    --------
    nilearn.image.high_variance_confounds
    """

    if detrend:
        series = _detrend(series)  # copy

    # Retrieve the voxels|features with highest variance

    # Compute variance without mean removal.
    var = _mean_of_squares(series)

    var_thr = stats.scoreatpercentile(var, 100. - percentile)
    series = series[:, var > var_thr]  # extract columns (i.e. features)
    # Return the singular vectors with largest singular values
    # We solve the symmetric eigenvalue problem here, increasing stability
    s, u = linalg.eigh(series.dot(series.T) / series.shape[0])
    ix_ = np.argsort(s)[::-1]
    u = u[:, ix_[:n_confounds]].copy()
    return u


def _ensure_float(data):
    "Make sure that data is a float type"
    if not data.dtype.kind == 'f':
        if data.dtype.itemsize == '8':
            data = data.astype(np.float64)
        else:
            data = data.astype(np.float32)
    return data


def clean(signals, sessions=None, detrend=True, standardize=True,
          confounds=None, low_pass=None, high_pass=None, t_r=None,
          ensure_finite=False):
    """Improve SNR on masked fMRI signals.

    This function can do several things on the input signals, in
    the following order:

    - detrend
    - low- and high-pass filter
    - remove confounds
    - standardize

    Low-pass filtering improves specificity.

    High-pass filtering should be kept small, to keep some
    sensitivity.

    Filtering is only meaningful on evenly-sampled signals.

    According to Lindquist et al. (2018), removal of confounds will be done
    orthogonally to temporal filters (low- and/or high-pass filters), if both
    are specified.

    Parameters
    ----------
    signals: numpy.ndarray
        Timeseries. Must have shape (instant number, features number).
        This array is not modified.

    sessions : numpy array, optional
        Add a session level to the cleaning process. Each session will be
        cleaned independently. Must be a 1D array of n_samples elements.

    confounds: numpy.ndarray, str or list of
        Confounds timeseries. Shape must be
        (instant number, confound number), or just (instant number,)
        The number of time instants in signals and confounds must be
        identical (i.e. signals.shape[0] == confounds.shape[0]).
        If a string is provided, it is assumed to be the name of a csv file
        containing signals as columns, with an optional one-line header.
        If a list is provided, all confounds are removed from the input
        signal, as if all were in the same array.

    t_r: float
        Repetition time, in second (sampling period). Set to None if not
        specified. Mandatory if used together with low_pass or high_pass.

    low_pass, high_pass: float
        Respectively low and high cutoff frequencies, in Hertz.

    detrend: bool
        If detrending should be applied on timeseries (before
        confound removal)

    standardize: bool
        If True, returned signals are set to unit variance.

    ensure_finite: bool
        If True, the non-finite values (NANs and infs) found in the data
        will be replaced by zeros.

    Returns
    -------
    cleaned_signals: numpy.ndarray
        Input signals, cleaned. Same shape as `signals`.

    Notes
    -----
    Confounds removal is based on a projection on the orthogonal
    of the signal space. See `Friston, K. J., A. P. Holmes,
    K. J. Worsley, J.-P. Poline, C. D. Frith, et R. S. J. Frackowiak.
    "Statistical Parametric Maps in Functional Imaging: A General
    Linear Approach". Human Brain Mapping 2, no 4 (1994): 189-210.
    <http://dx.doi.org/10.1002/hbm.460020402>`_

    Orthogonalization between temporal filters and confound removal is based on
    suggestions in `Lindquist, M., Geuter, S., Wager, T., & Caffo, B. (2018).
    Modular preprocessing pipelines can reintroduce artifacts into fMRI data.
    bioRxiv, 407676. <http://dx.doi.org/10.1101/407676>`_

    See Also
    --------
        nilearn.image.clean_img
    """

    if isinstance(low_pass, bool):
        raise TypeError("low pass must be float or None but you provided "
                        "low_pass='{0}'".format(low_pass))
    if isinstance(high_pass, bool):
        raise TypeError("high pass must be float or None but you provided "
                        "high_pass='{0}'".format(high_pass))

    if not isinstance(confounds,
                      (list, tuple, _basestring, np.ndarray, type(None))):
        raise TypeError("confounds keyword has an unhandled type: %s"
                        % confounds.__class__)

    if not isinstance(ensure_finite, bool):
        raise ValueError("'ensure_finite' must be boolean type True or False "
                         "but you provided ensure_finite={0}".format(ensure_finite))

    if not isinstance(signals, np.ndarray):
        signals = as_ndarray(signals)

    if ensure_finite:
        signals[np.logical_not(np.isfinite(signals))] = 0

    # Read confounds
    if confounds is not None:
        if not isinstance(confounds, (list, tuple)):
            confounds = (confounds, )

        all_confounds = []
        for confound in confounds:
            if isinstance(confound, _basestring):
                filename = confound
                confound = csv_to_array(filename)
                if np.isnan(confound.flat[0]):
                    # There may be a header
                    if NP_VERSION >= [1, 4, 0]:
                        confound = csv_to_array(filename, skip_header=1)
                    else:
                        confound = csv_to_array(filename, skiprows=1)
                if confound.shape[0] != signals.shape[0]:
                    raise ValueError("Confound signal has an incorrect length")

            elif isinstance(confound, np.ndarray):
                if confound.ndim == 1:
                    confound = np.atleast_2d(confound).T
                elif confound.ndim != 2:
                    raise ValueError("confound array has an incorrect number "
                                     "of dimensions: %d" % confound.ndim)

                if confound.shape[0] != signals.shape[0]:
                    raise ValueError("Confound signal has an incorrect length")
            else:
                raise TypeError("confound has an unhandled type: %s"
                                % confound.__class__)
            all_confounds.append(confound)

        # Restrict the signal to the orthogonal of the confounds
        confounds = np.hstack(all_confounds)
        del all_confounds

    if sessions is not None:
        if not len(sessions) == len(signals):
            raise ValueError(('The length of the session vector (%i) '
                              'does not match the length of the signals (%i)')
                              % (len(sessions), len(signals)))
        for s in np.unique(sessions):
            session_confounds = None
            if confounds is not None:
                session_confounds = confounds[sessions == s]
            signals[sessions == s, :] = \
                clean(signals[sessions == s],
                      detrend=detrend, standardize=standardize,
                      confounds=session_confounds, low_pass=low_pass,
                      high_pass=high_pass, t_r=t_r)

    # detrend
    signals = _ensure_float(signals)
    signals = _standardize(signals, normalize=False, detrend=detrend)

    # Apply low- and high-pass filters
    if low_pass is not None or high_pass is not None:
        if t_r is None:
            raise ValueError("Repetition time (t_r) must be specified for "
                             "filtering")

        signals = butterworth(signals, sampling_rate=1. / t_r,
                              low_pass=low_pass, high_pass=high_pass)

    # Remove confounds
    if confounds is not None:
        confounds = _ensure_float(confounds)

        # Apply low- and high-pass filters to keep filters orthogonal
        # (according to Lindquist et al. (2018))
        if low_pass is not None or high_pass is not None:

            confounds = butterworth(confounds, sampling_rate=1. / t_r,
                                    low_pass=low_pass, high_pass=high_pass)

        confounds = _standardize(confounds, normalize=standardize,
                                 detrend=detrend)

        if not standardize:
            # Improve numerical stability by controlling the range of
            # confounds. We don't rely on _standardize as it removes any
            # constant contribution to confounds.
            confound_max = np.max(np.abs(confounds), axis=0)
            confound_max[confound_max == 0] = 1
            confounds /= confound_max

        # Pivoting in qr decomposition was added in scipy 0.10
        Q, R, _ = linalg.qr(confounds, mode='economic', pivoting=True)
        Q = Q[:, np.abs(np.diag(R)) > np.finfo(np.float).eps * 100.]
        signals -= Q.dot(Q.T).dot(signals)

<<<<<<< HEAD
=======
    if low_pass is not None or high_pass is not None:
        if t_r is None:
            raise ValueError("Repetition time (t_r) must be specified for "
                             "filtering. You specified None.")

        signals = butterworth(signals, sampling_rate=1. / t_r,
                              low_pass=low_pass, high_pass=high_pass)

>>>>>>> b89ddeeb
    if standardize:
        signals = _standardize(signals, normalize=True, detrend=False)
        signals *= np.sqrt(signals.shape[0])  # for unit variance

    return signals<|MERGE_RESOLUTION|>--- conflicted
+++ resolved
@@ -522,7 +522,7 @@
     if low_pass is not None or high_pass is not None:
         if t_r is None:
             raise ValueError("Repetition time (t_r) must be specified for "
-                             "filtering")
+                             "filtering. You specified None.")
 
         signals = butterworth(signals, sampling_rate=1. / t_r,
                               low_pass=low_pass, high_pass=high_pass)
@@ -554,17 +554,6 @@
         Q = Q[:, np.abs(np.diag(R)) > np.finfo(np.float).eps * 100.]
         signals -= Q.dot(Q.T).dot(signals)
 
-<<<<<<< HEAD
-=======
-    if low_pass is not None or high_pass is not None:
-        if t_r is None:
-            raise ValueError("Repetition time (t_r) must be specified for "
-                             "filtering. You specified None.")
-
-        signals = butterworth(signals, sampling_rate=1. / t_r,
-                              low_pass=low_pass, high_pass=high_pass)
-
->>>>>>> b89ddeeb
     if standardize:
         signals = _standardize(signals, normalize=True, detrend=False)
         signals *= np.sqrt(signals.shape[0])  # for unit variance
