"""
Preprocessing functions for time series.

All functions in this module should take X matrices with samples x
features
"""
# Authors: Alexandre Abraham, Gael Varoquaux, Philippe Gervais
# License: simplified BSD

import warnings

import numpy as np
import pandas as pd
from nilearn._utils.glm import _check_run_sample_masks
from scipy import linalg, signal as sp_signal
from scipy.interpolate import CubicSpline
from sklearn.utils import as_float_array, gen_even_slices

from ._utils import fill_doc, stringify_path
from ._utils.numpy_conversions import as_ndarray, csv_to_array

availiable_filters = ["butterworth", "cosine"]


def _standardize(signals, detrend=False, standardize="zscore"):
    """Center and standardize a given signal (time is along first axis).

    Parameters
    ----------
    signals : :class:`numpy.ndarray`
        Timeseries to standardize.

    detrend : :obj:`bool`, optional
        If detrending of timeseries is requested.
        Default=False.

    standardize : {'zscore_sample', 'zscore', 'psc', True, False}, optional
        Strategy to standardize the signal:

            - 'zscore_sample': The signal is z-scored. Timeseries are shifted
              to zero mean and scaled to unit variance. Uses sample std.
            - 'zscore': The signal is z-scored. Timeseries are shifted
              to zero mean and scaled to unit variance. Uses population std
              by calling default :obj:`numpy.std` with N - ``ddof=0``.
            - 'psc':  Timeseries are shifted to zero mean value and scaled
              to percent signal change (as compared to original mean signal).
            - True: The signal is z-scored (same as option `zscore`).
              Timeseries are shifted to zero mean and scaled to unit variance.
            - False: Do not standardize the data.

        Default='zscore'.

    Returns
    -------
    std_signals : :class:`numpy.ndarray`
        Copy of signals, standardized.
    """
<<<<<<< HEAD
    if standardize not in [True, False, "psc", "zscore"]:
        raise ValueError(f"{standardize} is no valid standardize strategy.")
=======
    if standardize not in [True, False, 'psc', 'zscore', 'zscore_sample']:
        raise ValueError('{} is no valid standardize strategy.'
                         .format(standardize))
>>>>>>> 492718f4

    signals = _detrend(signals, inplace=False) if detrend else signals.copy()

    if standardize:
        if signals.shape[0] == 1:
            warnings.warn(
                "Standardization of 3D signal has been requested but "
                "would lead to zero values. Skipping."
            )
            return signals

<<<<<<< HEAD
        elif (standardize == "zscore") or (standardize is True):
=======
        elif (standardize == 'zscore_sample'):
            if not detrend:
                # remove mean if not already detrended
                signals = signals - signals.mean(axis=0)

            std = signals.std(axis=0, ddof=1)
            # avoid numerical problems
            std[std < np.finfo(np.float64).eps] = 1.
            signals /= std

        elif (standardize == 'zscore') or (standardize is True):
            std_strategy_default = (
                "The default strategy for standardize is currently 'zscore' "
                "which incorrectly uses population std to calculate sample "
                "zscores. The new strategy 'zscore_sample' corrects this "
                "behavior by using the sample std. In release 0.13, the "
                "default strategy will be replaced by the new strategy and "
                "the 'zscore' option will be removed. Please use "
                "'zscore_sample' instead."
            )
            warnings.warn(category=FutureWarning,
                          message=std_strategy_default,
                          stacklevel=3)
>>>>>>> 492718f4
            if not detrend:
                # remove mean if not already detrended
                signals = signals - signals.mean(axis=0)

            std = signals.std(axis=0)
<<<<<<< HEAD
            std[
                std < np.finfo(np.float64).eps
            ] = 1.0  # avoid numerical problems
=======
            # avoid numerical problems
            std[std < np.finfo(np.float64).eps] = 1.
>>>>>>> 492718f4
            signals /= std

        elif standardize == "psc":
            mean_signal = signals.mean(axis=0)
            invalid_ix = np.absolute(mean_signal) < np.finfo(np.float64).eps
            signals = (signals - mean_signal) / np.absolute(mean_signal)
            signals *= 100

            if np.any(invalid_ix):
                warnings.warn(
                    "psc standardization strategy is meaningless "
                    "for features that have a mean of 0. "
                    "These time series are set to 0."
                )
                signals[:, invalid_ix] = 0

    return signals


def _mean_of_squares(signals, n_batches=20):
    """Compute mean of squares for each signal.

    This function is equivalent to:

    .. code-block:: python

        var = np.copy(signals)
        var **= 2
        var = var.mean(axis=0)

    but uses a lot less memory.

    Parameters
    ----------
    signals : :class:`numpy.ndarray`, shape (n_samples, n_features)
        Signal whose mean of squares must be computed.

    n_batches : :obj:`int`, optional
        Number of batches to use in the computation.

        .. note::
            Tweaking this value can lead to variation of memory usage
            and computation time. The higher the value, the lower the
            memory consumption.

        Default=20.

    Returns
    -------
    var : :class:`numpy.ndarray`
        1D array holding the mean of squares.
    """
    # No batching for small arrays
    if signals.shape[1] < 500:
        n_batches = 1

    # Fastest for C order
    var = np.empty(signals.shape[1])
    for batch in gen_even_slices(signals.shape[1], n_batches):
        tvar = np.copy(signals[:, batch])
        tvar **= 2
        var[batch] = tvar.mean(axis=0)

    return var


# UNUSED AND UNTESTED
def _row_sum_of_squares(signals, n_batches=20):
    """Compute sum of squares for each signal.

    This function is equivalent to:

    .. code-block:: python

        signals **= 2
        signals = signals.sum(axis=0)

    but uses a lot less memory.

    Parameters
    ----------
    signals : :class:`numpy.ndarray`, shape (n_samples, n_features)
        Signal whose sum of squares must be computed.

    n_batches : :obj:`int`, optional
        Number of batches to use in the computation.

        .. note::
            Tweaking this value can lead to variation of memory usage
            and computation time. The higher the value, the lower the
            memory consumption.

        Default=20.

    Returns
    -------
    var : :class:`numpy.ndarray`
        1D array holding the sum of squares.
    """
    # No batching for small arrays
    if signals.shape[1] < 500:
        n_batches = 1

    # Fastest for C order
    var = np.empty(signals.shape[1])
    for batch in gen_even_slices(signals.shape[1], n_batches):
        var[batch] = np.sum(signals[:, batch] ** 2, 0)

    return var


def _detrend(signals, inplace=False, type="linear", n_batches=10):
    """Detrend columns of input array.

    Signals are supposed to be columns of `signals`.
    This function is significantly faster than :func:`scipy.signal.detrend`
    on this case and uses a lot less memory.

    Parameters
    ----------
    signals : :class:`numpy.ndarray`
        This parameter must be two-dimensional.
        Signals to detrend. A signal is a column.

    inplace : :obj:`bool`, optional
        Tells if the computation must be made inplace or not.
        Default=False.

    type : {"linear", "constant"}, optional
        Detrending type, either "linear" or "constant".
        See also :func:`scipy.signal.detrend`.
        Default="linear".

    n_batches : :obj:`int`, optional
        Number of batches to use in the computation.

        .. note::
            Tweaking this value can lead to variation of memory usage
            and computation time. The higher the value, the lower the
            memory consumption.

    Returns
    -------
    detrended_signals : :class:`numpy.ndarray`
        Detrended signals. The shape is that of ``signals``.

    Notes
    -----
    If a signal of length 1 is given, it is returned unchanged.
    """
    signals = as_float_array(signals, copy=not inplace)
    if signals.shape[0] == 1:
        warnings.warn(
            "Detrending of 3D signal has been requested but "
            "would lead to zero values. Skipping."
        )
        return signals

    signals -= np.mean(signals, axis=0)
    if type == "linear":
        # Keeping "signals" dtype avoids some type conversion further down,
        # and can save a lot of memory if dtype is single-precision.
        regressor = np.arange(signals.shape[0], dtype=signals.dtype)
        regressor -= regressor.mean()
        std = np.sqrt((regressor**2).sum())
        # avoid numerical problems
        if not std < np.finfo(np.float64).eps:
            regressor /= std
        regressor = regressor[:, np.newaxis]

        # No batching for small arrays
        if signals.shape[1] < 500:
            n_batches = 1

        # This is fastest for C order.
        for batch in gen_even_slices(signals.shape[1], n_batches):
            signals[:, batch] -= (
                np.dot(regressor[:, 0], signals[:, batch]) * regressor
            )
    return signals


def _check_wn(btype, freq, nyq):
    """Ensure that the critical frequency works with the Nyquist frequency.

    The critical frequency must be (1) >= 0 and (2) < Nyquist.
    When critical frequencies are exactly at the Nyquist frequency,
    results are unstable.

    See issue at SciPy https://github.com/scipy/scipy/issues/6265.
    Due to unstable results as pointed in the issue above,
    we force the critical frequencies to be slightly less than the Nyquist
    frequency, and slightly more than zero.
    """
    if freq >= nyq:
        freq = nyq - (nyq * 10 * np.finfo(1.0).eps)
        warnings.warn(
            f"The frequency specified for the {btype} pass filter is "
            "too high to be handled by a digital filter "
            "(superior to Nyquist frequency). "
            f"It has been lowered to {freq} (Nyquist frequency)."
        )

    elif freq < 0.0:  # equal to 0.0 is okay
        freq = nyq * np.finfo(1.0).eps
        warnings.warn(
            f"The frequency specified for the {btype} pass filter is too "
            "low to be handled by a digital filter (must be non-negative). "
            f"It has been set to eps: {freq}"
        )

    return freq


@fill_doc
def butterworth(
    signals,
    sampling_rate,
    low_pass=None,
    high_pass=None,
    order=5,
    padtype="odd",
    padlen=None,
    copy=False,
):
    """Apply a low-pass, high-pass or band-pass \
    `Butterworth filter <https://en.wikipedia.org/wiki/Butterworth_filter>`_.

    Apply a filter to remove signal below the `low` frequency and above the
    `high` frequency.

    Parameters
    ----------
    signals : :class:`numpy.ndarray` (1D sequence or n_samples x n_sources)
        Signals to be filtered. A signal is assumed to be a column
        of `signals`.

    sampling_rate : :obj:`float`
        Number of samples per second (sample frequency, in Hertz).
    %(low_pass)s
    %(high_pass)s
    order : :obj:`int`, optional
        Order of the `Butterworth filter
        <https://en.wikipedia.org/wiki/Butterworth_filter>`_.
        When filtering signals, the filter has a decay to avoid ringing.
        Increasing the order sharpens this decay. Be aware that very high
        orders can lead to numerical instability.
        Default=5.

    padtype : {"odd", "even", "constant", None}, optional
        Type of padding to use for the Butterworth filter.
        For more information about this, see :func:`scipy.signal.filtfilt`.

    padlen : :obj:`int` or None, optional
        The size of the padding to add to the beginning and end of ``signals``.
        If None, the default value from :func:`scipy.signal.filtfilt` will be
        used.

    copy : :obj:`bool`, optional
        If False, `signals` is modified inplace, and memory consumption is
        lower than for ``copy=True``, though computation time is higher.

    Returns
    -------
    filtered_signals : :class:`numpy.ndarray`
        Signals filtered according to the given parameters.
    """
    if low_pass is None and high_pass is None:
        return signals.copy() if copy else signals

    if (
        low_pass is not None
        and high_pass is not None
        and high_pass >= low_pass
    ):
        raise ValueError(
            f"High pass cutoff frequency ({high_pass}) is greater than or "
            f"equal to low pass filter frequency ({low_pass}). "
            "This case is not handled by this function."
        )

    nyq = sampling_rate * 0.5

    critical_freq = []
    if high_pass is not None:
        btype = "high"
        critical_freq.append(_check_wn(btype, high_pass, nyq))

    if low_pass is not None:
        btype = "low"
        critical_freq.append(_check_wn(btype, low_pass, nyq))

    if len(critical_freq) == 2:
        btype = "band"
        # Inappropriate parameter input might lead to coercion of both
        # elements of critical_freq to a value just below Nyquist.
        # Scipy fix now enforces that critical frequencies cannot be equal.
        # See https://github.com/scipy/scipy/pull/15886.
        # If this is the case, we return the signals unfiltered.
        if critical_freq[0] == critical_freq[1]:
            warnings.warn(
                "Signals are returned unfiltered because band-pass critical "
                "frequencies are equal. Please check that inputs for "
                "sampling_rate, low_pass, and high_pass are valid."
            )
            return signals.copy() if copy else signals
    else:
        critical_freq = critical_freq[0]

    b, a = sp_signal.butter(
        order,
        critical_freq,
        btype=btype,
        output="ba",
        fs=sampling_rate,
    )
    if signals.ndim == 1:
        # 1D case
        output = sp_signal.filtfilt(
            b,
            a,
            signals,
            padtype=padtype,
            padlen=padlen,
        )
        if copy:  # filtfilt does a copy in all cases.
            signals = output
        else:
            signals[...] = output
    elif copy:
        # No way to save memory when a copy has been requested,
        # because filtfilt does out-of-place processing
        signals = sp_signal.filtfilt(
            b,
            a,
            signals,
            axis=0,
            padtype=padtype,
            padlen=padlen,
        )
    else:
        # Lesser memory consumption, slower.
        for timeseries in signals.T:
            timeseries[:] = sp_signal.filtfilt(
                b,
                a,
                timeseries,
                padtype=padtype,
                padlen=padlen,
            )

        # results returned in-place

    return signals


@fill_doc
def high_variance_confounds(
    series, n_confounds=5, percentile=2.0, detrend=True
):
    """Return confounds time series extracted from series \
    with highest variance.

    Parameters
    ----------
    series : :class:`numpy.ndarray`
        Timeseries. A timeseries is a column in the "series" array.
        shape (sample number, feature number)

    n_confounds : :obj:`int`, optional
        Number of confounds to return. Default=5.

    percentile : :obj:`float`, optional
        Highest-variance series percentile to keep before computing the
        singular value decomposition, 0. <= `percentile` <= 100.
        ``series.shape[0] * percentile / 100`` must be greater
        than ``n_confounds``. Default=2.0.
    %(detrend)s
        Default=True.

    Returns
    -------
    v : :class:`numpy.ndarray`
        Highest variance confounds. Shape: (samples, n_confounds)

    Notes
    -----
    This method is related to what has been published in the literature
    as 'CompCor' :footcite:`Behzadi2007`.

    The implemented algorithm does the following:

    - compute sum of squares for each time series (no mean removal)
    - keep a given percentile of series with highest variances (percentile)
    - compute an svd of the extracted series
    - return a given number (n_confounds) of series from the svd with
      highest singular values.

    References
    ----------
    .. footbibliography::

    See Also
    --------
    nilearn.image.high_variance_confounds
    """
    if detrend:
        series = _detrend(series)  # copy

    # Retrieve the voxels|features with highest variance

    # Compute variance without mean removal.
    var = _mean_of_squares(series)
    var_thr = np.nanpercentile(var, 100.0 - percentile)
    series = series[:, var > var_thr]  # extract columns (i.e. features)
    # Return the singular vectors with largest singular values
    # We solve the symmetric eigenvalue problem here, increasing stability
    s, u = linalg.eigh(series.dot(series.T) / series.shape[0])
    ix_ = np.argsort(s)[::-1]
    u = u[:, ix_[:n_confounds]].copy()
    return u


def _ensure_float(data):
    """Make sure that data is a float type."""
    if data.dtype.kind != "f":
        if data.dtype.itemsize == "8":
            data = data.astype(np.float64)
        else:
            data = data.astype(np.float32)
    return data


@fill_doc
def clean(
    signals,
    runs=None,
    detrend=True,
    standardize="zscore",
    sample_mask=None,
    confounds=None,
    standardize_confounds=True,
    filter="butterworth",
    low_pass=None,
    high_pass=None,
    t_r=2.5,
    ensure_finite=False,
    **kwargs,
):
    """Improve :term:`SNR` on masked :term:`fMRI` signals.

    This function can do several things on the input signals. With the default
    options, the procedures are performed in the following order:

    - detrend
    - low- and high-pass butterworth filter
    - remove confounds
    - standardize

    Low-pass filtering improves specificity.

    High-pass filtering should be kept small, to keep some sensitivity.

    Butterworth filtering is only meaningful on evenly-sampled signals.

    When performing scrubbing (censoring high-motion volumes) with butterworth
    filtering, the signal is processed in the following order, based on the
    second recommendation in :footcite:`Lindquist2018`:

    - interpolate high motion volumes with cubic spline interpolation
    - detrend
    - low- and high-pass butterworth filter
    - censor high motion volumes
    - remove confounds
    - standardize

    According to :footcite:`Lindquist2018`, removal of confounds will be done
    orthogonally to temporal filters (low- and/or high-pass filters), if both
    are specified. The censored volumes should be removed in both signals and
    confounds before the nuisance regression.

    When performing scrubbing with cosine drift term filtering, the signal is
    processed in the following order, based on the first recommendation in
    :footcite:`Lindquist2018`:

    - generate cosine drift term
    - censor high motion volumes in both signal and confounds
    - detrend
    - remove confounds
    - standardize

    Parameters
    ----------
    signals : :class:`numpy.ndarray`
        Timeseries. Must have shape (instant number, features number).
        This array is not modified.

    runs : :class:`numpy.ndarray`, optional
        Add a run level to the cleaning process. Each run will be
        cleaned independently. Must be a 1D array of n_samples elements.
        Default is None.

    confounds : :class:`numpy.ndarray`, :obj:`str`, :class:`pathlib.Path`,\
    :class:`pandas.DataFrame` or :obj:`list` of confounds timeseries.
        Shape must be (instant number, confound number), or just
        (instant number,).
        The number of time instants in ``signals`` and ``confounds`` must be
        identical (i.e. ``signals.shape[0] == confounds.shape[0]``).
        If a string is provided, it is assumed to be the name of a csv file
        containing signals as columns, with an optional one-line header.
        If a list is provided, all confounds are removed from the input
        signal, as if all were in the same array.
        Default is None.

    sample_mask : None, Any type compatible with numpy-array indexing, \
        or :obj:`list` of
        shape: (number of scans - number of volumes removed, ) for explicit \
            index, or (number of scans, ) for binary mask
        Masks the niimgs along time/fourth dimension to perform scrubbing
        (remove volumes with high motion) and/or non-steady-state volumes.
        When passing binary mask with boolean values, ``True`` refers to
        volumes kept, and ``False`` for volumes removed.
        This masking step is applied before signal cleaning. When supplying run
        information, sample_mask must be a list containing sets of indexes for
        each run.

            .. versionadded:: 0.8.0

        Default is None.
    %(t_r)s
        Default=2.5.
    filter : {'butterworth', 'cosine', False}, optional
        Filtering methods:

            - 'butterworth': perform butterworth filtering.
            - 'cosine': generate discrete cosine transformation drift terms.
            - False: Do not perform filtering.

        Default='butterworth'.
    %(low_pass)s

        .. note::
            `low_pass` is not implemented for filter='cosine'.

    %(high_pass)s
    %(detrend)s
    standardize : {'zscore_sample', 'zscore', 'psc', True, False}, optional
        Strategy to standardize the signal:

            - 'zscore_sample': The signal is z-scored. Timeseries are shifted
              to zero mean and scaled to unit variance. Uses sample std.
            - 'zscore': The signal is z-scored. Timeseries are shifted
              to zero mean and scaled to unit variance. Uses population std
              by calling default :obj:`numpy.std` with N - ``ddof=0``.
            - 'psc':  Timeseries are shifted to zero mean value and scaled
              to percent signal change (as compared to original mean signal).
            - True: The signal is z-scored (same as option `zscore`).
              Timeseries are shifted to zero mean and scaled to unit variance.
            - False: Do not standardize the data.

        Default="zscore".
    %(standardize_confounds)s
    %(ensure_finite)s
        Default=False.

    kwargs : dict
        Keyword arguments to be passed to functions called within ``clean``.
        Kwargs prefixed with ``'butterworth__'`` will be passed to
        :func:`~nilearn.signal.butterworth`.


    Returns
    -------
    cleaned_signals : :class:`numpy.ndarray`
        Input signals, cleaned. Same shape as `signals` unless `sample_mask`
        is applied.

    Notes
    -----
    Confounds removal is based on a projection on the orthogonal
    of the signal space. See :footcite:`Friston1994`.

    Orthogonalization between temporal filters and confound removal is based on
    suggestions in :footcite:`Lindquist2018`.

    References
    ----------
    .. footbibliography::

    See Also
    --------
    nilearn.image.clean_img
    """
    # Raise warning for some parameter combinations when confounds present
    confounds = stringify_path(confounds)
    if confounds is not None:
        _check_signal_parameters(detrend, standardize_confounds)
    # check if filter parameters are satisfied and return correct filter
    filter_type = _check_filter_parameters(filter, low_pass, high_pass, t_r)

    # Read confounds and signals
    signals, runs, confounds, sample_mask = _sanitize_inputs(
        signals, runs, confounds, sample_mask, ensure_finite
    )

    # Process each run independently
    if runs is not None:
        return _process_runs(
            signals,
            runs,
            detrend,
            standardize,
            confounds,
            sample_mask,
            filter_type,
            low_pass,
            high_pass,
            t_r,
        )

    # For the following steps, sample_mask should be either None or index-like

    # Generate cosine drift terms using the full length of the signals
    if filter_type == "cosine":
        confounds = _create_cosine_drift_terms(
            signals, confounds, high_pass, t_r
        )

    # Interpolation / censoring
    signals, confounds = _handle_scrubbed_volumes(
        signals, confounds, sample_mask, filter_type, t_r
    )

    # Detrend
    # Detrend and filtering should apply to confounds, if confound presents
    # keep filters orthogonal (according to Lindquist et al. (2018))
    # Restrict the signal to the orthogonal of the confounds
    if detrend:
        mean_signals = signals.mean(axis=0)
        signals = _standardize(signals, standardize=False, detrend=detrend)
        if confounds is not None:
            confounds = _standardize(
                confounds, standardize=False, detrend=detrend
            )

    # Butterworth filtering
    if filter_type == "butterworth":
        butterworth_kwargs = {
            k.replace("butterworth__", ""): v
            for k, v in kwargs.items()
            if k.startswith("butterworth__")
        }
        signals = butterworth(
            signals,
            sampling_rate=1.0 / t_r,
            low_pass=low_pass,
            high_pass=high_pass,
            **butterworth_kwargs,
        )
        if confounds is not None:
            # Apply low- and high-pass filters to keep filters orthogonal
            # (according to Lindquist et al. (2018))
            confounds = butterworth(
                confounds,
                sampling_rate=1.0 / t_r,
                low_pass=low_pass,
                high_pass=high_pass,
                **butterworth_kwargs,
            )

        # apply sample_mask to remove censored volumes after signal filtering
        if sample_mask is not None:
            signals, confounds = _censor_signals(
                signals, confounds, sample_mask
            )

    # Remove confounds
    if confounds is not None:
        confounds = _standardize(
            confounds, standardize=standardize_confounds, detrend=False
        )
        if not standardize_confounds:
            # Improve numerical stability by controlling the range of
            # confounds. We don't rely on _standardize as it removes any
            # constant contribution to confounds.
            confound_max = np.max(np.abs(confounds), axis=0)
            confound_max[confound_max == 0] = 1
            confounds /= confound_max

        # Pivoting in qr decomposition was added in scipy 0.10
        Q, R, _ = linalg.qr(confounds, mode="economic", pivoting=True)
        Q = Q[:, np.abs(np.diag(R)) > np.finfo(np.float64).eps * 100.0]
        signals -= Q.dot(Q.T).dot(signals)

    # Standardize
    if detrend and (standardize == "psc"):
        # If the signal is detrended, we have to know the original mean
        # signal to calculate the psc.
        signals = _standardize(
            signals + mean_signals, standardize=standardize, detrend=False
        )
    else:
        signals = _standardize(signals, standardize=standardize, detrend=False)

    return signals


def _handle_scrubbed_volumes(
    signals, confounds, sample_mask, filter_type, t_r
):
    """Interpolate or censor scrubbed volumes."""
    if sample_mask is None:
        return signals, confounds

    if filter_type == "butterworth":
        signals = _interpolate_volumes(signals, sample_mask, t_r)
        if confounds is not None:
            confounds = _interpolate_volumes(confounds, sample_mask, t_r)
    else:  # Or censor when no filtering, or cosine filter
        signals, confounds = _censor_signals(signals, confounds, sample_mask)
    return signals, confounds


def _censor_signals(signals, confounds, sample_mask):
    """Apply sample masks to data."""
    signals = signals[sample_mask, :]
    if confounds is not None:
        confounds = confounds[sample_mask, :]
    return signals, confounds


def _interpolate_volumes(volumes, sample_mask, t_r):
    """Interpolate censored volumes in signals/confounds."""
    frame_times = np.arange(volumes.shape[0]) * t_r
    remained_vol = frame_times[sample_mask]
    remained_x = volumes[sample_mask, :]
    cubic_spline_fitter = CubicSpline(remained_vol, remained_x)
    volumes_interpolated = cubic_spline_fitter(frame_times)
    volumes[~sample_mask, :] = volumes_interpolated[~sample_mask, :]
    return volumes


def _create_cosine_drift_terms(signals, confounds, high_pass, t_r):
    """Create cosine drift terms, append to confounds regressors."""
    from nilearn.glm.first_level.design_matrix import _cosine_drift

    frame_times = np.arange(signals.shape[0]) * t_r
    # remove constant, as the signal is mean centered
    cosine_drift = _cosine_drift(high_pass, frame_times)[:, :-1]
    confounds = _check_cosine_by_user(confounds, cosine_drift)
    return confounds


def _check_cosine_by_user(confounds, cosine_drift):
    """Check if cosine term exists, based on correlation > 0.9."""
    # stack consine drift terms if there's no cosine drift term in data
    n_cosines = cosine_drift.shape[1]

    if n_cosines == 0:
        warnings.warn(
            "Cosine filter was not created. The time series might be too "
            "short or the high pass filter is not suitable for the data."
        )
        return confounds

    if confounds is None:
        return cosine_drift.copy()

    # check if cosine drift term is supplied by user
    # given the threshold and timeseries length, there can be no cosine drift
    # term
    corr_cosine = np.corrcoef(cosine_drift.T, confounds.T)
    np.fill_diagonal(corr_cosine, 0)
    cosine_exists = sum(corr_cosine[:n_cosines, :].flatten() > 0.9) > 0

    if cosine_exists:
        warnings.warn(
            "Cosine filter(s) exist in user supplied confounds."
            "Use user supplied regressors only."
        )
        return confounds

    return np.hstack((confounds, cosine_drift))


def _process_runs(
    signals,
    runs,
    detrend,
    standardize,
    confounds,
    sample_mask,
    filter,
    low_pass,
    high_pass,
    t_r,
):
    """Process each run independently."""
    if len(runs) != len(signals):
        raise ValueError(
            f"The length of the run vector ({len(runs)}) "
            f"does not match the length of the signals ({len(signals)})"
        )
    cleaned_signals = []
    for i, run in enumerate(np.unique(runs)):
        run_confounds = None
        run_sample_mask = None
        if confounds is not None:
            run_confounds = confounds[runs == run]
        if sample_mask is not None:
            run_sample_mask = sample_mask[i]
        run_signals = clean(
            signals[runs == run],
            detrend=detrend,
            standardize=standardize,
            confounds=run_confounds,
            sample_mask=run_sample_mask,
            filter=filter,
            low_pass=low_pass,
            high_pass=high_pass,
            t_r=t_r,
        )
        cleaned_signals.append(run_signals)
    return np.vstack(cleaned_signals)


def _sanitize_inputs(signals, runs, confounds, sample_mask, ensure_finite):
    """Clean up signals and confounds before processing."""
    n_time = len(signals)  # original length of the signal
    n_runs, runs = _sanitize_runs(n_time, runs)
    confounds = _sanitize_confounds(n_time, n_runs, confounds)
    sample_mask = _sanitize_sample_mask(n_time, n_runs, runs, sample_mask)
    signals = _sanitize_signals(signals, ensure_finite)
    return signals, runs, confounds, sample_mask


def _sanitize_confounds(n_time, n_runs, confounds):
    """Check confounds are the correct type.

    When passing multiple runs, ensure the
    number of runs matches the sets of confound regressors.
    """
    if confounds is None:
        return confounds

    if not isinstance(confounds, (list, tuple, str, np.ndarray, pd.DataFrame)):
        raise TypeError(
            f"confounds keyword has an unhandled type: {confounds.__class__}"
        )

    if not isinstance(confounds, (list, tuple)):
        confounds = (confounds,)

    all_confounds = []
    for confound in confounds:
        confound = _sanitize_confound_dtype(n_time, confound)
        all_confounds.append(confound)
    confounds = np.hstack(all_confounds)
    return _ensure_float(confounds)


def _sanitize_sample_mask(n_time, n_runs, runs, sample_mask):
    """Check sample_mask is the right data type and matches the run index."""
    if sample_mask is None:
        return sample_mask

    sample_mask = _check_run_sample_masks(n_runs, sample_mask)

    if runs is None:
        runs = np.zeros(n_time)

    # check sample mask of each run
    for i, current_mask in enumerate(sample_mask):
        _check_sample_mask_index(i, n_runs, runs, current_mask)

    return sample_mask[0] if sum(runs) == 0 else sample_mask


def _check_sample_mask_index(i, n_runs, runs, current_mask):
    """Ensure the index in sample mask is valid."""
    len_run = sum(i == runs)
    len_current_mask = len(current_mask)
    # sample_mask longer than signal
    if len_current_mask > len_run:
        raise IndexError(
            f"sample_mask {i + 1} of {n_runs} is has more timepoints "
            f"than the current run ;sample_mask contains {len_current_mask} "
            f"index but the run has {len_run} timepoints."
        )
    # sample_mask index exceed signal timepoints
    invalid_index = current_mask[current_mask > len_run]
    if invalid_index.size > 0:
        raise IndexError(
            f"sample_mask {i + 1} of {n_runs} contains "
            f"invalid index {invalid_index}. "
            f"The signal contains {len_run} time points."
        )


def _sanitize_runs(n_time, runs):
    """Check runs are supplied in the correct format \
    and detect the number of unique runs."""
    if runs is not None and len(runs) != n_time:
        raise ValueError(
            f"The length of the run vector ({len(runs)}) "
            f"does not match the length of the signals ({n_time})"
        )
    n_runs = 1 if runs is None else len(np.unique(runs))
    return n_runs, runs


def _sanitize_confound_dtype(n_signal, confound):
    """Check confound is the correct datatype."""
    if isinstance(confound, pd.DataFrame):
        confound = confound.values
    if isinstance(confound, str):
        filename = confound
        confound = csv_to_array(filename)
        if np.isnan(confound.flat[0]):
            # There may be a header
            confound = csv_to_array(filename, skip_header=1)
        if confound.shape[0] != n_signal:
            raise ValueError(
                "Confound signal has an incorrect "
                f"lengthSignal length: {n_signal}; "
                f"confound length: {confound.shape[0]}"
            )
    elif isinstance(confound, np.ndarray):
        if confound.ndim == 1:
            confound = np.atleast_2d(confound).T
        elif confound.ndim != 2:
            raise ValueError(
                "confound array has an incorrect number "
                f"of dimensions: {confound.ndim}"
            )
        if confound.shape[0] != n_signal:
            raise ValueError(
                "Confound signal has an incorrect "
                f"lengthSignal length: {n_signal}; "
                f"confound length: {confound.shape[0]}."
            )

    else:
        raise TypeError(
            f"confound has an unhandled type: {confound.__class__}"
        )
    return confound


def _check_filter_parameters(filter, low_pass, high_pass, t_r):
    """Check all filter related parameters are set correctly."""
    if not filter:
        if any(isinstance(item, float) for item in [low_pass, high_pass]):
            warnings.warn(
                "No filter type selected but cutoff frequency provided."
                "Will not perform filtering."
            )
        return False
    elif filter in availiable_filters:
        if filter == "cosine" and not all(
            isinstance(item, float) for item in [t_r, high_pass]
        ):
            raise ValueError(
                "Repetition time (t_r) and low cutoff frequency (high_pass) "
                "must be specified for cosine "
                f"filtering.t_r='{t_r}', high_pass='{high_pass}'"
            )
        if filter == "butterworth":
            if all(item is None for item in [low_pass, high_pass, t_r]):
                # Butterworth was switched off by passing
                # None to all these parameters
                return False
            if t_r is None:
                raise ValueError(
                    "Repetition time (t_r) must be specified for "
                    "butterworth filtering."
                )
            if any(isinstance(item, bool) for item in [low_pass, high_pass]):
                raise TypeError(
                    "high/low pass must be float or None but you provided "
                    f"high_pass='{high_pass}', low_pass='{low_pass}'"
                )
        return filter
    else:
        raise ValueError(f"Filter method {filter} not implemented.")


def _sanitize_signals(signals, ensure_finite):
    """Ensure signals are in the correct state."""
    if not isinstance(ensure_finite, bool):
        raise ValueError(
            "'ensure_finite' must be boolean type True or False "
            f"but you provided ensure_finite={ensure_finite}"
        )
    signals = signals.copy()
    if not isinstance(signals, np.ndarray):
        signals = as_ndarray(signals)
    if ensure_finite:
        mask = np.logical_not(np.isfinite(signals))
        if mask.any():
            signals[mask] = 0
    return _ensure_float(signals)


def _check_signal_parameters(detrend, standardize_confounds):
    """Raise warning if the combination is illogical."""
    if not detrend and not standardize_confounds:
        warnings.warn(
            "When confounds are provided, one must perform detrend "
            "and/or standardize confounds. "
            f"You provided detrend={detrend}, "
            f"standardize_confounds={standardize_confounds}. "
            "If confounds were not standardized or demeaned "
            "before passing to signal.clean signal "
            "will not be correctly cleaned. "
        )<|MERGE_RESOLUTION|>--- conflicted
+++ resolved
@@ -55,14 +55,10 @@
     std_signals : :class:`numpy.ndarray`
         Copy of signals, standardized.
     """
-<<<<<<< HEAD
-    if standardize not in [True, False, "psc", "zscore"]:
-        raise ValueError(f"{standardize} is no valid standardize strategy.")
-=======
+
     if standardize not in [True, False, 'psc', 'zscore', 'zscore_sample']:
         raise ValueError('{} is no valid standardize strategy.'
                          .format(standardize))
->>>>>>> 492718f4
 
     signals = _detrend(signals, inplace=False) if detrend else signals.copy()
 
@@ -74,9 +70,6 @@
             )
             return signals
 
-<<<<<<< HEAD
-        elif (standardize == "zscore") or (standardize is True):
-=======
         elif (standardize == 'zscore_sample'):
             if not detrend:
                 # remove mean if not already detrended
@@ -100,20 +93,15 @@
             warnings.warn(category=FutureWarning,
                           message=std_strategy_default,
                           stacklevel=3)
->>>>>>> 492718f4
+            
             if not detrend:
                 # remove mean if not already detrended
                 signals = signals - signals.mean(axis=0)
 
             std = signals.std(axis=0)
-<<<<<<< HEAD
-            std[
-                std < np.finfo(np.float64).eps
-            ] = 1.0  # avoid numerical problems
-=======
             # avoid numerical problems
             std[std < np.finfo(np.float64).eps] = 1.
->>>>>>> 492718f4
+
             signals /= std
 
         elif standardize == "psc":
