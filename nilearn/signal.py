--- conflicted
+++ resolved
@@ -428,27 +428,10 @@
 
 
 @rename_parameters({'sessions': 'runs'}, '0.9.0')
-<<<<<<< HEAD
-def clean(
-    signals,
-    runs=None,
-    detrend=True,
-    standardize='zscore',
-    confounds=None,
-    sample_mask=None,
-    standardize_confounds=True,
-    filter='butterworth',
-    low_pass=None,
-    high_pass=None,
-    t_r=2.5,
-    ensure_finite=False,
-):
-=======
 def clean(signals, runs=None, detrend=True, standardize='zscore',
           sample_mask=None, confounds=None, standardize_confounds=True,
           filter='butterworth', low_pass=None, high_pass=None, t_r=2.5,
           ensure_finite=False):
->>>>>>> 3c341651
     """Improve SNR on masked fMRI signals.
 
     This function can do several things on the input signals, in
@@ -556,11 +539,7 @@
     --------
         nilearn.image.clean_img
     """
-<<<<<<< HEAD
-    # sanitize inputs and apply sample_mask
-=======
     # Read confounds and signals
->>>>>>> 3c341651
     signals, runs, confounds = _sanitize_inputs(
         signals, runs, confounds, sample_mask, ensure_finite
     )
