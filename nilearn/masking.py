"""Utilities to compute and operate on brain masks."""

import numbers
import warnings
from typing import overload

import numpy as np
from joblib import Parallel, delayed
from scipy.ndimage import binary_dilation, binary_erosion

from nilearn._utils import (
    as_ndarray,
    check_niimg,
    check_niimg_3d,
    fill_doc,
    logger,
)
from nilearn._utils.cache_mixin import cache
from nilearn._utils.logger import find_stack_level
from nilearn._utils.ndimage import get_border_data, largest_connected_component
from nilearn._utils.niimg import safe_get_data
from nilearn._utils.param_validation import check_params
from nilearn.datasets import (
    load_mni152_gm_template,
    load_mni152_template,
    load_mni152_wm_template,
)
from nilearn.image import get_data, new_img_like, resampling
from nilearn.surface.surface import (
    SurfaceImage,
)
from nilearn.surface.surface import get_data as get_surface_data
<<<<<<< HEAD
from nilearn.typing import NiimgLike, SpatialImageLike
=======
from nilearn.surface.utils import assert_polymesh_equal
from nilearn.typing import NiimgLike
>>>>>>> 3fec6f29

__all__ = [
    "apply_mask",
    "compute_background_mask",
    "compute_brain_mask",
    "compute_epi_mask",
    "compute_multi_background_mask",
    "compute_multi_brain_mask",
    "compute_multi_epi_mask",
    "intersect_masks",
    "unmask",
]


class _MaskWarning(UserWarning):
    """A class to always raise warnings."""


warnings.simplefilter("always", _MaskWarning)


@overload
def load_mask_img(
    mask_img: SpatialImageLike,
    allow_empty: bool = ...,
) -> tuple[np.ndarray, np.ndarray]: ...


@overload
def load_mask_img(
    mask_img: SurfaceImage,
    allow_empty: bool = ...,
) -> tuple[SurfaceImage, None]: ...


def load_mask_img(mask_img, allow_empty=False):
    """Check that a mask is valid.

    This checks if it contains two values including 0 and load it.

    Parameters
    ----------
    mask_img : Niimg-like object or a :obj:`~nilearn.surface.SurfaceImage`
        See :ref:`extracting_data`.
        The mask to check.

    allow_empty : :obj:`bool`, default=False
        Allow loading an empty mask (full of 0 values).

    Returns
    -------
    mask : :class:`numpy.ndarray` or :obj:`~nilearn.surface.SurfaceImage`
        Boolean version of the input.
        Returns a :class:`numpy.ndarray` if Niimg-like object
        was passed as input
        or :obj:`~nilearn.surface.SurfaceImage`
        if :obj:`~nilearn.surface.SurfaceImage` was passed as input

    mask_affine : None or (4,4) array-like
        Affine of the mask if Niimg-like object was passed as input,
        None otherwise.
    """
    if not isinstance(mask_img, (*NiimgLike, SurfaceImage)):
        raise TypeError(
            "'img' should be a 3D/4D Niimg-like object or a SurfaceImage. "
            f"Got {type(mask_img)=}."
        )

    if isinstance(mask_img, NiimgLike):
        mask_img = check_niimg_3d(mask_img)
        mask = safe_get_data(mask_img, ensure_finite=True)
    else:
        mask_img.data._check_ndims(1)
        mask = get_surface_data(mask_img, ensure_finite=True)

    values = np.unique(mask)

    if len(values) == 1:
        # We accept a single value if it is not 0 (full true mask).
        if values[0] == 0 and not allow_empty:
            raise ValueError(
                "The mask is invalid as it is empty: it masks all data."
            )
    elif len(values) == 2:
        # If there are 2 different values, one of them must be 0 (background)
        if 0 not in values:
            raise ValueError(
                "Background of the mask must be represented with 0. "
                f"Given mask contains: {values}."
            )
    else:
        # If there are more than 2 values, the mask is invalid
        raise ValueError(
            f"Given mask is not made of 2 values: {values}. "
            "Cannot interpret as true or false."
        )

    mask = as_ndarray(mask, dtype=bool)

    if isinstance(mask_img, NiimgLike):
        return mask, mask_img.affine

    for hemi in mask_img.data.parts:
        mask_img.data.parts[hemi] = as_ndarray(
            mask_img.data.parts[hemi], dtype=bool
        )

    return mask_img, None


def extrapolate_out_mask(data, mask, iterations=1):
    """Extrapolate values outside of the mask."""
    if iterations > 1:
        data, mask = extrapolate_out_mask(
            data, mask, iterations=iterations - 1
        )
    new_mask = binary_dilation(mask)
    larger_mask = np.zeros(np.array(mask.shape) + 2, dtype=bool)
    larger_mask[1:-1, 1:-1, 1:-1] = mask
    # Use nans as missing value: ugly
    masked_data = np.zeros(larger_mask.shape + data.shape[3:])
    masked_data[1:-1, 1:-1, 1:-1] = data.copy()
    masked_data[np.logical_not(larger_mask)] = np.nan
    outer_shell = larger_mask.copy()
    outer_shell[1:-1, 1:-1, 1:-1] = np.logical_xor(new_mask, mask)
    outer_shell_x, outer_shell_y, outer_shell_z = np.where(outer_shell)
    extrapolation = []
    for i, j, k in [
        (1, 0, 0),
        (-1, 0, 0),
        (0, 1, 0),
        (0, -1, 0),
        (0, 0, 1),
        (0, 0, -1),
    ]:
        this_x = outer_shell_x + i
        this_y = outer_shell_y + j
        this_z = outer_shell_z + k
        extrapolation.append(masked_data[this_x, this_y, this_z])

    extrapolation = np.array(extrapolation)
    extrapolation = np.nansum(extrapolation, axis=0) / np.sum(
        np.isfinite(extrapolation), axis=0
    )
    extrapolation[np.logical_not(np.isfinite(extrapolation))] = 0
    new_data = np.zeros_like(masked_data)
    new_data[outer_shell] = extrapolation
    new_data[larger_mask] = masked_data[larger_mask]
    return new_data[1:-1, 1:-1, 1:-1], new_mask


#
# Utilities to compute masks
#
@fill_doc
def intersect_masks(mask_imgs, threshold=0.5, connected=True):
    """Compute intersection of several masks.

    Given a list of input mask images, generate the output image which
    is the threshold-level intersection of the inputs.

    Parameters
    ----------
    mask_imgs : :obj:`list` of Niimg-like objects
        See :ref:`extracting_data`.
        3D individual masks with same shape and affine.

    threshold : :obj:`float`, default=0.5
        Gives the level of the intersection, must be within [0, 1].
        threshold=1 corresponds to keeping the intersection of all
        masks, whereas threshold=0 is the union of all masks.
    %(connected)s
        Default=True.

    Returns
    -------
    grp_mask : 3D :class:`nibabel.nifti1.Nifti1Image`
        Intersection of all masks.
    """
    check_params(locals())
    if len(mask_imgs) == 0:
        raise ValueError("No mask provided for intersection")
    grp_mask = None
    first_mask, ref_affine = load_mask_img(mask_imgs[0], allow_empty=True)
    ref_shape = first_mask.shape
    if threshold > 1:
        raise ValueError("The threshold should be smaller than 1")
    if threshold < 0:
        raise ValueError("The threshold should be greater than 0")
    threshold = min(threshold, 1 - 1.0e-7)

    for this_mask in mask_imgs:
        mask, affine = load_mask_img(this_mask, allow_empty=True)
        if np.any(affine != ref_affine):
            raise ValueError("All masks should have the same affine")
        if np.any(mask.shape != ref_shape):
            raise ValueError("All masks should have the same shape")

        if grp_mask is None:
            # We use int here because there may be a lot of masks to merge
            grp_mask = as_ndarray(mask, dtype=int)
        else:
            # If this_mask is floating point and grp_mask is integer, numpy 2
            # casting rules raise an error for in-place addition. Hence we do
            # it long-hand.
            # XXX should the masks be coerced to int before addition?
            grp_mask += mask

    grp_mask = grp_mask > (threshold * len(list(mask_imgs)))

    if np.any(grp_mask > 0) and connected:
        grp_mask = largest_connected_component(grp_mask)
    grp_mask = as_ndarray(grp_mask, dtype=np.int8)
    return new_img_like(check_niimg_3d(mask_imgs[0]), grp_mask, ref_affine)


def _post_process_mask(
    mask, affine, opening=2, connected=True, warning_msg=""
):
    """Perform post processing on mask.

    Performs opening and keep only largest connected component is
    ``connected=True``.
    """
    if opening:
        opening = int(opening)
        mask = binary_erosion(mask, iterations=opening)
    mask_any = mask.any()
    if not mask_any:
        warnings.warn(
            f"Computed an empty mask. {warning_msg}",
            _MaskWarning,
            stacklevel=find_stack_level(),
        )
    if connected and mask_any:
        mask = largest_connected_component(mask)
    if opening:
        mask = binary_dilation(mask, iterations=2 * opening)
        mask = binary_erosion(mask, iterations=opening)
    return mask, affine


@fill_doc
def compute_epi_mask(
    epi_img,
    lower_cutoff=0.2,
    upper_cutoff=0.85,
    connected=True,
    opening=2,
    exclude_zeros=False,
    ensure_finite=True,
    target_affine=None,
    target_shape=None,
    memory=None,
    verbose=0,
):
    """Compute a brain mask from :term:`fMRI` data in 3D or \
    4D :class:`numpy.ndarray`.

    This is based on an heuristic proposed by T.Nichols:
    find the least dense point of the histogram, between fractions
    ``lower_cutoff`` and ``upper_cutoff`` of the total image histogram.

    .. note::

        In case of failure, it is usually advisable to
        increase ``lower_cutoff``.

    Parameters
    ----------
    epi_img : Niimg-like object
        See :ref:`extracting_data`.
        :term:`EPI` image, used to compute the mask.
        3D and 4D images are accepted.

        .. note::
            If a 3D image is given, we suggest to use the mean image.

    %(lower_cutoff)s
        Default=0.2.
    %(upper_cutoff)s
        Default=0.85.
    %(connected)s
        Default=True.
    %(opening)s
        Default=2.
    ensure_finite : :obj:`bool`, default=True
        If ensure_finite is True, the non-finite values (NaNs and infs)
        found in the images will be replaced by zeros

    exclude_zeros : :obj:`bool`, default=False
        Consider zeros as missing values for the computation of the
        threshold. This option is useful if the images have been
        resliced with a large padding of zeros.
    %(target_affine)s

        .. note::
            This parameter is passed to :func:`nilearn.image.resample_img`.

    %(target_shape)s

        .. note::
            This parameter is passed to :func:`nilearn.image.resample_img`.

    %(memory)s

    %(verbose0)s

    Returns
    -------
    mask : :class:`nibabel.nifti1.Nifti1Image`
        The brain mask (3D image).
    """
    check_params(locals())
    logger.log("EPI mask computation", verbose)

    # Delayed import to avoid circular imports
    from nilearn.image.image import compute_mean

    mean_epi, affine = cache(compute_mean, memory)(
        epi_img,
        target_affine=target_affine,
        target_shape=target_shape,
        smooth=(1 if opening else False),
    )

    if ensure_finite:
        # Get rid of memmapping
        mean_epi = as_ndarray(mean_epi)
        # SPM tends to put NaNs in the data outside the brain
        mean_epi[np.logical_not(np.isfinite(mean_epi))] = 0
    sorted_input = np.sort(np.ravel(mean_epi))
    if exclude_zeros:
        sorted_input = sorted_input[sorted_input != 0]
    lower_cutoff = int(np.floor(lower_cutoff * len(sorted_input)))
    upper_cutoff = min(
        int(np.floor(upper_cutoff * len(sorted_input))), len(sorted_input) - 1
    )

    delta = (
        sorted_input[lower_cutoff + 1 : upper_cutoff + 1]
        - sorted_input[lower_cutoff:upper_cutoff]
    )
    ia = delta.argmax()
    threshold = 0.5 * (
        sorted_input[ia + lower_cutoff] + sorted_input[ia + lower_cutoff + 1]
    )

    mask = mean_epi >= threshold

    mask, affine = _post_process_mask(
        mask,
        affine,
        opening=opening,
        connected=connected,
        warning_msg="Are you sure that input "
        "data are EPI images not detrended. ",
    )
    return new_img_like(epi_img, mask, affine)


@fill_doc
def compute_multi_epi_mask(
    epi_imgs,
    lower_cutoff=0.2,
    upper_cutoff=0.85,
    connected=True,
    opening=2,
    threshold=0.5,
    target_affine=None,
    target_shape=None,
    exclude_zeros=False,
    n_jobs=1,
    memory=None,
    verbose=0,
):
    """Compute a common mask for several runs or subjects of :term:`fMRI` data.

    Uses the mask-finding algorithms to extract masks for each run
    or subject, and then keep only the main connected component of the
    a given fraction of the intersection of all the masks.

    Parameters
    ----------
    epi_imgs : :obj:`list` of Niimg-like objects
        See :ref:`extracting_data`.
        A list of arrays, each item being a subject or a run.
        3D and 4D images are accepted.

        .. note::

            If 3D images are given, we suggest to use the mean image
            of each run.

    threshold : :obj:`float`, default=0.5
        The inter-run threshold: the fraction of the
        total number of runs in for which a :term:`voxel` must be
        in the mask to be kept in the common mask.
        threshold=1 corresponds to keeping the intersection of all
        masks, whereas threshold=0 is the union of all masks.

    %(lower_cutoff)s
        Default=0.2.
    %(upper_cutoff)s
        Default=0.85.
    %(connected)s
        Default=True.
    %(opening)s
        Default=2.
    exclude_zeros : :obj:`bool`, default=False
        Consider zeros as missing values for the computation of the
        threshold. This option is useful if the images have been
        resliced with a large padding of zeros.
    %(target_affine)s

        .. note::
            This parameter is passed to :func:`nilearn.image.resample_img`.

    %(target_shape)s

        .. note::
            This parameter is passed to :func:`nilearn.image.resample_img`.

    %(memory)s

    %(n_jobs)s

    %(verbose0)s

    Returns
    -------
    mask : 3D :class:`nibabel.nifti1.Nifti1Image`
        The brain mask.
    """
    check_params(locals())
    if len(epi_imgs) == 0:
        raise TypeError(
            f"An empty object - {epi_imgs:r} - was passed instead of an "
            "image or a list of images"
        )
    masks = Parallel(n_jobs=n_jobs, verbose=verbose)(
        delayed(compute_epi_mask)(
            epi_img,
            lower_cutoff=lower_cutoff,
            upper_cutoff=upper_cutoff,
            connected=connected,
            opening=opening,
            exclude_zeros=exclude_zeros,
            target_affine=target_affine,
            target_shape=target_shape,
            memory=memory,
        )
        for epi_img in epi_imgs
    )

    mask = intersect_masks(masks, connected=connected, threshold=threshold)
    return mask


@fill_doc
def compute_background_mask(
    data_imgs,
    border_size=2,
    connected=False,
    opening=False,
    target_affine=None,
    target_shape=None,
    memory=None,
    verbose=0,
):
    """Compute a brain mask for the images by guessing \
    the value of the background from the border of the image.

    Parameters
    ----------
    data_imgs : Niimg-like object
        See :ref:`extracting_data`.
        Images used to compute the mask. 3D and 4D images are accepted.

        .. note::

            If a 3D image is given, we suggest to use the mean image.

    %(border_size)s
        Default=2.
    %(connected)s
        Default=False.
    %(opening)s
        Default=False.
    %(target_affine)s

        .. note::
            This parameter is passed to :func:`nilearn.image.resample_img`.

    %(target_shape)s

        .. note::
            This parameter is passed to :func:`nilearn.image.resample_img`.

    %(memory)s
    %(verbose0)s

    Returns
    -------
    mask : :class:`nibabel.nifti1.Nifti1Image`
        The brain mask (3D image).
    """
    check_params(locals())
    logger.log("Background mask computation", verbose)

    data_imgs = check_niimg(data_imgs)

    # Delayed import to avoid circular imports
    from nilearn.image.image import compute_mean

    data, affine = cache(compute_mean, memory)(
        data_imgs,
        target_affine=target_affine,
        target_shape=target_shape,
        smooth=False,
    )

    if np.isnan(get_border_data(data, border_size)).any():
        # We absolutely need to catter for NaNs as a background:
        # SPM does that by default
        mask = np.logical_not(np.isnan(data))
    else:
        background = np.median(get_border_data(data, border_size))
        mask = data != background

    mask, affine = _post_process_mask(
        mask,
        affine,
        opening=opening,
        connected=connected,
        warning_msg="Are you sure that input "
        "images have a homogeneous background.",
    )
    return new_img_like(data_imgs, mask, affine)


@fill_doc
def compute_multi_background_mask(
    data_imgs,
    border_size=2,
    connected=True,
    opening=2,
    threshold=0.5,
    target_affine=None,
    target_shape=None,
    n_jobs=1,
    memory=None,
    verbose=0,
):
    """Compute a common mask for several runs or subjects of data.

    Uses the mask-finding algorithms to extract masks for each run
    or subject, and then keep only the main connected component of the
    a given fraction of the intersection of all the masks.

    Parameters
    ----------
    data_imgs : :obj:`list` of Niimg-like objects
        See :ref:`extracting_data`.
        A list of arrays, each item being a subject or a run.
        3D and 4D images are accepted.

        .. note::
            If 3D images are given, we suggest to use the mean image
            of each run.

    threshold : :obj:`float`, default=0.5
        The inter-run threshold: the fraction of the
        total number of run in for which a :term:`voxel` must be
        in the mask to be kept in the common mask.
        threshold=1 corresponds to keeping the intersection of all
        masks, whereas threshold=0 is the union of all masks.

    %(border_size)s
        Default=2.

    %(connected)s
        Default=True.

    %(opening)s

    %(target_affine)s

        .. note::
            This parameter is passed to :func:`nilearn.image.resample_img`.

    %(target_shape)s

        .. note::
            This parameter is passed to :func:`nilearn.image.resample_img`.

    %(memory)s

    %(n_jobs)s

    %(verbose0)s

    Returns
    -------
    mask : 3D :class:`nibabel.nifti1.Nifti1Image`
        The brain mask.
    """
    check_params(locals())
    if len(data_imgs) == 0:
        raise TypeError(
            f"An empty object - {data_imgs:r} - was passed instead of an "
            "image or a list of images"
        )
    masks = Parallel(n_jobs=n_jobs, verbose=verbose)(
        delayed(compute_background_mask)(
            img,
            border_size=border_size,
            connected=connected,
            opening=opening,
            target_affine=target_affine,
            target_shape=target_shape,
            memory=memory,
        )
        for img in data_imgs
    )

    mask = intersect_masks(masks, connected=connected, threshold=threshold)
    return mask


@fill_doc
def compute_brain_mask(
    target_img,
    threshold=0.5,
    connected=True,
    opening=2,
    memory=None,
    verbose=0,
    mask_type="whole-brain",
):
    """Compute the whole-brain, grey-matter or white-matter mask.

    This mask is calculated using MNI152 1mm-resolution template mask onto the
    target image.

    Parameters
    ----------
    target_img : Niimg-like object
        See :ref:`extracting_data`.
        Images used to compute the mask. 3D and 4D images are accepted.
        Only the shape and affine of ``target_img`` will be used here.

    threshold : :obj:`float`, default=0.5
        The value under which the :term:`MNI` template is cut off.
    %(connected)s
        Default=True.
    %(opening)s
        Default=2.
    %(memory)s
    %(verbose0)s
    %(mask_type)s

        .. versionadded:: 0.8.1

    Returns
    -------
    mask : :class:`nibabel.nifti1.Nifti1Image`
        The whole-brain mask (3D image).
    """
    check_params(locals())
    logger.log(f"Template {mask_type} mask computation", verbose)

    target_img = check_niimg(target_img)

    if mask_type == "whole-brain":
        template = load_mni152_template(resolution=1)
    elif mask_type == "gm":
        template = load_mni152_gm_template(resolution=1)
    elif mask_type == "wm":
        template = load_mni152_wm_template(resolution=1)
    else:
        raise ValueError(
            f"Unknown mask type {mask_type}. "
            "Only 'whole-brain', 'gm' or 'wm' are accepted."
        )

    resampled_template = cache(resampling.resample_to_img, memory)(
        template,
        target_img,
        copy_header=True,
        force_resample=False,  # TODO set to True in 0.13.0
    )

    mask = (get_data(resampled_template) >= threshold).astype("int8")

    warning_message = (
        f"{mask_type} mask is empty, "
        "lower the threshold or check your input FOV"
    )
    mask, affine = _post_process_mask(
        mask,
        target_img.affine,
        opening=opening,
        connected=connected,
        warning_msg=warning_message,
    )

    return new_img_like(target_img, mask, affine)


@fill_doc
def compute_multi_brain_mask(
    target_imgs,
    threshold=0.5,
    connected=True,
    opening=2,
    memory=None,
    verbose=0,
    mask_type="whole-brain",
    **kwargs,
):
    """Compute the whole-brain, grey-matter or white-matter mask \
    for a list of images.

    The mask is calculated through the resampling of the corresponding
    MNI152 template mask onto the target image.

    .. versionadded:: 0.8.1

    Parameters
    ----------
    target_imgs : :obj:`list` of Niimg-like object
        See :ref:`extracting_data`.
        Images used to compute the mask. 3D and 4D images are accepted.

        .. note::
            The images in this list must be of same shape and affine.
            The mask is calculated with the first element of the list
            for only the shape/affine of the image is used for this
            masking strategy.

    threshold : :obj:`float`, default=0.5
        The value under which the :term:`MNI` template is cut off.

    %(connected)s
        Default=True.

    %(opening)s
        Default=2.

    %(mask_type)s

    %(memory)s

    %(verbose0)s

    .. note::
        Argument not used but kept to fit the API

    **kwargs : optional arguments
        Arguments such as 'target_affine' are used in the call of other
        masking strategies, which then would raise an error for this function
        which does not need such arguments.

    Returns
    -------
    mask : :class:`nibabel.nifti1.Nifti1Image`
        The brain mask (3D image).

    See Also
    --------
    nilearn.masking.compute_brain_mask
    """
    check_params(locals())
    if len(target_imgs) == 0:
        raise TypeError(
            f"An empty object - {target_imgs:r} - was passed instead of an "
            "image or a list of images"
        )

    # Check images in the list have the same FOV without loading them in memory
    _ = list(check_niimg(target_imgs, return_iterator=True))

    mask = compute_brain_mask(
        target_imgs[0],
        threshold=threshold,
        connected=connected,
        opening=opening,
        memory=memory,
        verbose=verbose,
        mask_type=mask_type,
    )
    return mask


#
# Time series extraction
#


@fill_doc
def apply_mask(
    imgs, mask_img, dtype="f", smoothing_fwhm=None, ensure_finite=True
):
    """Extract signals from images using specified mask.

    Read the time series from the given image object, using the mask.

    Parameters
    ----------
    imgs : :obj:`list` of 4D Niimg-like objects or 2D SurfaceImage
        See :ref:`extracting_data`.
        Images to be masked.
        List of lists of 3D Niimg-like or 2D surface images are also accepted.

    mask_img : Niimg-like or SurfaceImage object
        See :ref:`extracting_data`.
        Mask array with True value where a voxel / vertex should be used.

    dtype : numpy dtype or 'f', default="f"
        The dtype of the output, if 'f', any float output is acceptable
        and if the data is stored on the disk as floats the data type
        will not be changed.

    %(smoothing_fwhm)s

        .. note::

            Implies ensure_finite=True.

        .. warning::

            Not yet implemented for surface images

    ensure_finite : :obj:`bool`, default=True
        If ensure_finite is True, the non-finite values (NaNs and
        infs) found in the images will be replaced by zeros.

    Returns
    -------
    run_series : :class:`numpy.ndarray`
        2D array of series with shape
        (image number, :term:`voxel` / vertex number)

    Notes
    -----
    When using smoothing, ``ensure_finite`` is set to True, as non-finite
    values would spread across the image.
    """
    if not isinstance(imgs, SurfaceImage):
        mask_img = check_niimg_3d(mask_img)
        mask, mask_affine = load_mask_img(mask_img)
        mask_img = new_img_like(mask_img, mask, mask_affine)
    else:
        mask, mask_affine = load_mask_img(mask_img)
        mask_img = mask
    return apply_mask_fmri(
        imgs,
        mask_img,
        dtype=dtype,
        smoothing_fwhm=smoothing_fwhm,
        ensure_finite=ensure_finite,
    )


def apply_mask_fmri(
    imgs, mask_img, dtype="f", smoothing_fwhm=None, ensure_finite=True
) -> np.ndarray:
    """Perform similar action to :func:`nilearn.masking.apply_mask`.

    The only difference with :func:`nilearn.masking.apply_mask` is that
    some costly checks on ``mask_img`` are not performed: ``mask_img`` is
    assumed to contain only two different values (this is checked for in
    :func:`nilearn.masking.apply_mask`, not in this function).
    """
    if isinstance(imgs, SurfaceImage) and isinstance(mask_img, SurfaceImage):
        assert_polymesh_equal(mask_img.mesh, imgs.mesh)

        if smoothing_fwhm is not None:
            warnings.warn(
                "Parameter smoothing_fwhm "
                "is not yet supported for surface data",
                UserWarning,
                stacklevel=2,
            )
            smoothing_fwhm = True

        mask_data = as_ndarray(get_surface_data(mask_img), dtype=bool)
        series = get_surface_data(imgs)

        if dtype == "f":
            dtype = series.dtype if series.dtype.kind == "f" else np.float32

        series = as_ndarray(series, dtype=dtype, order="C", copy=True)
        del imgs  # frees a lot of memory

        return series[mask_data].T

    mask_img = check_niimg_3d(mask_img)
    mask_affine = mask_img.affine
    mask_data = as_ndarray(get_data(mask_img), dtype=bool)

    if smoothing_fwhm is not None:
        ensure_finite = True

    imgs_img = check_niimg(imgs)
    affine = imgs_img.affine[:3, :3]

    if not np.allclose(mask_affine, imgs_img.affine):
        raise ValueError(
            f"Mask affine:\n{mask_affine}\n is different from img affine:"
            "\n{imgs_img.affine}"
        )

    if mask_data.shape != imgs_img.shape[:3]:
        raise ValueError(
            f"Mask shape: {mask_data.shape!s} is different "
            f"from img shape:{imgs_img.shape[:3]!s}"
        )

    # All the following has been optimized for C order.
    # Time that may be lost in conversion here is regained multiple times
    # afterward, especially if smoothing is applied.
    series = safe_get_data(imgs_img)

    if dtype == "f":
        dtype = series.dtype if series.dtype.kind == "f" else np.float32

    series = as_ndarray(series, dtype=dtype, order="C", copy=True)
    del imgs  # frees a lot of memory

    # Delayed import to avoid circular imports
    from nilearn.image.image import smooth_array

    smooth_array(
        series,
        affine,
        fwhm=smoothing_fwhm,
        ensure_finite=ensure_finite,
        copy=False,
    )
    return series[mask_data].T


def _unmask_3d(X, mask, order="C"):
    """Take masked data and bring them back to 3D (space only).

    Parameters
    ----------
    X : :class:`numpy.ndarray`
        Masked data. shape: (features,)

    mask : Niimg-like object
        See :ref:`extracting_data`.
        Mask. mask.ndim must be equal to 3, and dtype *must* be bool.
    """
    if mask.dtype != bool:
        raise TypeError("mask must be a boolean array")
    if X.ndim != 1:
        raise TypeError("X must be a 1-dimensional array")
    n_features = mask.sum()
    if X.shape[0] != n_features:
        raise TypeError(f"X must be of shape (samples, {n_features}).")

    data = np.zeros(
        (mask.shape[0], mask.shape[1], mask.shape[2]),
        dtype=X.dtype,
        order=order,
    )
    data[mask] = X
    return data


def _unmask_4d(X, mask, order="C"):
    """Take masked data and bring them back to 4D.

    Parameters
    ----------
    X : :class:`numpy.ndarray`
        Masked data. shape: (samples, features)

    mask : :class:`numpy.ndarray`
        Mask. mask.ndim must be equal to 4, and dtype *must* be bool.

    Returns
    -------
    data : :class:`numpy.ndarray`
        Unmasked data.
        Shape: (mask.shape[0], mask.shape[1], mask.shape[2], X.shape[0])
    """
    if mask.dtype != bool:
        raise TypeError("mask must be a boolean array")
    if X.ndim != 2:
        raise TypeError("X must be a 2-dimensional array")
    n_features = mask.sum()
    if X.shape[1] != n_features:
        raise TypeError(f"X must be of shape (samples, {n_features}).")

    data = np.zeros((*mask.shape, X.shape[0]), dtype=X.dtype, order=order)
    data[mask, :] = X.T
    return data


def unmask(X, mask_img, order="F"):
    """Take masked data and bring them back into 3D/4D.

    This function can be applied to a list of masked data.

    Parameters
    ----------
    X : :class:`numpy.ndarray` (or :obj:`list` of)
        Masked data. shape: (samples #, features #).
        If X is one-dimensional, it is assumed that samples# == 1.

    mask_img : Niimg-like object
        See :ref:`extracting_data`.
        Must be 3-dimensional.

    order : "F" or "C", default='F'
        Data ordering in output array. This function is slightly faster with
        Fortran ordering.

    Returns
    -------
    data : :class:`nibabel.nifti1.Nifti1Image`
        Unmasked data. Depending on the shape of X, data can have
        different shapes:

        - X.ndim == 2:
          Shape: (mask.shape[0], mask.shape[1], mask.shape[2], X.shape[0])
        - X.ndim == 1:
          Shape: (mask.shape[0], mask.shape[1], mask.shape[2])
    """
    # Handle lists. This can be a list of other lists / arrays, or a list or
    # numbers. In the latter case skip.
    if isinstance(X, list) and not isinstance(X[0], numbers.Number):
        ret = [unmask(x, mask_img, order=order) for x in X]
        return ret

    # The code after this block assumes that X is an ndarray; ensure this
    X = np.asanyarray(X)

    mask_img = check_niimg_3d(mask_img)
    mask, affine = load_mask_img(mask_img)

    if np.ndim(X) == 2:
        unmasked = _unmask_4d(X, mask, order=order)
    elif np.ndim(X) == 1:
        unmasked = _unmask_3d(X, mask, order=order)
    else:
        raise TypeError(
            f"Masked data X must be 2D or 1D array; got shape: {X.shape!s}"
        )

    return new_img_like(mask_img, unmasked, affine)


def unmask_from_to_3d_array(w, mask):
    """Unmask an image into whole brain, \
    with off-mask :term:`voxels<voxel>` set to 0.

    Used as a stand-alone function in low-level decoding (SpaceNet) and
    clustering (ReNA) functions.

    Parameters
    ----------
    w : :class:`numpy.ndarray`, shape (n_features,)
      The image to be unmasked.

    mask : :class:`numpy.ndarray`
      The mask used in the unmasking operation. It is required that
      ``mask.sum() == n_features``.

    Returns
    -------
    out : 3D :class:`numpy.ndarray` (same shape as `mask`)
        The unmasked version of `w`.
    """
    if mask.sum() != len(w):
        raise ValueError("Expecting mask.sum() == len(w).")
    out = np.zeros(mask.shape, dtype=w.dtype)
    out[mask] = w
    return out<|MERGE_RESOLUTION|>--- conflicted
+++ resolved
@@ -30,12 +30,12 @@
     SurfaceImage,
 )
 from nilearn.surface.surface import get_data as get_surface_data
-<<<<<<< HEAD
+
 from nilearn.typing import NiimgLike, SpatialImageLike
-=======
+
 from nilearn.surface.utils import assert_polymesh_equal
 from nilearn.typing import NiimgLike
->>>>>>> 3fec6f29
+
 
 __all__ = [
     "apply_mask",
