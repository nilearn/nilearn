--- conflicted
+++ resolved
@@ -8,30 +8,20 @@
 from joblib import Parallel, delayed
 from scipy.ndimage import binary_dilation, binary_erosion
 
-<<<<<<< HEAD
-from nilearn._utils.typing import NiimgLike
-from nilearn.surface.surface import SurfaceImage
-from nilearn.surface.surface import get_data as get_surface_data
-
-from . import _utils
-from ._utils import fill_doc, logger
-from ._utils.cache_mixin import cache
-from ._utils.ndimage import get_border_data, largest_connected_component
-from ._utils.niimg import safe_get_data
-from .datasets import (
-=======
 from nilearn._utils import fill_doc, logger
 from nilearn._utils.cache_mixin import cache
 from nilearn._utils.ndimage import get_border_data, largest_connected_component
 from nilearn._utils.niimg import safe_get_data
 from nilearn._utils.param_validation import check_params
+from nilearn._utils.typing import NiimgLike
 from nilearn.datasets import (
->>>>>>> 7c06c842
     load_mni152_gm_template,
     load_mni152_template,
     load_mni152_wm_template,
 )
 from nilearn.image import get_data, new_img_like, resampling
+from nilearn.surface.surface import SurfaceImage
+from nilearn.surface.surface import get_data as get_surface_data
 
 from . import _utils
 
