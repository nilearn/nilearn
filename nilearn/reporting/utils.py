--- conflicted
+++ resolved
@@ -89,8 +89,6 @@
     return input_arg
 
 
-<<<<<<< HEAD
-=======
 def model_attributes_to_dataframe(model, is_volume_glm=True):
     """Return an HTML table with pertinent model attributes & information.
 
@@ -191,7 +189,6 @@
     return model_attributes
 
 
->>>>>>> 6fc1e425
 def dataframe_to_html(df, precision, **kwargs):
     """Make HTML table from provided dataframe.
 
