--- conflicted
+++ resolved
@@ -12,11 +12,7 @@
 from nilearn._utils.html_document import HTMLDocument
 from nilearn._utils.logger import find_stack_level
 from nilearn._version import __version__
-<<<<<<< HEAD
 from nilearn.maskers import NiftiSpheresMasker
-=======
-from nilearn.externals import tempita
->>>>>>> 5ca55cd1
 from nilearn.reporting._utils import (
     dataframe_to_html,
     model_attributes_to_dataframe,
@@ -208,12 +204,8 @@
     if not isinstance(data["coverage"], str):
         data["coverage"] = f"{data['coverage']:0.1f}"
 
-<<<<<<< HEAD
     body = body_tpl.render(
         title=title,
-=======
-    body = tpl.substitute(
->>>>>>> 5ca55cd1
         content=content,
         overlay=overlay,
         docstring=docstring,
@@ -234,7 +226,7 @@
         summary_html=summary_html,
     )
 
-    return assemble_report(body, f"{title} report")
+    return assemble_report(body, f"{data['title']} report")
 
 
 def assemble_report(body: str, title: str) -> HTMLReport:
@@ -253,11 +245,7 @@
         head_values={
             "head_css": head_css,
             "version": __version__,
-<<<<<<< HEAD
             "page_title": title,
-=======
-            "page_title": f"{data['title']} report",
->>>>>>> 5ca55cd1
             "display_footer": "style='display: none'" if is_notebook() else "",
         },
     )
