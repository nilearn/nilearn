"""Generate HTML reports."""

import uuid
import warnings
from string import Template
from typing import Any

import pandas as pd
from jinja2 import Environment, FileSystemLoader, select_autoescape

from nilearn._utils.helpers import is_matplotlib_installed
from nilearn._utils.html_document import HTMLDocument
from nilearn._utils.logger import find_stack_level
from nilearn._version import __version__
from nilearn.reporting._utils import (
    dataframe_to_html,
    model_attributes_to_dataframe,
)
from nilearn.reporting.utils import (
    CSS_PATH,
    TEMPLATE_ROOT_PATH,
    figure_to_svg_base64,
)

ESTIMATOR_TEMPLATES = {
    "NiftiLabelsMasker": "body_nifti_labels_masker.jinja",
    "MultiNiftiLabelsMasker": "body_nifti_labels_masker.jinja",
    "NiftiMapsMasker": "body_nifti_maps_masker.jinja",
    "MultiNiftiMapsMasker": "body_nifti_maps_masker.jinja",
    "NiftiSpheresMasker": "body_nifti_spheres_masker.jinja",
    "SurfaceMasker": "body_surface_masker.jinja",
    "MultiSurfaceMasker": "body_surface_masker.jinja",
    "SurfaceLabelsMasker": "body_surface_masker.jinja",
    "MultiSurfaceLabelsMasker": "body_surface_masker.jinja",
    "SurfaceMapsMasker": "body_surface_maps_masker.jinja",
    "MultiSurfaceMapsMasker": "body_surface_maps_masker.jinja",
}


UNFITTED_MSG = (
    "\nThis estimator has not been fit yet.\n"
    "Make sure to run `fit` before inspecting reports."
)

MISSING_ENGINE_MSG = (
    "\nNo plotting back-end detected.\nReport will be missing figures."
)


class HTMLReport(HTMLDocument):
    """A report written as HTML.

    Methods such as ``save_as_html``, or ``open_in_browser``
    are inherited from class ``nilearn.plotting.html_document.HTMLDocument``.

    Parameters
    ----------
    head_tpl : str.Template or Jinja Template
        This is meant for display as a full page, like writing on disk.
        This is the Template object used to generate the HTML head
        section of the report. The template should be filled with:

            - title: The title of the HTML page.
            - body: The full body of the HTML page. Provided through
                the ``body`` input.

    body : :obj:`str`
        This parameter is used for embedding in the provided
        ``head_tpl`` template. It contains the full body of the
        HTML page.

    head_values : :obj:`dict`, default=None
        Additional substitutions in ``head_tpl``.
        if ``None`` is passed, defaults to ``{}``

        .. note::
            This can be used to provide additional values
            with custom templates.

    """

    def __init__(self, head_tpl, body, head_values=None):
        """Construct the ``HTMLReport`` class."""
        if head_values is None:
            head_values = {}

        if isinstance(head_tpl, Template):
            html = head_tpl.safe_substitute(body=body, **head_values)
            self.head_tpl = head_tpl.safe_substitute(**head_values)
        else:
            # in this case we are working with jinja template
            html = head_tpl.render(body=body, **head_values)
            self.head_tpl = head_tpl.render(**head_values)

        self.body = body

        super().__init__(html)

    def _repr_html_(self):
        """Return body of the report.

        Method used by the Jupyter notebook.
        Users normally won't call this method explicitly.
        """
        return self.body

    def __str__(self):
        return self.body


def generate_report(estimator) -> HTMLReport:
    """Generate a report for Nilearn objects.

    Reports are useful to visualize steps in a processing pipeline.
    Example use case: visualize the overlap of a mask and reference image
    in NiftiMasker.

    Parameters
    ----------
    estimator : Object instance of BaseEstimator.
        Object for which the report should be generated.

    Returns
    -------
    report : HTMLReport

    """
    data = {}
    if hasattr(estimator, "_report_content"):
        data = estimator._report_content

    # Generate a unique ID for this report
    data["unique_id"] = str(uuid.uuid4()).replace("-", "")

    if data.get("title") is None:
        data["title"] = estimator.__class__.__name__

    data["has_plotting_engine"] = is_matplotlib_installed()
    if not is_matplotlib_installed():
        estimator._report_content["warning_messages"].append(
            MISSING_ENGINE_MSG
        )

    if estimator.reports is False:
        estimator._report_content["warning_messages"].append(
            "\nReport generation not enabled!\nNo visual outputs created."
        )

    if not estimator.__sklearn_is_fitted__():
        estimator._report_content["warning_messages"].append(UNFITTED_MSG)

    if estimator._report_content["warning_messages"]:
        estimator._report_content["warning_messages"] = sorted(
            set(estimator._report_content["warning_messages"])
        )
        for msg in estimator._report_content["warning_messages"]:
            warnings.warn(
                msg,
                stacklevel=find_stack_level(),
                category=UserWarning,
            )

    return _create_report(estimator, data)


def _create_report(
    estimator,
    data: dict[str, Any],
) -> HTMLReport:
    template_name = ESTIMATOR_TEMPLATES.get(estimator.__class__.__name__, None)
    if template_name is None:
        template_name = "body_masker.jinja"

    overlay, image = _define_overlay(estimator)
    embeded_images = (
        [embed_img(i) for i in image]
        if isinstance(image, list)
        else embed_img(image)
    )

    summary_html: None | dict | str = None
    # only convert summary to html table if summary exists
    if "summary" in data and data["summary"] is not None:
        # convert region summary to html table
        # for Surface maskers create a table for each part
        if "Surface" in estimator.__class__.__name__:
            summary_html = {}
            for part in data["summary"]:
                summary_html[part] = pd.DataFrame.from_dict(
                    data["summary"][part]
                )
                summary_html[part] = dataframe_to_html(
                    summary_html[part],
                    precision=2,
                    header=True,
                    index=False,
                    sparsify=False,
                )
        # otherwise we just have one table
        elif "Nifti" in estimator.__class__.__name__:
            summary_html = dataframe_to_html(
                pd.DataFrame.from_dict(data["summary"]),
                precision=2,
                header=True,
                index=False,
                sparsify=False,
            )
    parameters = model_attributes_to_dataframe(estimator)
    with pd.option_context("display.max_colwidth", 100):
        parameters = dataframe_to_html(
            parameters,
            precision=2,
            header=True,
            sparsify=False,
        )

    content = embeded_images
    overlay = embed_img(overlay)

    env = return_jinja_env()

    body_tpl_path = f"html/maskers/{template_name}"
    body_tpl = env.get_template(body_tpl_path)

    if "n_elements" not in data:
        data["n_elements"] = 0

    if "coverage" not in data:
        data["coverage"] = ""
    if not isinstance(data["coverage"], str):
        data["coverage"] = f"{data['coverage']:0.1f}"

    # TODO clean up docstring from RST formatting
    docstring = estimator.__doc__.split("Parameters\n")[0]

    body = body_tpl.render(
        content=content,
        overlay=overlay,
        docstring=docstring,
        parameters=parameters,
        figure=(
            _insert_figure_partial(
                data["engine"],
                content,
                data["displayed_maps"],
                data["unique_id"],
            )
            if "engine" in data
            else None
        ),
        **data,
        carousel=False,
        summary_html=summary_html,
    )

    return assemble_report(body, f"{data['title']} report")


def return_jinja_env() -> Environment:
    """Set up the jinja Environment."""
    return Environment(
        loader=FileSystemLoader(TEMPLATE_ROOT_PATH),
        autoescape=select_autoescape(),
        lstrip_blocks=True,
        trim_blocks=True,
    )


def assemble_report(body: str, title: str) -> HTMLReport:
    """Put together head and body of report."""
    env = return_jinja_env()

    head_tpl = env.get_template("html/head.jinja")

    head_css_file_path = CSS_PATH / "head.css"
    with head_css_file_path.open(encoding="utf-8") as head_css_file:
        head_css = head_css_file.read()

    return HTMLReport(
        body=body,
        head_tpl=head_tpl,
        head_values={
            "head_css": head_css,
            "version": __version__,
            "page_title": title,
            "display_footer": "style='display: none'" if is_notebook() else "",
        },
    )


def embed_img(display):
    """Embed an image or just return its instance if already embedded.

    Parameters
    ----------
    display : obj
        A Nilearn plotting object to display.

    Returns
    -------
    embed : str
        Binary image string.

    """
<<<<<<< HEAD
    if display is None:  # no image to display
        return None
    # If already embedded, simply return as is
    if isinstance(display, str):
        return display
    return figure_to_svg_base64(display.frame_axes.figure)
=======
    if not is_matplotlib_installed():
        with warnings.catch_warnings():
            mpl_unavail_msg = (
                "Matplotlib is not imported! No reports will be generated."
            )
            warnings.filterwarnings("always", message=mpl_unavail_msg)
            warnings.warn(
                category=ImportWarning,
                message=mpl_unavail_msg,
                stacklevel=find_stack_level(),
            )
            return [None]

    data = {}
    if hasattr(estimator, "_report_content"):
        data = estimator._report_content

    # Generate a unique ID for this report
    data["unique_id"] = str(uuid.uuid4()).replace("-", "")

    if data.get("title") is None:
        data["title"] = estimator.__class__.__name__

    warning_messages = []

    if estimator.reports is False:
        warning_messages.append(
            "\nReport generation not enabled!\nNo visual outputs created."
        )

    if not estimator.__sklearn_is_fitted__():
        warning_messages.append(
            "\nThis report was not generated.\n"
            "Make sure to run `fit` before inspecting reports."
        )

    if estimator.__sklearn_is_fitted__() and not data.get(
        "reports_at_fit_time", False
    ):
        warning_messages.append(
            "\nReport generation was disabled when fit was run. "
            "No reporting data is available.\n"
            "Make sure to set estimator.reports=True before fit."
        )

    if warning_messages:
        for msg in warning_messages:
            warnings.warn(
                msg,
                stacklevel=find_stack_level(),
            )

        data["title"] = "Empty Report"

        return _update_template(
            docstring="Empty Report",
            content=embed_img(None),
            overlay=None,
            parameters={},
            data=data,
            warning_messages=warning_messages,
        )

    return _create_report(estimator, data)
>>>>>>> c17811f1


def _insert_figure_partial(
    engine, content, displayed_maps, unique_id: str
) -> str:
    env = return_jinja_env()

    tpl = env.get_template("html/maskers/partials/figure.jinja")

    if not isinstance(content, list):
        content = [content]
    return tpl.render(
        engine=engine,
        content=content,
        displayed_maps=displayed_maps,
        unique_id=unique_id,
    )


def is_notebook() -> bool:
    """Detect if we are running in a notebook.

    From https://stackoverflow.com/questions/15411967/how-can-i-check-if-code-is-executed-in-the-ipython-notebook
    """
    try:
        shell = get_ipython().__class__.__name__  # type: ignore[name-defined]
        return shell == "ZMQInteractiveShell"
    except NameError:
        return False  # Probably standard Python interpreter


def _define_overlay(estimator):
    """Determine whether an overlay was provided and \
    update the report text as appropriate.
    """
    from nilearn.maskers import NiftiSpheresMasker

    displays = estimator._reporting()

    if len(displays) == 1:  # set overlay to None
        return None, displays[0]

    elif isinstance(estimator, NiftiSpheresMasker):
        return None, displays

    elif len(displays) == 2:
        return displays[0], displays[1]

    return None, displays<|MERGE_RESOLUTION|>--- conflicted
+++ resolved
@@ -288,6 +288,16 @@
     )
 
 
+  if estimator.__sklearn_is_fitted__() and not data.get(
+      "reports_at_fit_time", False
+  ):
+      warning_messages.append(
+          "\nReport generation was disabled when fit was run. "
+          "No reporting data is available.\n"
+          "Make sure to set estimator.reports=True before fit."
+      )
+  
+  
 def embed_img(display):
     """Embed an image or just return its instance if already embedded.
 
@@ -302,79 +312,12 @@
         Binary image string.
 
     """
-<<<<<<< HEAD
     if display is None:  # no image to display
         return None
     # If already embedded, simply return as is
     if isinstance(display, str):
         return display
     return figure_to_svg_base64(display.frame_axes.figure)
-=======
-    if not is_matplotlib_installed():
-        with warnings.catch_warnings():
-            mpl_unavail_msg = (
-                "Matplotlib is not imported! No reports will be generated."
-            )
-            warnings.filterwarnings("always", message=mpl_unavail_msg)
-            warnings.warn(
-                category=ImportWarning,
-                message=mpl_unavail_msg,
-                stacklevel=find_stack_level(),
-            )
-            return [None]
-
-    data = {}
-    if hasattr(estimator, "_report_content"):
-        data = estimator._report_content
-
-    # Generate a unique ID for this report
-    data["unique_id"] = str(uuid.uuid4()).replace("-", "")
-
-    if data.get("title") is None:
-        data["title"] = estimator.__class__.__name__
-
-    warning_messages = []
-
-    if estimator.reports is False:
-        warning_messages.append(
-            "\nReport generation not enabled!\nNo visual outputs created."
-        )
-
-    if not estimator.__sklearn_is_fitted__():
-        warning_messages.append(
-            "\nThis report was not generated.\n"
-            "Make sure to run `fit` before inspecting reports."
-        )
-
-    if estimator.__sklearn_is_fitted__() and not data.get(
-        "reports_at_fit_time", False
-    ):
-        warning_messages.append(
-            "\nReport generation was disabled when fit was run. "
-            "No reporting data is available.\n"
-            "Make sure to set estimator.reports=True before fit."
-        )
-
-    if warning_messages:
-        for msg in warning_messages:
-            warnings.warn(
-                msg,
-                stacklevel=find_stack_level(),
-            )
-
-        data["title"] = "Empty Report"
-
-        return _update_template(
-            docstring="Empty Report",
-            content=embed_img(None),
-            overlay=None,
-            parameters={},
-            data=data,
-            warning_messages=warning_messages,
-        )
-
-    return _create_report(estimator, data)
->>>>>>> c17811f1
 
 
 def _insert_figure_partial(
