--- conflicted
+++ resolved
@@ -10,15 +10,11 @@
 from nilearn._version import __version__
 from nilearn.externals import tempita
 from nilearn.maskers import NiftiSpheresMasker
-<<<<<<< HEAD
 from nilearn.plotting.html import HTMLDocument
-=======
-from nilearn.plotting.html_document import HTMLDocument
 from nilearn.reporting._utils import (
     dataframe_to_html,
     model_attributes_to_dataframe,
 )
->>>>>>> f8a5d0a9
 from nilearn.reporting.utils import (
     CSS_PATH,
     HTML_PARTIALS_PATH,
