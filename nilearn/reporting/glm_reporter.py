--- conflicted
+++ resolved
@@ -982,13 +982,10 @@
             bg_img=bg_img,
             cut_coords=cut_coords,
             display_mode=display_mode,
-<<<<<<< HEAD
             colorbar=True,
             cmap=cmap,
             symmetric_cbar=symmetric_cbar,
-=======
             threshold=threshold,
->>>>>>> b91462c2
         )
     elif plot_type == "glass":
         stat_map_plot = plot_glass_brain(
@@ -996,12 +993,9 @@
             display_mode=display_mode,
             colorbar=True,
             plot_abs=False,
-<<<<<<< HEAD
             symmetric_cbar=True,
             cmap=cmap,
-=======
             threshold=threshold,
->>>>>>> b91462c2
         )
     else:
         raise ValueError(
