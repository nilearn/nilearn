--- conflicted
+++ resolved
@@ -7,16 +7,12 @@
 {% endblock navbar_css %}
 
 {% block navbar %}
-<<<<<<< HEAD
-=======
+
 {% if not is_notebook %}
-{% include 'html/glm/partials/navbar.jinja' %}
+
+
+    {% include "html/glm/partials/navbar.jinja" %}
 {% endif %}
-{% endblock %}
->>>>>>> d03f45e7
-
-    {% include "html/glm/partials/navbar.jinja" %}
-
 {% endblock navbar %}
 
 {% block report %}
