<!-- Adapted from Pure CSS navbar : https://purecss.io/layouts/tucked-menu-vertical/ -->
<<<<<<< HEAD
<nav class="navbar pure-g fw-bold" id="menu" {{ show_navbar|safe }}>
    <script>var unique_id = "UUID-{{ unique_id }}";</script>
    <div class="pure-u-1 pure-u-lg-1-8">
        <div class="pure-menu">
            <a href="#model-details-UUID-{{ unique_id }}" class="pure-menu-heading">Home</a>
            <a href="#" class="custom-toggle" id="toggle"><s class="bar"></s><s class="bar"></s></a>
        </div>
=======
<nav class="navbar pure-g fw-bold" id="menu">
  <script>
    var unique_id = "UUID-{{ unique_id }}";
  </script>
  <div class="pure-u-1 pure-u-lg-1-8">
    <div class="pure-menu">
      <a href="#model-details-UUID-{{ unique_id }}" class="pure-menu-heading">Home</a>
      <a href="#" class="custom-toggle" id="toggle"
        ><s class="bar"></s><s class="bar"></s
      ></a>
>>>>>>> d03f45e7
    </div>
    <div class="pure-u-1 pure-u-lg-1-6">
        <div class="pure-menu pure-menu-horizontal custom-can-transform">
            <ul class="pure-menu-list">
                <li class="pure-menu-item">
                    <a href="#model-details-UUID-{{ unique_id }}" class="pure-menu-link">Model details</a>
                </li>
                {% if run_wise_dict %}
                    <li class="pure-menu-item">
                        <a id="navbar-matrix-link-UUID-{{ unique_id }}"
                           href="#design-matrix-UUID-{{ unique_id }}"
                           class="pure-menu-link">Design Matrix</a>
                    </li>
                {% endif %}
                {% if results %}
                    <li class="pure-menu-item">
                        <a id="navbar-contrasts-link-UUID-{{ unique_id }}"
                           href="#contrasts-UUID-{{ unique_id }}"
                           class="pure-menu-link">Contrasts</a>
                    </li>
                {% endif %}
                <li class="pure-menu-item">
                    <a href="#mask-UUID-{{ unique_id }}" class="pure-menu-link">Mask</a>
                </li>
                {% if results %}
                    <li class="pure-menu-item">
                        <a href="#statistical-maps-UUID-{{ unique_id }}" class="pure-menu-link">Statistical Maps</a>
                    </li>
                {% endif %}
                <li class="pure-menu-item">
                    <a href="#about-UUID-{{ unique_id }}" class="pure-menu-link">About</a>
                </li>
            </ul>
        </div>
    </div>
</nav>
<script>
  (function (window, document) {
    var menu = document.getElementById("menu"),
      rollback,
      WINDOW_CHANGE_EVENT =
        "onorientationchange" in window ? "orientationchange" : "resize";

    function toggleHorizontal() {
      menu.classList.remove("closing");
      [].forEach.call(
        document
          .getElementById("menu")
          .querySelectorAll(".custom-can-transform"),
        function (el) {
          el.classList.toggle("pure-menu-horizontal");
        },
      );
    }

    function toggleMenu() {
      // set timeout so that the panel has a chance to roll up
      // before the menu switches states
      if (menu.classList.contains("open")) {
        menu.classList.add("closing");
        rollBack = setTimeout(toggleHorizontal, 500);
      } else {
        if (menu.classList.contains("closing")) {
          clearTimeout(rollBack);
        } else {
          toggleHorizontal();
        }
      }
      menu.classList.toggle("open");
      document.getElementById("toggle").classList.toggle("x");
    }

    function closeMenu() {
      if (menu.classList.contains("open")) {
        toggleMenu();
      }
    }

    document.getElementById("toggle").addEventListener("click", function (e) {
      toggleMenu();
      e.preventDefault();
    });

    window.addEventListener(WINDOW_CHANGE_EVENT, closeMenu);
  })(this, this.document);
</script><|MERGE_RESOLUTION|>--- conflicted
+++ resolved
@@ -1,24 +1,11 @@
 <!-- Adapted from Pure CSS navbar : https://purecss.io/layouts/tucked-menu-vertical/ -->
-<<<<<<< HEAD
-<nav class="navbar pure-g fw-bold" id="menu" {{ show_navbar|safe }}>
+<nav class="navbar pure-g fw-bold" id="menu">
     <script>var unique_id = "UUID-{{ unique_id }}";</script>
     <div class="pure-u-1 pure-u-lg-1-8">
         <div class="pure-menu">
             <a href="#model-details-UUID-{{ unique_id }}" class="pure-menu-heading">Home</a>
             <a href="#" class="custom-toggle" id="toggle"><s class="bar"></s><s class="bar"></s></a>
         </div>
-=======
-<nav class="navbar pure-g fw-bold" id="menu">
-  <script>
-    var unique_id = "UUID-{{ unique_id }}";
-  </script>
-  <div class="pure-u-1 pure-u-lg-1-8">
-    <div class="pure-menu">
-      <a href="#model-details-UUID-{{ unique_id }}" class="pure-menu-heading">Home</a>
-      <a href="#" class="custom-toggle" id="toggle"
-        ><s class="bar"></s><s class="bar"></s
-      ></a>
->>>>>>> d03f45e7
     </div>
     <div class="pure-u-1 pure-u-lg-1-6">
         <div class="pure-menu pure-menu-horizontal custom-can-transform">
