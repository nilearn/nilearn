{{inherit "base.html"}}
<!--  -->
{{def navbar}} {{enddef}}
<!--  -->
{{def report}}
<div class="pure-g">
  <div class="pure-u-1 pure-u-md-2-3">
    <div class="image">
      <img
        class="pure-img"
        width="100%"
        src="data:image/png;base64,{{content}}"
        alt="image"
      />
      {{if overlay}}
      <div class="overlay">
        <img
          class="pure-img"
          width="100%"
          src="data:image/png;base64,{{overlay}}"
          alt="overlay"
        />
      </div>
      {{endif}}
    </div>
  </div>
  <div class="pure-u-1 pure-u-md-1-3">
    {{if description}}
    <p>{{description}}</p>
    {{endif}}
    <!--  -->
    {{if n_vertices}}
    <div>
      <table class="pure-table">
        <thead>
          <tr>
            <th>Hemisphere</th>
            <th>Number of vertices</th>
          </tr>
        </thead>

        <tbody>
          {{py: vertices = n_vertices.items()}} {{for hemi, nb in vertices}}
          <tr>
            <td data-column="Hemisphere">{{hemi}}</td>
            <td data-column="Number of vertices">{{nb}}</td>
          </tr>
          {{endfor}}
        </tbody>
      </table>
    </div>
    {{endif}}
    <!--  -->
    {{if number_of_regions}}
    <p>
      The masker has <b>{{number_of_regions}}</b> different non-overlapping
      regions.
    </p>
    {{endif}}
  </div>
</div>
<div class="pure-g">
  <div class="pure-u-1 pure-u-md-3-3">
    <div class="d-flex flex-column">
      {{ parameters|html}}
      <!--  -->
      {{if summary }}
      <!--  tables listing each region for each part  -->
      <div
        style="display: flex; justify-content: space-around; flex-wrap: wrap"
      >
        {{py: parts = summary_html.items()}}
        <!--  -->
        {{for region, region_table in parts}}
        <!--  -->
        <details>
          <summary class="pure-button">Regions summary - {{ region }}</summary>
<<<<<<< HEAD
          <div class="table-container">{{region_table|html}}</div>
=======
          {{table | html}}
>>>>>>> 6fc1e425
        </details>
        {{endfor}}
      </div>
      {{endif}}
    </div>
  </div>
</div>
<div class="pure-u-1 pure-u-md-3-3 d-flex justify-content-center">
  <p>
    This report was generated based on information provided at instantiation and
    fit time. Note that the masker can potentially perform resampling at
    transform time.
  </p>
</div>
{{enddef}}<|MERGE_RESOLUTION|>--- conflicted
+++ resolved
@@ -75,11 +75,7 @@
         <!--  -->
         <details>
           <summary class="pure-button">Regions summary - {{ region }}</summary>
-<<<<<<< HEAD
           <div class="table-container">{{region_table|html}}</div>
-=======
-          {{table | html}}
->>>>>>> 6fc1e425
         </details>
         {{endfor}}
       </div>
