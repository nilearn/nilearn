{{inherit "base.html"}}
<!--  -->
{{def navbar}}
<!-- Adapted from Pure CSS navbar : https://purecss.io/layouts/tucked-menu-vertical/ -->
<nav class="navbar pure-g fw-bold" id="menu">
  <script>
    var unique_id = "{{unique_id}}";
  </script>
  <div class="pure-u-1 pure-u-lg-1-8">
    <div class="pure-menu">
      <a href="#model-details-{{unique_id}}" class="pure-menu-heading">Home</a>
      <a href="#" class="custom-toggle" id="toggle"
        ><s class="bar"></s><s class="bar"></s
      ></a>
    </div>
  </div>
  <div class="pure-u-1 pure-u-lg-1-6">
    <div class="pure-menu pure-menu-horizontal custom-can-transform">
      <ul class="pure-menu-list">
        <li class="pure-menu-item">
          <a href="#model-details-{{unique_id}}" class="pure-menu-link"
            >Model details</a
          >
        </li>
        <li class="pure-menu-item">
          <a href="#design-matrix-{{unique_id}}" class="pure-menu-link"
            >Design Matrix</a
          >
        </li>
        <li class="pure-menu-item">
          <a href="#mask-{{unique_id}}" class="pure-menu-link">Mask</a>
        </li>
        <li class="pure-menu-item">
          <a href="#contrasts-{{unique_id}}" class="pure-menu-link"
            >Contrasts</a
          >
        </li>
        <li class="pure-menu-item">
          <a href="#statistical-maps-{{unique_id}}" class="pure-menu-link"
            >Statistical Maps</a
          >
        </li>
        <li class="pure-menu-item">
          <a href="#about-{{unique_id}}" class="pure-menu-link">About</a>
        </li>
      </ul>
    </div>
  </div>
</nav>

<script>
  (function (window, document) {
    var menu = document.getElementById("menu"),
      rollback,
      WINDOW_CHANGE_EVENT =
        "onorientationchange" in window ? "orientationchange" : "resize";

    function toggleHorizontal() {
      menu.classList.remove("closing");
      [].forEach.call(
        document
          .getElementById("menu")
          .querySelectorAll(".custom-can-transform"),
        function (el) {
          el.classList.toggle("pure-menu-horizontal");
        },
      );
    }

    function toggleMenu() {
      // set timeout so that the panel has a chance to roll up
      // before the menu switches states
      if (menu.classList.contains("open")) {
        menu.classList.add("closing");
        rollBack = setTimeout(toggleHorizontal, 500);
      } else {
        if (menu.classList.contains("closing")) {
          clearTimeout(rollBack);
        } else {
          toggleHorizontal();
        }
      }
      menu.classList.toggle("open");
      document.getElementById("toggle").classList.toggle("x");
    }

    function closeMenu() {
      if (menu.classList.contains("open")) {
        toggleMenu();
      }
    }

    document.getElementById("toggle").addEventListener("click", function (e) {
      toggleMenu();
      e.preventDefault();
    });

    window.addEventListener(WINDOW_CHANGE_EVENT, closeMenu);
  })(this, this.document);
</script>

{{enddef}}
<!--  -->
{{def report}}
<<<<<<< HEAD

<div class="report">
  <section id="model-details-{{unique_id}}">
    <h2>Model details</h2>
    {{ parameters|html }}
  </section>

  <section id="design-matrix-{{unique_id}}">
    <h2>Design Matrix</h2>

=======
<section id="model-details-{{unique_id}}">
  <h2>Model details</h2>
  <div class="table-container">{{ parameters|html }}</div>
</section>

<section id="design-matrix-{{unique_id}}">
  <h2>Design Matrix</h2>
  <div class="d-flex flex-wrap justify-content-evenly">
>>>>>>> b346db95
    {{if design_matrices_dict}}
    <!--  -->
    {{py: design_matrices = design_matrices_dict.items()}}
    <!--  -->
    {{for dmtx_title, dmtx in design_matrices}}
    <div class="d-flex flex-column">
      <h3>run {{dmtx_title}}</h3>
      <div class="scroll-y">
        <img
          class="pure-img"
          src="data:image/png;base64,{{dmtx.design_matrix}}"
          title="Plot of design matrix for {{dmtx_title}}."
          alt="Plot of design matrix for {{dmtx_title}}."
          style="min-width: 600px"
        />
      </div>

      {{if dmtx.correlation_matrix }}
      <h4>correlation matrix</h4>
      <div class="scroll-y">
        <img
          class="pure-img"
          src="data:image/png;base64,{{dmtx.correlation_matrix}}"
          title="Plot of correlation of design matrix for run {{dmtx_title}}."
          alt="Plot of correlation of design matrix for run {{dmtx_title}}."
          style="min-width: 600px"
        />
      </div>
      {{endif}}
    </div>
    {{endfor}}
    <!--  -->
    {{else}}
    <p>No design matrix was provided.</p>
    {{endif}}
  </section>

  <section id="contrasts-{{unique_id}}">
    <h2>Contrasts</h2>
    <div class="d-flex flex-column">
      {{if contrasts_dict}}
      <!--  -->
      {{py: contrasts = contrasts_dict.items()}}
      <!--  -->
      {{for contrast_name, contrast_plot in contrasts}}
      <div class="scroll-y">
        <img
          class="pure-img"
          src="data:image/png;base64,{{contrast_plot}}"
          title="Plot of the contrast: {{contrast_name}}."
          alt="Plot of the contrast: {{contrast_name}}."
          style="min-width: 600px"
        />
      </div>
      {{endfor}}
      <!--  -->
      {{else}}
      <p>No contrast was provided.</p>
      {{endif}}
    </div>
  </section>

  <section id="mask-{{unique_id}}">
    <h2>Mask</h2>
    {{if mask_plot}}
    <div class="scroll-y">
      <img
        class="pure-img"
        src="data:image/png;base64,{{mask_plot}}"
        alt="Mask image"
        title="Mask image"
        style="min-width: 600px"
      />
    </div>
    {{else}}
    <p>No mask was provided.</p>
    {{endif}}
  </section>

  <section id="statistical-maps-{{unique_id}}">
    <h2>Statistical Maps</h2>
    <div class="pure-g">
      {{if results}}
      <!--  -->
      {{py: results = results.items()}}
      <!--  -->
      {{for contrast_name, details in results}}
      <!--  -->

      <div class="pure-u-1">
        <h3>{{contrast_name}}</h3>

        <div class="d-flex flex-column">
          <div class="scroll-y">
            <img
              class="pure-img"
              src="data:image/png;base64,{{ details.stat_map_img }}"
              alt="Stat map plot for the contrast: {{contrast_name}}"
              title="Stat map plot for the contrast: {{contrast_name}}"
              style="min-width: 600px"
            />
          </div>

          <details>
            <summary class="pure-button button-small contrast-button">
              Cluster Table
            </summary>
            {{if details.cluster_table_details }}
            <!--  -->
            {{ details.cluster_table_details|html }}
            <!--  -->
            {{else}}
            <p>No cluster table parameter provided</p>
            {{endif}}
            <!--  -->
            {{ details.cluster_table|html }}
          </details>
        </div>
      </div>
      {{endfor}} {{else}}
      <div class="d-flex flex-wrap justify-content-evenly">
        <p style="letter-spacing: normal">No statistical map was provided.</p>
      </div>

      {{endif}}
    </div>
  </section>

  <section id="about-{{unique_id}}" style="text-align: left">
    <h2>About</h2>
    <ul>
      <li>Date preprocessed: <time>{{date}}</time></li>
    </ul>
  </section>
</div>
{{enddef}}<|MERGE_RESOLUTION|>--- conflicted
+++ resolved
@@ -102,27 +102,16 @@
 {{enddef}}
 <!--  -->
 {{def report}}
-<<<<<<< HEAD
 
 <div class="report">
   <section id="model-details-{{unique_id}}">
     <h2>Model details</h2>
-    {{ parameters|html }}
+    <div class="table-container">{{ parameters|html }}</div>
   </section>
 
   <section id="design-matrix-{{unique_id}}">
     <h2>Design Matrix</h2>
 
-=======
-<section id="model-details-{{unique_id}}">
-  <h2>Model details</h2>
-  <div class="table-container">{{ parameters|html }}</div>
-</section>
-
-<section id="design-matrix-{{unique_id}}">
-  <h2>Design Matrix</h2>
-  <div class="d-flex flex-wrap justify-content-evenly">
->>>>>>> b346db95
     {{if design_matrices_dict}}
     <!--  -->
     {{py: design_matrices = design_matrices_dict.items()}}
