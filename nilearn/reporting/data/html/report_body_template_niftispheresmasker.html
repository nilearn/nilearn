{{inherit "base.html"}}
<!--  -->
{{def navbar}} {{enddef}}
<!--  -->
{{def report}}
<div class="pure-g">
  <div class="pure-u-1 pure-u-md-2-3">
    <div class="image">
      <!-- prettier-ignore -->
      <script>
<<<<<<< HEAD
        {{js_content}}
=======
        current_map_idx = 0;
        displayed_maps = {{ displayed_spheres }};
        number_maps = {{ len(displayed_spheres) }};
>>>>>>> 6fc1e425
      </script>

      <div align="center" class="btn-container">
        <button id="prev-btn-{{unique_id}}" class="btn">Previous Sphere</button>
      </div>

      <div align="center" class="btn-container">
        <h3
          id="title-all-{{unique_id}}"
          class="comp-title"
          style="display: block"
        >
          All Spheres
        </h3>
        <h3
          id="title-sphere-{{unique_id}}"
          class="comp-title"
          style="display: none"
        >
          Sphere <span id="comp-{{unique_id}}"></span>
        </h3>
      </div>

      <div align="center" class="btn-container">
        <button id="next-btn-{{unique_id}}" class="btn">Next Sphere</button>
      </div>

      <img
        id="map-{{unique_id}}-0"
        class="pure-img"
        width="100%"
        src="data:image/svg+xml;base64,{{content[0]}}"
        style="display: block"
        alt="image"
      />

      {{for map in range(1, len(displayed_spheres)+1)}}
      <img
        id="map-{{unique_id}}-{{map}}"
        class="pure-img"
        width="100%"
        src="data:image/svg+xml;base64,{{content[map]}}"
        style="display: none"
        alt="image"
      />
      {{endfor}}
    </div>
  </div>
  <div class="pure-u-1 pure-u-md-1-3">
    {{if description}}
    <p>{{description}}</p>
    {{endif}} {{if number_of_seeds}}
    <p>
      The masker has <b>{{number_of_seeds}}</b> spheres in total (displayed
      together on the first image).
    </p>
    {{if len(displayed_spheres) != number_of_seeds}}
    <p>
      Only <b>{{len(displayed_spheres)}}</b> specific spheres can be browsed in
      this report with <b>Previous</b> and <b>Next</b> buttons.
    </p>
    {{else}}
    <p>
      They can be individually browsed using <b>Previous</b> and
      <b>Next</b> buttons.
    </p>
    {{endif}} {{endif}}
    <p></p>
  </div>
</div>
<div class="pure-g">
  <div class="pure-u-1 pure-u-md-3-3">
    <div class="d-flex flex-row">
      {{if summary_html}}
      <details>
        <summary class="pure-button">Regions summary</summary>
        {{summary_html|html}}
      </details>
      {{endif}}
      <!--  -->
      {{ parameters|html }}
    </div>
  </div>
</div>
{{enddef}}<|MERGE_RESOLUTION|>--- conflicted
+++ resolved
@@ -8,13 +8,7 @@
     <div class="image">
       <!-- prettier-ignore -->
       <script>
-<<<<<<< HEAD
         {{js_content}}
-=======
-        current_map_idx = 0;
-        displayed_maps = {{ displayed_spheres }};
-        number_maps = {{ len(displayed_spheres) }};
->>>>>>> 6fc1e425
       </script>
 
       <div align="center" class="btn-container">
