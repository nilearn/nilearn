from collections import Counter

import numpy as np
import pytest
from nibabel import Nifti1Image
from numpy.testing import assert_almost_equal

from nilearn._utils.data_gen import generate_random_img
from nilearn._utils.helpers import is_matplotlib_installed, is_plotly_installed
from nilearn._utils.testing import on_windows_with_old_mpl_and_new_numpy
from nilearn.image import get_data
from nilearn.maskers import (
    MultiNiftiLabelsMasker,
    MultiNiftiMapsMasker,
    MultiNiftiMasker,
    NiftiLabelsMasker,
    NiftiMapsMasker,
    NiftiMasker,
    NiftiSpheresMasker,
    SurfaceMapsMasker,
    SurfaceMasker,
)
from nilearn.surface import SurfaceImage

# ruff: noqa: ARG001

# Note: html output by nilearn view_* functions
# should validate as html5 using https://validator.w3.org/nu/ with no
# warnings


def _check_html(html_view, reports_requested=True, is_fit=True):
    """Check the presence of some expected code in the html viewer."""
    if reports_requested and is_fit:
        assert "<th>Parameter</th>" in str(html_view)
    if "Surface" in str(html_view):
        assert "data:image/png;base64," in str(html_view)
    else:
        assert "data:image/svg+xml;base64," in str(html_view)
    assert html_view._repr_html_() == html_view.body


@pytest.fixture
def data_img_3d(shape_3d_default, affine_eye):
    """Return Dummy 3D data for testing."""
    data = np.zeros(shape_3d_default)
    data[3:-3, 3:-3, 3:-3] = 10
    return Nifti1Image(data, affine_eye)


@pytest.fixture
def mask(shape_3d_default, affine_eye):
    """Return Dummy mask for testing."""
    data = np.zeros(shape_3d_default, dtype="uint8")
    data[3:7, 3:7, 3:7] = 1
    return Nifti1Image(data, affine_eye)


@pytest.fixture
def niftimapsmasker_inputs(img_maps):
    return {"maps_img": img_maps}


@pytest.fixture
def labels(n_regions):
    return ["background"] + [f"region_{i}" for i in range(1, n_regions + 1)]


@pytest.fixture
def input_parameters(masker_class, mask, labels, img_labels, img_maps):
    if masker_class in (NiftiMasker, MultiNiftiMasker):
        return {"mask_img": mask}
    if masker_class in (NiftiLabelsMasker, MultiNiftiLabelsMasker):
        return {"labels_img": img_labels, "labels": labels}
    if masker_class in (NiftiMapsMasker, MultiNiftiMapsMasker):
        return {"maps_img": img_maps}
    if masker_class is NiftiSpheresMasker:
        return {"seeds": [(1, 1, 1)]}


@pytest.mark.parametrize(
    "masker_class",
    [NiftiMasker, NiftiLabelsMasker, NiftiMapsMasker, NiftiSpheresMasker],
)
def test_warning_in_report_after_empty_fit(masker_class, input_parameters):
    """Tests that a warning is both given and written in the report \
       if no images were provided to fit.
    """
    masker = masker_class(**input_parameters)
    masker.fit()

    warn_message = f"No image provided to fit in {masker_class.__name__}."
    with pytest.warns(UserWarning, match=warn_message):
        html = masker.generate_report()
    assert warn_message in masker._report_content["warning_message"]
    _check_html(html)


@pytest.mark.parametrize("displayed_maps", ["foo", "1", {"foo": "bar"}])
def test_nifti_maps_masker_report_displayed_maps_errors(
    niftimapsmasker_inputs, displayed_maps
):
    """Tests that a TypeError is raised when the argument `displayed_maps` \
       of `generate_report()` is not valid.
    """
    masker = NiftiMapsMasker(**niftimapsmasker_inputs)
    masker.fit()
    with pytest.raises(TypeError, match=("Parameter ``displayed_maps``")):
        masker.generate_report(displayed_maps)


@pytest.mark.parametrize("displayed_maps", [[2, 5, 10], [0, 66, 1, 260]])
def test_nifti_maps_masker_report_maps_number_errors(
    niftimapsmasker_inputs, displayed_maps
):
    """Tests that a ValueError is raised when the argument `displayed_maps` \
       contains invalid map numbers.
    """
    masker = NiftiMapsMasker(**niftimapsmasker_inputs)
    masker.fit()
    with pytest.raises(
        ValueError, match="Report cannot display the following maps"
    ):
        masker.generate_report(displayed_maps)


@pytest.mark.parametrize("displayed_maps", [[2, 5, 6], np.array([0, 3, 4, 5])])
def test_nifti_maps_masker_report_list_and_arrays_maps_number(
    niftimapsmasker_inputs, displayed_maps, n_regions
):
    """Tests report generation for NiftiMapsMasker with displayed_maps \
       passed as a list of a Numpy arrays.
    """
    masker = NiftiMapsMasker(**niftimapsmasker_inputs)
    masker.fit()
    html = masker.generate_report(displayed_maps)

    assert masker._report_content["number_of_maps"] == n_regions
    assert masker._report_content["displayed_maps"] == list(displayed_maps)
    msg = (
        "No image provided to fit in NiftiMapsMasker. "
        "Plotting only spatial maps for reporting."
    )
    assert masker._report_content["warning_message"] == msg
    assert html.body.count("<img") == len(displayed_maps)


@pytest.mark.parametrize("displayed_maps", [1, 6, 9, 12, "all"])
def test_nifti_maps_masker_report_integer_and_all_displayed_maps(
    niftimapsmasker_inputs, displayed_maps, n_regions
):
    """Tests NiftiMapsMasker reporting with no image provided to fit \
       and displayed_maps provided as an integer or as 'all'.
    """
    masker = NiftiMapsMasker(**niftimapsmasker_inputs)
    masker.fit()
    expected_n_maps = (
        n_regions
        if displayed_maps == "all"
        else min(n_regions, displayed_maps)
    )
    if displayed_maps != "all" and displayed_maps > n_regions:
        with pytest.warns(UserWarning, match="masker only has 9 maps."):
            html = masker.generate_report(displayed_maps)
    else:
        html = masker.generate_report(displayed_maps)

    assert masker._report_content["number_of_maps"] == n_regions
    assert masker._report_content["displayed_maps"] == list(
        range(expected_n_maps)
    )
    msg = (
        "No image provided to fit in NiftiMapsMasker. "
        "Plotting only spatial maps for reporting."
    )
    assert masker._report_content["warning_message"] == msg
    assert html.body.count("<img") == expected_n_maps


def test_nifti_maps_masker_report_image_in_fit(
    niftimapsmasker_inputs, affine_eye, n_regions
):
    """Tests NiftiMapsMasker reporting with image provided to fit."""
    masker = NiftiMapsMasker(**niftimapsmasker_inputs)
    image, _ = generate_random_img((13, 11, 12, 3), affine=affine_eye)
    masker.fit(image)
    html = masker.generate_report(2)

    assert masker._report_content["number_of_maps"] == n_regions

    assert html.body.count("<img") == 2


@pytest.mark.parametrize("displayed_spheres", ["foo", "1", {"foo": "bar"}])
def test_nifti_spheres_masker_report_displayed_spheres_errors(
    displayed_spheres,
):
    """Tests that a TypeError is raised when the argument `displayed_spheres` \
       of `generate_report()` is not valid.
    """
    masker = NiftiSpheresMasker(seeds=[(1, 1, 1)])
    masker.fit()
    with pytest.raises(TypeError, match=("Parameter ``displayed_spheres``")):
        masker.generate_report(displayed_spheres)


def test_nifti_spheres_masker_report_displayed_spheres_more_than_seeds():
    """Tests that a warning is raised when number of `displayed_spheres` \
       is greater than number of seeds.
    """
    displayed_spheres = 10
    seeds = [(1, 1, 1)]
    masker = NiftiSpheresMasker(seeds=seeds)
    masker.fit()
    with pytest.warns(UserWarning, match="masker only has 1 seeds."):
        masker.generate_report(displayed_spheres=displayed_spheres)


def test_nifti_spheres_masker_report_displayed_spheres_list():
    """Tests that spheres_to_be_displayed is set correctly."""
    displayed_spheres = [0, 1, 2]
    seeds = [(1, 1, 1), (2, 2, 2), (3, 3, 3)]
    masker = NiftiSpheresMasker(seeds=seeds)
    masker.fit()
    masker.generate_report(displayed_spheres=displayed_spheres)
    assert masker._report_content["displayed_spheres"] == displayed_spheres


def test_nifti_spheres_masker_report_displayed_spheres_list_more_than_seeds():
    """Tests that a ValueError is raised when list of `displayed_spheres` \
       maximum is greater than number of seeds.
    """
    displayed_spheres = [1, 2, 3]
    seeds = [(1, 1, 1)]
    masker = NiftiSpheresMasker(seeds=seeds)
    masker.fit()
    with pytest.raises(ValueError, match="masker only has 1 seeds."):
        masker.generate_report(displayed_spheres=displayed_spheres)


def test_nifti_spheres_masker_report_1_sphere():
    """Check the report for sphere actually works for one sphere.

    See https://github.com/nilearn/nilearn/issues/4268
    """
    report = NiftiSpheresMasker([(1, 1, 1)]).fit().generate_report()

    empty_div = """
                    <img id="map1" class="pure-img" width="100%"
                        src="data:image/svg+xml;base64,D"
                        style="display:none;" alt="image"/>"""

    assert empty_div not in report.body


def test_nifti_labels_masker_report_incorrect_label_error(labels, img_labels):
    """Check that providing incorrect labels raises an error."""
    masker = NiftiLabelsMasker(img_labels, labels=labels[:-1])
    masker.fit()

    with pytest.raises(
        ValueError, match="Mismatch between the number of provided labels"
    ):
        masker.generate_report()


def test_nifti_labels_masker_report_no_image_for_fit(
    data_img_3d, n_regions, labels, img_labels
):
    """Check no contour in image when no image was provided to fit."""
    masker = NiftiLabelsMasker(img_labels, labels=labels)
    masker.fit()

    # No image was provided to fit, regions are plotted using
    # plot_roi such that no contour should be in the image
    display = masker._reporting()
    for d in ["x", "y", "z"]:
        assert len(display[0].axes[d].ax.collections) == 0

    masker.fit(data_img_3d)

    display = masker._reporting()
    for d in ["x", "y", "z"]:
        assert len(display[0].axes[d].ax.collections) > 0
        assert len(display[0].axes[d].ax.collections) <= n_regions


EXPECTED_COLUMNS = [
    "label value",
    "region name",
    "size (in mm^3)",
    "relative size (in %)",
]


def test_nifti_labels_masker_report(
    data_img_3d, mask, affine_eye, n_regions, labels, img_labels
):
<<<<<<< HEAD
    """Check warning thrown when no image was provided to fit."""
    masker = NiftiLabelsMasker(img_labels, labels=labels, mask_img=mask)
=======
    """Check content nifti label masker."""
    masker = NiftiLabelsMasker(labels_img, labels=labels, mask_img=mask)
>>>>>>> fb42a2af
    masker.fit(data_img_3d)
    report = masker.generate_report()

    assert masker._reporting_data is not None

    # Check that background label was left as default
    assert masker.background_label == 0
    assert masker._report_content["description"] == (
        "This reports shows the regions defined by the labels of the mask."
    )

    # Check that the number of regions is correct
    assert masker._report_content["number_of_regions"] == n_regions

    # Check that all expected columns are present with the right size
    for col in EXPECTED_COLUMNS:
        assert col in masker._report_content["summary"]
        assert len(masker._report_content["summary"][col]) == n_regions

    # Check that labels match
    assert masker._report_content["summary"]["region name"] == labels[1:]

    # Relative sizes of regions should sum to 100%
    assert_almost_equal(
        sum(masker._report_content["summary"]["relative size (in %)"]),
        100,
        decimal=2,
    )

    _check_html(report)

    assert "Regions summary" in str(report)

    # Check region sizes calculations
    expected_region_sizes = Counter(get_data(img_labels).ravel())
    for r in range(1, n_regions + 1):
        assert_almost_equal(
            masker._report_content["summary"]["size (in mm^3)"][r - 1],
            expected_region_sizes[r]
            * np.abs(np.linalg.det(affine_eye[:3, :3])),
        )

<<<<<<< HEAD
    # Check that region labels are no displayed in the report
    # when they were not provided by the user.
    masker = NiftiLabelsMasker(img_labels)
=======

def test_nifti_labels_masker_report_not_displayed(n_regions, labels_img):
    """Check that region labels are no displayed in the report \
       when they were not provided by the user.
    """
    masker = NiftiLabelsMasker(labels_img)
>>>>>>> fb42a2af
    masker.fit()
    masker.generate_report()

    for col in EXPECTED_COLUMNS:
        if col == "region name":
            assert col not in masker._report_content["summary"]
        else:
            assert col in masker._report_content["summary"]
            assert len(masker._report_content["summary"][col]) == n_regions


@pytest.mark.parametrize("masker_class", [NiftiLabelsMasker])
def test_nifti_labels_masker_report_cut_coords(
    masker_class, input_parameters, data_img_3d
):
    """Test cut coordinate are equal with and without passing data to fit."""
    masker = masker_class(**input_parameters, reports=True)
    # Get display without data
    masker.fit()
    display = masker._reporting()
    # Get display with data
    masker.fit(data_img_3d)
    display_data = masker._reporting()
    assert display[0].cut_coords == display_data[0].cut_coords


def test_4d_reports(mask, affine_eye):
    # Dummy 4D data
    data = np.zeros((10, 10, 10, 3), dtype="int32")
    data[..., 0] = 1
    data[..., 1] = 2
    data[..., 2] = 3
    data_img_4d = Nifti1Image(data, affine_eye)

    # test .fit method
    masker = NiftiMasker(mask_strategy="epi")
    masker.fit(data_img_4d)

    html = masker.generate_report()
    _check_html(html)

    # test .fit_transform method
    masker = NiftiMasker(mask_img=mask, standardize=True)
    masker.fit_transform(data_img_4d)

    html = masker.generate_report()
    _check_html(html)


def test_overlaid_report(img_fmri):
    """Check empty report generated before fit and with image after."""
    masker = NiftiMasker(
        mask_strategy="whole-brain-template",
        mask_args={"threshold": 0.0},
        target_affine=np.eye(3) * 3,
    )
    masker.fit(img_fmri)
    html = masker.generate_report()

    assert '<div class="overlay">' in str(html)


@pytest.mark.parametrize(
    "reports,expected", [(True, dict), (False, type(None))]
)
def test_multi_nifti_masker_generate_report_imgs(reports, expected, img_fmri):
    """Smoke test for generate_report method with image data."""
    masker = MultiNiftiMasker(reports=reports)
    masker.fit([img_fmri, img_fmri])
    assert isinstance(masker._reporting_data, expected)
    masker.generate_report()


def test_multi_nifti_masker_generate_report_mask(
    img_3d_ones_eye, shape_3d_default, affine_eye
):
    """Smoke test for generate_report method with only mask."""
    masker = MultiNiftiMasker(
        mask_img=img_3d_ones_eye,
        # to test resampling lines without imgs
        target_affine=affine_eye,
        target_shape=shape_3d_default,
    )
    masker.fit().generate_report()


def test_multi_nifti_masker_generate_report_imgs_and_mask(
    shape_3d_default, affine_eye, img_fmri
):
    """Smoke test for generate_report method with images and mask."""
    mask = Nifti1Image(np.ones(shape_3d_default), affine_eye)
    masker = MultiNiftiMasker(
        mask_img=mask,
        # to test resampling lines with imgs
        target_affine=affine_eye,
        target_shape=shape_3d_default,
    )
    masker.fit([img_fmri, img_fmri]).generate_report()


def test_mask_img_generate_report(surf_img_1d, surf_mask_1d):
    """Smoke test generate report."""
    masker = SurfaceMasker(surf_mask_1d, reports=True).fit()

    assert masker._reporting_data is not None
    assert masker._reporting_data["images"] is None

    masker.transform(surf_img_1d)

    assert isinstance(masker._reporting_data["images"], SurfaceImage)

    masker.generate_report()


def test_mask_img_generate_no_report(surf_img_2d, surf_mask_1d):
    """Smoke test generate report."""
    masker = SurfaceMasker(surf_mask_1d, reports=False).fit()

    assert masker._reporting_data is None

    img = surf_img_2d(5)
    masker.transform(img)

    masker.generate_report()


@pytest.mark.parametrize("reports", [True, False])
@pytest.mark.parametrize("empty_mask", [True, False])
def test_surface_masker_minimal_report_no_fit(
    surf_mask_1d, empty_mask, reports
):
    """Test minimal report generation with no fit."""
    mask = None if empty_mask else surf_mask_1d
    masker = SurfaceMasker(mask_img=mask, reports=reports)
    report = masker.generate_report()

    _check_html(report, reports_requested=reports, is_fit=False)


@pytest.mark.parametrize("reports", [True, False])
@pytest.mark.parametrize("empty_mask", [True, False])
def test_surface_masker_minimal_report_fit(
    surf_mask_1d, empty_mask, surf_img_1d, reports
):
    """Test minimal report generation with fit."""
    mask = None if empty_mask else surf_mask_1d
    masker = SurfaceMasker(mask_img=mask, reports=reports)
    masker.fit_transform(surf_img_1d)
    report = masker.generate_report()

    _check_html(report, reports_requested=reports)
    assert '<div class="image">' in str(report)
    if not reports:
        assert 'src="data:image/svg+xml;base64,"' in str(report)


def test_generate_report_engine_error(surf_maps_img, surf_img_2d):
    """Test error is raised when engine is not 'plotly' or 'matplotlib'."""
    masker = SurfaceMapsMasker(surf_maps_img)
    masker.fit_transform(surf_img_2d(10))
    with pytest.raises(
        ValueError,
        match="should be either 'matplotlib' or 'plotly'",
    ):
        masker.generate_report(engine="invalid")


@pytest.mark.skipif(
    is_plotly_installed() or not is_matplotlib_installed(),
    reason="Test requires plotly not to be installed.",
)
def test_generate_report_engine_no_plotly_warning(surf_maps_img, surf_img_2d):
    """Test warning is raised when engine selected is plotly but it is not
    installed. Only run when plotly is not installed but matplotlib is.
    """
    masker = SurfaceMapsMasker(surf_maps_img)
    masker.fit_transform(surf_img_2d(10))
    with pytest.warns(match="Plotly is not installed"):
        masker.generate_report(engine="plotly")
    # check if the engine is switched to matplotlib
    assert masker._report_content["engine"] == "matplotlib"


@pytest.mark.parametrize("displayed_maps", [4, [1, 3, 4, 5], "all", [1]])
def test_generate_report_displayed_maps_valid_inputs(
    surf_maps_img, surf_img_2d, displayed_maps
):
    """Test all valid inputs for displayed_maps."""
    masker = SurfaceMapsMasker(surf_maps_img)
    masker.fit_transform(surf_img_2d(10))
    masker.generate_report(displayed_maps=displayed_maps)


@pytest.mark.parametrize("displayed_maps", [4.5, [8.4, 3], "invalid"])
def test_generate_report_displayed_maps_type_error(
    surf_maps_img, surf_img_2d, displayed_maps
):
    """Test error is raised when displayed_maps is not a list or int or
    np.ndarray or str(all).
    """
    masker = SurfaceMapsMasker(surf_maps_img)
    masker.fit_transform(surf_img_2d(10))
    with pytest.raises(
        TypeError,
        match="should be either 'all' or an int, or a list/array of ints",
    ):
        masker.generate_report(displayed_maps=displayed_maps)


def test_generate_report_displayed_maps_more_than_regions_warn_int(
    surf_maps_img, surf_img_2d
):
    """Test error is raised when displayed_maps is int and is more than n
    regions.
    """
    masker = SurfaceMapsMasker(surf_maps_img)
    masker.fit_transform(surf_img_2d(10))
    with pytest.warns(
        UserWarning,
        match="But masker only has 6 maps",
    ):
        masker.generate_report(displayed_maps=10)
    # check if displayed_maps is switched to 6
    assert masker.displayed_maps == 6


def test_generate_report_displayed_maps_more_than_regions_warn_list(
    surf_maps_img, surf_img_2d
):
    """Test error is raised when displayed_maps is list has more elements than
    n regions.
    """
    masker = SurfaceMapsMasker(surf_maps_img)
    masker.fit_transform(surf_img_2d(10))
    with pytest.raises(
        ValueError,
        match="Report cannot display the following maps",
    ):
        masker.generate_report(displayed_maps=[1, 2, 3, 4, 5, 6, 7, 8, 9, 10])


def test_generate_report_before_transform_warn(surf_maps_img):
    """Test warning is raised when generate_report is called before
    transform.
    """
    masker = SurfaceMapsMasker(surf_maps_img).fit()
    with pytest.warns(match="SurfaceMapsMasker has not been transformed"):
        masker.generate_report()


@pytest.mark.skipif(
    on_windows_with_old_mpl_and_new_numpy(),
    reason="Old matplotlib not compatible with numpy 2.0 on windows.",
)
def test_generate_report_plotly_out_figure_type(
    plotly, surf_maps_img, surf_img_2d
):
    """Test that the report has a iframe tag when engine is plotly
    (default).
    """
    masker = SurfaceMapsMasker(surf_maps_img)
    masker.fit_transform(surf_img_2d(10))
    report = masker.generate_report(engine="plotly")

    # read the html file and see if plotly figure is inserted
    # meaning it should have <iframe tag
    report_str = report.__str__()
    assert "<iframe" in report_str
    # and no <img tag
    assert "<img" not in report_str


def test_generate_report_matplotlib_out_figure_type(
    surf_maps_img,
    surf_img_2d,
):
    """Test that the report has a img tag when engine is matplotlib."""
    masker = SurfaceMapsMasker(surf_maps_img)
    masker.fit_transform(surf_img_2d(10))
    report = masker.generate_report(engine="matplotlib")

    # read the html file and see if matplotlib figure is inserted
    # meaning it should have <img tag
    report_str = report.__str__()
    assert "<img" in report_str
    # and no <iframe tag
    assert "<iframe" not in report_str<|MERGE_RESOLUTION|>--- conflicted
+++ resolved
@@ -296,13 +296,8 @@
 def test_nifti_labels_masker_report(
     data_img_3d, mask, affine_eye, n_regions, labels, img_labels
 ):
-<<<<<<< HEAD
-    """Check warning thrown when no image was provided to fit."""
+    """Check content nifti label masker."""
     masker = NiftiLabelsMasker(img_labels, labels=labels, mask_img=mask)
-=======
-    """Check content nifti label masker."""
-    masker = NiftiLabelsMasker(labels_img, labels=labels, mask_img=mask)
->>>>>>> fb42a2af
     masker.fit(data_img_3d)
     report = masker.generate_report()
 
@@ -345,18 +340,12 @@
             * np.abs(np.linalg.det(affine_eye[:3, :3])),
         )
 
-<<<<<<< HEAD
-    # Check that region labels are no displayed in the report
-    # when they were not provided by the user.
-    masker = NiftiLabelsMasker(img_labels)
-=======
 
 def test_nifti_labels_masker_report_not_displayed(n_regions, labels_img):
     """Check that region labels are no displayed in the report \
        when they were not provided by the user.
     """
     masker = NiftiLabelsMasker(labels_img)
->>>>>>> fb42a2af
     masker.fit()
     masker.generate_report()
 
