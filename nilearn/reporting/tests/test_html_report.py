from collections import Counter

import numpy as np
import pytest
from nibabel import Nifti1Image
from numpy.testing import assert_almost_equal

from nilearn._utils.data_gen import generate_random_img
from nilearn._utils.helpers import is_matplotlib_installed, is_plotly_installed
from nilearn._utils.testing import on_windows_with_old_mpl_and_new_numpy
from nilearn.image import get_data
from nilearn.maskers import (
    MultiNiftiLabelsMasker,
    MultiNiftiMapsMasker,
    MultiNiftiMasker,
    NiftiLabelsMasker,
    NiftiMapsMasker,
    NiftiMasker,
    NiftiSpheresMasker,
    SurfaceMapsMasker,
    SurfaceMasker,
)
from nilearn.surface import SurfaceImage

# ruff: noqa: ARG001

# Note: html output by nilearn view_* functions
# should validate as html5 using https://validator.w3.org/nu/ with no
# warnings


def _check_html(html_view, reports_requested=True, is_fit=True):
    """Check the presence of some expected code in the html viewer."""
    if reports_requested and is_fit:
        assert "<th>Parameter</th>" in str(html_view)
    if "Surface" in str(html_view):
        assert "data:image/png;base64," in str(html_view)
    else:
        assert "data:image/svg+xml;base64," in str(html_view)
    assert html_view._repr_html_() == html_view.body


@pytest.fixture
def niftimapsmasker_inputs(img_maps):
    return {"maps_img": img_maps}


@pytest.fixture
def labels(n_regions):
    return ["background"] + [f"region_{i}" for i in range(1, n_regions + 1)]


@pytest.fixture
<<<<<<< HEAD
def input_parameters(masker_class, mask, labels, img_labels, img_maps):
=======
def input_parameters(masker_class, img_mask_eye, labels, img_labels, img_maps):
>>>>>>> 9b115129
    if masker_class in (NiftiMasker, MultiNiftiMasker):
        return {"mask_img": img_mask_eye}
    if masker_class in (NiftiLabelsMasker, MultiNiftiLabelsMasker):
        return {"labels_img": img_labels, "labels": labels}
    if masker_class in (NiftiMapsMasker, MultiNiftiMapsMasker):
        return {"maps_img": img_maps}
    if masker_class is NiftiSpheresMasker:
        return {"seeds": [(1, 1, 1)]}


@pytest.mark.parametrize(
    "masker_class",
    [NiftiMasker, NiftiLabelsMasker, NiftiMapsMasker, NiftiSpheresMasker],
)
def test_warning_in_report_after_empty_fit(masker_class, input_parameters):
    """Tests that a warning is both given and written in the report \
       if no images were provided to fit.
    """
    masker = masker_class(**input_parameters)
    masker.fit()

    warn_message = f"No image provided to fit in {masker_class.__name__}."
    with pytest.warns(UserWarning, match=warn_message):
        html = masker.generate_report()
    assert warn_message in masker._report_content["warning_message"]
    _check_html(html)


@pytest.mark.parametrize("displayed_maps", ["foo", "1", {"foo": "bar"}])
def test_nifti_maps_masker_report_displayed_maps_errors(
    niftimapsmasker_inputs, displayed_maps
):
    """Tests that a TypeError is raised when the argument `displayed_maps` \
       of `generate_report()` is not valid.
    """
    masker = NiftiMapsMasker(**niftimapsmasker_inputs)
    masker.fit()
    with pytest.raises(TypeError, match=("Parameter ``displayed_maps``")):
        masker.generate_report(displayed_maps)


@pytest.mark.parametrize("displayed_maps", [[2, 5, 10], [0, 66, 1, 260]])
def test_nifti_maps_masker_report_maps_number_errors(
    niftimapsmasker_inputs, displayed_maps
):
    """Tests that a ValueError is raised when the argument `displayed_maps` \
       contains invalid map numbers.
    """
    masker = NiftiMapsMasker(**niftimapsmasker_inputs)
    masker.fit()
    with pytest.raises(
        ValueError, match="Report cannot display the following maps"
    ):
        masker.generate_report(displayed_maps)


@pytest.mark.parametrize("displayed_maps", [[2, 5, 6], np.array([0, 3, 4, 5])])
def test_nifti_maps_masker_report_list_and_arrays_maps_number(
    niftimapsmasker_inputs, displayed_maps, n_regions
):
    """Tests report generation for NiftiMapsMasker with displayed_maps \
       passed as a list of a Numpy arrays.
    """
    masker = NiftiMapsMasker(**niftimapsmasker_inputs)
    masker.fit()
    html = masker.generate_report(displayed_maps)

    assert masker._report_content["number_of_maps"] == n_regions
    assert masker._report_content["displayed_maps"] == list(displayed_maps)
    msg = (
        "No image provided to fit in NiftiMapsMasker. "
        "Plotting only spatial maps for reporting."
    )
    assert masker._report_content["warning_message"] == msg
    assert html.body.count("<img") == len(displayed_maps)


@pytest.mark.parametrize("displayed_maps", [1, 6, 9, 12, "all"])
def test_nifti_maps_masker_report_integer_and_all_displayed_maps(
    niftimapsmasker_inputs, displayed_maps, n_regions
):
    """Tests NiftiMapsMasker reporting with no image provided to fit \
       and displayed_maps provided as an integer or as 'all'.
    """
    masker = NiftiMapsMasker(**niftimapsmasker_inputs)
    masker.fit()
    expected_n_maps = (
        n_regions
        if displayed_maps == "all"
        else min(n_regions, displayed_maps)
    )
    if displayed_maps != "all" and displayed_maps > n_regions:
        with pytest.warns(UserWarning, match="masker only has 9 maps."):
            html = masker.generate_report(displayed_maps)
    else:
        html = masker.generate_report(displayed_maps)

    assert masker._report_content["number_of_maps"] == n_regions
    assert masker._report_content["displayed_maps"] == list(
        range(expected_n_maps)
    )
    msg = (
        "No image provided to fit in NiftiMapsMasker. "
        "Plotting only spatial maps for reporting."
    )
    assert masker._report_content["warning_message"] == msg
    assert html.body.count("<img") == expected_n_maps


def test_nifti_maps_masker_report_image_in_fit(
    niftimapsmasker_inputs, affine_eye, n_regions
):
    """Tests NiftiMapsMasker reporting with image provided to fit."""
    masker = NiftiMapsMasker(**niftimapsmasker_inputs)
    image, _ = generate_random_img((13, 11, 12, 3), affine=affine_eye)
    masker.fit(image)
    html = masker.generate_report(2)

    assert masker._report_content["number_of_maps"] == n_regions

    assert html.body.count("<img") == 2


@pytest.mark.parametrize("displayed_spheres", ["foo", "1", {"foo": "bar"}])
def test_nifti_spheres_masker_report_displayed_spheres_errors(
    displayed_spheres,
):
    """Tests that a TypeError is raised when the argument `displayed_spheres` \
       of `generate_report()` is not valid.
    """
    masker = NiftiSpheresMasker(seeds=[(1, 1, 1)])
    masker.fit()
    with pytest.raises(TypeError, match=("Parameter ``displayed_spheres``")):
        masker.generate_report(displayed_spheres)


def test_nifti_spheres_masker_report_displayed_spheres_more_than_seeds():
    """Tests that a warning is raised when number of `displayed_spheres` \
       is greater than number of seeds.
    """
    displayed_spheres = 10
    seeds = [(1, 1, 1)]
    masker = NiftiSpheresMasker(seeds=seeds)
    masker.fit()
    with pytest.warns(UserWarning, match="masker only has 1 seeds."):
        masker.generate_report(displayed_spheres=displayed_spheres)


def test_nifti_spheres_masker_report_displayed_spheres_list():
    """Tests that spheres_to_be_displayed is set correctly."""
    displayed_spheres = [0, 1, 2]
    seeds = [(1, 1, 1), (2, 2, 2), (3, 3, 3)]
    masker = NiftiSpheresMasker(seeds=seeds)
    masker.fit()
    masker.generate_report(displayed_spheres=displayed_spheres)
    assert masker._report_content["displayed_spheres"] == displayed_spheres


def test_nifti_spheres_masker_report_displayed_spheres_list_more_than_seeds():
    """Tests that a ValueError is raised when list of `displayed_spheres` \
       maximum is greater than number of seeds.
    """
    displayed_spheres = [1, 2, 3]
    seeds = [(1, 1, 1)]
    masker = NiftiSpheresMasker(seeds=seeds)
    masker.fit()
    with pytest.raises(ValueError, match="masker only has 1 seeds."):
        masker.generate_report(displayed_spheres=displayed_spheres)


def test_nifti_spheres_masker_report_1_sphere():
    """Check the report for sphere actually works for one sphere.

    See https://github.com/nilearn/nilearn/issues/4268
    """
    report = NiftiSpheresMasker([(1, 1, 1)]).fit().generate_report()

    empty_div = """
                    <img id="map1" class="pure-img" width="100%"
                        src="data:image/svg+xml;base64,D"
                        style="display:none;" alt="image"/>"""

    assert empty_div not in report.body


def test_nifti_labels_masker_report_incorrect_label_error(labels, img_labels):
    """Check that providing incorrect labels raises an error."""
    masker = NiftiLabelsMasker(img_labels, labels=labels[:-1])
    masker.fit()

    with pytest.raises(
        ValueError, match="Mismatch between the number of provided labels"
    ):
        masker.generate_report()


def test_nifti_labels_masker_report_no_image_for_fit(
<<<<<<< HEAD
    data_img_3d, n_regions, labels, img_labels
=======
    img_3d_rand_eye, n_regions, labels, img_labels
>>>>>>> 9b115129
):
    """Check no contour in image when no image was provided to fit."""
    masker = NiftiLabelsMasker(img_labels, labels=labels)
    masker.fit()

    # No image was provided to fit, regions are plotted using
    # plot_roi such that no contour should be in the image
    display = masker._reporting()
    for d in ["x", "y", "z"]:
        assert len(display[0].axes[d].ax.collections) == 0

    masker.fit(img_3d_rand_eye)

    display = masker._reporting()
    for d in ["x", "y", "z"]:
        assert len(display[0].axes[d].ax.collections) > 0
        assert len(display[0].axes[d].ax.collections) <= n_regions


EXPECTED_COLUMNS = [
    "label value",
    "region name",
    "size (in mm^3)",
    "relative size (in %)",
]


def test_nifti_labels_masker_report(
<<<<<<< HEAD
    data_img_3d, mask, affine_eye, n_regions, labels, img_labels
):
    """Check content nifti label masker."""
    masker = NiftiLabelsMasker(img_labels, labels=labels, mask_img=mask)
    masker.fit(data_img_3d)
=======
    img_3d_rand_eye, img_mask_eye, affine_eye, n_regions, labels, img_labels
):
    """Check content nifti label masker."""
    masker = NiftiLabelsMasker(
        img_labels, labels=labels, mask_img=img_mask_eye
    )
    masker.fit(img_3d_rand_eye)
>>>>>>> 9b115129
    report = masker.generate_report()

    assert masker._reporting_data is not None

    # Check that background label was left as default
    assert masker.background_label == 0
    assert masker._report_content["description"] == (
        "This reports shows the regions defined by the labels of the mask."
    )

    # Check that the number of regions is correct
    assert masker._report_content["number_of_regions"] == n_regions

    # Check that all expected columns are present with the right size
    for col in EXPECTED_COLUMNS:
        assert col in masker._report_content["summary"]
        assert len(masker._report_content["summary"][col]) == n_regions

    # Check that labels match
    assert masker._report_content["summary"]["region name"] == labels[1:]

    # Relative sizes of regions should sum to 100%
    assert_almost_equal(
        sum(masker._report_content["summary"]["relative size (in %)"]),
        100,
        decimal=2,
    )

    _check_html(report)

    assert "Regions summary" in str(report)

    # Check region sizes calculations
    expected_region_sizes = Counter(get_data(img_labels).ravel())
    for r in range(1, n_regions + 1):
        assert_almost_equal(
            masker._report_content["summary"]["size (in mm^3)"][r - 1],
            expected_region_sizes[r]
            * np.abs(np.linalg.det(affine_eye[:3, :3])),
        )


def test_nifti_labels_masker_report_not_displayed(n_regions, img_labels):
    """Check that region labels are no displayed in the report \
       when they were not provided by the user.
    """
    masker = NiftiLabelsMasker(img_labels)
    masker.fit()
    masker.generate_report()

    for col in EXPECTED_COLUMNS:
        if col == "region name":
            assert col not in masker._report_content["summary"]
        else:
            assert col in masker._report_content["summary"]
            assert len(masker._report_content["summary"][col]) == n_regions


@pytest.mark.parametrize("masker_class", [NiftiLabelsMasker])
def test_nifti_labels_masker_report_cut_coords(
    masker_class, input_parameters, img_3d_rand_eye
):
    """Test cut coordinate are equal with and without passing data to fit."""
    masker = masker_class(**input_parameters, reports=True)
    # Get display without data
    masker.fit()
    display = masker._reporting()
    # Get display with data
    masker.fit(img_3d_rand_eye)
    display_data = masker._reporting()
    assert display[0].cut_coords == display_data[0].cut_coords


def test_4d_reports(img_mask_eye, affine_eye):
    # Dummy 4D data
    data = np.zeros((10, 10, 10, 3), dtype="int32")
    data[..., 0] = 1
    data[..., 1] = 2
    data[..., 2] = 3
    data_img_4d = Nifti1Image(data, affine_eye)

    # test .fit method
    masker = NiftiMasker(mask_strategy="epi")
    masker.fit(data_img_4d)

    html = masker.generate_report()
    _check_html(html)

    # test .fit_transform method
    masker = NiftiMasker(mask_img=img_mask_eye, standardize=True)
    masker.fit_transform(data_img_4d)

    html = masker.generate_report()
    _check_html(html)


def test_overlaid_report(img_fmri):
    """Check empty report generated before fit and with image after."""
    masker = NiftiMasker(
        mask_strategy="whole-brain-template",
        mask_args={"threshold": 0.0},
        target_affine=np.eye(3) * 3,
    )
    masker.fit(img_fmri)
    html = masker.generate_report()

    assert '<div class="overlay">' in str(html)


@pytest.mark.parametrize(
    "reports,expected", [(True, dict), (False, type(None))]
)
def test_multi_nifti_masker_generate_report_imgs(reports, expected, img_fmri):
    """Smoke test for generate_report method with image data."""
    masker = MultiNiftiMasker(reports=reports)
    masker.fit([img_fmri, img_fmri])
    assert isinstance(masker._reporting_data, expected)
    masker.generate_report()


def test_multi_nifti_masker_generate_report_mask(
    img_3d_ones_eye, shape_3d_default, affine_eye
):
    """Smoke test for generate_report method with only mask."""
    masker = MultiNiftiMasker(
        mask_img=img_3d_ones_eye,
        # to test resampling lines without imgs
        target_affine=affine_eye,
        target_shape=shape_3d_default,
    )
    masker.fit().generate_report()


def test_multi_nifti_masker_generate_report_imgs_and_mask(
    shape_3d_default, affine_eye, img_fmri
):
    """Smoke test for generate_report method with images and mask."""
    mask = Nifti1Image(np.ones(shape_3d_default), affine_eye)
    masker = MultiNiftiMasker(
        mask_img=mask,
        # to test resampling lines with imgs
        target_affine=affine_eye,
        target_shape=shape_3d_default,
    )
    masker.fit([img_fmri, img_fmri]).generate_report()


def test_mask_img_generate_report(surf_img_1d, surf_mask_1d):
    """Smoke test generate report."""
    masker = SurfaceMasker(surf_mask_1d, reports=True).fit()

    assert masker._reporting_data is not None
    assert masker._reporting_data["images"] is None

    masker.transform(surf_img_1d)

    assert isinstance(masker._reporting_data["images"], SurfaceImage)

    masker.generate_report()


def test_mask_img_generate_no_report(surf_img_2d, surf_mask_1d):
    """Smoke test generate report."""
    masker = SurfaceMasker(surf_mask_1d, reports=False).fit()

    assert masker._reporting_data is None

    img = surf_img_2d(5)
    masker.transform(img)

    masker.generate_report()


@pytest.mark.parametrize("reports", [True, False])
@pytest.mark.parametrize("empty_mask", [True, False])
def test_surface_masker_minimal_report_no_fit(
    surf_mask_1d, empty_mask, reports
):
    """Test minimal report generation with no fit."""
    mask = None if empty_mask else surf_mask_1d
    masker = SurfaceMasker(mask_img=mask, reports=reports)
    report = masker.generate_report()

    _check_html(report, reports_requested=reports, is_fit=False)


@pytest.mark.parametrize("reports", [True, False])
@pytest.mark.parametrize("empty_mask", [True, False])
def test_surface_masker_minimal_report_fit(
    surf_mask_1d, empty_mask, surf_img_1d, reports
):
    """Test minimal report generation with fit."""
    mask = None if empty_mask else surf_mask_1d
    masker = SurfaceMasker(mask_img=mask, reports=reports)
    masker.fit_transform(surf_img_1d)
    report = masker.generate_report()

    _check_html(report, reports_requested=reports)
    assert '<div class="image">' in str(report)
    if not reports:
        assert 'src="data:image/svg+xml;base64,"' in str(report)


def test_generate_report_engine_error(surf_maps_img, surf_img_2d):
    """Test error is raised when engine is not 'plotly' or 'matplotlib'."""
    masker = SurfaceMapsMasker(surf_maps_img)
    masker.fit_transform(surf_img_2d(10))
    with pytest.raises(
        ValueError,
        match="should be either 'matplotlib' or 'plotly'",
    ):
        masker.generate_report(engine="invalid")


@pytest.mark.skipif(
    is_plotly_installed() or not is_matplotlib_installed(),
    reason="Test requires plotly not to be installed.",
)
def test_generate_report_engine_no_plotly_warning(surf_maps_img, surf_img_2d):
    """Test warning is raised when engine selected is plotly but it is not
    installed. Only run when plotly is not installed but matplotlib is.
    """
    masker = SurfaceMapsMasker(surf_maps_img)
    masker.fit_transform(surf_img_2d(10))
    with pytest.warns(match="Plotly is not installed"):
        masker.generate_report(engine="plotly")
    # check if the engine is switched to matplotlib
    assert masker._report_content["engine"] == "matplotlib"


@pytest.mark.parametrize("displayed_maps", [4, [1, 3, 4, 5], "all", [1]])
def test_generate_report_displayed_maps_valid_inputs(
    surf_maps_img, surf_img_2d, displayed_maps
):
    """Test all valid inputs for displayed_maps."""
    masker = SurfaceMapsMasker(surf_maps_img)
    masker.fit_transform(surf_img_2d(10))
    masker.generate_report(displayed_maps=displayed_maps)


@pytest.mark.parametrize("displayed_maps", [4.5, [8.4, 3], "invalid"])
def test_generate_report_displayed_maps_type_error(
    surf_maps_img, surf_img_2d, displayed_maps
):
    """Test error is raised when displayed_maps is not a list or int or
    np.ndarray or str(all).
    """
    masker = SurfaceMapsMasker(surf_maps_img)
    masker.fit_transform(surf_img_2d(10))
    with pytest.raises(
        TypeError,
        match="should be either 'all' or an int, or a list/array of ints",
    ):
        masker.generate_report(displayed_maps=displayed_maps)


def test_generate_report_displayed_maps_more_than_regions_warn_int(
    surf_maps_img, surf_img_2d
):
    """Test error is raised when displayed_maps is int and is more than n
    regions.
    """
    masker = SurfaceMapsMasker(surf_maps_img)
    masker.fit_transform(surf_img_2d(10))
    with pytest.warns(
        UserWarning,
        match="But masker only has 6 maps",
    ):
        masker.generate_report(displayed_maps=10)
    # check if displayed_maps is switched to 6
    assert masker.displayed_maps == 6


def test_generate_report_displayed_maps_more_than_regions_warn_list(
    surf_maps_img, surf_img_2d
):
    """Test error is raised when displayed_maps is list has more elements than
    n regions.
    """
    masker = SurfaceMapsMasker(surf_maps_img)
    masker.fit_transform(surf_img_2d(10))
    with pytest.raises(
        ValueError,
        match="Report cannot display the following maps",
    ):
        masker.generate_report(displayed_maps=[1, 2, 3, 4, 5, 6, 7, 8, 9, 10])


def test_generate_report_before_transform_warn(surf_maps_img):
    """Test warning is raised when generate_report is called before
    transform.
    """
    masker = SurfaceMapsMasker(surf_maps_img).fit()
    with pytest.warns(match="SurfaceMapsMasker has not been transformed"):
        masker.generate_report()


@pytest.mark.skipif(
    on_windows_with_old_mpl_and_new_numpy(),
    reason="Old matplotlib not compatible with numpy 2.0 on windows.",
)
def test_generate_report_plotly_out_figure_type(
    plotly, surf_maps_img, surf_img_2d
):
    """Test that the report has a iframe tag when engine is plotly
    (default).
    """
    masker = SurfaceMapsMasker(surf_maps_img)
    masker.fit_transform(surf_img_2d(10))
    report = masker.generate_report(engine="plotly")

    # read the html file and see if plotly figure is inserted
    # meaning it should have <iframe tag
    report_str = report.__str__()
    assert "<iframe" in report_str
    # and no <img tag
    assert "<img" not in report_str


def test_generate_report_matplotlib_out_figure_type(
    surf_maps_img,
    surf_img_2d,
):
    """Test that the report has a img tag when engine is matplotlib."""
    masker = SurfaceMapsMasker(surf_maps_img)
    masker.fit_transform(surf_img_2d(10))
    report = masker.generate_report(engine="matplotlib")

    # read the html file and see if matplotlib figure is inserted
    # meaning it should have <img tag
    report_str = report.__str__()
    assert "<img" in report_str
    # and no <iframe tag
    assert "<iframe" not in report_str<|MERGE_RESOLUTION|>--- conflicted
+++ resolved
@@ -51,11 +51,7 @@
 
 
 @pytest.fixture
-<<<<<<< HEAD
-def input_parameters(masker_class, mask, labels, img_labels, img_maps):
-=======
 def input_parameters(masker_class, img_mask_eye, labels, img_labels, img_maps):
->>>>>>> 9b115129
     if masker_class in (NiftiMasker, MultiNiftiMasker):
         return {"mask_img": img_mask_eye}
     if masker_class in (NiftiLabelsMasker, MultiNiftiLabelsMasker):
@@ -253,11 +249,7 @@
 
 
 def test_nifti_labels_masker_report_no_image_for_fit(
-<<<<<<< HEAD
-    data_img_3d, n_regions, labels, img_labels
-=======
     img_3d_rand_eye, n_regions, labels, img_labels
->>>>>>> 9b115129
 ):
     """Check no contour in image when no image was provided to fit."""
     masker = NiftiLabelsMasker(img_labels, labels=labels)
@@ -286,13 +278,6 @@
 
 
 def test_nifti_labels_masker_report(
-<<<<<<< HEAD
-    data_img_3d, mask, affine_eye, n_regions, labels, img_labels
-):
-    """Check content nifti label masker."""
-    masker = NiftiLabelsMasker(img_labels, labels=labels, mask_img=mask)
-    masker.fit(data_img_3d)
-=======
     img_3d_rand_eye, img_mask_eye, affine_eye, n_regions, labels, img_labels
 ):
     """Check content nifti label masker."""
@@ -300,7 +285,6 @@
         img_labels, labels=labels, mask_img=img_mask_eye
     )
     masker.fit(img_3d_rand_eye)
->>>>>>> 9b115129
     report = masker.generate_report()
 
     assert masker._reporting_data is not None
