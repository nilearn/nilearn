--- conflicted
+++ resolved
@@ -42,34 +42,8 @@
 
 
 @pytest.fixture
-<<<<<<< HEAD
-def data_img_3d(shape_3d_default, affine_eye):
-    """Return Dummy 3D data for testing."""
-    data = np.zeros(shape_3d_default)
-    data[3:-3, 3:-3, 3:-3] = 10
-    return Nifti1Image(data, affine_eye)
-
-
-@pytest.fixture
-def mask(shape_3d_default, affine_eye):
-    """Return Dummy mask for testing."""
-    data = np.zeros(shape_3d_default, dtype="uint8")
-    data[3:7, 3:7, 3:7] = 1
-    return Nifti1Image(data, affine_eye)
-
-
-@pytest.fixture
 def niftimapsmasker_inputs():
-    """Return a typical input for NiftiMapsMasker.
-
-    We do not use the n_regions fixture here
-    to speed up the tests.
-    """
     return {"maps_img": _img_maps(n_regions=3)}
-=======
-def niftimapsmasker_inputs(img_maps):
-    return {"maps_img": img_maps}
->>>>>>> 9b115129
 
 
 @pytest.fixture
@@ -78,11 +52,7 @@
 
 
 @pytest.fixture
-<<<<<<< HEAD
-def input_parameters(masker_class, mask, labels, img_labels):
-=======
-def input_parameters(masker_class, img_mask_eye, labels, img_labels, img_maps):
->>>>>>> 9b115129
+def input_parameters(masker_class, img_mask_eye, labels, img_labels):
     if masker_class in (NiftiMasker, MultiNiftiMasker):
         return {"mask_img": img_mask_eye}
     if masker_class in (NiftiLabelsMasker, MultiNiftiLabelsMasker):
