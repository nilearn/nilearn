--- conflicted
+++ resolved
@@ -8,11 +8,8 @@
 
 from nilearn._utils.helpers import is_matplotlib_installed, is_plotly_installed
 from nilearn._utils.html_document import WIDTH_DEFAULT, HTMLDocument
-<<<<<<< HEAD
 from nilearn.conftest import _img_maps, _surf_maps_img
-=======
 from nilearn.conftest import _img_maps, _img_mask_eye
->>>>>>> c1cfdc68
 from nilearn.image import get_data
 from nilearn.maskers import (
     MultiNiftiLabelsMasker,
@@ -384,41 +381,6 @@
     assert '<div class="overlay">' in str(html)
 
 
-<<<<<<< HEAD
-=======
-@pytest.mark.parametrize("mask_img", [None, _img_mask_eye()])
-def test_nifti_label_masker_no_warning_in_report_after_fit_transform(
-    mask_img, img_fmri
-):
-    """Check no warning about fitted image in report generation \
-        after fit_transform on image.
-
-    Regression test for https://github.com/nilearn/nilearn/issues/5121.
-    """
-    masker = NiftiMasker(mask_img=mask_img)
-    masker.fit_transform(img_fmri)
-    with warnings.catch_warnings(record=True) as warning_list:
-        masker.generate_report()
-    if warning_list:
-        assert not any(
-            "No image provided to fit" in str(x) for x in warning_list
-        )
-
-
-def test_multi_nifti_masker_generate_report_imgs(img_fmri):
-    """Smoke test for generate_report method with image data."""
-    masker = MultiNiftiMasker(reports=True)
-    masker.fit([img_fmri, img_fmri])
-    assert isinstance(masker._reporting_data, dict)
-    masker.generate_report()
-
-    masker = MultiNiftiMasker(reports=False)
-    masker.fit([img_fmri, img_fmri])
-    assert masker._has_report_data() is False
-    masker.generate_report()
-
-
->>>>>>> c1cfdc68
 def test_multi_nifti_masker_generate_report_mask(
     img_3d_ones_eye, shape_3d_default, affine_eye
 ):
