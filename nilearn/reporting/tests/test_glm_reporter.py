--- conflicted
+++ resolved
@@ -210,12 +210,10 @@
 
 
 @pytest.mark.parametrize("cut_coords", [None, (5, 4, 3)])
-<<<<<<< HEAD
-def test_stat_map_to_svg_slice_z(cut_coords):
-    img = _generate_img()
+def test_stat_map_to_svg_slice_z(mni_3d_img, cut_coords):
     table_details = pd.DataFrame.from_dict({"junk": 0}, orient="index")
     glmr._stat_map_to_svg(
-        stat_img=img,
+        stat_img=mni_3d_img,
         bg_img=None,
         cut_coords=cut_coords,
         display_mode="ortho",
@@ -225,11 +223,10 @@
 
 
 @pytest.mark.parametrize("cut_coords", [None, (5, 4, 3)])
-def test_stat_map_to_svg_glass_z(cut_coords):
-    img = _generate_img()
+def test_stat_map_to_svg_glass_z(mni_3d_img, cut_coords):
     table_details = pd.DataFrame.from_dict({"junk": 0}, orient="index")
     glmr._stat_map_to_svg(
-        stat_img=img,
+        stat_img=mni_3d_img,
         bg_img=None,
         cut_coords=cut_coords,
         display_mode="z",
@@ -239,36 +236,14 @@
 
 
 @pytest.mark.parametrize("cut_coords", [None, (5, 4, 3)])
-def test_stat_map_to_svg_invalid_plot_type(cut_coords):
-    img = _generate_img()
+def test_stat_map_to_svg_invalid_plot_type(mni_3d_img, cut_coords):
     expected_error = (
         "Invalid plot type provided. "
         "Acceptable options are 'slice' or 'glass'."
     )
     with pytest.raises(ValueError, match=expected_error):
-=======
-def test_stat_map_to_svg_slice_z(mni_3d_img, cut_coords):
-    with InTemporaryDirectory():
-        img = mni_3d_img
-        table_details = pd.DataFrame.from_dict({"junk": 0}, orient="index")
         glmr._stat_map_to_svg(
-            stat_img=img,
-            bg_img=None,
-            cut_coords=cut_coords,
-            display_mode="ortho",
-            plot_type="slice",
-            table_details=table_details,
-        )
-
-
-@pytest.mark.parametrize("cut_coords", [None, (5, 4, 3)])
-def test_stat_map_to_svg_glass_z(mni_3d_img, cut_coords):
-    with InTemporaryDirectory():
-        img = mni_3d_img
-        table_details = pd.DataFrame.from_dict({"junk": 0}, orient="index")
->>>>>>> d4fec68a
-        glmr._stat_map_to_svg(
-            stat_img=img,
+            stat_img=mni_3d_img,
             bg_img=None,
             cut_coords=cut_coords,
             display_mode="z",
@@ -277,30 +252,6 @@
         )
 
 
-<<<<<<< HEAD
-=======
-@pytest.mark.parametrize("cut_coords", [None, (5, 4, 3)])
-def test_stat_map_to_svg_invalid_plot_type(mni_3d_img, cut_coords):
-    with InTemporaryDirectory():
-        img = mni_3d_img
-        expected_error = ValueError(
-            "Invalid plot type provided. Acceptable options are"
-            "'slice' or 'glass'."
-        )
-        try:
-            glmr._stat_map_to_svg(
-                stat_img=img,
-                bg_img=None,
-                cut_coords=cut_coords,
-                display_mode="z",
-                plot_type="junk",
-                table_details={"junk": 0},
-            )
-        except ValueError as raised_exception:
-            assert str(raised_exception) == str(expected_error)
-
-
->>>>>>> d4fec68a
 def _make_dummy_contrasts_dmtx():
     frame_times = np.linspace(0, 127 * 1.0, 128)
     dmtx = make_first_level_design_matrix(
