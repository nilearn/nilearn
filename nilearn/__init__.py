"""
Machine Learning module for NeuroImaging in python.
---------------------------------------------------

Documentation is available in the docstrings and online at
https://nilearn.github.io.

Contents
--------

Nilearn aims at simplifying the use of the scikit-learn package
in the context of neuroimaging.
It provides specific input/output functions, algorithms and
visualization tools.

Submodules
---------

connectome              --- Set of tools for computing functional
                            connectivity matrices
                            and for sparse multi-subjects learning
                            of Gaussian graphical models
datasets                --- Utilities to download NeuroImaging datasets
decoding                --- Decoding tools and algorithms
decomposition           --- Includes a subject level variant of the ICA
                            algorithm called Canonical ICA
<<<<<<< HEAD
experimental            --- Provides importable modules
                            that enable the use of experimental features
glm                     --- Analyzing fMRI data using GLMs
=======
glm                     --- Analysing fMRI data using GLMs
>>>>>>> 0b2a2e3b
image                   --- Set of functions defining mathematical operations
                            working on Niimg-like objects
maskers                 --- Includes scikit-learn transformers.
masking                 --- Utilities to compute and operate on brain masks
interfaces              --- Includes tools to preprocess neuro-imaging data
                            from various common interfaces like fMRIPrep.
mass_univariate         --- Defines a Massively Univariate Linear Model
                            estimated with OLS and permutation test
plotting                --- Plotting code for nilearn
region                  --- Set of functions for extracting region-defined
                            signals, clustering methods,
                            connected regions extraction
reporting               --- Implements functions useful
                            to report analysis results
signal                  --- Set of preprocessing functions for time series
"""

import gzip

try:
    from ._version import __version__
except ImportError:
    __version__ = "0+unknown"


# Monkey-patch gzip to have faster reads on large gzip files
if hasattr(gzip.GzipFile, "max_read_chunk"):
    gzip.GzipFile.max_read_chunk = 100 * 1024 * 1024  # 100Mb

# Boolean controlling the default globbing technique when using check_niimg
# and the os.path.expanduser usage in CacheMixin.
# Default value it True, set it to False to completely deactivate this
# behavior.
EXPAND_PATH_WILDCARDS = True

# list all submodules available in nilearn and version
__all__ = [
    "__version__",
    "connectome",
    "datasets",
    "decoding",
    "decomposition",
    "image",
    "interfaces",
    "maskers",
    "masking",
    "mass_univariate",
    "plotting",
    "regions",
    "signal",
    "surface",
]<|MERGE_RESOLUTION|>--- conflicted
+++ resolved
@@ -24,13 +24,7 @@
 decoding                --- Decoding tools and algorithms
 decomposition           --- Includes a subject level variant of the ICA
                             algorithm called Canonical ICA
-<<<<<<< HEAD
-experimental            --- Provides importable modules
-                            that enable the use of experimental features
 glm                     --- Analyzing fMRI data using GLMs
-=======
-glm                     --- Analysing fMRI data using GLMs
->>>>>>> 0b2a2e3b
 image                   --- Set of functions defining mathematical operations
                             working on Niimg-like objects
 maskers                 --- Includes scikit-learn transformers.
