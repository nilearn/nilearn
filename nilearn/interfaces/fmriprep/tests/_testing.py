--- conflicted
+++ resolved
@@ -103,11 +103,7 @@
     bids_fields["entities"]["desc"] = "confounds"
     bids_fields["suffix"] = derivative
     bids_fields["extension"] = "tsv"
-<<<<<<< HEAD
     confounds_filename = create_bids_filename(
-=======
-    confounds_filename = _create_bids_filename(
->>>>>>> a1810e32
         fields=bids_fields, entities_to_include=entities_to_include
     )
     tmp_conf = base_path / confounds_filename
@@ -120,11 +116,7 @@
 
     if copy_json:
         bids_fields["extension"] = "json"
-<<<<<<< HEAD
         confounds_sidecar = create_bids_filename(
-=======
-        confounds_sidecar = _create_bids_filename(
->>>>>>> a1810e32
             fields=bids_fields, entities_to_include=entities_to_include
         )
         tmp_meta = base_path / confounds_sidecar
@@ -137,11 +129,7 @@
     img_file_patterns_type = img_file_patterns[image_type]
     if type(img_file_patterns_type) is dict:
         bids_fields = update_bids_fields(bids_fields, img_file_patterns_type)
-<<<<<<< HEAD
         tmp_img = create_bids_filename(
-=======
-        tmp_img = _create_bids_filename(
->>>>>>> a1810e32
             fields=bids_fields, entities_to_include=entities_to_include
         )
         tmp_img = base_path / tmp_img
@@ -151,11 +139,7 @@
         tmp_img = []
         for root in img_file_patterns_type:
             bids_fields = update_bids_fields(bids_fields, root)
-<<<<<<< HEAD
             tmp_gii = create_bids_filename(
-=======
-            tmp_gii = _create_bids_filename(
->>>>>>> a1810e32
                 fields=bids_fields, entities_to_include=entities_to_include
             )
             tmp_gii = base_path / tmp_gii
