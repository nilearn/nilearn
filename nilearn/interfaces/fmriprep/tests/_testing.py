"""Utility functions for testing load_confounds"""
import json
import os

import pandas as pd

from nilearn._utils.bids import create_bids_filename
from nilearn.interfaces.bids._utils import _bids_entities
from nilearn.interfaces.fmriprep import load_confounds_utils

img_file_patterns = {
    "ica_aroma": {
        "entities": {
            "space": "MNI152NLin2009cAsym",
            "desc": "smoothAROMAnonaggr",
        }
    },
    "regular": {
        "entities": {"space": "MNI152NLin2009cAsym", "desc": "preproc"}
    },
    "res": {
        "entities": {
            "space": "MNI152NLin2009cAsym",
            "res": "2",
            "desc": "preproc",
        }
    },
    "native": {"entities": {"desc": "preproc"}},
    "cifti": {
        "entities": {"desc": "preproc", "space": "fsLR", "den": "91k"},
        "extension": "dtseries.nii",
    },
    "den": {"entities": {"space": "fsLR", "den": "32k", "desc": "preproc"}},
    "part": {
        "entities": {
            "part": "mag",
            "space": "MNI152NLin2009cAsym",
            "desc": "preproc",
        }
    },
    "gifti": (
        {
            "entities": {"hemi": "L", "space": "fsaverage5"},
            "extension": "func.gii",
        },
        {
            "entities": {"hemi": "R", "space": "fsaverage5"},
            "extension": "func.gii",
        },
    ),
}


def get_testdata_path(non_steady_state=True, fmriprep_version="1.4.x"):
    """Get file path for the confound regressors."""
<<<<<<< HEAD
    derivative = "regressors"
    path_data = os.path.join(
        os.path.dirname(load_confounds_utils.__file__), "data"
    )
=======
    derivative = "regressors" if fmriprep_version != "21.x.x" else "timeseries"
    path_data = os.path.join(os.path.dirname(
        load_confounds_utils.__file__), "data")
    suffix = "test-v21" if fmriprep_version == "21.x.x" else "test"
>>>>>>> 2d6ff1ca
    if non_steady_state:
        return [
            os.path.join(path_data, filename)
            for filename in [
                f"{suffix}_desc-confounds_{derivative}.tsv",
                f"{suffix}_desc-confounds_{derivative}.json",
            ]
        ]
    else:
        return [
            os.path.join(path_data, filename)
            for filename in [
                f"no_nonsteady_desc-confounds_{derivative}.tsv",
                f"test_desc-confounds_{derivative}.json",
            ]
        ]


def create_tmp_filepath(
    base_path,
    image_type="regular",
    bids_fields=None,
    copy_confounds=False,
    copy_json=False,
<<<<<<< HEAD
    old_derivative_suffix=False,
=======
    fmriprep_version="1.4.x"
>>>>>>> 2d6ff1ca
):
    entities_to_include = [
        *_bids_entities()["raw"],
        *_bids_entities()["derivatives"],
    ]
    if bids_fields is None:
<<<<<<< HEAD
        bids_fields = {"entities": {"sub": "test01", "task": "test"}}
=======
        bids_fields = {"entities": {"sub": fmriprep_version.replace(".", ""),
                                    "task": "test"}}
>>>>>>> 2d6ff1ca

    """Create test files in temporary directory."""
    derivative = "regressors" if fmriprep_version == "1.2.x" else "timeseries"

    # confound files
    bids_fields["entities"]["desc"] = "confounds"
    bids_fields["suffix"] = derivative
    bids_fields["extension"] = "tsv"
    confounds_filename = create_bids_filename(
        fields=bids_fields, entities_to_include=entities_to_include
    )
    tmp_conf = base_path / confounds_filename

    if copy_confounds:
        conf, meta = get_legal_confound(fmriprep_version=fmriprep_version)
        conf.to_csv(tmp_conf, sep="\t", index=False)
    else:
        tmp_conf.touch()

    if copy_json:
        bids_fields["extension"] = "json"
        confounds_sidecar = create_bids_filename(
            fields=bids_fields, entities_to_include=entities_to_include
        )
        tmp_meta = base_path / confounds_sidecar
        conf, meta = get_legal_confound(fmriprep_version=fmriprep_version)
        with open(tmp_meta, "w") as file:
            json.dump(meta, file, indent=2)

    # image data
    # convert path object to string as nibabel do strings
    img_file_patterns_type = img_file_patterns[image_type]
    if type(img_file_patterns_type) is dict:
        bids_fields = update_bids_fields(bids_fields, img_file_patterns_type)
        tmp_img = create_bids_filename(
            fields=bids_fields, entities_to_include=entities_to_include
        )
        tmp_img = base_path / tmp_img
        tmp_img.touch()
        tmp_img = str(tmp_img)
    else:
        tmp_img = []
        for root in img_file_patterns_type:
            bids_fields = update_bids_fields(bids_fields, root)
            tmp_gii = create_bids_filename(
                fields=bids_fields, entities_to_include=entities_to_include
            )
            tmp_gii = base_path / tmp_gii
            tmp_gii.touch()
            tmp_img.append(str(tmp_gii))
    return tmp_img, tmp_conf


def get_legal_confound(non_steady_state=True, fmriprep_version="1.4.x"):
    """Load the valid confound files for manipulation."""
    conf, meta = get_testdata_path(non_steady_state=non_steady_state,
                                   fmriprep_version=fmriprep_version)
    conf = pd.read_csv(conf, delimiter="\t", encoding="utf-8")
    with open(meta, "r") as file:
        meta = json.load(file)
    return conf, meta


def update_bids_fields(bids_fields, img_file_patterns_type):
    """Update the bids_fields dictionary with the img_file_patterns_type."""
    if "extension" not in img_file_patterns_type:
        bids_fields["extension"] = "nii.gz"
    if "suffix" not in img_file_patterns_type:
        bids_fields["suffix"] = "bold"
    for key in img_file_patterns_type:
        if key == "entities":
            for entity in img_file_patterns_type["entities"]:
                bids_fields["entities"][entity] = img_file_patterns_type[
                    "entities"
                ][entity]
        else:
            bids_fields[key] = img_file_patterns_type[key]
    return bids_fields<|MERGE_RESOLUTION|>--- conflicted
+++ resolved
@@ -53,17 +53,10 @@
 
 def get_testdata_path(non_steady_state=True, fmriprep_version="1.4.x"):
     """Get file path for the confound regressors."""
-<<<<<<< HEAD
-    derivative = "regressors"
-    path_data = os.path.join(
-        os.path.dirname(load_confounds_utils.__file__), "data"
-    )
-=======
     derivative = "regressors" if fmriprep_version != "21.x.x" else "timeseries"
     path_data = os.path.join(os.path.dirname(
         load_confounds_utils.__file__), "data")
     suffix = "test-v21" if fmriprep_version == "21.x.x" else "test"
->>>>>>> 2d6ff1ca
     if non_steady_state:
         return [
             os.path.join(path_data, filename)
@@ -88,23 +81,15 @@
     bids_fields=None,
     copy_confounds=False,
     copy_json=False,
-<<<<<<< HEAD
-    old_derivative_suffix=False,
-=======
     fmriprep_version="1.4.x"
->>>>>>> 2d6ff1ca
 ):
     entities_to_include = [
         *_bids_entities()["raw"],
         *_bids_entities()["derivatives"],
     ]
     if bids_fields is None:
-<<<<<<< HEAD
-        bids_fields = {"entities": {"sub": "test01", "task": "test"}}
-=======
         bids_fields = {"entities": {"sub": fmriprep_version.replace(".", ""),
                                     "task": "test"}}
->>>>>>> 2d6ff1ca
 
     """Create test files in temporary directory."""
     derivative = "regressors" if fmriprep_version == "1.2.x" else "timeseries"
