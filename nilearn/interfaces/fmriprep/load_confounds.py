--- conflicted
+++ resolved
@@ -331,7 +331,7 @@
 
     """
     _check_strategy(strategy)
-<<<<<<< HEAD
+
     if "tedana" in strategy and len(strategy) > 1:
         tedana_warning = (
             "TEDANA strategy will only look for the ~desc-ICA_mixing.tsv "
@@ -346,32 +346,7 @@
             message=tedana_warning,
             stacklevel=find_stack_level(),
         )
-    if "scrub" in strategy and fd_threshold == 0.2:
-        fd_threshold_default = (
-            "The default parameter for fd_threshold is currently 0.2 "
-            "which is inconsistent with the fMRIPrep default of 0.5. "
-            "In release 0.13.0, "
-            "the default strategy will be replaced by 0.5."
-        )
-        warnings.warn(
-            category=DeprecationWarning,
-            message=fd_threshold_default,
-            stacklevel=find_stack_level(),
-        )
-    if "scrub" in strategy and std_dvars_threshold == 3:
-        std_dvars_threshold_default = (
-            "The default parameter for std_dvars_threshold is currently 3 "
-            "which is inconsistent with the fMRIPrep default of 1.5. "
-            "In release 0.13.0, "
-            "the default strategy will be replaced by 1.5."
-        )
-        warnings.warn(
-            category=DeprecationWarning,
-            message=std_dvars_threshold_default,
-            stacklevel=find_stack_level(),
-        )
-=======
->>>>>>> 7103cd0e
+
     # load confounds per image provided
     img_files, flag_single = sanitize_confounds(img_files)
     confounds_out = []
