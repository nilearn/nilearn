"""Tests for the nilearn.interfaces.bids submodule."""

import json
from pathlib import Path

import numpy as np
import pandas as pd
import pytest

from nilearn._utils.data_gen import (
    add_metadata_to_bids_dataset,
    create_fake_bids_dataset,
    generate_fake_fmri_data_and_design,
)
from nilearn._utils.helpers import is_matplotlib_installed
from nilearn.glm.first_level import FirstLevelModel, first_level_from_bids
from nilearn.glm.second_level import SecondLevelModel
from nilearn.interfaces.bids import (
    get_bids_files,
    parse_bids_filename,
    save_glm_to_bids,
)
from nilearn.interfaces.bids.query import (
    _get_metadata_from_bids,
    infer_repetition_time_from_dataset,
    infer_slice_timing_start_time_from_dataset,
)
from nilearn.maskers import NiftiMasker

# ruff: noqa: ARG001


def test_get_metadata_from_bids(tmp_path):
    """Ensure that metadata is correctly extracted from BIDS JSON files.

    Throw a warning when the field is not found.
    Throw a warning when there is no JSON file.
    """
    json_file = tmp_path / "sub-01_task-main_bold.json"
    json_files = [json_file]

    with json_file.open("w") as f:
        json.dump({"RepetitionTime": 2.0}, f)
    value = _get_metadata_from_bids(
        field="RepetitionTime", json_files=json_files
    )
    assert value == 2.0

    with json_file.open("w") as f:
        json.dump({"foo": 2.0}, f)
    with pytest.warns(UserWarning, match="'RepetitionTime' not found"):
        value = _get_metadata_from_bids(
            field="RepetitionTime", json_files=json_files
        )

    json_files = []
    with pytest.warns(UserWarning, match="No .*json found in BIDS"):
        value = _get_metadata_from_bids(
            field="RepetitionTime", json_files=json_files
        )
        assert value is None


def test_infer_repetition_time_from_dataset(tmp_path):
    """Test inferring repetition time from the BIDS dataset.

    When using create_fake_bids_dataset the value is 1.5 secs by default
    in the raw dataset.
    When using add_metadata_to_bids_dataset the value is 2.0 secs.
    """
    bids_path = create_fake_bids_dataset(
        base_dir=tmp_path, n_sub=1, n_ses=1, tasks=["main"], n_runs=[1]
    )

    t_r = infer_repetition_time_from_dataset(
        bids_path=tmp_path / bids_path, filters=[("task", "main")]
    )

    expected_t_r = 1.5
    assert t_r == expected_t_r

    expected_t_r = 2.0
    add_metadata_to_bids_dataset(
        bids_path=tmp_path / bids_path,
        metadata={"RepetitionTime": expected_t_r},
    )

    t_r = infer_repetition_time_from_dataset(
        bids_path=tmp_path / bids_path / "derivatives",
        filters=[("task", "main"), ("run", "01")],
    )

    assert t_r == expected_t_r


def test_infer_slice_timing_start_time_from_dataset(tmp_path):
    """Test inferring slice timing start time from the BIDS dataset.

    create_fake_bids_dataset does not add slice timing information
    by default so the value returned will be None.

    If the metadata is added to the BIDS dataset,
    then this value should be returned.
    """
    bids_path = create_fake_bids_dataset(
        base_dir=tmp_path, n_sub=1, n_ses=1, tasks=["main"], n_runs=[1]
    )

    StartTime = infer_slice_timing_start_time_from_dataset(
        bids_path=tmp_path / bids_path / "derivatives",
        filters=[("task", "main")],
    )

    expected_StartTime = None
    assert StartTime is expected_StartTime

    expected_StartTime = 1.0
    add_metadata_to_bids_dataset(
        bids_path=tmp_path / bids_path,
        metadata={"StartTime": expected_StartTime},
    )

    StartTime = infer_slice_timing_start_time_from_dataset(
        bids_path=tmp_path / bids_path / "derivatives",
        filters=[("task", "main")],
    )

    assert StartTime == expected_StartTime


def _rm_all_json_files_from_bids_dataset(bids_path):
    """Remove all json and make sure that get_bids_files does not find any."""
    for x in bids_path.glob("**/*.json"):
        x.unlink()
    selection = get_bids_files(bids_path, file_type="json", sub_folder=True)

    assert selection == []

    selection = get_bids_files(bids_path, file_type="json", sub_folder=False)

    assert selection == []


def test_get_bids_files_inheritance_principle_root_folder(tmp_path):
    """Check if json files are found if in root folder of a dataset.

    see https://bids-specification.readthedocs.io/en/latest/common-principles.html#the-inheritance-principle
    """
    bids_path = create_fake_bids_dataset(
        base_dir=tmp_path, n_sub=1, n_ses=1, tasks=["main"], n_runs=[1]
    )

    _rm_all_json_files_from_bids_dataset(bids_path)

    # add json file to root of dataset
    json_file = "task-main_bold.json"
    json_file = add_metadata_to_bids_dataset(
        bids_path=bids_path,
        metadata={"RepetitionTime": 1.5},
        json_file=json_file,
    )
    assert json_file.exists()

    # make sure that get_bids_files finds the json file
    # but only when looking in root of dataset
    selection = get_bids_files(
        bids_path,
        file_tag="bold",
        file_type="json",
        filters=[("task", "main")],
        sub_folder=True,
    )
    assert selection == []

    selection = get_bids_files(
        bids_path,
        file_tag="bold",
        file_type="json",
        filters=[("task", "main")],
        sub_folder=False,
    )

    assert selection != []
    assert selection[0] == str(json_file)


@pytest.mark.xfail(
    reason=(
        "get_bids_files does not find json files"
        " that are directly in the subject folder of a dataset."
    ),
    strict=True,
)
@pytest.mark.parametrize(
    "json_file",
    [
        "sub-01/sub-01_task-main_bold.json",
        "sub-01/ses-01/sub-01_ses-01_task-main_bold.json",
    ],
)
def test_get_bids_files_inheritance_principle_sub_folder(tmp_path, json_file):
    """Check if json files are found if in subject or session folder.

    see https://bids-specification.readthedocs.io/en/latest/common-principles.html#the-inheritance-principle
    """
    bids_path = create_fake_bids_dataset(
        base_dir=tmp_path, n_sub=1, n_ses=1, tasks=["main"], n_runs=[1]
    )

    _rm_all_json_files_from_bids_dataset(bids_path)

    new_json_file = add_metadata_to_bids_dataset(
        bids_path=bids_path,
        metadata={"RepetitionTime": 1.5},
        json_file=json_file,
    )
    assert new_json_file.exists()

    # make sure that get_bids_files finds the json file
    # but only when NOT looking in root of dataset
    selection = get_bids_files(
        bids_path,
        file_tag="bold",
        file_type="json",
        filters=[("task", "main")],
        sub_folder=False,
    )
    assert selection == []
    selection = get_bids_files(
        bids_path,
        file_tag="bold",
        file_type="json",
        filters=[("task", "main")],
        sub_folder=True,
    )
    assert selection != []
    assert selection[0] == str(new_json_file)


@pytest.mark.parametrize(
    "params, files_per_subject",
    [
        # files in total related to subject images.
        # Top level files like README not included
        ({}, 19),
        # bold files expected. .nii and .json files
        ({"file_tag": "bold"}, 12),
        # files are nii.gz. Bold and T1w files.
        ({"file_type": "nii.gz"}, 7),
        # There are only n_sub files in anat folders. One T1w per subject.
        ({"modality_folder": "anat"}, 1),
        # files corresponding to run 1 of session 2 of main task.
        # n_sub bold.nii.gz and n_sub bold.json files.
        (
            {
                "file_tag": "bold",
                "filters": [("task", "main"), ("run", "01"), ("ses", "02")],
            },
            2,
        ),
    ],
)
def test_get_bids_files(tmp_path, params, files_per_subject):
    """Check proper number of files is returned.

    For each possible option of file selection
    we check that we recover the appropriate amount of files,
    as included in the fake bids dataset.
    """
    n_sub = 2

    bids_path = create_fake_bids_dataset(
        base_dir=tmp_path,
        n_sub=n_sub,
        n_ses=2,
        tasks=["localizer", "main"],
        n_runs=[1, 2],
    )

    selection = get_bids_files(bids_path, **params)

    assert len(selection) == files_per_subject * n_sub

    # files correspond to subject 01
    selection = get_bids_files(bids_path, sub_label="01")

    assert len(selection) == 19

    # Get Top level folder files. Only 1 in this case, the README file.
    selection = get_bids_files(bids_path, sub_folder=False)

    assert len(selection) == 1


def test_get_bids_files_fmriprep(tmp_path):
    """Check proper number of files is returned for fmriprep version."""
    n_sub = 2

    bids_path = create_fake_bids_dataset(
        base_dir=tmp_path,
        n_sub=n_sub,
        n_ses=2,
        tasks=["localizer", "main"],
        n_runs=[1, 2],
        confounds_tag="desc-confounds_timeseries",
    )

    # counfonds (4 runs per ses & sub), testing `fmriprep` >= 20.2 path
    selection = get_bids_files(
        bids_path / "derivatives",
        file_tag="desc-confounds_timeseries",
    )
    assert len(selection) == 12 * n_sub

    bids_path = create_fake_bids_dataset(
        base_dir=tmp_path,
        n_sub=n_sub,
        n_ses=2,
        tasks=["localizer", "main"],
        n_runs=[1, 2],
        confounds_tag="desc-confounds_regressors",
    )

    # counfonds (4 runs per ses & sub), testing `fmriprep` < 20.2 path
    selection = get_bids_files(
        bids_path / "derivatives",
        file_tag="desc-confounds_regressors",
    )

    assert len(selection) == 12 * n_sub


def test_get_bids_files_no_space_entity(tmp_path):
    """Pass empty string for a label ignores files containing that label.

    - remove space entity only from subject 01
    - check that only files from the appropriate subject are returned
      when passing ("space", "T1w") or ("space", "")
    """
    n_sub = 2

    bids_path = create_fake_bids_dataset(
        base_dir=tmp_path,
        n_sub=n_sub,
        n_ses=2,
        tasks=["main"],
        n_runs=[2],
    )

    for file in (bids_path / "derivatives" / "sub-01").glob(
        "**/*_space-*.nii.gz"
    ):
        stem = [
            entity
            for entity in file.stem.split("_")
            if not entity.startswith("space")
        ]
        file.replace(file.with_stem("_".join(stem)))

    selection = get_bids_files(
        bids_path / "derivatives",
        file_tag="bold",
        file_type="nii.gz",
        filters=[("space", "T1w")],
    )

    assert selection
    assert all("sub-01" not in file for file in selection)

    selection = get_bids_files(
        bids_path / "derivatives",
        file_tag="bold",
        file_type="nii.gz",
        filters=[("space", "")],
    )

    assert selection
    assert all("sub-02" not in file for file in selection)


def test_parse_bids_filename():
    """Check that a typical BIDS file is properly parsed."""
    fields = ["sub", "ses", "task", "lolo"]
    labels = ["01", "01", "langloc", "lala"]
    file_name = "sub-01_ses-01_task-langloc_lolo-lala_bold.nii.gz"

    file_path = Path("dataset", "sub-01", "ses-01", "func", file_name)

    with pytest.deprecated_call(
        match="a dictionary that uses BIDS terms as keys"
    ):
        file_dict = parse_bids_filename(file_path, legacy=True)

    for fidx, field in enumerate(fields):
        assert file_dict[field] == labels[fidx]
    assert file_dict["file_type"] == "nii.gz"
    assert file_dict["file_tag"] == "bold"
    assert file_dict["file_path"] == file_path
    assert file_dict["file_basename"] == file_name
    assert file_dict["file_fields"] == fields

    file_dict = parse_bids_filename(file_path, legacy=False)
    assert file_dict["extension"] == "nii.gz"
    assert file_dict["suffix"] == "bold"
    assert file_dict["file_path"] == file_path
    assert file_dict["file_basename"] == file_name
    entities = {field: labels[fidx] for fidx, field in enumerate(fields)}
    assert file_dict["entities"] == entities


@pytest.mark.timeout(0)
@pytest.mark.parametrize(
    "prefix", ["sub-01_ses-01_task-nback", "sub-01_task-nback", "task-nback"]
)
def test_save_glm_to_bids(tmp_path_factory, prefix):
    """Test that save_glm_to_bids saves the appropriate files.

    This test reuses code from
    nilearn.glm.tests.test_first_level.test_high_level_glm_one_session.
    """
    tmpdir = tmp_path_factory.mktemp("test_save_glm_results")

    EXPECTED_FILENAMES = [
        "contrast-effectsOfInterest_stat-F_statmap.nii.gz",
        "contrast-effectsOfInterest_stat-effect_statmap.nii.gz",
        "contrast-effectsOfInterest_stat-p_statmap.nii.gz",
        "contrast-effectsOfInterest_stat-variance_statmap.nii.gz",
        "contrast-effectsOfInterest_stat-z_statmap.nii.gz",
        "contrast-effectsOfInterest_clusters.tsv",
        "contrast-effectsOfInterest_clusters.json",
        "design.tsv",
        "design.json",
        "stat-errorts_statmap.nii.gz",
        "stat-rsquared_statmap.nii.gz",
        "statmap.json",
        "mask.nii.gz",
        "report.html",
    ]

    if is_matplotlib_installed():
        EXPECTED_FILENAMES.extend(
            [
                "design.png",
                "contrast-effectsOfInterest_design.png",
            ]
        )

    shapes, rk = [(7, 8, 9, 15)], 3
    _, fmri_data, design_matrices = generate_fake_fmri_data_and_design(
        shapes,
        rk,
    )

    single_run_model = FirstLevelModel(
        mask_img=None,
        minimize_memory=False,
    ).fit(fmri_data[0], design_matrices=design_matrices[0])

    contrasts = {"effects of interest": np.eye(rk)}
    contrast_types = {"effects of interest": "F"}
    save_glm_to_bids(
        model=single_run_model,
        contrasts=contrasts,
        contrast_types=contrast_types,
        out_dir=tmpdir,
        prefix=prefix,
    )

    assert (tmpdir / "dataset_description.json").exists()

    sub_prefix = prefix.split("_")[0] if prefix.startswith("sub-") else ""

    for fname in EXPECTED_FILENAMES:
        assert (tmpdir / sub_prefix / f"{prefix}_{fname}").exists()


@pytest.mark.timeout(0)
def test_save_glm_to_bids_serialize_affine(tmp_path):
    """Test that affines are turned into a serializable type.

    Regression test for https://github.com/nilearn/nilearn/issues/4324.
    """
    shapes, rk = [(7, 8, 9, 15)], 3
    mask, fmri_data, design_matrices = generate_fake_fmri_data_and_design(
        shapes,
        rk,
    )

    target_affine = mask.affine

    single_run_model = FirstLevelModel(
        target_affine=target_affine,
        minimize_memory=False,
    ).fit(
        fmri_data[0],
        design_matrices=design_matrices[0],
    )

    save_glm_to_bids(
        model=single_run_model,
        contrasts={"effects of interest": np.eye(rk)},
        contrast_types={"effects of interest": "F"},
        out_dir=tmp_path,
        prefix="sub-01_ses-01_task-nback",
    )


@pytest.fixture
def n_cols_design_matrix():
    """Return expected number of column in design matrix."""
    return 3


@pytest.fixture
def two_runs_model(n_cols_design_matrix):
    """Create two runs of data."""
    shapes, rk = [(7, 8, 9, 10), (7, 8, 9, 10)], n_cols_design_matrix
    mask, fmri_data, design_matrices = generate_fake_fmri_data_and_design(
        shapes,
        rk,
    )
    # Rename two conditions in design matrices
    mapper = {
        design_matrices[0].columns[0]: "AAA",
        design_matrices[0].columns[1]: "BBB",
    }
    design_matrices[0] = design_matrices[0].rename(columns=mapper)
    mapper = {
        design_matrices[1].columns[0]: "AAA",
        design_matrices[1].columns[1]: "BBB",
    }
    design_matrices[1] = design_matrices[1].rename(columns=mapper)

    masker = NiftiMasker(mask)
    masker.fit()

    return FirstLevelModel(mask_img=None, minimize_memory=False).fit(
        fmri_data, design_matrices=design_matrices
    )


def test_save_glm_to_bids_errors(
    tmp_path_factory, two_runs_model, n_cols_design_matrix
):
    """Test errors of save_glm_to_bids."""
    tmpdir = tmp_path_factory.mktemp("test_save_glm_to_bids_errors")

    # Contrast names must be strings
    contrasts = {5: np.eye(n_cols_design_matrix)}
    with pytest.raises(ValueError, match="contrast names must be strings"):
        save_glm_to_bids(
            model=two_runs_model,
            contrasts=contrasts,
            out_dir=tmpdir,
            prefix="sub-01",
        )

    # Contrast definitions must be strings, numpy arrays, or lists
    contrasts = {"effects of interest": 5}
    with pytest.raises(
        ValueError, match="contrast definitions must be strings or array_likes"
    ):
        save_glm_to_bids(
            model=two_runs_model,
            contrasts=contrasts,
            out_dir=tmpdir,
            prefix="sub-01",
        )

    with pytest.raises(
        ValueError, match="Extra key-word arguments must be one of"
    ):
        save_glm_to_bids(
            model=two_runs_model,
            contrasts=["AAA - BBB"],
            out_dir=tmpdir,
            prefix="sub-01",
            foo="bar",
        )


@pytest.mark.timeout(0)
@pytest.mark.parametrize(
    "prefix", ["sub-01_ses-01_task-nback", "sub-01_task-nback_", 1]
)
@pytest.mark.parametrize("contrasts", [["AAA - BBB"], "AAA - BBB"])
def test_save_glm_to_bids_contrast_definitions(
    tmp_path_factory, two_runs_model, contrasts, prefix
):
    """Test that save_glm_to_bids operates on different contrast definitions \
       as expected.

    - Test string-based contrasts and undefined contrast types

    This test reuses code from
    nilearn.glm.tests.test_first_level.test_high_level_glm_one_session.
    """
    tmpdir = tmp_path_factory.mktemp(
        "test_save_glm_to_bids_contrast_definitions"
    )

    EXPECTED_FILENAME_ENDINGS = [
        "contrast-aaaMinusBbb_stat-effect_statmap.nii.gz",
        "contrast-aaaMinusBbb_stat-p_statmap.nii.gz",
        "contrast-aaaMinusBbb_stat-t_statmap.nii.gz",
        "contrast-aaaMinusBbb_stat-variance_statmap.nii.gz",
        "contrast-aaaMinusBbb_stat-z_statmap.nii.gz",
        "contrast-aaaMinusBbb_clusters.tsv",
        "contrast-aaaMinusBbb_clusters.json",
        "run-1_design.tsv",
        "run-1_design.json",
        "run-1_stat-errorts_statmap.nii.gz",
        "run-1_stat-rsquared_statmap.nii.gz",
        "run-2_design.tsv",
        "run-2_design.json",
        "run-2_stat-errorts_statmap.nii.gz",
        "run-2_stat-rsquared_statmap.nii.gz",
        "statmap.json",
        "mask.nii.gz",
        "report.html",
    ]
    if is_matplotlib_installed():
        EXPECTED_FILENAME_ENDINGS.extend(
            [
                "run-1_contrast-aaaMinusBbb_design.png",
                "run-1_design.png",
                "run-2_contrast-aaaMinusBbb_design.png",
                "run-2_design.png",
            ]
        )

    save_glm_to_bids(
        model=two_runs_model,
        contrasts=contrasts,
        contrast_types=None,
        out_dir=tmpdir,
        prefix=prefix,
    )

    assert (tmpdir / "dataset_description.json").exists()

    if not isinstance(prefix, str):
        prefix = ""

    if prefix and not prefix.endswith("_"):
        prefix = f"{prefix}_"

    sub_prefix = prefix.split("_")[0] if prefix.startswith("sub-") else ""

    for fname in EXPECTED_FILENAME_ENDINGS:
        assert (tmpdir / sub_prefix / f"{prefix}{fname}").exists()


@pytest.mark.timeout(0)
@pytest.mark.parametrize("prefix", ["task-nback"])
def test_save_glm_to_bids_second_level(tmp_path_factory, prefix):
    """Test save_glm_to_bids on a SecondLevelModel.

    This test reuses code from
    nilearn.glm.tests.test_second_level.test_high_level_glm_with_paths.
    """
    tmpdir = tmp_path_factory.mktemp("test_save_glm_to_bids_second_level")

    EXPECTED_FILENAMES = [
        "contrast-effectsOfInterest_stat-F_statmap.nii.gz",
        "contrast-effectsOfInterest_stat-effect_statmap.nii.gz",
        "contrast-effectsOfInterest_stat-p_statmap.nii.gz",
        "contrast-effectsOfInterest_stat-variance_statmap.nii.gz",
        "contrast-effectsOfInterest_stat-z_statmap.nii.gz",
        "contrast-effectsOfInterest_clusters.tsv",
        "contrast-effectsOfInterest_clusters.json",
        "design.tsv",
        "stat-errorts_statmap.nii.gz",
        "stat-rsquared_statmap.nii.gz",
        "statmap.json",
        "mask.nii.gz",
        "report.html",
    ]
    if is_matplotlib_installed():
        EXPECTED_FILENAMES.extend(
            [
                "design.png",
                "contrast-effectsOfInterest_design.png",
            ]
        )

    shapes = ((3, 3, 3, 1),)
    rk = 3
    mask, fmri_data, _ = generate_fake_fmri_data_and_design(
        shapes,
        rk,
    )
    fmri_data = fmri_data[0]

    # Ordinary Least Squares case
    model = SecondLevelModel(mask_img=mask, minimize_memory=False)

    # fit model
    Y = [fmri_data] * 2
    X = pd.DataFrame([[1]] * 2, columns=["intercept"])
    model = model.fit(Y, design_matrix=X)

    contrasts = {
        "effects of interest": np.eye(len(model.design_matrix_.columns))[0],
    }
    contrast_types = {"effects of interest": "F"}

    save_glm_to_bids(
        model=model,
        contrasts=contrasts,
        contrast_types=contrast_types,
        out_dir=tmpdir,
        prefix=prefix,
    )

    assert (tmpdir / "dataset_description.json").exists()

    for fname in EXPECTED_FILENAMES:
        assert (tmpdir / "group" / f"{prefix}_{fname}").exists()


@pytest.mark.timeout(0)
def test_save_glm_to_bids_glm_report_no_contrast(two_runs_model, tmp_path):
    """Run generate_report with no contrasts after save_glm_to_bids.

    generate_report tries to rely on some of the generated output,
    if no contrasts are requested to generate_report
    then it will rely on the content of
    model._reporting_data["filenames"]

    report generated by save_glm_to_bids should contain relative paths
    to the figures displayed as the report and its figures are meant
    to go together

    report generated after using save_glm_to_bids could be saved anywhere
    so evengthough we reuse pre-generated figures,
    we will rely on full path in this case
    """
    contrasts = {"BBB-AAA": "BBB-AAA"}
    contrast_types = {"BBB-AAA": "t"}
    model = save_glm_to_bids(
        model=two_runs_model,
        contrasts=contrasts,
        contrast_types=contrast_types,
        out_dir=tmp_path,
    )

    assert model._reporting_data.get("filenames", None) is not None

    EXPECTED_FILENAMES = [
        "run-1_design.png",
        "run-1_corrdesign.png",
        "run-1_contrast-bbbMinusAaa_design.png",
    ]

    with (tmp_path / "report.html").open("r") as f:
        content = f.read()
    assert "BBB-AAA" in content
    for file in EXPECTED_FILENAMES:
        assert f'src="{file}"' in content

    report = model.generate_report()

    report.save_as_html(tmp_path / "new_report.html")

    assert "BBB-AAA" in report.__str__()
    for file in EXPECTED_FILENAMES:
        assert f'src="{tmp_path / file}"' in report.__str__()
        assert f'src="{file}"' not in report.__str__()


@pytest.mark.timeout(0)
def test_save_glm_to_bids_glm_report_new_contrast(two_runs_model, tmp_path):
    """Run generate_report after save_glm_to_bids with different contrasts.

    generate_report tries to rely on some of the generated output,
    but if different contrasts are requested
    then it will have to do some extra contrast computation.
    """
    contrasts = {"BBB-AAA": "BBB-AAA"}
    contrast_types = {"BBB-AAA": "t"}
    model = save_glm_to_bids(
        model=two_runs_model,
        contrasts=contrasts,
        contrast_types=contrast_types,
        out_dir=tmp_path,
    )

    EXPECTED_FILENAMES = [
        "run-1_design.png",
        "run-1_corrdesign.png",
        "run-1_contrast-bbbMinusAaa_design.png",
    ]

    # check content of a new report
    report = model.generate_report(contrasts=["AAA-BBB"])

    assert "AAA-BBB" in report.__str__()
    assert "BBB-AAA" not in report.__str__()
    for file in EXPECTED_FILENAMES:
        assert file not in report.__str__()


@pytest.mark.timeout(0)
def test_save_glm_to_bids_infer_filenames(tmp_path):
    """Check that output filenames can be inferred from BIDS input."""
    n_sub = 1

    bids_path = create_fake_bids_dataset(
        base_dir=tmp_path,
        n_sub=n_sub,
        n_ses=2,
        tasks=["main"],
        n_runs=[2],
        n_voxels=20,
    )

    models, imgs, events, _ = first_level_from_bids(
        dataset_path=bids_path,
        task_label="main",
        space_label="MNI",
        img_filters=[("desc", "preproc")],
        slice_time_ref=0.0,  # set to 0.0 to avoid warnings
    )

    model = models[0]
    run_imgs = imgs[0]
    events = events[0]

    model.minimize_memory = False
    model.fit(run_imgs=run_imgs, events=events)

    # 2 sessions with 2 runs each
    assert len(model._reporting_data["run_imgs"]) == 4

    model = save_glm_to_bids(
        model=model, out_dir=tmp_path / "output", contrasts=["c0"]
    )

    EXPECTED_FILENAME_ENDINGS = [
        "sub-01_task-main_space-MNI_contrast-c0_stat-z_statmap.nii.gz",
        "sub-01_task-main_space-MNI_contrast-c0_clusters.tsv",
        "sub-01_task-main_space-MNI_contrast-c0_clusters.json",
        "sub-01_ses-01_task-main_run-01_space-MNI_stat-rsquared_statmap.nii.gz",
        "sub-01_ses-02_task-main_run-02_space-MNI_design.tsv",
        "sub-01_ses-01_task-main_run-02_space-MNI_design.json",
        # mask is common to all sessions and runs
        "sub-01_task-main_space-MNI_mask.nii.gz",
    ]
    if is_matplotlib_installed():
        EXPECTED_FILENAME_ENDINGS.extend(
            [
                "sub-01_ses-02_task-main_run-01_space-MNI_design.png",
                "sub-01_ses-02_task-main_run-01_space-MNI_corrdesign.png",
                "sub-01_ses-01_task-main_run-02_space-MNI_contrast-c0_design.png",
            ]
        )

    for fname in EXPECTED_FILENAME_ENDINGS:
        assert (tmp_path / "output" / "sub-01" / fname).exists()

    with (
        tmp_path
        / "output"
        / "sub-01"
        / "sub-01_task-main_space-MNI_contrast-c0_clusters.json"
    ).open("r") as f:
        metadata = json.load(f)

    for key in [
        "Height control",
        "Threshold (computed)",
        "Cluster size threshold (voxels)",
        "Minimum distance (mm)",
    ]:
        assert key in metadata


<<<<<<< HEAD
def test_save_glm_to_bids_surface_prefix_override(tmp_path):
    """Save surface GLM results to disk with prefix."""
    n_sub = 1

    bids_path = create_fake_bids_dataset(
        base_dir=tmp_path,
        n_sub=n_sub,
        n_ses=2,
        tasks=["main"],
        n_runs=[2],
        n_vertices=10242,
    )

    models, imgs, events, _ = first_level_from_bids(
        dataset_path=bids_path,
        task_label="main",
        space_label="fsaverage5",
        slice_time_ref=0.0,  # set to 0.0 to avoid warnings
    )

    model = models[0]
    run_imgs = imgs[0]
    events = events[0]

    model.minimize_memory = False
    model.fit(run_imgs=run_imgs, events=events)

    prefix = "sub-01"

    model = save_glm_to_bids(
        model=model,
        out_dir=tmp_path / "output",
        contrasts=["c0"],
        prefix=prefix,
    )

    EXPECTED_FILENAME_ENDINGS = [
        "run-2_design.tsv",
        "run-2_design.json",
        "contrast-c0_clusters.tsv",
        "contrast-c0_clusters.json",
        "hemi-L_den-10242_mask.gii",
        "hemi-R_den-10242_mask.gii",
        "hemi-L_den-10242_contrast-c0_stat-z_statmap.gii",
        "hemi-R_den-10242_contrast-c0_stat-z_statmap.gii",
        "run-1_hemi-L_den-10242_stat-rsquared_statmap.gii",
        "run-1_hemi-R_den-10242_stat-rsquared_statmap.gii",
    ]
    if is_matplotlib_installed():
        EXPECTED_FILENAME_ENDINGS.extend(
            [
                "run-1_design.png",
                "run-1_corrdesign.png",
                "run-2_contrast-c0_design.png",
            ]
        )

    if prefix != "" and not prefix.endswith("_"):
        prefix += "_"

    sub_prefix = prefix.split("_")[0] if prefix.startswith("sub-") else ""

    for fname in EXPECTED_FILENAME_ENDINGS:
        assert (tmp_path / "output" / sub_prefix / f"{prefix}{fname}").exists()


=======
@pytest.mark.timeout(0)
>>>>>>> 429850f0
@pytest.mark.parametrize("prefix", ["", "sub-01", "foo_"])
def test_save_glm_to_bids_infer_filenames_override(tmp_path, prefix):
    """Check that output filenames is not inferred when prefix is passed."""
    n_sub = 1

    bids_path = create_fake_bids_dataset(
        base_dir=tmp_path,
        n_sub=n_sub,
        n_ses=1,
        tasks=["main"],
        n_runs=[1],
        n_voxels=20,
    )

    models, imgs, events, _ = first_level_from_bids(
        dataset_path=bids_path,
        task_label="main",
        space_label="MNI",
        img_filters=[("desc", "preproc")],
        slice_time_ref=0.0,  # set to 0.0 to avoid warnings
    )

    model = models[0]
    run_imgs = imgs[0]
    events = events[0]

    model.minimize_memory = False
    model.fit(run_imgs=run_imgs, events=events)

    model = save_glm_to_bids(
        model=model,
        out_dir=tmp_path / "output",
        contrasts=["c0"],
        prefix=prefix,
    )

    EXPECTED_FILENAME_ENDINGS = [
        "mask.nii.gz",
        "contrast-c0_stat-z_statmap.nii.gz",
        "contrast-c0_clusters.tsv",
        "contrast-c0_clusters.json",
        "stat-rsquared_statmap.nii.gz",
        "design.tsv",
        "design.json",
    ]

    if prefix != "" and not prefix.endswith("_"):
        prefix += "_"

    sub_prefix = prefix.split("_")[0] if prefix.startswith("sub-") else ""

    for fname in EXPECTED_FILENAME_ENDINGS:
        assert (tmp_path / "output" / sub_prefix / f"{prefix}{fname}").exists()<|MERGE_RESOLUTION|>--- conflicted
+++ resolved
@@ -876,7 +876,7 @@
         assert key in metadata
 
 
-<<<<<<< HEAD
+
 def test_save_glm_to_bids_surface_prefix_override(tmp_path):
     """Save surface GLM results to disk with prefix."""
     n_sub = 1
@@ -943,9 +943,8 @@
         assert (tmp_path / "output" / sub_prefix / f"{prefix}{fname}").exists()
 
 
-=======
+
 @pytest.mark.timeout(0)
->>>>>>> 429850f0
 @pytest.mark.parametrize("prefix", ["", "sub-01", "foo_"])
 def test_save_glm_to_bids_infer_filenames_override(tmp_path, prefix):
     """Check that output filenames is not inferred when prefix is passed."""
