"""Functions for working with BIDS datasets."""

from __future__ import annotations

import glob
import json
from pathlib import Path
from warnings import warn

from nilearn._utils.docs import fill_doc
from nilearn._utils.logger import find_stack_level


def _get_metadata_from_bids(
    field,
    json_files,
    bids_path=None,
):
    """Get a metadata field from a BIDS json sidecar files.

    This assumes that all the json files in the list have the same value
    for that field,
    hence the metadata is read only from the first json file in the list.

    Parameters
    ----------
    field : :obj:`str`
        Name of the field to be read. For example 'RepetitionTime'.

    json_files : :obj:`list` of :obj:`str`
        List of path to json files, for example returned by get_bids_files.

    bids_path : :obj:`str` or :obj:`pathlib.Path`, optional
        Fullpath to the BIDS dataset.

    Returns
    -------
    float or None
        value of the field or None if the field is not found.
    """
    if json_files:
        assert isinstance(json_files, list) and isinstance(
            json_files[0], (Path, str)
        )
        with Path(json_files[0]).open() as f:
            specs = json.load(f)
        value = specs.get(field)
        if value is not None:
            return value
        else:
            warn(
                f"'{field}' not found in file {json_files[0]}.",
                stacklevel=find_stack_level(),
            )
    else:
        msg_suffix = f" in:\n {bids_path}" if bids_path else ""
        warn(
            f"\nNo bold.json found in BIDS folder{msg_suffix}.",
            stacklevel=find_stack_level(),
        )

    return None


@fill_doc
def infer_slice_timing_start_time_from_dataset(bids_path, filters, verbose=0):
    """Return the StartTime metadata field from a BIDS derivatives dataset.

    This corresponds to the reference time (in seconds) used for the slice
    timing correction.

    See https://github.com/bids-standard/bids-specification/issues/836

    Parameters
    ----------
    bids_path : :obj:`str` or :obj:`pathlib.Path`
        Fullpath to the derivatives folder of the BIDS dataset.

    filters : :obj:`list` of :obj:`tuple` (:obj:`str`, :obj:`str`), optional
        Filters are of the form (field, label). Only one filter per field
        allowed. A file that does not match a filter will be discarded.
        Filter examples would be ('ses', '01'), ('dir', 'ap') and
        ('task', 'localizer').

    %(verbose0)s

    Returns
    -------
    float or None
        Value of the field or None if the field is not found.

    """
    img_specs = get_bids_files(
        bids_path,
        modality_folder="func",
        file_tag="bold",
        file_type="json",
        filters=filters,
    )
    if not img_specs:
        if verbose:
            msg_suffix = f" in:\n {bids_path}"
            warn(
                f"\nNo bold.json found in BIDS folder{msg_suffix}.",
                stacklevel=find_stack_level(),
            )
        return None

    return _get_metadata_from_bids(
        field="StartTime",
        json_files=img_specs,
        bids_path=bids_path,
    )


@fill_doc
def infer_repetition_time_from_dataset(bids_path, filters, verbose=0):
    """Return the RepetitionTime metadata field from a BIDS dataset.

    Parameters
    ----------
    bids_path : :obj:`str` or :obj:`pathlib.Path`
        Fullpath to the raw folder of the BIDS dataset.

    filters : :obj:`list` of :obj:`tuple` (:obj:`str`, :obj:`str`), optional
        Filters are of the form (field, label). Only one filter per field
        allowed. A file that does not match a filter will be discarded.
        Filter examples would be ('ses', '01'), ('dir', 'ap') and
        ('task', 'localizer').

    %(verbose0)s

    Returns
    -------
    float or None
        Value of the field or None if the field is not found.

    """
    img_specs = get_bids_files(
        main_path=bids_path,
        modality_folder="func",
        file_tag="bold",
        file_type="json",
        filters=filters,
    )

    if not img_specs:
        if verbose:
            msg_suffix = f" in:\n {bids_path}"
            warn(
                f"\nNo bold.json found in BIDS folder{msg_suffix}.",
                stacklevel=find_stack_level(),
            )
        return None

    return _get_metadata_from_bids(
        field="RepetitionTime",
        json_files=img_specs,
        bids_path=bids_path,
    )


def get_bids_files(
    main_path,
    file_tag="*",
    file_type="*",
    sub_label="*",
    modality_folder="*",
    filters=None,
    sub_folder=True,
):
    """Search for files in a :term:`BIDS` dataset following given constraints.

    This utility function allows to filter files in the :term:`BIDS` dataset by
    any of the fields contained in the file names. Moreover it allows to search
    for specific types of files or particular tags.

    The provided filters have to correspond to a file name field, so
    any file not containing the field will be ignored. For example the filter
    ('sub', '01') would return all files corresponding to the first
    subject that specifically contain in the file name 'sub-01'. If more
    filters are given then we constraint the possible files names accordingly.

    Notice that to search in the derivatives folder, it has to be given as
    part of the main_path. This is useful since the current convention gives
    exactly the same inner structure to derivatives than to the main
    :term:`BIDS` dataset folder, so we can search it in the same way.

    Parameters
    ----------
    main_path : :obj:`str` or :obj:`pathlib.Path`
        Directory of the :term:`BIDS` dataset.

    file_tag : :obj:`str` accepted by glob, default='*'
        The final tag of the desired files. For example 'bold' if one is
        interested in the files related to the neuroimages.

    file_type : :obj:`str` accepted by glob, default='*'
        The type of the desired files. For example to be able to request only
        'nii' or 'json' files for the 'bold' tag.

    sub_label : :obj:`str` accepted by glob, default='*'
        Such a common filter is given as a direct option since it applies also
        at the level of directories. the label is what follows the 'sub' field
        in the :term:`BIDS` convention as 'sub-label'.

    modality_folder : :obj:`str` accepted by glob, default='*'
        Inside the subject and optional session folders a final level of
        folders is expected in the :term:`BIDS` convention that groups files
        according to different neuroimaging modalities and any other additions
        of the dataset provider. For example the 'func' and 'anat' standard
        folders. If given as the empty string '', files will be searched
        inside the sub-label/ses-label directories.

    filters : :obj:`list` of :obj:`tuple` (:obj:`str`, :obj:`str`), \
              default=None
        Filters are of the form (field, label). Only one filter per field
        allowed. A file that does not match a filter will be discarded.
        Filter examples would be ('ses', '01'), ('dir', 'ap') and
        ('task', 'localizer').

    sub_folder : :obj:`bool`, default=True
        Determines if the files searched are at the level of
        subject/session folders or just below the dataset main folder.
        Setting this option to False with other default values would return
        all the files below the main directory, ignoring files in subject
        or derivatives folders.

    Returns
    -------
    files : :obj:`list` of :obj:`str`
        List of file paths found.

    """
    main_path = Path(main_path)
    if sub_folder:
        files = main_path / "sub-*" / "ses-*"
        session_folder_exists = glob.glob(str(files))
        ses_level = "ses-*" if session_folder_exists else ""
        files = (
            main_path
            / f"sub-{sub_label}"
            / ses_level
            / modality_folder
            / f"sub-{sub_label}*_{file_tag}.{file_type}"
        )
    else:
        files = main_path / f"*{file_tag}.{file_type}"

    files = glob.glob(str(files))
    files.sort()

    filters = filters or []
    if filters:
        files = [parse_bids_filename(file_) for file_ in files]
        for entity, label in filters:
            files = [
                file_
                for file_ in files
                if (entity not in file_["entities"] and label == "")
                or (
                    entity in file_["entities"]
                    and file_["entities"][entity] == label
                )
            ]
        return [ref_file["file_path"] for ref_file in files]

    return files


def parse_bids_filename(img_path):
    r"""Return dictionary with parsed information from file path.

    Parameters
    ----------
    img_path : :obj:`str`
        Path to file from which to parse information.

    legacy : :obj:`bool`, default=True
        Whether to return a dictionary that uses BIDS terms (``False``)
        or the legacy content for the output (``True``).
        ``False`` will become the default in version >= 0.13.0.

        .. versionadded :: 0.12.0

    Returns
    -------
    reference : :obj:`dict`
        Returns a dictionary with all key-value pairs in the file name
        parsed and other useful fields.

        .. versionadded :: 0.13.0dev

        The dictionary will contain:

        - ``'file_path'``,
        - ``'file_basename'``,
        - ``'extension'``,
        - ``'suffix'``
        - and ``'entities'``.

        See the documentation on
        `typical bids filename <https://bids.neuroimaging.io/getting_started/folders_and_files/files.html#filename-template>`_
        for more information.

    """
    reference = {
        "file_path": img_path,
        "file_basename": Path(img_path).name,
    }
    parts = reference["file_basename"].split("_")
    suffix, extension = parts[-1].split(".", 1)

<<<<<<< HEAD
    if legacy:
        # TODO (nilearn >= 0.13.0)
        warn(
            (
                "For versions >= 0.13.0 this function will always return "
                "a dictionary that uses BIDS terms as keys. "
                "Set 'legacy=False' to start using this new behavior."
            ),
            FutureWarning,
            stacklevel=find_stack_level(),
        )

        reference["file_tag"] = suffix
        reference["file_type"] = extension
        reference["file_fields"] = []
        for part in parts[:-1]:
            field = part.split("-")[0]
            reference["file_fields"].append(field)
            # In derivatives is not clear if the source file name will
            # be parsed as a field with no value.
            reference[field] = None
            if len(part.split("-")) > 1:
                value = part.split("-")[1]
                reference[field] = value

    else:
        reference["extension"] = extension
        reference["suffix"] = suffix
        reference["entities"] = {}
        for part in parts[:-1]:
            entity = part.split("-")[0]
            # In derivatives is not clear if the source file name will
            # be parsed as a field with no value.
            label = None
            if len(part.split("-")) > 1:
                value = part.split("-")[1]
                label = value
            reference["entities"][entity] = label
=======
    reference["extension"] = extension
    reference["suffix"] = suffix
    reference["entities"] = {}
    for part in parts[:-1]:
        entity = part.split("-")[0]
        # In derivatives is not clear if the source file name will
        # be parsed as a field with no value.
        label = None
        if len(part.split("-")) > 1:
            value = part.split("-")[1]
            label = value
        reference["entities"][entity] = label
>>>>>>> 7103cd0e

    return reference<|MERGE_RESOLUTION|>--- conflicted
+++ resolved
@@ -311,46 +311,6 @@
     parts = reference["file_basename"].split("_")
     suffix, extension = parts[-1].split(".", 1)
 
-<<<<<<< HEAD
-    if legacy:
-        # TODO (nilearn >= 0.13.0)
-        warn(
-            (
-                "For versions >= 0.13.0 this function will always return "
-                "a dictionary that uses BIDS terms as keys. "
-                "Set 'legacy=False' to start using this new behavior."
-            ),
-            FutureWarning,
-            stacklevel=find_stack_level(),
-        )
-
-        reference["file_tag"] = suffix
-        reference["file_type"] = extension
-        reference["file_fields"] = []
-        for part in parts[:-1]:
-            field = part.split("-")[0]
-            reference["file_fields"].append(field)
-            # In derivatives is not clear if the source file name will
-            # be parsed as a field with no value.
-            reference[field] = None
-            if len(part.split("-")) > 1:
-                value = part.split("-")[1]
-                reference[field] = value
-
-    else:
-        reference["extension"] = extension
-        reference["suffix"] = suffix
-        reference["entities"] = {}
-        for part in parts[:-1]:
-            entity = part.split("-")[0]
-            # In derivatives is not clear if the source file name will
-            # be parsed as a field with no value.
-            label = None
-            if len(part.split("-")) > 1:
-                value = part.split("-")[1]
-                label = value
-            reference["entities"][entity] = label
-=======
     reference["extension"] = extension
     reference["suffix"] = suffix
     reference["entities"] = {}
@@ -363,6 +323,5 @@
             value = part.split("-")[1]
             label = value
         reference["entities"][entity] = label
->>>>>>> 7103cd0e
 
     return reference