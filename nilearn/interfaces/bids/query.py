--- conflicted
+++ resolved
@@ -48,13 +48,8 @@
         else:
             warn(f"'{field}' not found in file {json_files[0]}.", stacklevel=4)
     else:
-<<<<<<< HEAD
-        msg_suffix = f" in {bids_path}" if bids_path else ""
-        warn(f"No bold.json found in BIDS folder{msg_suffix}.", stacklevel=4)
-=======
         msg_suffix = f" in:\n {bids_path}" if bids_path else ""
         warn(f"\nNo bold.json found in BIDS folder{msg_suffix}.", stacklevel=3)
->>>>>>> 28348bb1
 
     return None
 
@@ -97,16 +92,10 @@
     )
     if not img_specs:
         if verbose:
-<<<<<<< HEAD
-            msg_suffix = f" in {bids_path}"
-            warn(
-                f"No bold.json found in BIDS folder{msg_suffix}.", stacklevel=3
-=======
             msg_suffix = f" in:\n {bids_path}"
             warn(
                 f"\nNo bold.json found in BIDS folder{msg_suffix}.",
                 stacklevel=3,
->>>>>>> 28348bb1
             )
         return None
 
