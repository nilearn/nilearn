--- conflicted
+++ resolved
@@ -573,18 +573,10 @@
         # We handle the resampling of maps and mask separately because the
         # affine of the maps and mask images should not impact the extraction
         # of the signal.
-
-<<<<<<< HEAD
-        if not hasattr(self, "_resampled_maps_img_"):
-            self._resampled_maps_img_ = self.maps_img_
-        if not hasattr(self, "_resampled_mask_img_"):
-            self._resampled_mask_img_ = self.mask_img_
-
+        
         imgs_ = _utils.check_niimg(imgs, atleast_4d=True)
         replace_non_finite(imgs_.get_fdata())
 
-=======
->>>>>>> 6aa56e07
         if self.resampling_target is None:
             images = {"maps": self.maps_img_, "data": imgs_}
             if self.mask_img_ is not None:
