"""Transformer for computing ROI signals."""

import warnings

import numpy as np
from sklearn.utils.estimator_checks import check_is_fitted

from nilearn._utils import repr_niimgs
from nilearn._utils.class_inspect import get_params
from nilearn._utils.docs import fill_doc
from nilearn._utils.helpers import is_matplotlib_installed
<<<<<<< HEAD
from nilearn._utils.logger import find_stack_level
from nilearn._utils.ndimage import replace_non_finite
=======
from nilearn._utils.logger import find_stack_level, log
from nilearn._utils.niimg_conversions import check_niimg, check_same_fov
>>>>>>> ed25d292
from nilearn._utils.param_validation import check_params
from nilearn.image import clean_img, get_data, index_img, resample_img
from nilearn.maskers._utils import (
    compute_middle_image,
    sanitize_cleaning_parameters,
)
from nilearn.maskers.base_masker import BaseMasker, filter_and_extract
from nilearn.masking import load_mask_img


class _ExtractionFunctor:
    func_name = "nifti_maps_masker_extractor"

    def __init__(self, maps_img_, mask_img_, keep_masked_maps):
        self.maps_img_ = maps_img_
        self.mask_img_ = mask_img_
        self.keep_masked_maps = keep_masked_maps

    def __call__(self, imgs):
        from ..regions import signal_extraction

        return signal_extraction.img_to_signals_maps(
            imgs,
            self.maps_img_,
            mask_img=self.mask_img_,
            keep_masked_maps=self.keep_masked_maps,
        )


@fill_doc
class NiftiMapsMasker(BaseMasker):
    """Class for extracting data from Niimg-like objects \
       using maps of potentially overlapping brain regions.

    NiftiMapsMasker is useful when data from overlapping volumes should be
    extracted (contrarily to :class:`nilearn.maskers.NiftiLabelsMasker`).

    Use case:
    summarize brain signals from large-scale networks
    obtained by prior PCA or :term:`ICA`.

    .. note::
        Inf or NaN present in the given input images are automatically
        put to zero rather than considered as missing data.

    For more details on the definitions of maps in Nilearn,
    see the :ref:`region` section.

    Parameters
    ----------
    maps_img : 4D niimg-like object or None, default=None
        See :ref:`extracting_data`.
        Set of continuous maps. One representative time course per map is
        extracted using least square regression.

    mask_img : 3D niimg-like object, optional
        See :ref:`extracting_data`.
        Mask to apply to regions before extracting signals.

    allow_overlap : :obj:`bool`, default=True
        If False, an error is raised if the maps overlaps (ie at least two
        maps have a non-zero value for the same voxel).

    %(smoothing_fwhm)s

    %(standardize_maskers)s

    %(standardize_confounds)s

    high_variance_confounds : :obj:`bool`, default=False
        If True, high variance confounds are computed on provided image with
        :func:`nilearn.image.high_variance_confounds` and default parameters
        and regressed out.

    %(detrend)s

    %(low_pass)s

    %(high_pass)s

    %(t_r)s

    %(dtype)s.

    resampling_target : {"data", "mask", "maps", None}, default="data"
        Gives which image gives the final shape/size. For example, if
        `resampling_target` is "mask" then maps_img and images provided to
        fit() are resampled to the shape and affine of mask_img. "None" means
        no resampling: if shapes and affines do not match, a ValueError is
        raised.

    %(memory)s

    %(memory_level)s

    %(verbose0)s

    %(keep_masked_maps)s

    reports : :obj:`bool`, default=True
        If set to True, data is saved in order to produce a report.

    %(cmap)s
        default="CMRmap_r"
        Only relevant for the report figures.

    %(clean_args)s
        .. versionadded:: 0.11.2dev

    %(masker_kwargs)s

    Attributes
    ----------
    maps_img_ : :obj:`nibabel.nifti1.Nifti1Image`
        The maps mask of the data.

    %(nifti_mask_img_)s

    n_elements_ : :obj:`int`
        The number of overlapping maps in the mask.
        This is equivalent to the number of volumes in the mask image.

        .. versionadded:: 0.9.2

    Notes
    -----
    If resampling_target is set to "maps", every 3D image processed by
    transform() will be resampled to the shape of maps_img. It may lead to a
    very large memory consumption if the voxel number in maps_img is large.

    See Also
    --------
    nilearn.maskers.NiftiMasker
    nilearn.maskers.NiftiLabelsMasker

    """

    # memory and memory_level are used by CacheMixin.

    def __init__(
        self,
        maps_img=None,
        mask_img=None,
        allow_overlap=True,
        smoothing_fwhm=None,
        standardize=False,
        standardize_confounds=True,
        high_variance_confounds=False,
        detrend=False,
        low_pass=None,
        high_pass=None,
        t_r=None,
        dtype=None,
        resampling_target="data",
        keep_masked_maps=True,
        memory=None,
        memory_level=0,
        verbose=0,
        reports=True,
        cmap="CMRmap_r",
        clean_args=None,
        **kwargs,
    ):
        self.maps_img = maps_img
        self.mask_img = mask_img

        # Maps Masker parameter
        self.allow_overlap = allow_overlap

        # Parameters for image.smooth
        self.smoothing_fwhm = smoothing_fwhm

        # Parameters for clean()
        self.standardize = standardize
        self.standardize_confounds = standardize_confounds
        self.high_variance_confounds = high_variance_confounds
        self.detrend = detrend
        self.low_pass = low_pass
        self.high_pass = high_pass
        self.t_r = t_r
        self.dtype = dtype
        self.clean_args = clean_args
        self.clean_kwargs = kwargs

        # Parameters for resampling
        self.resampling_target = resampling_target

        # Parameters for joblib
        self.memory = memory
        self.memory_level = memory_level
        self.verbose = verbose

        self.reports = reports
        self.cmap = cmap

        self.keep_masked_maps = keep_masked_maps

    def generate_report(self, displayed_maps=10):
        """Generate an HTML report for the current ``NiftiMapsMasker`` object.

        .. note::
            This functionality requires to have ``Matplotlib`` installed.

        Parameters
        ----------
        displayed_maps : :obj:`int`, or :obj:`list`, \
                         or :class:`~numpy.ndarray`, or "all", default=10
            Indicates which maps will be displayed in the HTML report.

                - If "all": All maps will be displayed in the report.

                .. code-block:: python

                    masker.generate_report("all")

                .. warning:
                    If there are too many maps, this might be time and
                    memory consuming, and will result in very heavy
                    reports.

                - If a :obj:`list` or :class:`~numpy.ndarray`: This indicates
                  the indices of the maps to be displayed in the report. For
                  example, the following code will generate a report with maps
                  6, 3, and 12, displayed in this specific order:

                .. code-block:: python

                    masker.generate_report([6, 3, 12])

                - If an :obj:`int`: This will only display the first n maps,
                  n being the value of the parameter. By default, the report
                  will only contain the first 10 maps. Example to display the
                  first 16 maps:

                .. code-block:: python

                    masker.generate_report(16)

        Returns
        -------
        report : `nilearn.reporting.html_report.HTMLReport`
            HTML report for the masker.
        """
        from nilearn.reporting.html_report import generate_report

        if not is_matplotlib_installed():
            return generate_report(self)

        incorrect_type = not isinstance(
            displayed_maps, (list, np.ndarray, int, str)
        )
        incorrect_string = (
            isinstance(displayed_maps, str) and displayed_maps != "all"
        )
        not_integer = (
            not isinstance(displayed_maps, str)
            and np.array(displayed_maps).dtype != int
        )
        if incorrect_type or incorrect_string or not_integer:
            raise TypeError(
                "Parameter ``displayed_maps`` of "
                "``generate_report()`` should be either 'all' or "
                "an int, or a list/array of ints. You provided a "
                f"{type(displayed_maps)}"
            )
        self.displayed_maps = displayed_maps

        return generate_report(self)

    def _reporting(self):
        """Return a list of all displays to be rendered.

        Returns
        -------
        displays : list
            A list of all displays to be rendered.

        """
        from nilearn import plotting
        from nilearn.reporting.html_report import embed_img

        if self._reporting_data is not None:
            maps_image = self._reporting_data["maps_image"]
        else:
            maps_image = None

        if maps_image is None:
            return [None]

        n_maps = get_data(maps_image).shape[-1]

        maps_to_be_displayed = range(n_maps)
        if isinstance(self.displayed_maps, int):
            if n_maps < self.displayed_maps:
                msg = (
                    "`generate_report()` received "
                    f"{self.displayed_maps} to be displayed. "
                    f"But masker only has {n_maps} maps. "
                    f"Setting number of displayed maps to {n_maps}."
                )
                warnings.warn(
                    category=UserWarning,
                    message=msg,
                    stacklevel=find_stack_level(),
                )
                self.displayed_maps = n_maps
            maps_to_be_displayed = range(self.displayed_maps)

        elif isinstance(self.displayed_maps, (list, np.ndarray)):
            if max(self.displayed_maps) > n_maps:
                raise ValueError(
                    "Report cannot display the following maps "
                    f"{self.displayed_maps} because "
                    f"masker only has {n_maps} maps."
                )
            maps_to_be_displayed = self.displayed_maps

        self._report_content["number_of_maps"] = n_maps
        self._report_content["displayed_maps"] = list(maps_to_be_displayed)

        img = self._reporting_data["img"]
        embeded_images = []

        if img is None:
            msg = (
                "No image provided to fit in NiftiMapsMasker. "
                "Plotting only spatial maps for reporting."
            )
            warnings.warn(msg, stacklevel=find_stack_level())
            self._report_content["warning_message"] = msg
            for component in maps_to_be_displayed:
                display = plotting.plot_stat_map(
                    index_img(maps_image, component)
                )
                embeded_images.append(embed_img(display))
                display.close()
            return embeded_images

        if self._reporting_data["dim"] == 5:
            msg = (
                "A list of 4D subject images were provided to fit. "
                "Only first subject is shown in the report."
            )
            warnings.warn(msg, stacklevel=find_stack_level())
            self._report_content["warning_message"] = msg

        for component in maps_to_be_displayed:
            # Find the cut coordinates
            cut_coords = plotting.find_xyz_cut_coords(
                index_img(maps_image, component)
            )
            display = plotting.plot_img(
                img,
                cut_coords=cut_coords,
                black_bg=False,
                cmap=self.cmap,
            )
            display.add_overlay(
                index_img(maps_image, component),
                cmap=plotting.cm.black_blue,
            )
            embeded_images.append(embed_img(display))
            display.close()
        return embeded_images

    @fill_doc
    def fit(self, imgs=None, y=None):
        """Prepare signal extraction from regions.

        Parameters
        ----------
        imgs : :obj:`list` of Niimg-like objects or None, default=None
            See :ref:`extracting_data`.
            Image data passed to the reporter.

        %(y_dummy)s
        """
        del y
        check_params(self.__dict__)
        if self.resampling_target not in ("mask", "maps", "data", None):
            raise ValueError(
                "invalid value for 'resampling_target' "
                f"parameter: {self.resampling_target}"
            )

        if self.mask_img is None and self.resampling_target == "mask":
            raise ValueError(
                "resampling_target has been set to 'mask' but no mask "
                "has been provided.\n"
                "Set resampling_target to something else or provide a mask."
            )

        self = sanitize_cleaning_parameters(self)

        self._report_content = {
            "description": (
                "This reports shows the spatial maps provided to the mask."
            ),
            "warning_message": None,
        }

        # Load images
        repr = repr_niimgs(self.maps_img, shorten=(not self.verbose))
        msg = f"loading regions from {repr}"
        log(msg=msg, verbose=self.verbose)
        self.maps_img_ = check_niimg(
            self.maps_img, dtype=self.dtype, atleast_4d=True
        )
        self.maps_img_ = clean_img(
            self.maps_img_,
            detrend=False,
            standardize=False,
            ensure_finite=True,
        )

        if imgs is not None:
            imgs_ = check_niimg(imgs)

        self.mask_img_ = self._load_mask(imgs)

        # Check shapes and affines for resample.
        if self.resampling_target is None:
            images = {"maps": self.maps_img_}
            if self.mask_img_ is not None:
                images["mask"] = self.mask_img_
            if imgs is not None:
                images["data"] = imgs_
            check_same_fov(raise_error=True, **images)

        ref_img = None
        if self.resampling_target == "data" and imgs is not None:
            ref_img = imgs_
        elif self.resampling_target == "mask":
            ref_img = self.mask_img_
        elif self.resampling_target == "maps":
            ref_img = self.maps_img_

        if ref_img is not None:
            if self.resampling_target != "maps" and not check_same_fov(
                ref_img, self.maps_img_
            ):
                log("Resampling maps...", self.verbose)
                # TODO switch to force_resample=True
                # when bumping to version > 0.13
                self.maps_img_ = self._cache(resample_img)(
                    self.maps_img_,
                    interpolation="continuous",
                    target_shape=ref_img.shape[:3],
                    target_affine=ref_img.affine,
                    copy_header=True,
                    force_resample=False,
                )
            if self.mask_img_ is not None and not check_same_fov(
                ref_img, self.mask_img_
            ):
                log("Resampling mask...", self.verbose)
                # TODO switch to force_resample=True
                # when bumping to version > 0.13
                self.mask_img_ = resample_img(
                    self.mask_img_,
                    target_affine=ref_img.affine,
                    target_shape=ref_img.shape[:3],
                    interpolation="nearest",
                    copy=True,
                    copy_header=True,
                    force_resample=False,
                )

                # Just check that the mask is valid
                load_mask_img(self.mask_img_)

        if self.reports:
            self._reporting_data = {
                "maps_image": self.maps_img_,
                "mask": self.mask_img_,
                "dim": None,
                "img": imgs,
            }
            if imgs is not None:
                imgs, dims = compute_middle_image(imgs)
                self._reporting_data["img"] = imgs
                self._reporting_data["dim"] = dims
        else:
            self._reporting_data = None

        # The number of elements is equal to the number of volumes
        self.n_elements_ = self.maps_img_.shape[3]

        return self

    def __sklearn_is_fitted__(self):
        return hasattr(self, "maps_img_") and hasattr(self, "n_elements_")

    @fill_doc
    def fit_transform(self, imgs, y=None, confounds=None, sample_mask=None):
        """Prepare and perform signal extraction.

        Parameters
        ----------
        imgs : 3D/4D Niimg-like object
            See :ref:`extracting_data`.
            Images to process.
            If a 3D niimg is provided, a 1D array is returned.

        %(y_dummy)s

        %(confounds)s

        %(sample_mask)s

                .. versionadded:: 0.8.0

        Returns
        -------
        %(signals_transform_nifti)s
        """
        del y
        return self.fit(imgs).transform(
            imgs, confounds=confounds, sample_mask=sample_mask
        )

    @fill_doc
    def transform_single_imgs(self, imgs, confounds=None, sample_mask=None):
        """Extract signals from a single 4D niimg.

        Parameters
        ----------
        imgs : 3D/4D Niimg-like object
            See :ref:`extracting_data`.
            Images to process.

        confounds : CSV file or array-like, default=None
            This parameter is passed to :func:`nilearn.signal.clean`.
            Please see the related documentation for details.
            shape: (number of scans, number of confounds)

        %(sample_mask)s

                .. versionadded:: 0.8.0

        Returns
        -------
        %(signals_transform_nifti)s

        """
        check_is_fitted(self)

        # imgs passed at transform time may be different
        # from those passed at fit time.
        # So it may be needed to resample mask and maps,
        # if 'data' is the resampling target.
        # We handle the resampling of maps and mask separately because the
        # affine of the maps and mask images should not impact the extraction
        # of the signal.
        #
        # Any resampling of the mask or maps is not 'kept' after transform,
        # to avoid modifying the masker after fit.
        #
        # If the resampling target is different,
        # then resampling was already done at fit time
        # (e.g resampling of the mask image to the maps image
        # if the target was 'maps'),
        # or resampling of the data will be done at extract time.

        mask_img_ = self.mask_img_
        maps_img_ = self.maps_img_

        imgs_ = check_niimg(imgs, atleast_4d=True)

        imgs_ = _utils.check_niimg(imgs, atleast_4d=True)
        replace_non_finite(imgs_.get_fdata())

        if self.resampling_target is None:
<<<<<<< HEAD
            images = {"maps": self.maps_img_, "data": imgs_}
            if self.mask_img_ is not None:
                images["mask"] = self.mask_img_
            _utils.niimg_conversions.check_same_fov(
                raise_error=True,
                **images,
            )
        else:
            if self.resampling_target == "data":
                ref_img = imgs_
            elif self.resampling_target == "mask":
                self._resampled_mask_img_ = self.mask_img_
                ref_img = self.mask_img_
            elif self.resampling_target == "maps":
                self._resampled_maps_img_ = self.maps_img_
                ref_img = self.maps_img_

            if not _utils.niimg_conversions.check_same_fov(
                ref_img,
                self._resampled_maps_img_,
            ):
                logger.log("Resampling maps", self.verbose)
=======
            images = {"maps": maps_img_, "data": imgs_}
            if mask_img_ is not None:
                images["mask"] = mask_img_
            check_same_fov(raise_error=True, **images)
        elif self.resampling_target == "data":
            ref_img = imgs_

            if not check_same_fov(ref_img, maps_img_):
                warnings.warn(
                    (
                        "Resampling maps at transform time...\n"
                        "To avoid this warning, make sure to pass the images "
                        "you want to transform to fit() first, "
                        "or directly use fit_transform()."
                    ),
                    stacklevel=find_stack_level(),
                )
>>>>>>> ed25d292
                # TODO switch to force_resample=True
                # when bumping to version > 0.13
                maps_img_ = self._cache(resample_img)(
                    self.maps_img_,
                    interpolation="continuous",
                    target_shape=ref_img.shape[:3],
                    target_affine=ref_img.affine,
                    copy_header=True,
                    force_resample=False,
                )

            if self.mask_img_ is not None and not check_same_fov(
                ref_img,
                self.mask_img_,
            ):
                warnings.warn(
                    (
                        "Resampling mask at transform time...\n"
                        "To avoid this warning, make sure to pass the images "
                        "you want to transform to fit() first, "
                        "or directly use fit_transform()."
                    ),
                    stacklevel=find_stack_level(),
                )
                # TODO switch to force_resample=True
                # when bumping to version > 0.13
                mask_img_ = self._cache(resample_img)(
                    self.mask_img_,
                    interpolation="nearest",
                    target_shape=ref_img.shape[:3],
                    target_affine=ref_img.affine,
                    copy_header=True,
                    force_resample=False,
                )

            # Remove imgs_ from memory before loading the same image
            # in filter_and_extract.
            del imgs_

        if not self.allow_overlap:
            # Check if there is an overlap.

            # If float, we set low values to 0
            data = get_data(maps_img_)
            dtype = data.dtype
            if dtype.kind == "f":
                data[data < np.finfo(dtype).eps] = 0.0

            # Check the overlaps
            if np.any(np.sum(data > 0.0, axis=3) > 1):
                raise ValueError(
                    "Overlap detected in the maps. The overlap may be "
                    "due to the atlas itself or possibly introduced by "
                    "resampling."
                )

        target_shape = None
        target_affine = None
        if self.resampling_target != "data":
            target_shape = maps_img_.shape[:3]
            target_affine = maps_img_.affine

        params = get_params(
            NiftiMapsMasker,
            self,
            ignore=["resampling_target"],
        )
        params["target_shape"] = target_shape
        params["target_affine"] = target_affine
        params["clean_kwargs"] = self.clean_args
        # TODO remove in 0.13.2
        if self.clean_kwargs:
            params["clean_kwargs"] = self.clean_kwargs

        region_signals, _ = self._cache(
            filter_and_extract,
            ignore=["verbose", "memory", "memory_level"],
        )(
            # Images
            imgs_,
            _ExtractionFunctor(
                maps_img_,
                mask_img_,
                self.keep_masked_maps,
            ),
            # Pre-treatments
            params,
            confounds=confounds,
            sample_mask=sample_mask,
            dtype=self.dtype,
            # Caching
            memory=self.memory,
            memory_level=self.memory_level,
            # kwargs
            verbose=self.verbose,
        )
        return region_signals

    @fill_doc
    def inverse_transform(self, region_signals):
        """Compute :term:`voxel` signals from region signals.

        Any mask given at initialization is taken into account.

        Parameters
        ----------
        %(region_signals_inv_transform)s

        Returns
        -------
        %(img_inv_transform_nifti)s

        """
        from ..regions import signal_extraction

        check_is_fitted(self)

        region_signals = self._check_array(region_signals)

        log("computing image from signals", verbose=self.verbose)
        return signal_extraction.signals_to_img_maps(
            region_signals,
            self.maps_img_,
            mask_img=self.mask_img_,
        )<|MERGE_RESOLUTION|>--- conflicted
+++ resolved
@@ -9,13 +9,10 @@
 from nilearn._utils.class_inspect import get_params
 from nilearn._utils.docs import fill_doc
 from nilearn._utils.helpers import is_matplotlib_installed
-<<<<<<< HEAD
 from nilearn._utils.logger import find_stack_level
 from nilearn._utils.ndimage import replace_non_finite
-=======
 from nilearn._utils.logger import find_stack_level, log
 from nilearn._utils.niimg_conversions import check_niimg, check_same_fov
->>>>>>> ed25d292
 from nilearn._utils.param_validation import check_params
 from nilearn.image import clean_img, get_data, index_img, resample_img
 from nilearn.maskers._utils import (
@@ -584,35 +581,9 @@
         maps_img_ = self.maps_img_
 
         imgs_ = check_niimg(imgs, atleast_4d=True)
-
-        imgs_ = _utils.check_niimg(imgs, atleast_4d=True)
         replace_non_finite(imgs_.get_fdata())
 
         if self.resampling_target is None:
-<<<<<<< HEAD
-            images = {"maps": self.maps_img_, "data": imgs_}
-            if self.mask_img_ is not None:
-                images["mask"] = self.mask_img_
-            _utils.niimg_conversions.check_same_fov(
-                raise_error=True,
-                **images,
-            )
-        else:
-            if self.resampling_target == "data":
-                ref_img = imgs_
-            elif self.resampling_target == "mask":
-                self._resampled_mask_img_ = self.mask_img_
-                ref_img = self.mask_img_
-            elif self.resampling_target == "maps":
-                self._resampled_maps_img_ = self.maps_img_
-                ref_img = self.maps_img_
-
-            if not _utils.niimg_conversions.check_same_fov(
-                ref_img,
-                self._resampled_maps_img_,
-            ):
-                logger.log("Resampling maps", self.verbose)
-=======
             images = {"maps": maps_img_, "data": imgs_}
             if mask_img_ is not None:
                 images["mask"] = mask_img_
@@ -630,7 +601,6 @@
                     ),
                     stacklevel=find_stack_level(),
                 )
->>>>>>> ed25d292
                 # TODO switch to force_resample=True
                 # when bumping to version > 0.13
                 maps_img_ = self._cache(resample_img)(
