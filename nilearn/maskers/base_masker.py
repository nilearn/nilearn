"""Transformer used to apply basic transformations on :term:`fMRI` data."""

import abc
import contextlib
import warnings

import numpy as np
from joblib import Memory
from sklearn.base import BaseEstimator, TransformerMixin
from sklearn.utils.estimator_checks import check_is_fitted

<<<<<<< HEAD
from nilearn import _utils, image, masking, signal
from nilearn._utils import logger, stringify_path
from nilearn._utils.cache_mixin import CacheMixin, cache
from nilearn._utils.masker_validation import (
    check_compatibility_mask_and_images,
)
=======
from nilearn._utils.logger import find_stack_level
>>>>>>> 01c01994
from nilearn._utils.tags import SKLEARN_LT_1_6
from nilearn.image import concat_imgs, high_variance_confounds
from nilearn.surface.surface import (
    check_same_n_vertices,
)


def filter_and_extract(
    imgs,
    extraction_function,
    parameters,
    memory_level=0,
    memory=None,
    verbose=0,
    confounds=None,
    sample_mask=None,
    copy=True,
    dtype=None,
):
    """Extract representative time series using given function.

    Parameters
    ----------
    imgs : 3D/4D Niimg-like object
        Images to be masked. Can be 3-dimensional or 4-dimensional.

    extraction_function : function
        Function used to extract the time series from 4D data. This function
        should take images as argument and returns a tuple containing a 2D
        array with masked signals along with a auxiliary value used if
        returning a second value is needed.
        If any other parameter is needed, a functor or a partial
        function must be provided.

    For all other parameters refer to NiftiMasker documentation

    Returns
    -------
    signals : 2D numpy array
        Signals extracted using the extraction function. It is a scikit-learn
        friendly 2D array with shape n_samples x n_features.

    """
    if memory is None:
        memory = Memory(location=None)
    # If we have a string (filename), we won't need to copy, as
    # there will be no side effect
    imgs = stringify_path(imgs)
    if isinstance(imgs, str):
        copy = False

    logger.log(
        f"Loading data from {_utils.repr_niimgs(imgs, shorten=False)}",
        verbose=verbose,
        stack_level=2,
    )

    # Convert input to niimg to check shape.
    # This must be repeated after the shape check because check_niimg will
    # coerce 5D data to 4D, which we don't want.
    temp_imgs = _utils.check_niimg(imgs)

    # Raise warning if a 3D niimg is provided.
    if temp_imgs.ndim == 3:
        warnings.warn(
            "Starting in version 0.12, 3D images will be transformed to "
            "1D arrays. "
            "Until then, 3D images will be coerced to 2D arrays, with a "
            "singleton first dimension representing time.",
            DeprecationWarning,
            stacklevel=find_stack_level(),
        )

    imgs = _utils.check_niimg(
        imgs, atleast_4d=True, ensure_ndim=4, dtype=dtype
    )

    target_shape = parameters.get("target_shape")
    target_affine = parameters.get("target_affine")
    if target_shape is not None or target_affine is not None:
        logger.log("Resampling images", stack_level=2)

        imgs = cache(
            image.resample_img,
            memory,
            func_memory_level=2,
            memory_level=memory_level,
            ignore=["copy"],
        )(
            imgs,
            interpolation="continuous",
            target_shape=target_shape,
            target_affine=target_affine,
            copy=copy,
            copy_header=True,
            force_resample=False,  # set to True in 0.13.0
        )

    smoothing_fwhm = parameters.get("smoothing_fwhm")
    if smoothing_fwhm is not None:
        logger.log("Smoothing images", verbose=verbose, stack_level=2)
        imgs = cache(
            image.smooth_img,
            memory,
            func_memory_level=2,
            memory_level=memory_level,
        )(imgs, parameters["smoothing_fwhm"])

    logger.log("Extracting region signals", verbose=verbose, stack_level=2)
    region_signals, aux = cache(
        extraction_function,
        memory,
        func_memory_level=2,
        memory_level=memory_level,
    )(imgs)

    # Temporal
    # --------
    # Detrending (optional)
    # Filtering
    # Confounds removing (from csv file or numpy array)
    # Normalizing
    logger.log("Cleaning extracted signals", verbose=verbose, stack_level=2)
    runs = parameters.get("runs", None)
    region_signals = cache(
        signal.clean,
        memory=memory,
        func_memory_level=2,
        memory_level=memory_level,
    )(
        region_signals,
        detrend=parameters["detrend"],
        standardize=parameters["standardize"],
        standardize_confounds=parameters["standardize_confounds"],
        t_r=parameters["t_r"],
        low_pass=parameters["low_pass"],
        high_pass=parameters["high_pass"],
        confounds=confounds,
        sample_mask=sample_mask,
        runs=runs,
        **parameters["clean_kwargs"],
    )

    return region_signals, aux


class BaseMasker(TransformerMixin, CacheMixin, BaseEstimator):
    """Base class for NiftiMaskers."""

    @abc.abstractmethod
    def transform_single_imgs(
        self, imgs, confounds=None, sample_mask=None, copy=True
    ):
        """Extract signals from a single 4D niimg.

        Parameters
        ----------
        imgs : 3D/4D Niimg-like object
            See :ref:`extracting_data`.
            Images to process.
            If a 3D niimg is provided, a singleton dimension will be added to
            the output to represent the single scan in the niimg.

        confounds : CSV file or array-like, default=None
            This parameter is passed to signal.clean. Please see the related
            documentation for details.
            shape: (number of scans, number of confounds)

        sample_mask : Any type compatible with numpy-array indexing, \
            default=None
            shape: (number of scans - number of volumes removed, )
            Masks the niimgs along time/fourth dimension to perform scrubbing
            (remove volumes with high motion) and/or non-steady-state volumes.
            This parameter is passed to signal.clean.

                .. versionadded:: 0.8.0

        copy : :obj:`bool`, default=True
            Indicates whether a copy is returned or not.

        Returns
        -------
        region_signals : 2D numpy.ndarray
            Signal for each element.
            shape: (number of scans, number of elements)

        Warns
        -----
        DeprecationWarning
            If a 3D niimg input is provided, the current behavior
            (adding a singleton dimension to produce a 2D array) is deprecated.
            Starting in version 0.12, a 1D array will be returned for 3D
            inputs.

        """
        raise NotImplementedError()

    def _more_tags(self):
        """Return estimator tags.

        TODO remove when bumping sklearn_version > 1.5
        """
        return self.__sklearn_tags__()

    def __sklearn_tags__(self):
        """Return estimator tags.

        See the sklearn documentation for more details on tags
        https://scikit-learn.org/1.6/developers/develop.html#estimator-tags
        """
        # TODO
        # get rid of if block
        # bumping sklearn_version > 1.5
        if SKLEARN_LT_1_6:
            from nilearn._utils.tags import tags

            return tags(masker=True)

        from nilearn._utils.tags import InputTags

        tags = super().__sklearn_tags__()
        tags.input_tags = InputTags(masker=True)
        return tags

    def fit(self, imgs=None, y=None):
        """Present only to comply with sklearn estimators checks."""
        ...

    def transform(self, imgs, confounds=None, sample_mask=None):
        """Apply mask, spatial and temporal preprocessing.

        Parameters
        ----------
        imgs : 3D/4D Niimg-like object
            See :ref:`extracting_data`.
            Images to process.
            If a 3D niimg is provided, a singleton dimension will be added to
            the output to represent the single scan in the niimg.

        confounds : CSV file or array-like, default=None
            This parameter is passed to signal.clean. Please see the related
            documentation for details.
            shape: (number of scans, number of confounds)

        sample_mask : Any type compatible with numpy-array indexing, \
            default=None
            shape: (number of scans - number of volumes removed, )
            Masks the niimgs along time/fourth dimension to perform scrubbing
            (remove volumes with high motion) and/or non-steady-state volumes.
            This parameter is passed to signal.clean.

                .. versionadded:: 0.8.0

        Returns
        -------
        region_signals : 2D numpy.ndarray
            Signal for each element.
            shape: (number of scans, number of elements)

        Warns
        -----
        DeprecationWarning
            If a 3D niimg input is provided, the current behavior
            (adding a singleton dimension to produce a 2D array) is deprecated.
            Starting in version 0.12, a 1D array will be returned for 3D
            inputs.

        """
        check_is_fitted(self)

        if confounds is None and not self.high_variance_confounds:
            return self.transform_single_imgs(
                imgs, confounds=confounds, sample_mask=sample_mask
            )

        # Compute high variance confounds if requested
        all_confounds = []
        if self.high_variance_confounds:
            hv_confounds = self._cache(high_variance_confounds)(imgs)
            all_confounds.append(hv_confounds)
        if confounds is not None:
            if isinstance(confounds, list):
                all_confounds += confounds
            else:
                all_confounds.append(confounds)

        return self.transform_single_imgs(
            imgs, confounds=all_confounds, sample_mask=sample_mask
        )

    def fit_transform(
        self, X, y=None, confounds=None, sample_mask=None, **fit_params
    ):
        """Fit to data, then transform it.

        Parameters
        ----------
        X : Niimg-like object
            See :ref:`extracting_data`.

        y : numpy array of shape [n_samples], default=None
            Target values.

        confounds : :obj:`list` of confounds, default=None
            List of confounds (2D arrays or filenames pointing to CSV
            files). Must be of same length than imgs_list.

        sample_mask : :obj:`list` of sample_mask, default=None
            List of sample_mask (1D arrays) if scrubbing motion outliers.
            Must be of same length than imgs_list.

                .. versionadded:: 0.8.0

        Returns
        -------
        X_new : numpy array of shape [n_samples, n_features_new]
            Transformed array.

        """
        # non-optimized default implementation; override when a better
        # method is possible for a given clustering algorithm
        if y is None:
            # fit method of arity 1 (unsupervised transformation)
            if self.mask_img is None:
                return self.fit(X, **fit_params).transform(
                    X, confounds=confounds, sample_mask=sample_mask
                )

            return self.fit(**fit_params).transform(
                X, confounds=confounds, sample_mask=sample_mask
            )

        # fit method of arity 2 (supervised transformation)
        if self.mask_img is None:
            return self.fit(X, y, **fit_params).transform(
                X, confounds=confounds, sample_mask=sample_mask
            )

        warnings.warn(
            f"[{self.__class__.__name__}.fit] "
            "Generation of a mask has been"
            " requested (y != None) while a mask has"
            " been provided at masker creation. Given mask"
            " will be used.",
            stacklevel=find_stack_level(),
        )
        return self.fit(**fit_params).transform(
            X, confounds=confounds, sample_mask=sample_mask
        )

    def inverse_transform(self, X):
        """Transform the 2D data matrix back to an image in brain space.

        This step only performs spatial unmasking,
        without inverting any additional processing performed by ``transform``,
        such as temporal filtering or smoothing.

        Parameters
        ----------
        X : 1D/2D :obj:`numpy.ndarray`
            Signal for each element in the mask.
            If a 1D array is provided, then the shape should be
            (number of elements,), and a 3D img will be returned.
            If a 2D array is provided, then the shape should be
            (number of scans, number of elements), and a 4D img will be
            returned.
            See :ref:`extracting_data`.

        Returns
        -------
        img : Transformed image in brain space.

        """
        check_is_fitted(self)

        img = self._cache(masking.unmask)(X, self.mask_img_)
        # Be robust again memmapping that will create read-only arrays in
        # internal structures of the header: remove the memmaped array
        with contextlib.suppress(Exception):
            img._header._structarr = np.array(img._header._structarr).copy()
        return img


class _BaseSurfaceMasker(TransformerMixin, CacheMixin, BaseEstimator):
    """Class from which all surface maskers should inherit."""

    def _more_tags(self):
        """Return estimator tags.

        TODO remove when bumping sklearn_version > 1.5
        """
        return self.__sklearn_tags__()

    def __sklearn_tags__(self):
        """Return estimator tags.

        See the sklearn documentation for more details on tags
        https://scikit-learn.org/1.6/developers/develop.html#estimator-tags
        """
        # TODO
        # get rid of if block
        if SKLEARN_LT_1_6:
            from nilearn._utils.tags import tags

            return tags(surf_img=True, niimg_like=False, masker=True)

        from nilearn._utils.tags import InputTags

        tags = super().__sklearn_tags__()
        tags.input_tags = InputTags(
            surf_img=True, niimg_like=False, masker=True
        )
        return tags

    def transform(self, imgs, confounds=None, sample_mask=None):
        """Apply mask, spatial and temporal preprocessing.

        Parameters
        ----------
        imgs : 1D/2D Surface image
            Images to process.

        confounds : CSV file or array-like, default=None
            This parameter is passed to signal.clean. Please see the related
            documentation for details.
            shape: (number of scans, number of confounds)

        sample_mask : Any type compatible with numpy-array indexing, \
            default=None
            shape: (number of scans - number of volumes removed, )
            Masks the niimgs along time/fourth dimension to perform scrubbing
            (remove volumes with high motion) and/or non-steady-state volumes.
            This parameter is passed to signal.clean.

        Returns
        -------
        region_signals : 2D numpy.ndarray
            Signal for each element.
            shape: (number of scans, number of elements)

        """
        check_is_fitted(self)

        if not isinstance(imgs, list):
            imgs = [imgs]
        imgs = concat_imgs(imgs)

        check_compatibility_mask_and_images(self.mask_img_, imgs)

        if self.mask_img_ is not None:
            check_same_n_vertices(self.mask_img_.mesh, imgs.mesh)

        if self.smoothing_fwhm is not None:
            warnings.warn(
                "Parameter smoothing_fwhm "
                "is not yet supported for surface data",
                UserWarning,
                stacklevel=2,
            )
            self.smoothing_fwhm = None

        if self.reports:
            self._reporting_data["images"] = imgs

        if confounds is None and not self.high_variance_confounds:
            return self.transform_single_imgs(
                imgs, confounds=confounds, sample_mask=sample_mask
            )

        # Compute high variance confounds if requested
        all_confounds = []

        if self.high_variance_confounds:
            warnings.warn("'high_variance_confounds' not implemented.")
            # TODO
            # hv_confounds = self._cache(high_variance_confounds)(imgs)
            # all_confounds.append(hv_confounds)

        if confounds is not None:
            if isinstance(confounds, list):
                all_confounds += confounds
            else:
                all_confounds.append(confounds)

        return self.transform_single_imgs(
            imgs, confounds=all_confounds, sample_mask=sample_mask
        )

    @abc.abstractmethod
    def transform_single_imgs(self, imgs, confounds=None, sample_mask=None):
        """Extract signals from a single surface image.

        Parameters
        ----------
        imgs : 1D/2D Surface image
            Images to process.

        confounds : CSV file or array-like, default=None
            This parameter is passed to signal.clean. Please see the related
            documentation for details.
            shape: (number of scans, number of confounds)

        sample_mask : Any type compatible with numpy-array indexing, \
            default=None
            shape: (number of scans - number of volumes removed, )
            Masks the niimgs along time/fourth dimension to perform scrubbing
            (remove volumes with high motion) and/or non-steady-state volumes.
            This parameter is passed to signal.clean.

        Returns
        -------
        region_signals : 2D numpy.ndarray
            Signal for each element.
            shape: (number of scans, number of elements)

        """
        raise NotImplementedError()<|MERGE_RESOLUTION|>--- conflicted
+++ resolved
@@ -9,16 +9,13 @@
 from sklearn.base import BaseEstimator, TransformerMixin
 from sklearn.utils.estimator_checks import check_is_fitted
 
-<<<<<<< HEAD
 from nilearn import _utils, image, masking, signal
 from nilearn._utils import logger, stringify_path
 from nilearn._utils.cache_mixin import CacheMixin, cache
+from nilearn._utils.logger import find_stack_level
 from nilearn._utils.masker_validation import (
     check_compatibility_mask_and_images,
 )
-=======
-from nilearn._utils.logger import find_stack_level
->>>>>>> 01c01994
 from nilearn._utils.tags import SKLEARN_LT_1_6
 from nilearn.image import concat_imgs, high_variance_confounds
 from nilearn.surface.surface import (
@@ -476,7 +473,7 @@
                 "Parameter smoothing_fwhm "
                 "is not yet supported for surface data",
                 UserWarning,
-                stacklevel=2,
+                stacklevel=find_stack_level(),
             )
             self.smoothing_fwhm = None
 
@@ -492,7 +489,10 @@
         all_confounds = []
 
         if self.high_variance_confounds:
-            warnings.warn("'high_variance_confounds' not implemented.")
+            warnings.warn(
+                "'high_variance_confounds' not implemented.",
+                stacklevel=find_stack_level(),
+            )
             # TODO
             # hv_confounds = self._cache(high_variance_confounds)(imgs)
             # all_confounds.append(hv_confounds)
