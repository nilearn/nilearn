--- conflicted
+++ resolved
@@ -11,15 +11,11 @@
 
 from nilearn._utils import repr_niimgs
 from nilearn._utils.cache_mixin import CacheMixin, cache
-<<<<<<< HEAD
+from nilearn._utils.docs import fill_doc
 from nilearn._utils.helpers import (
     rename_parameters,
     stringify_path,
 )
-=======
-from nilearn._utils.docs import fill_doc
-from nilearn._utils.helpers import stringify_path
->>>>>>> 9f184138
 from nilearn._utils.logger import find_stack_level, log
 from nilearn._utils.masker_validation import (
     check_compatibility_mask_and_images,
@@ -305,11 +301,8 @@
             imgs, confounds=all_confounds, sample_mask=sample_mask
         )
 
-<<<<<<< HEAD
     @rename_parameters(replacement_params={"X": "imgs"}, end_version="0.13.2")
-=======
     @fill_doc
->>>>>>> 9f184138
     def fit_transform(
         self, imgs, y=None, confounds=None, sample_mask=None, **fit_params
     ):
