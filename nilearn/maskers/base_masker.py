"""Transformer used to apply basic transformations on :term:`fMRI` data."""

import abc
import contextlib
<<<<<<< HEAD
import copy
import itertools
import warnings
from collections.abc import Iterable
from pathlib import Path
=======
import warnings
from collections.abc import Iterable
from copy import deepcopy
>>>>>>> e6960944

import numpy as np
import pandas as pd
from joblib import Memory
from sklearn.base import BaseEstimator, TransformerMixin
from sklearn.utils.estimator_checks import check_is_fitted

from nilearn._utils import logger
from nilearn._utils.cache_mixin import CacheMixin, cache
from nilearn._utils.docs import fill_doc
from nilearn._utils.helpers import (
    rename_parameters,
    stringify_path,
)
from nilearn._utils.logger import find_stack_level, log
from nilearn._utils.masker_validation import (
    check_compatibility_mask_and_images,
)
from nilearn._utils.niimg import repr_niimgs, safe_get_data
from nilearn._utils.niimg_conversions import check_niimg
from nilearn._utils.numpy_conversions import csv_to_array
from nilearn._utils.tags import SKLEARN_LT_1_6
from nilearn.image import (
    concat_imgs,
    high_variance_confounds,
    new_img_like,
    resample_img,
    smooth_img,
)
from nilearn.masking import load_mask_img, unmask
from nilearn.signal import clean
from nilearn.surface.surface import at_least_2d
from nilearn.surface.utils import check_polymesh_equal


def filter_and_extract(
    imgs,
    extraction_function,
    parameters,
    memory_level=0,
    memory=None,
    verbose=0,
    confounds=None,
    sample_mask=None,
    copy=True,
    dtype=None,
):
    """Extract representative time series using given function.

    Parameters
    ----------
    imgs : 3D/4D Niimg-like object
        Images to be masked. Can be 3-dimensional or 4-dimensional.

    extraction_function : function
        Function used to extract the time series from 4D data. This function
        should take images as argument and returns a tuple containing a 2D
        array with masked signals along with a auxiliary value used if
        returning a second value is needed.
        If any other parameter is needed, a functor or a partial
        function must be provided.

    For all other parameters refer to NiftiMasker documentation

    Returns
    -------
    signals : 2D numpy array
        Signals extracted using the extraction function. It is a scikit-learn
        friendly 2D array with shape n_samples x n_features.

    """
    if memory is None:
        memory = Memory(location=None)
    # If we have a string (filename), we won't need to copy, as
    # there will be no side effect
    imgs = stringify_path(imgs)
    if isinstance(imgs, str):
        copy = False

    log(
        f"Loading data from {repr_niimgs(imgs, shorten=False)}",
        verbose=verbose,
    )

    # Convert input to niimg to check shape.
    # This must be repeated after the shape check because check_niimg will
    # coerce 5D data to 4D, which we don't want.
    temp_imgs = check_niimg(imgs)

    # Raise warning if a 3D niimg is provided.
    if temp_imgs.ndim == 3:
        warnings.warn(
            "Starting in version 0.12, 3D images will be transformed to "
            "1D arrays. "
            "Until then, 3D images will be coerced to 2D arrays, with a "
            "singleton first dimension representing time.",
            DeprecationWarning,
            stacklevel=find_stack_level(),
        )

    imgs = check_niimg(imgs, atleast_4d=True, ensure_ndim=4, dtype=dtype)

    target_shape = parameters.get("target_shape")
    target_affine = parameters.get("target_affine")
    if target_shape is not None or target_affine is not None:
        log("Resampling images")

        imgs = cache(
            resample_img,
            memory,
            func_memory_level=2,
            memory_level=memory_level,
            ignore=["copy"],
        )(
            imgs,
            interpolation="continuous",
            target_shape=target_shape,
            target_affine=target_affine,
            copy=copy,
            copy_header=True,
            force_resample=False,  # set to True in 0.13.0
        )

    smoothing_fwhm = parameters.get("smoothing_fwhm")
    if smoothing_fwhm is not None:
        log("Smoothing images", verbose=verbose)

        imgs = cache(
            smooth_img,
            memory,
            func_memory_level=2,
            memory_level=memory_level,
        )(imgs, parameters["smoothing_fwhm"])

    log("Extracting region signals", verbose=verbose)

    region_signals, aux = cache(
        extraction_function,
        memory,
        func_memory_level=2,
        memory_level=memory_level,
    )(imgs)

    # Temporal
    # --------
    # Detrending (optional)
    # Filtering
    # Confounds removing (from csv file or numpy array)
    # Normalizing

    log("Cleaning extracted signals", verbose=verbose)

    runs = parameters.get("runs", None)
    region_signals = cache(
        clean,
        memory=memory,
        func_memory_level=2,
        memory_level=memory_level,
    )(
        region_signals,
        detrend=parameters["detrend"],
        standardize=parameters["standardize"],
        standardize_confounds=parameters["standardize_confounds"],
        t_r=parameters["t_r"],
        low_pass=parameters["low_pass"],
        high_pass=parameters["high_pass"],
        confounds=confounds,
        sample_mask=sample_mask,
        runs=runs,
        **parameters["clean_kwargs"],
    )

    return region_signals, aux


def prepare_confounds_multimaskers(masker, imgs_list, confounds):
    """Check and prepare confounds for multimaskers."""
    if confounds is None:
        confounds = list(itertools.repeat(None, len(imgs_list)))
    elif len(confounds) != len(imgs_list):
        raise ValueError(
            f"number of confounds ({len(confounds)}) unequal to "
            f"number of images ({len(imgs_list)})."
        )

    if masker.high_variance_confounds:
        for i, img in enumerate(imgs_list):
            hv_confounds = masker._cache(high_variance_confounds)(img)

            if confounds[i] is None:
                confounds[i] = hv_confounds
            elif isinstance(confounds[i], list):
                confounds[i] += hv_confounds
            elif isinstance(confounds[i], np.ndarray):
                confounds[i] = np.hstack([confounds[i], hv_confounds])
            elif isinstance(confounds[i], pd.DataFrame):
                confounds[i] = np.hstack(
                    [confounds[i].to_numpy(), hv_confounds]
                )
            elif isinstance(confounds[i], (str, Path)):
                c = csv_to_array(confounds[i])
                if np.isnan(c.flat[0]):
                    # There may be a header
                    c = csv_to_array(confounds[i], skip_header=1)
                confounds[i] = np.hstack([c, hv_confounds])
            else:
                confounds[i].append(hv_confounds)

    return confounds


@fill_doc
class BaseMasker(TransformerMixin, CacheMixin, BaseEstimator):
    """Base class for NiftiMaskers."""

    @abc.abstractmethod
    @fill_doc
    def transform_single_imgs(
        self, imgs, confounds=None, sample_mask=None, copy=True
    ):
        """Extract signals from a single 4D niimg.

        Parameters
        ----------
        imgs : 3D/4D Niimg-like object
            See :ref:`extracting_data`.
            Images to process.
            If a 3D niimg is provided, a singleton dimension will be added to
            the output to represent the single scan in the niimg.

        %(confounds)s

        %(sample_mask)s

                .. versionadded:: 0.8.0

        copy : :obj:`bool`, default=True
            Indicates whether a copy is returned or not.

        Returns
        -------
        region_signals : 2D numpy.ndarray
            Signal for each element.
            shape: (number of scans, number of elements)

        Warns
        -----
        DeprecationWarning
            If a 3D niimg input is provided, the current behavior
            (adding a singleton dimension to produce a 2D array) is deprecated.
            Starting in version 0.12, a 1D array will be returned for 3D
            inputs.

        """
        raise NotImplementedError()

    def _more_tags(self):
        """Return estimator tags.

        TODO remove when bumping sklearn_version > 1.5
        """
        return self.__sklearn_tags__()

    def __sklearn_tags__(self):
        """Return estimator tags.

        See the sklearn documentation for more details on tags
        https://scikit-learn.org/1.6/developers/develop.html#estimator-tags
        """
        # TODO
        # get rid of if block
        # bumping sklearn_version > 1.5
        if SKLEARN_LT_1_6:
            from nilearn._utils.tags import tags

            return tags(masker=True)

        from nilearn._utils.tags import InputTags

        tags = super().__sklearn_tags__()
        tags.input_tags = InputTags(masker=True)
        return tags

    def fit(self, imgs=None, y=None):
        """Present only to comply with sklearn estimators checks."""
        ...

    def _load_mask(self, imgs):
        """Load and validate mask if one passed at init.

        Returns
        -------
        mask_img_ : None or 3D binary nifti
        """
        if self.mask_img is None:
            # in this case
            # (Multi)Niftimasker will infer one from imaged to fit
            # other nifti maskers are OK with None
            return None

        repr = repr_niimgs(self.mask_img, shorten=(not self.verbose))
        msg = f"loading mask from {repr}"
        log(msg=msg, verbose=self.verbose)

        # ensure that the mask_img_ is a 3D binary image
        tmp = check_niimg(self.mask_img, atleast_4d=True)
        mask = safe_get_data(tmp, ensure_finite=True)
        mask = mask.astype(bool).all(axis=3)
        mask_img_ = new_img_like(self.mask_img, mask)

        # Just check that the mask is valid
        load_mask_img(mask_img_)
        if imgs is not None:
            check_compatibility_mask_and_images(self.mask_img, imgs)

        return mask_img_

    @fill_doc
    def transform(self, imgs, confounds=None, sample_mask=None):
        """Apply mask, spatial and temporal preprocessing.

        Parameters
        ----------
        imgs : 3D/4D Niimg-like object
            See :ref:`extracting_data`.
            Images to process.
            If a 3D niimg is provided, a singleton dimension will be added to
            the output to represent the single scan in the niimg.

        %(confounds)s

        %(sample_mask)s

                .. versionadded:: 0.8.0

        Returns
        -------
        region_signals : 2D numpy.ndarray
            Signal for each element.
            shape: (number of scans, number of elements)

        Warns
        -----
        DeprecationWarning
            If a 3D niimg input is provided, the current behavior
            (adding a singleton dimension to produce a 2D array) is deprecated.
            Starting in version 0.12, a 1D array will be returned for 3D
            inputs.

        """
        check_is_fitted(self)

        if confounds is None and not self.high_variance_confounds:
            return self.transform_single_imgs(
                imgs, confounds=confounds, sample_mask=sample_mask
            )

        # Compute high variance confounds if requested
        all_confounds = []
        if self.high_variance_confounds:
            hv_confounds = self._cache(high_variance_confounds)(imgs)
            all_confounds.append(hv_confounds)
        if confounds is not None:
            if isinstance(confounds, list):
                all_confounds += confounds
            else:
                all_confounds.append(confounds)

        return self.transform_single_imgs(
            imgs, confounds=all_confounds, sample_mask=sample_mask
        )

    @fill_doc
    @rename_parameters(replacement_params={"X": "imgs"}, end_version="0.13.2")
    def fit_transform(
        self, imgs, y=None, confounds=None, sample_mask=None, **fit_params
    ):
        """Fit to data, then transform it.

        Parameters
        ----------
        imgs : Niimg-like object
            See :ref:`extracting_data`.

        y : numpy array of shape [n_samples], default=None
            Target values.

        %(confounds)s

        %(sample_mask)s

                .. versionadded:: 0.8.0

        Returns
        -------
        X_new : numpy array of shape [n_samples, n_features_new]
            Transformed array.

        """
        # non-optimized default implementation; override when a better
        # method is possible for a given clustering algorithm
        if y is None:
            # fit method of arity 1 (unsupervised transformation)
            if self.mask_img is None:
                return self.fit(imgs, **fit_params).transform(
                    imgs, confounds=confounds, sample_mask=sample_mask
                )

            return self.fit(**fit_params).transform(
                imgs, confounds=confounds, sample_mask=sample_mask
            )

        # fit method of arity 2 (supervised transformation)
        if self.mask_img is None:
            return self.fit(imgs, y, **fit_params).transform(
                imgs, confounds=confounds, sample_mask=sample_mask
            )

        warnings.warn(
            f"[{self.__class__.__name__}.fit] "
            "Generation of a mask has been"
            " requested (y != None) while a mask was"
            " given at masker creation. Given mask"
            " will be used.",
            stacklevel=find_stack_level(),
        )
        return self.fit(**fit_params).transform(
            imgs, confounds=confounds, sample_mask=sample_mask
        )

    def inverse_transform(self, X):
        """Transform the 2D data matrix back to an image in brain space.

        This step only performs spatial unmasking,
        without inverting any additional processing performed by ``transform``,
        such as temporal filtering or smoothing.

        Parameters
        ----------
        X : 1D/2D :obj:`numpy.ndarray`
            Signal for each element in the mask.
            If a 1D array is provided, then the shape should be
            (number of elements,), and a 3D img will be returned.
            If a 2D array is provided, then the shape should be
            (number of scans, number of elements), and a 4D img will be
            returned.
            See :ref:`extracting_data`.

        Returns
        -------
        img : Transformed image in brain space.

        """
        check_is_fitted(self)

        self._check_signal_shape(X)

        img = self._cache(unmask)(X, self.mask_img_)
        # Be robust again memmapping that will create read-only arrays in
        # internal structures of the header: remove the memmaped array
        with contextlib.suppress(Exception):
            img._header._structarr = np.array(img._header._structarr).copy()
        return img

    def _check_signal_shape(self, signals: np.ndarray):
        if signals.shape[-1] != self.n_elements_:
            raise ValueError(
                "Input to 'inverse_transform' has wrong shape.\n"
                f"Last dimension should be {self.n_elements_}.\n"
                f"Got {signals.shape[-1]}."
            )


class _BaseSurfaceMasker(TransformerMixin, CacheMixin, BaseEstimator):
    """Class from which all surface maskers should inherit."""

    def _more_tags(self):
        """Return estimator tags.

        TODO remove when bumping sklearn_version > 1.5
        """
        return self.__sklearn_tags__()

    def __sklearn_tags__(self):
        """Return estimator tags.

        See the sklearn documentation for more details on tags
        https://scikit-learn.org/1.6/developers/develop.html#estimator-tags
        """
        # TODO
        # get rid of if block
        if SKLEARN_LT_1_6:
            from nilearn._utils.tags import tags

            return tags(surf_img=True, niimg_like=False, masker=True)

        from nilearn._utils.tags import InputTags

        tags = super().__sklearn_tags__()
        tags.input_tags = InputTags(
            surf_img=True, niimg_like=False, masker=True
        )
        return tags

    def _load_mask(self, imgs):
        """Load and validate mask if one passed at init.

        Returns
        -------
        mask_img_ : None or 1D binary SurfaceImage
        """
        if self.mask_img is None:
            return None

        mask_img_ = deepcopy(self.mask_img)

        logger.log(
            msg=f"loading mask from {mask_img_.__repr__()}",
            verbose=self.verbose,
        )

        mask_img_ = at_least_2d(mask_img_)
        mask = {}
        for part, v in mask_img_.data.parts.items():
            mask[part] = v
            non_finite_mask = np.logical_not(np.isfinite(mask[part]))
            if non_finite_mask.any():
                warnings.warn(
                    "Non-finite values detected. "
                    "These values will be replaced with zeros.",
                    stacklevel=find_stack_level(),
                )
                mask[part][non_finite_mask] = 0
            mask[part] = mask[part].astype(bool).all(axis=1)

        mask_img_ = new_img_like(self.mask_img, mask)

        # Just check that the mask is valid
        load_mask_img(mask_img_)
        if imgs is not None:
            check_compatibility_mask_and_images(mask_img_, imgs)
            if not isinstance(imgs, Iterable):
                imgs = [imgs]
            for x in imgs:
                check_polymesh_equal(mask_img_.mesh, x.mesh)

        return mask_img_

    @rename_parameters(
        replacement_params={"img": "imgs"}, end_version="0.13.2"
    )
    @fill_doc
    def transform(self, imgs, confounds=None, sample_mask=None):
        """Apply mask, spatial and temporal preprocessing.

        Parameters
        ----------
        imgs : :obj:`~nilearn.surface.SurfaceImage` object or \
              iterable of :obj:`~nilearn.surface.SurfaceImage`
            Images to process.

        %(confounds)s

        %(sample_mask)s

        Returns
        -------
        region_signals : 2D numpy.ndarray
            Signal for each element.
            shape: (number of scans, number of elements)

        """
        check_is_fitted(self)

        if not isinstance(imgs, list):
            imgs = [imgs]
        imgs = concat_imgs(imgs)

        check_compatibility_mask_and_images(self.mask_img_, imgs)

        if self.smoothing_fwhm is not None:
            warnings.warn(
                "Parameter smoothing_fwhm "
                "is not yet supported for surface data",
                UserWarning,
                stacklevel=find_stack_level(),
            )
            self.smoothing_fwhm = None

        if self.reports:
            self._reporting_data["images"] = imgs

        if confounds is None and not self.high_variance_confounds:
            return self.transform_single_imgs(
                imgs, confounds=confounds, sample_mask=sample_mask
            )

        # Compute high variance confounds if requested
        all_confounds = []

        if self.high_variance_confounds:
            hv_confounds = self._cache(high_variance_confounds)(imgs)
            all_confounds.append(hv_confounds)

        if confounds is not None:
            if isinstance(confounds, list):
                all_confounds += confounds
            else:
                all_confounds.append(confounds)

        return self.transform_single_imgs(
            imgs, confounds=all_confounds, sample_mask=sample_mask
        )

    @abc.abstractmethod
    def transform_single_imgs(self, imgs, confounds=None, sample_mask=None):
        """Extract signals from a single surface image."""
        # implemented in children classes
        raise NotImplementedError()

    @rename_parameters(
        replacement_params={"img": "imgs"}, end_version="0.13.2"
    )
    @fill_doc
    def fit_transform(self, imgs, y=None, confounds=None, sample_mask=None):
        """Prepare and perform signal extraction from regions.

        Parameters
        ----------
        imgs : :obj:`~nilearn.surface.SurfaceImage` object or \
              :obj:`list` of :obj:`~nilearn.surface.SurfaceImage` or \
              :obj:`tuple` of :obj:`~nilearn.surface.SurfaceImage`
            Mesh and data for both hemispheres. The data for each hemisphere \
            is of shape (n_vertices_per_hemisphere, n_timepoints).

        y : None
            This parameter is unused.
            It is solely included for scikit-learn compatibility.

        %(confounds)s

        %(sample_mask)s


        Returns
        -------
        signals: :obj:`numpy.ndarray`
            Signal for each region as provided
            in the mask, label or maps image.
            The shape will vary depending on the masker type:
            - SurfaceMasker: (n_timepoints, n_vertices_in_mask)
            - SurfaceLabelsMasker: (n_timepoints, n_regions)
            - SurfaceMapssMasker: (n_timepoints, n_maps)
        """
        del y
        return self.fit(imgs).transform(imgs, confounds, sample_mask)

    def _check_signal_shape(self, signals: np.ndarray):
        if signals.shape[-1] != self.n_elements_:
            raise ValueError(
                "Input to 'inverse_transform' has wrong shape.\n"
                f"Last dimension should be {self.n_elements_}.\n"
                f"Got {signals.shape[-1]}."
            )<|MERGE_RESOLUTION|>--- conflicted
+++ resolved
@@ -2,17 +2,11 @@
 
 import abc
 import contextlib
-<<<<<<< HEAD
-import copy
 import itertools
 import warnings
 from collections.abc import Iterable
 from pathlib import Path
-=======
-import warnings
-from collections.abc import Iterable
 from copy import deepcopy
->>>>>>> e6960944
 
 import numpy as np
 import pandas as pd
