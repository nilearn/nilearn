"""Transformer used to apply basic transformations on :term:`fMRI` data."""

import abc
import contextlib
import itertools
import warnings
from collections.abc import Iterable
from copy import deepcopy
from pathlib import Path

import numpy as np
import pandas as pd
from joblib import Memory
from sklearn.base import BaseEstimator, TransformerMixin
from sklearn.utils.estimator_checks import check_is_fitted
from sklearn.utils.validation import check_array

from nilearn._utils import logger
from nilearn._utils.bids import (
    generate_atlas_look_up_table,
    sanitize_look_up_table,
)
from nilearn._utils.cache_mixin import CacheMixin, cache
from nilearn._utils.docs import fill_doc
from nilearn._utils.helpers import stringify_path
from nilearn._utils.logger import find_stack_level
from nilearn._utils.masker_validation import (
    check_compatibility_mask_and_images,
)
from nilearn._utils.niimg import repr_niimgs, safe_get_data
from nilearn._utils.niimg_conversions import check_niimg
from nilearn._utils.numpy_conversions import csv_to_array
from nilearn._utils.param_validation import check_parameter_in_allowed
from nilearn._utils.tags import SKLEARN_LT_1_6
from nilearn.image import (
    concat_imgs,
    high_variance_confounds,
    new_img_like,
    resample_img,
    smooth_img,
)
from nilearn.image.image import get_indices_from_image
from nilearn.masking import load_mask_img, unmask
from nilearn.signal import clean
from nilearn.surface.surface import SurfaceImage, at_least_2d, check_surf_img
from nilearn.surface.utils import check_polymesh_equal


def filter_and_extract(
    imgs,
    extraction_function,
    parameters,
    memory_level=0,
    memory=None,
    verbose=0,
    confounds=None,
    sample_mask=None,
    copy=True,
    dtype=None,
):
    """Extract representative time series using given function.

    Parameters
    ----------
    imgs : 3D/4D Niimg-like object
        Images to be masked. Can be 3-dimensional or 4-dimensional.

    extraction_function : function
        Function used to extract the time series from 4D data. This function
        should take images as argument and returns a tuple containing a 2D
        array with masked signals along with a auxiliary value used if
        returning a second value is needed.
        If any other parameter is needed, a functor or a partial
        function must be provided.

    For all other parameters refer to NiftiMasker documentation

    Returns
    -------
    signals : 2D numpy array
        Signals extracted using the extraction function. It is a scikit-learn
        friendly 2D array with shape n_samples x n_features.

    """
    if memory is None:
        memory = Memory(location=None)
    # If we have a string (filename), we won't need to copy, as
    # there will be no side effect
    imgs = stringify_path(imgs)
    if isinstance(imgs, str):
        copy = False

    mask_logger("load_data", imgs, verbose)

    # Convert input to niimg to check shape.
    # This must be repeated after the shape check because check_niimg will
    # coerce 5D data to 4D, which we don't want.
    temp_imgs = check_niimg(imgs)

    imgs = check_niimg(imgs, atleast_4d=True, ensure_ndim=4, dtype=dtype)

    target_shape = parameters.get("target_shape")
    target_affine = parameters.get("target_affine")
    if target_shape is not None or target_affine is not None:
        logger.log("Resampling images")

        imgs = cache(
            resample_img,
            memory,
            func_memory_level=2,
            memory_level=memory_level,
            ignore=["copy"],
        )(
            imgs,
            interpolation="continuous",
            target_shape=target_shape,
            target_affine=target_affine,
            copy=copy,
            copy_header=True,
            force_resample=False,  # set to True in 0.13.0
        )

    smoothing_fwhm = parameters.get("smoothing_fwhm")
    if smoothing_fwhm is not None:
        logger.log("Smoothing images", verbose=verbose)

        imgs = cache(
            smooth_img,
            memory,
            func_memory_level=2,
            memory_level=memory_level,
        )(imgs, parameters["smoothing_fwhm"])

    mask_logger("extracting", verbose=verbose)

    region_signals, aux = cache(
        extraction_function,
        memory,
        func_memory_level=2,
        memory_level=memory_level,
    )(imgs)

    # Temporal
    # --------
    # Detrending (optional)
    # Filtering
    # Confounds removing (from csv file or numpy array)
    # Normalizing

    mask_logger("cleaning", verbose=verbose)

    runs = parameters.get("runs", None)
    region_signals = cache(
        clean,
        memory=memory,
        func_memory_level=2,
        memory_level=memory_level,
    )(
        region_signals,
        detrend=parameters["detrend"],
        standardize=parameters["standardize"],
        standardize_confounds=parameters["standardize_confounds"],
        t_r=parameters["t_r"],
        low_pass=parameters["low_pass"],
        high_pass=parameters["high_pass"],
        confounds=confounds,
        sample_mask=sample_mask,
        runs=runs,
        **parameters["clean_kwargs"],
    )

    if temp_imgs.ndim == 3:
        region_signals = region_signals.squeeze()

    return region_signals, aux


def prepare_confounds_multimaskers(masker, imgs_list, confounds):
    """Check and prepare confounds for multimaskers."""
    if confounds is None:
        confounds = list(itertools.repeat(None, len(imgs_list)))
    elif len(confounds) != len(imgs_list):
        raise ValueError(
            f"number of confounds ({len(confounds)}) unequal to "
            f"number of images ({len(imgs_list)})."
        )

    if masker.high_variance_confounds:
        for i, img in enumerate(imgs_list):
            hv_confounds = masker._cache(high_variance_confounds)(img)

            if confounds[i] is None:
                confounds[i] = hv_confounds
            elif isinstance(confounds[i], list):
                confounds[i] += hv_confounds
            elif isinstance(confounds[i], np.ndarray):
                confounds[i] = np.hstack([confounds[i], hv_confounds])
            elif isinstance(confounds[i], pd.DataFrame):
                confounds[i] = np.hstack(
                    [confounds[i].to_numpy(), hv_confounds]
                )
            elif isinstance(confounds[i], (str, Path)):
                c = csv_to_array(confounds[i])
                if np.isnan(c.flat[0]):
                    # There may be a header
                    c = csv_to_array(confounds[i], skip_header=1)
                confounds[i] = np.hstack([c, hv_confounds])
            else:
                confounds[i].append(hv_confounds)

    return confounds


def mask_logger(step, img=None, verbose=0):
    """Log similar messages for all maskers."""
    repr = None
    if img is not None:
        repr = img.__repr__()
        if verbose > 1:
            repr = repr_niimgs(img, shorten=True)
        elif verbose > 2:
            repr = repr_niimgs(img, shorten=False)

    messages = {
        "cleaning": "Cleaning extracted signals",
        "compute_mask": "Computing mask",
        "extracting": "Extracting region signals",
        "fit_done": "Finished fit",
        "inverse_transform": "Computing image from signals",
        "load_data": f"Loading data from {repr}",
        "load_mask": f"Loading mask from {repr}",
        "load_regions": f"Loading regions from {repr}",
        "resample_mask": "Resampling mask",
        "resample_regions": "Resampling regions",
    }

    check_parameter_in_allowed(step, messages.keys(), "step")

    if step in ["load_mask", "load_data"] and repr is None:
        return

    logger.log(messages[step], verbose=verbose)


@fill_doc
class BaseMasker(TransformerMixin, CacheMixin, BaseEstimator):
    """Base class for NiftiMaskers."""

    @abc.abstractmethod
    @fill_doc
    def transform_single_imgs(
        self, imgs, confounds=None, sample_mask=None, copy=True
    ):
        """Extract signals from a single niimg.

        Parameters
        ----------
        imgs : 3D/4D Niimg-like object
            See :ref:`extracting_data`.
            Images to process.

        %(confounds)s

        %(sample_mask)s

            .. versionadded:: 0.8.0

        copy : :obj:`bool`, default=True
            Indicates whether a copy is returned or not.

        Returns
        -------
        %(signals_transform_nifti)s

        """
        raise NotImplementedError()

    def _more_tags(self):
        """Return estimator tags.

        TODO (sklearn >= 1.6.0) remove
        """
        return self.__sklearn_tags__()

    def __sklearn_tags__(self):
        """Return estimator tags.

        See the sklearn documentation for more details on tags
        https://scikit-learn.org/1.6/developers/develop.html#estimator-tags
        """
        # TODO (sklearn  >= 1.6.0) remove if block
        if SKLEARN_LT_1_6:
            from nilearn._utils.tags import tags

            return tags(masker=True)

        from nilearn._utils.tags import InputTags

        tags = super().__sklearn_tags__()
        tags.input_tags = InputTags(masker=True)
        return tags

    def fit(self, imgs=None, y=None):
        """Present only to comply with sklearn estimators checks."""

    def _load_mask(self, imgs):
        """Load and validate mask if one passed at init.

        Returns
        -------
        mask_img_ : None or 3D binary nifti
        """
        if self.mask_img is None:
            # in this case
            # (Multi)Niftimasker will infer one from imaged to fit
            # other nifti maskers are OK with None
            return None

        mask_logger("load_mask", img=self.mask_img, verbose=self.verbose)

        # ensure that the mask_img_ is a 3D binary image
        tmp = check_niimg(self.mask_img, atleast_4d=True)
        mask = safe_get_data(tmp, ensure_finite=True)
        mask = mask.astype(bool).all(axis=3)
        mask_img_ = new_img_like(self.mask_img, mask)

        # Just check that the mask is valid
        load_mask_img(mask_img_)
        if imgs is not None:
            check_compatibility_mask_and_images(self.mask_img, imgs)

        return mask_img_

    @fill_doc
    def transform(self, imgs, confounds=None, sample_mask=None):
        """Apply mask, spatial and temporal preprocessing.

        Parameters
        ----------
        imgs : 3D/4D Niimg-like object
            See :ref:`extracting_data`.
            Images to process.
            If a 3D niimg is provided, a 1D array is returned.

        %(confounds)s

        %(sample_mask)s

            .. versionadded:: 0.8.0

        Returns
        -------
        %(signals_transform_nifti)s
        """
        check_is_fitted(self)

        if confounds is None and not self.high_variance_confounds:
            return self.transform_single_imgs(
                imgs, confounds=confounds, sample_mask=sample_mask
            )

        # Compute high variance confounds if requested
        all_confounds = []
        if self.high_variance_confounds:
            hv_confounds = self._cache(high_variance_confounds)(imgs)
            all_confounds.append(hv_confounds)
        if confounds is not None:
            if isinstance(confounds, list):
                all_confounds += confounds
            else:
                all_confounds.append(confounds)

        return self.transform_single_imgs(
            imgs, confounds=all_confounds, sample_mask=sample_mask
        )

    @fill_doc
    def fit_transform(
        self, imgs, y=None, confounds=None, sample_mask=None, **fit_params
    ):
        """Fit to data, then transform it.

        Parameters
        ----------
        imgs : Niimg-like object
            See :ref:`extracting_data`.

        y : numpy array of shape [n_samples], default=None
            Target values.

        %(confounds)s

        %(sample_mask)s

            .. versionadded:: 0.8.0

        Returns
        -------
        %(signals_transform_nifti)s

        """
        # non-optimized default implementation; override when a better
        # method is possible for a given clustering algorithm
        if y is None:
            # fit method of arity 1 (unsupervised transformation)
            if self.mask_img is None:
                return self.fit(imgs, **fit_params).transform(
                    imgs, confounds=confounds, sample_mask=sample_mask
                )

            return self.fit(**fit_params).transform(
                imgs, confounds=confounds, sample_mask=sample_mask
            )

        # fit method of arity 2 (supervised transformation)
        if self.mask_img is None:
            return self.fit(imgs, y, **fit_params).transform(
                imgs, confounds=confounds, sample_mask=sample_mask
            )

        warnings.warn(
            f"[{self.__class__.__name__}.fit] "
            "Generation of a mask has been"
            " requested (y != None) while a mask was"
            " given at masker creation. Given mask"
            " will be used.",
            stacklevel=find_stack_level(),
        )
        return self.fit(**fit_params).transform(
            imgs, confounds=confounds, sample_mask=sample_mask
        )

    @fill_doc
    def inverse_transform(self, X):
        """Transform the data matrix back to an image in brain space.

        This step only performs spatial unmasking,
        without inverting any additional processing performed by ``transform``,
        such as temporal filtering or smoothing.

        Parameters
        ----------
        %(x_inv_transform)s

        Returns
        -------
        %(img_inv_transform_nifti)s

        """
        check_is_fitted(self)

        # do not run sklearn_check as they may cause some failure
        # with some GLM inputs
        X = self._check_array(X, sklearn_check=False)

        mask_logger("inverse_transform", verbose=self.verbose)

        img = self._cache(unmask)(X, self.mask_img_)
        # Be robust again memmapping that will create read-only arrays in
        # internal structures of the header: remove the memmaped array
        with contextlib.suppress(Exception):
            img._header._structarr = np.array(img._header._structarr).copy()
        return img

    def _check_array(
        self, signals: np.ndarray, sklearn_check: bool = True
    ) -> np.ndarray:
        """Check array to inverse transform.

        Parameters
        ----------
        signals : :obj:`numpy.ndarray`

        sklearn_check : :obj:`bool`
            Run scikit learn check on input
        """
        signals = np.atleast_1d(signals)

        if sklearn_check:
            signals = check_array(signals, ensure_2d=False)

        assert signals.ndim <= 2

        expected_shape = (
            (self.n_elements_,)
            if signals.ndim == 1
            else (signals.shape[0], self.n_elements_)
        )

        if signals.shape != expected_shape:
            raise ValueError(
                "Input to 'inverse_transform' has wrong shape.\n"
                f"Expected {expected_shape}.\n"
                f"Got {signals.shape}."
            )

        return signals

    def set_output(self, *, transform=None):
        """Set the output container when ``"transform"`` is called.

        .. warning::

            This has not been implemented yet.
        """
        raise NotImplementedError()

    def _sanitize_cleaning_parameters(self):
        """Make sure that cleaning parameters are passed via clean_args.

        TODO (nilearn >= 0.13.0) remove
        """
        if hasattr(self, "clean_kwargs"):
<<<<<<< HEAD
            if self.clean_kwargs:
                tmp = [", ".join(list(self.clean_kwargs))]
                # TODO (nilearn >= 0.13.0)
                warnings.warn(
                    f"You passed some kwargs to {self.__class__.__name__}: "
                    f"{tmp}. "
                    "This behavior is deprecated "
                    "and will be removed in version >0.13.",
                    FutureWarning,
                    stacklevel=find_stack_level(),
                )
                if self.clean_args:
                    raise ValueError(
                        "Passing arguments via 'kwargs' "
                        "is mutually exclusive with using 'clean_args'"
                    )
=======
>>>>>>> e9234721
            self.clean_kwargs_ = {
                k[7:]: v
                for k, v in self.clean_kwargs.items()
                if k.startswith("clean__")
            }


class _BaseSurfaceMasker(TransformerMixin, CacheMixin, BaseEstimator):
    """Class from which all surface maskers should inherit."""

    def _more_tags(self):
        """Return estimator tags.

        TODO (sklearn >= 1.6.0) remove
        """
        return self.__sklearn_tags__()

    def __sklearn_tags__(self):
        """Return estimator tags.

        See the sklearn documentation for more details on tags
        https://scikit-learn.org/1.6/developers/develop.html#estimator-tags
        """
        # TODO (sklearn  >= 1.6.0) remove if block
        if SKLEARN_LT_1_6:
            from nilearn._utils.tags import tags

            return tags(surf_img=True, niimg_like=False, masker=True)

        from nilearn._utils.tags import InputTags

        tags = super().__sklearn_tags__()
        tags.input_tags = InputTags(
            surf_img=True, niimg_like=False, masker=True
        )
        return tags

    def _check_imgs(self, imgs) -> None:
        if not (
            isinstance(imgs, SurfaceImage)
            or (
                hasattr(imgs, "__iter__")
                and all(isinstance(x, SurfaceImage) for x in imgs)
            )
        ):
            raise TypeError(
                "'imgs' should be a SurfaceImage or "
                "an iterable of SurfaceImage."
                f"Got: {imgs.__class__.__name__}"
            )

    def _load_mask(self, imgs):
        """Load and validate mask if one passed at init.

        Returns
        -------
        mask_img_ : None or 1D binary SurfaceImage
        """
        if self.mask_img is None:
            return None

        mask_img_ = deepcopy(self.mask_img)

        mask_logger("load_mask", img=mask_img_, verbose=self.verbose)

        mask_img_ = at_least_2d(mask_img_)
        mask = {}
        for part, v in mask_img_.data.parts.items():
            mask[part] = v
            non_finite_mask = np.logical_not(np.isfinite(mask[part]))
            if non_finite_mask.any():
                warnings.warn(
                    "Non-finite values detected. "
                    "These values will be replaced with zeros.",
                    stacklevel=find_stack_level(),
                )
                mask[part][non_finite_mask] = 0
            mask[part] = mask[part].astype(bool).all(axis=1)

        mask_img_ = new_img_like(self.mask_img, mask)

        # Just check that the mask is valid
        load_mask_img(mask_img_)
        if imgs is not None:
            check_compatibility_mask_and_images(mask_img_, imgs)
            if not isinstance(imgs, Iterable):
                imgs = [imgs]
            for x in imgs:
                check_surf_img(x)
                check_polymesh_equal(mask_img_.mesh, x.mesh)

        return mask_img_

    @fill_doc
    def transform(self, imgs, confounds=None, sample_mask=None):
        """Apply mask, spatial and temporal preprocessing.

        Parameters
        ----------
        imgs : :obj:`~nilearn.surface.SurfaceImage` object or \
              iterable of :obj:`~nilearn.surface.SurfaceImage`
            Images to process.

        %(confounds)s

        %(sample_mask)s

        Returns
        -------
        %(signals_transform_surface)s
        """
        check_is_fitted(self)
        self._check_imgs(imgs)

        return_1D = isinstance(imgs, SurfaceImage) and len(imgs.shape) < 2

        if not isinstance(imgs, list):
            imgs = [imgs]
        imgs = concat_imgs(imgs)
        check_surf_img(imgs)

        check_compatibility_mask_and_images(self.mask_img_, imgs)

        if self.smoothing_fwhm is not None:
            warnings.warn(
                "Parameter smoothing_fwhm "
                "is not yet supported for surface data",
                UserWarning,
                stacklevel=find_stack_level(),
            )
            self.smoothing_fwhm = None

        if self.reports:
            self._reporting_data["images"] = imgs

        if confounds is None and not self.high_variance_confounds:
            signals = self.transform_single_imgs(
                imgs, confounds=confounds, sample_mask=sample_mask
            )
            return signals.squeeze() if return_1D else signals

        # Compute high variance confounds if requested
        all_confounds = []

        if self.high_variance_confounds:
            hv_confounds = self._cache(high_variance_confounds)(imgs)
            all_confounds.append(hv_confounds)

        if confounds is not None:
            if isinstance(confounds, list):
                all_confounds += confounds
            else:
                all_confounds.append(confounds)

        signals = self.transform_single_imgs(
            imgs, confounds=all_confounds, sample_mask=sample_mask
        )

        return signals.squeeze() if return_1D else signals

    @abc.abstractmethod
    def transform_single_imgs(self, imgs, confounds=None, sample_mask=None):
        """Extract signals from a single surface image."""
        # implemented in children classes
        raise NotImplementedError()

    @fill_doc
    def fit_transform(self, imgs, y=None, confounds=None, sample_mask=None):
        """Prepare and perform signal extraction from regions.

        Parameters
        ----------
        imgs : :obj:`~nilearn.surface.SurfaceImage` object or \
              :obj:`list` of :obj:`~nilearn.surface.SurfaceImage` or \
              :obj:`tuple` of :obj:`~nilearn.surface.SurfaceImage`
            Mesh and data for both hemispheres. The data for each hemisphere \
            is of shape (n_vertices_per_hemisphere, n_timepoints).

        y : None
            This parameter is unused.
            It is solely included for scikit-learn compatibility.

        %(confounds)s

        %(sample_mask)s


        Returns
        -------
        %(signals_transform_surface)s
        """
        del y
        return self.fit(imgs).transform(imgs, confounds, sample_mask)

    def _check_array(
        self, signals: np.ndarray, sklearn_check: bool = True
    ) -> np.ndarray:
        """Check array to inverse transform.

        Parameters
        ----------
        signals : :obj:`numpy.ndarray`

        sklearn_check : :obj:`bool`
            Run scikit learn check on input
        """
        signals = np.atleast_2d(signals)

        if sklearn_check:
            signals = check_array(signals, ensure_2d=False)

        if signals.shape[-1] != self.n_elements_:
            raise ValueError(
                "Input to 'inverse_transform' has wrong shape.\n"
                f"Last dimension should be {self.n_elements_}.\n"
                f"Got {signals.shape[-1]}."
            )

        return signals

    def set_output(self, *, transform=None):
        """Set the output container when ``"transform"`` is called.

        .. warning::

            This has not been implemented yet.
        """
        raise NotImplementedError()


def generate_lut(labels_img, background_label, lut=None, labels=None):
    """Generate a look up table if one was not provided.

    Also sanitize its content if necessary.

    Parameters
    ----------
    labels_img : Nifti1Image | SurfaceImage

    background_label : int | float

    lut : Optional[str, Path, pd.DataFrame]

    labels : Optional[list[str]]
    """
    labels_present = get_indices_from_image(labels_img)
    add_background_to_lut = (
        None if background_label not in labels_present else background_label
    )

    if lut is not None:
        if isinstance(lut, (str, Path)):
            lut = pd.read_table(lut, sep=None, engine="python")

    elif labels:
        lut = generate_atlas_look_up_table(
            function=None,
            name=deepcopy(labels),
            index=labels_img,
            background_label=add_background_to_lut,
        )

    else:
        lut = generate_atlas_look_up_table(
            function=None,
            index=labels_img,
            background_label=add_background_to_lut,
        )

    assert isinstance(lut, pd.DataFrame)

    # passed labels or lut may not include background label
    # because of poor data standardization
    # so we need to update the lut accordingly
    mask_background_index = lut["index"] == background_label
    if (mask_background_index).any():
        # Ensure background is the first row with name "Background"
        # Shift the 'name' column down by one
        # if background row was not named properly
        first_rows = lut[mask_background_index]
        other_rows = lut[~mask_background_index]
        lut = pd.concat([first_rows, other_rows], ignore_index=True)

        mask_background_name = lut["name"] == "Background"
        if not (mask_background_name).any():
            lut["name"] = lut["name"].shift(1)

        lut.loc[0, "name"] = "Background"

    else:
        first_row = {
            "name": "Background",
            "index": background_label,
            "color": "FFFFFF",
        }
        first_row = {
            col: first_row[col] if col in lut else np.nan
            for col in lut.columns
        }
        lut = pd.concat([pd.DataFrame([first_row]), lut], ignore_index=True)

    return (
        sanitize_look_up_table(lut, atlas=labels_img)
        .sort_values("index")
        .reset_index(drop=True)
    )<|MERGE_RESOLUTION|>--- conflicted
+++ resolved
@@ -505,37 +505,6 @@
         """
         raise NotImplementedError()
 
-    def _sanitize_cleaning_parameters(self):
-        """Make sure that cleaning parameters are passed via clean_args.
-
-        TODO (nilearn >= 0.13.0) remove
-        """
-        if hasattr(self, "clean_kwargs"):
-<<<<<<< HEAD
-            if self.clean_kwargs:
-                tmp = [", ".join(list(self.clean_kwargs))]
-                # TODO (nilearn >= 0.13.0)
-                warnings.warn(
-                    f"You passed some kwargs to {self.__class__.__name__}: "
-                    f"{tmp}. "
-                    "This behavior is deprecated "
-                    "and will be removed in version >0.13.",
-                    FutureWarning,
-                    stacklevel=find_stack_level(),
-                )
-                if self.clean_args:
-                    raise ValueError(
-                        "Passing arguments via 'kwargs' "
-                        "is mutually exclusive with using 'clean_args'"
-                    )
-=======
->>>>>>> e9234721
-            self.clean_kwargs_ = {
-                k[7:]: v
-                for k, v in self.clean_kwargs.items()
-                if k.startswith("clean__")
-            }
-
 
 class _BaseSurfaceMasker(TransformerMixin, CacheMixin, BaseEstimator):
     """Class from which all surface maskers should inherit."""
