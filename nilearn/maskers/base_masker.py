--- conflicted
+++ resolved
@@ -26,9 +26,6 @@
 )
 from nilearn.masking import unmask
 from nilearn.signal import clean
-from nilearn.surface.surface import (
-    check_same_n_vertices,
-)
 
 
 def filter_and_extract(
@@ -101,13 +98,7 @@
     target_shape = parameters.get("target_shape")
     target_affine = parameters.get("target_affine")
     if target_shape is not None or target_affine is not None:
-<<<<<<< HEAD
-        log("Resampling images", stack_level=2)
-=======
-        logger.log(
-            "Resampling images",
-        )
->>>>>>> a0aa4dc3
+        log("Resampling images")
 
         imgs = cache(
             resample_img,
@@ -127,14 +118,8 @@
 
     smoothing_fwhm = parameters.get("smoothing_fwhm")
     if smoothing_fwhm is not None:
-<<<<<<< HEAD
-        log("Smoothing images", verbose=verbose, stack_level=2)
-=======
-        logger.log(
-            "Smoothing images",
-            verbose=verbose,
-        )
->>>>>>> a0aa4dc3
+        log("Smoothing images", verbose=verbose)
+
         imgs = cache(
             smooth_img,
             memory,
@@ -142,14 +127,8 @@
             memory_level=memory_level,
         )(imgs, parameters["smoothing_fwhm"])
 
-<<<<<<< HEAD
-    log("Extracting region signals", verbose=verbose, stack_level=2)
-=======
-    logger.log(
-        "Extracting region signals",
-        verbose=verbose,
-    )
->>>>>>> a0aa4dc3
+    log("Extracting region signals", verbose=verbose)
+
     region_signals, aux = cache(
         extraction_function,
         memory,
@@ -163,14 +142,9 @@
     # Filtering
     # Confounds removing (from csv file or numpy array)
     # Normalizing
-<<<<<<< HEAD
-    log("Cleaning extracted signals", verbose=verbose, stack_level=2)
-=======
-    logger.log(
-        "Cleaning extracted signals",
-        verbose=verbose,
-    )
->>>>>>> a0aa4dc3
+
+    log("Cleaning extracted signals", verbose=verbose)
+
     runs = parameters.get("runs", None)
     region_signals = cache(
         clean,
@@ -497,9 +471,6 @@
 
         check_compatibility_mask_and_images(self.mask_img_, imgs)
 
-        if self.mask_img_ is not None:
-            check_same_n_vertices(self.mask_img_.mesh, imgs.mesh)
-
         if self.smoothing_fwhm is not None:
             warnings.warn(
                 "Parameter smoothing_fwhm "
