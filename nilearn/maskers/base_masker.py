"""
Transformer used to apply basic transformations on :term:`fMRI` data.
"""
# Author: Gael Varoquaux, Alexandre Abraham
# License: simplified BSD

import warnings
import abc

import numpy as np

from sklearn.base import BaseEstimator, TransformerMixin
from joblib import Memory

from .. import masking
from .. import image
from .. import signal
from .. import _utils
from .._utils.cache_mixin import CacheMixin, cache
from .._utils.class_inspect import enclosing_scope_name
from .._utils import stringify_path
from nilearn.image import high_variance_confounds


def _filter_and_extract(
    imgs, extraction_function, parameters,
    memory_level=0, memory=Memory(location=None),
    verbose=0, confounds=None, sample_mask=None,
    copy=True, dtype=None
):
    """Extract representative time series using given function.

    Parameters
    ----------
    imgs : 3D/4D Niimg-like object
        Images to be masked. Can be 3-dimensional or 4-dimensional.

    extraction_function : function
        Function used to extract the time series from 4D data. This function
        should take images as argument and returns a tuple containing a 2D
        array with masked signals along with a auxiliary value used if
        returning a second value is needed.
        If any other parameter is needed, a functor or a partial
        function must be provided.

    For all other parameters refer to NiftiMasker documentation

    Returns
    -------
    signals : 2D numpy array
        Signals extracted using the extraction function. It is a scikit-learn
        friendly 2D array with shape n_samples x n_features.

    """
    # Since the calling class can be any *Nifti*Masker, we look for exact type
    if verbose > 0:
        class_name = enclosing_scope_name(stack_level=10)

    # If we have a string (filename), we won't need to copy, as
    # there will be no side effect
    imgs = stringify_path(imgs)
    if isinstance(imgs, str):
        copy = False

    if verbose > 0:
        print("[%s] Loading data from %s" % (
            class_name,
            _utils._repr_niimgs(imgs, shorten=False)))

    # Convert input to niimg to check shape.
    # This must be repeated after the shape check because check_niimg will
    # coerce 5D data to 4D, which we don't want.
    temp_imgs = _utils.check_niimg(imgs)

    # Raise warning if a 3D niimg is provided.
    if temp_imgs.ndim == 3:
        warnings.warn(
            'Starting in version 0.12, 3D images will be transformed to '
            '1D arrays. '
            'Until then, 3D images will be coerced to 2D arrays, with a '
            'singleton first dimension representing time.',
            DeprecationWarning,
        )

    imgs = _utils.check_niimg(imgs, atleast_4d=True, ensure_ndim=4,
                              dtype=dtype)

    target_shape = parameters.get('target_shape')
    target_affine = parameters.get('target_affine')
    if target_shape is not None or target_affine is not None:
        if verbose > 0:
            print("[%s] Resampling images" % class_name)
        imgs = cache(
            image.resample_img, memory, func_memory_level=2,
            memory_level=memory_level, ignore=['copy'])(
                imgs, interpolation="continuous",
                target_shape=target_shape,
                target_affine=target_affine,
                copy=copy)

    smoothing_fwhm = parameters.get('smoothing_fwhm')
    if smoothing_fwhm is not None:
        if verbose > 0:
            print("[%s] Smoothing images" % class_name)
        imgs = cache(
            image.smooth_img, memory, func_memory_level=2,
            memory_level=memory_level)(
                imgs, parameters['smoothing_fwhm'])

    if verbose > 0:
        print("[%s] Extracting region signals" % class_name)
    region_signals, aux = cache(extraction_function, memory,
                                func_memory_level=2,
                                memory_level=memory_level)(imgs)

    # Temporal
    # --------
    # Detrending (optional)
    # Filtering
    # Confounds removing (from csv file or numpy array)
    # Normalizing
    if verbose > 0:
        print("[%s] Cleaning extracted signals" % class_name)
    runs = parameters.get('runs', None)
    region_signals = cache(
        signal.clean, memory=memory, func_memory_level=2,
        memory_level=memory_level)(
            region_signals,
            detrend=parameters['detrend'],
            standardize=parameters['standardize'],
            standardize_confounds=parameters['standardize_confounds'],
            t_r=parameters['t_r'],
            low_pass=parameters['low_pass'],
            high_pass=parameters['high_pass'],
            confounds=confounds,
            sample_mask=sample_mask,
            runs=runs)

    return region_signals, aux


class BaseMasker(BaseEstimator, TransformerMixin, CacheMixin):
    """Base class for NiftiMaskers."""

    @abc.abstractmethod
    def transform_single_imgs(self, imgs, confounds=None, sample_mask=None,
                              copy=True):
        """Extract signals from a single 4D niimg.

        Parameters
        ----------
        imgs : 3D/4D Niimg-like object
            See :ref:`extracting_data`.
            Images to process.
            If a 3D niimg is provided, a singleton dimension will be added to
            the output to represent the single scan in the niimg.

        confounds : CSV file or array-like, optional
            This parameter is passed to signal.clean. Please see the related
            documentation for details.
            shape: (number of scans, number of confounds)

        sample_mask : Any type compatible with numpy-array indexing, optional
            shape: (number of scans - number of volumes removed, )
            Masks the niimgs along time/fourth dimension to perform scrubbing
            (remove volumes with high motion) and/or non-steady-state volumes.
            This parameter is passed to signal.clean.

                .. versionadded:: 0.8.0

        copy : Boolean, optional
            Indicates whether a copy is returned or not. Default=True.

        Returns
        -------
        region_signals : 2D numpy.ndarray
            Signal for each element.
            shape: (number of scans, number of elements)

        Warns
        -----
        DeprecationWarning
            If a 3D niimg input is provided, the current behavior
            (adding a singleton dimension to produce a 2D array) is deprecated.
            Starting in version 0.12, a 1D array will be returned for 3D
            inputs.

        """
        raise NotImplementedError()

    def transform(self, imgs, confounds=None, sample_mask=None):
        """Apply mask, spatial and temporal preprocessing

        Parameters
        ----------
        imgs : 3D/4D Niimg-like object
            See :ref:`extracting_data`.
            Images to process.
            If a 3D niimg is provided, a singleton dimension will be added to
            the output to represent the single scan in the niimg.

        confounds : CSV file or array-like, optional
            This parameter is passed to signal.clean. Please see the related
            documentation for details.
            shape: (number of scans, number of confounds)

        sample_mask : Any type compatible with numpy-array indexing, optional
            shape: (number of scans - number of volumes removed, )
            Masks the niimgs along time/fourth dimension to perform scrubbing
            (remove volumes with high motion) and/or non-steady-state volumes.
            This parameter is passed to signal.clean.

                .. versionadded:: 0.8.0

        Returns
        -------
        region_signals : 2D numpy.ndarray
            Signal for each element.
            shape: (number of scans, number of elements)

        Warns
        -----
        DeprecationWarning
            If a 3D niimg input is provided, the current behavior
            (adding a singleton dimension to produce a 2D array) is deprecated.
            Starting in version 0.12, a 1D array will be returned for 3D
            inputs.

        """
        self._check_fitted()

        if confounds is None and not self.high_variance_confounds:
            return self.transform_single_imgs(imgs,
                                              confounds=confounds,
                                              sample_mask=sample_mask)

        # Compute high variance confounds if requested
        all_confounds = []
        if self.high_variance_confounds:
            hv_confounds = self._cache(
                high_variance_confounds)(imgs)
            all_confounds.append(hv_confounds)
        if confounds is not None:
            if isinstance(confounds, list):
                all_confounds += confounds
            else:
                all_confounds.append(confounds)

        return self.transform_single_imgs(imgs, confounds=all_confounds,
                                          sample_mask=sample_mask)

    def fit_transform(self, X, y=None, confounds=None, sample_mask=None,
                      **fit_params):
        """Fit to data, then transform it

        Parameters
        ----------
        X : Niimg-like object
            See :ref:`extracting_data`.

        y : numpy array of shape [n_samples], optional
            Target values.

        confounds : list of confounds, optional
            List of confounds (2D arrays or filenames pointing to CSV
            files). Must be of same length than imgs_list.

        sample_mask : list of sample_mask, optional
            List of sample_mask (1D arrays) if scrubbing motion outliers.
            Must be of same length than imgs_list.

                .. versionadded:: 0.8.0

        Returns
        -------
        X_new : numpy array of shape [n_samples, n_features_new]
            Transformed array.

        """
        # non-optimized default implementation; override when a better
        # method is possible for a given clustering algorithm
        if y is None:
            # fit method of arity 1 (unsupervised transformation)
            if self.mask_img is None:
                return self.fit(X, **fit_params
                                ).transform(X, confounds=confounds,
                                            sample_mask=sample_mask)
            else:
                return self.fit(**fit_params).transform(X,
                                                        confounds=confounds,
                                                        sample_mask=sample_mask
                                                        )
        else:
            # fit method of arity 2 (supervised transformation)
            if self.mask_img is None:
                return self.fit(X, y, **fit_params
                                ).transform(X, confounds=confounds,
                                            sample_mask=sample_mask)
            else:
                warnings.warn('[%s.fit] Generation of a mask has been'
                              ' requested (y != None) while a mask has'
                              ' been provided at masker creation. Given mask'
                              ' will be used.' % self.__class__.__name__)
                return self.fit(**fit_params).transform(X, confounds=confounds,
                                                        sample_mask=sample_mask
                                                        )

    def inverse_transform(self, X):
        """ Transform the 2D data matrix back to an image in brain space.

        Parameters
        ----------
        X : 1D/2D :obj:`numpy.ndarray`
            Signal for each element in the mask.
<<<<<<< HEAD
            shape: (number of scans, number of elements)
            See :ref:`extracting_data`.
=======
            If a 1D array is provided, then the shape should be
            (number of elements,), and a 3D img will be returned.
            If a 2D array is provided, then the shape should be
            (number of scans, number of elements), and a 4D img will be
            returned.
            See http://nilearn.github.io/manipulating_images/input_output.html
>>>>>>> 2ae39602

        Returns
        -------
        img : Transformed image in brain space.

        """
        self._check_fitted()

        img = self._cache(masking.unmask)(X, self.mask_img_)
        # Be robust again memmapping that will create read-only arrays in
        # internal structures of the header: remove the memmaped array
        try:
            img._header._structarr = np.array(img._header._structarr).copy()
        except Exception:
            pass
        return img

    def _check_fitted(self):
        if not hasattr(self, "mask_img_"):
            raise ValueError('It seems that %s has not been fitted. '
                             'You must call fit() before calling transform().'
                             % self.__class__.__name__)<|MERGE_RESOLUTION|>--- conflicted
+++ resolved
@@ -312,17 +312,12 @@
         ----------
         X : 1D/2D :obj:`numpy.ndarray`
             Signal for each element in the mask.
-<<<<<<< HEAD
-            shape: (number of scans, number of elements)
-            See :ref:`extracting_data`.
-=======
             If a 1D array is provided, then the shape should be
             (number of elements,), and a 3D img will be returned.
             If a 2D array is provided, then the shape should be
             (number of scans, number of elements), and a 4D img will be
             returned.
-            See http://nilearn.github.io/manipulating_images/input_output.html
->>>>>>> 2ae39602
+            See :ref:`extracting_data`.
 
         Returns
         -------
