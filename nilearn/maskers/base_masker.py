"""Transformer used to apply basic transformations on :term:`fMRI` data."""

import abc
import contextlib
import itertools
import warnings
from collections.abc import Iterable
from copy import deepcopy
from pathlib import Path

import numpy as np
import pandas as pd
from joblib import Memory
from sklearn.base import BaseEstimator, TransformerMixin
from sklearn.utils.estimator_checks import check_is_fitted
from sklearn.utils.validation import check_array

from nilearn._utils import logger
from nilearn._utils.cache_mixin import CacheMixin, cache
from nilearn._utils.docs import fill_doc
from nilearn._utils.helpers import (
    rename_parameters,
    stringify_path,
)
from nilearn._utils.logger import find_stack_level, log
from nilearn._utils.masker_validation import (
    check_compatibility_mask_and_images,
)
from nilearn._utils.niimg import repr_niimgs, safe_get_data
from nilearn._utils.niimg_conversions import check_niimg
from nilearn._utils.numpy_conversions import csv_to_array
from nilearn._utils.tags import SKLEARN_LT_1_6
from nilearn.image import (
    concat_imgs,
    high_variance_confounds,
    new_img_like,
    resample_img,
    smooth_img,
)
from nilearn.masking import load_mask_img, unmask
from nilearn.signal import clean
<<<<<<< HEAD
from nilearn.surface.surface import at_least_2d, check_surf_img
=======
from nilearn.surface.surface import SurfaceImage, at_least_2d
>>>>>>> 8497b289
from nilearn.surface.utils import check_polymesh_equal


def filter_and_extract(
    imgs,
    extraction_function,
    parameters,
    memory_level=0,
    memory=None,
    verbose=0,
    confounds=None,
    sample_mask=None,
    copy=True,
    dtype=None,
):
    """Extract representative time series using given function.

    Parameters
    ----------
    imgs : 3D/4D Niimg-like object
        Images to be masked. Can be 3-dimensional or 4-dimensional.

    extraction_function : function
        Function used to extract the time series from 4D data. This function
        should take images as argument and returns a tuple containing a 2D
        array with masked signals along with a auxiliary value used if
        returning a second value is needed.
        If any other parameter is needed, a functor or a partial
        function must be provided.

    For all other parameters refer to NiftiMasker documentation

    Returns
    -------
    signals : 2D numpy array
        Signals extracted using the extraction function. It is a scikit-learn
        friendly 2D array with shape n_samples x n_features.

    """
    if memory is None:
        memory = Memory(location=None)
    # If we have a string (filename), we won't need to copy, as
    # there will be no side effect
    imgs = stringify_path(imgs)
    if isinstance(imgs, str):
        copy = False

    log(
        f"Loading data from {repr_niimgs(imgs, shorten=False)}",
        verbose=verbose,
    )

    # Convert input to niimg to check shape.
    # This must be repeated after the shape check because check_niimg will
    # coerce 5D data to 4D, which we don't want.
    temp_imgs = check_niimg(imgs)

    imgs = check_niimg(imgs, atleast_4d=True, ensure_ndim=4, dtype=dtype)

    target_shape = parameters.get("target_shape")
    target_affine = parameters.get("target_affine")
    if target_shape is not None or target_affine is not None:
        log("Resampling images")

        imgs = cache(
            resample_img,
            memory,
            func_memory_level=2,
            memory_level=memory_level,
            ignore=["copy"],
        )(
            imgs,
            interpolation="continuous",
            target_shape=target_shape,
            target_affine=target_affine,
            copy=copy,
            copy_header=True,
            force_resample=False,  # set to True in 0.13.0
        )

    smoothing_fwhm = parameters.get("smoothing_fwhm")
    if smoothing_fwhm is not None:
        log("Smoothing images", verbose=verbose)

        imgs = cache(
            smooth_img,
            memory,
            func_memory_level=2,
            memory_level=memory_level,
        )(imgs, parameters["smoothing_fwhm"])

    log("Extracting region signals", verbose=verbose)

    region_signals, aux = cache(
        extraction_function,
        memory,
        func_memory_level=2,
        memory_level=memory_level,
    )(imgs)

    # Temporal
    # --------
    # Detrending (optional)
    # Filtering
    # Confounds removing (from csv file or numpy array)
    # Normalizing

    log("Cleaning extracted signals", verbose=verbose)

    runs = parameters.get("runs", None)
    region_signals = cache(
        clean,
        memory=memory,
        func_memory_level=2,
        memory_level=memory_level,
    )(
        region_signals,
        detrend=parameters["detrend"],
        standardize=parameters["standardize"],
        standardize_confounds=parameters["standardize_confounds"],
        t_r=parameters["t_r"],
        low_pass=parameters["low_pass"],
        high_pass=parameters["high_pass"],
        confounds=confounds,
        sample_mask=sample_mask,
        runs=runs,
        **parameters["clean_kwargs"],
    )

    if temp_imgs.ndim == 3:
        region_signals = region_signals.squeeze()

    return region_signals, aux


def prepare_confounds_multimaskers(masker, imgs_list, confounds):
    """Check and prepare confounds for multimaskers."""
    if confounds is None:
        confounds = list(itertools.repeat(None, len(imgs_list)))
    elif len(confounds) != len(imgs_list):
        raise ValueError(
            f"number of confounds ({len(confounds)}) unequal to "
            f"number of images ({len(imgs_list)})."
        )

    if masker.high_variance_confounds:
        for i, img in enumerate(imgs_list):
            hv_confounds = masker._cache(high_variance_confounds)(img)

            if confounds[i] is None:
                confounds[i] = hv_confounds
            elif isinstance(confounds[i], list):
                confounds[i] += hv_confounds
            elif isinstance(confounds[i], np.ndarray):
                confounds[i] = np.hstack([confounds[i], hv_confounds])
            elif isinstance(confounds[i], pd.DataFrame):
                confounds[i] = np.hstack(
                    [confounds[i].to_numpy(), hv_confounds]
                )
            elif isinstance(confounds[i], (str, Path)):
                c = csv_to_array(confounds[i])
                if np.isnan(c.flat[0]):
                    # There may be a header
                    c = csv_to_array(confounds[i], skip_header=1)
                confounds[i] = np.hstack([c, hv_confounds])
            else:
                confounds[i].append(hv_confounds)

    return confounds


@fill_doc
class BaseMasker(TransformerMixin, CacheMixin, BaseEstimator):
    """Base class for NiftiMaskers."""

    @abc.abstractmethod
    @fill_doc
    def transform_single_imgs(
        self, imgs, confounds=None, sample_mask=None, copy=True
    ):
        """Extract signals from a single niimg.

        Parameters
        ----------
        imgs : 3D/4D Niimg-like object
            See :ref:`extracting_data`.
            Images to process.

        %(confounds)s

        %(sample_mask)s

                .. versionadded:: 0.8.0

        copy : :obj:`bool`, default=True
            Indicates whether a copy is returned or not.

        Returns
        -------
        %(signals_transform_nifti)s

        """
        raise NotImplementedError()

    def _more_tags(self):
        """Return estimator tags.

        TODO remove when bumping sklearn_version > 1.5
        """
        return self.__sklearn_tags__()

    def __sklearn_tags__(self):
        """Return estimator tags.

        See the sklearn documentation for more details on tags
        https://scikit-learn.org/1.6/developers/develop.html#estimator-tags
        """
        # TODO
        # get rid of if block
        # bumping sklearn_version > 1.5
        if SKLEARN_LT_1_6:
            from nilearn._utils.tags import tags

            return tags(masker=True)

        from nilearn._utils.tags import InputTags

        tags = super().__sklearn_tags__()
        tags.input_tags = InputTags(masker=True)
        return tags

    def fit(self, imgs=None, y=None):
        """Present only to comply with sklearn estimators checks."""
        ...

    def _load_mask(self, imgs):
        """Load and validate mask if one passed at init.

        Returns
        -------
        mask_img_ : None or 3D binary nifti
        """
        if self.mask_img is None:
            # in this case
            # (Multi)Niftimasker will infer one from imaged to fit
            # other nifti maskers are OK with None
            return None

        repr = repr_niimgs(self.mask_img, shorten=(not self.verbose))
        msg = f"loading mask from {repr}"
        log(msg=msg, verbose=self.verbose)

        # ensure that the mask_img_ is a 3D binary image
        tmp = check_niimg(self.mask_img, atleast_4d=True)
        mask = safe_get_data(tmp, ensure_finite=True)
        mask = mask.astype(bool).all(axis=3)
        mask_img_ = new_img_like(self.mask_img, mask)

        # Just check that the mask is valid
        load_mask_img(mask_img_)
        if imgs is not None:
            check_compatibility_mask_and_images(self.mask_img, imgs)

        return mask_img_

    @fill_doc
    def transform(self, imgs, confounds=None, sample_mask=None):
        """Apply mask, spatial and temporal preprocessing.

        Parameters
        ----------
        imgs : 3D/4D Niimg-like object
            See :ref:`extracting_data`.
            Images to process.
            If a 3D niimg is provided, a 1D array is returned.

        %(confounds)s

        %(sample_mask)s

                .. versionadded:: 0.8.0

        Returns
        -------
        %(signals_transform_nifti)s
        """
        check_is_fitted(self)

        if confounds is None and not self.high_variance_confounds:
            return self.transform_single_imgs(
                imgs, confounds=confounds, sample_mask=sample_mask
            )

        # Compute high variance confounds if requested
        all_confounds = []
        if self.high_variance_confounds:
            hv_confounds = self._cache(high_variance_confounds)(imgs)
            all_confounds.append(hv_confounds)
        if confounds is not None:
            if isinstance(confounds, list):
                all_confounds += confounds
            else:
                all_confounds.append(confounds)

        return self.transform_single_imgs(
            imgs, confounds=all_confounds, sample_mask=sample_mask
        )

    @fill_doc
    @rename_parameters(replacement_params={"X": "imgs"}, end_version="0.13.2")
    def fit_transform(
        self, imgs, y=None, confounds=None, sample_mask=None, **fit_params
    ):
        """Fit to data, then transform it.

        Parameters
        ----------
        imgs : Niimg-like object
            See :ref:`extracting_data`.

        y : numpy array of shape [n_samples], default=None
            Target values.

        %(confounds)s

        %(sample_mask)s

                .. versionadded:: 0.8.0

        Returns
        -------
        %(signals_transform_nifti)s

        """
        # non-optimized default implementation; override when a better
        # method is possible for a given clustering algorithm
        if y is None:
            # fit method of arity 1 (unsupervised transformation)
            if self.mask_img is None:
                return self.fit(imgs, **fit_params).transform(
                    imgs, confounds=confounds, sample_mask=sample_mask
                )

            return self.fit(**fit_params).transform(
                imgs, confounds=confounds, sample_mask=sample_mask
            )

        # fit method of arity 2 (supervised transformation)
        if self.mask_img is None:
            return self.fit(imgs, y, **fit_params).transform(
                imgs, confounds=confounds, sample_mask=sample_mask
            )

        warnings.warn(
            f"[{self.__class__.__name__}.fit] "
            "Generation of a mask has been"
            " requested (y != None) while a mask was"
            " given at masker creation. Given mask"
            " will be used.",
            stacklevel=find_stack_level(),
        )
        return self.fit(**fit_params).transform(
            imgs, confounds=confounds, sample_mask=sample_mask
        )

    @fill_doc
    def inverse_transform(self, X):
        """Transform the data matrix back to an image in brain space.

        This step only performs spatial unmasking,
        without inverting any additional processing performed by ``transform``,
        such as temporal filtering or smoothing.

        Parameters
        ----------
        %(x_inv_transform)s

        Returns
        -------
        %(img_inv_transform_nifti)s

        """
        check_is_fitted(self)

        # do not run sklearn_check as they may cause some failure
        # with some GLM inputs
        X = self._check_array(X, sklearn_check=False)

        img = self._cache(unmask)(X, self.mask_img_)
        # Be robust again memmapping that will create read-only arrays in
        # internal structures of the header: remove the memmaped array
        with contextlib.suppress(Exception):
            img._header._structarr = np.array(img._header._structarr).copy()
        return img

    def _check_array(
        self, signals: np.ndarray, sklearn_check: bool = True
    ) -> np.ndarray:
        """Check array to inverse transform.

        Parameters
        ----------
        signals : :obj:`numpy.ndarray`

        sklearn_check : :obj:`bool`
            Run scikit learn check on input
        """
        signals = np.atleast_1d(signals)

        if sklearn_check:
            signals = check_array(signals, ensure_2d=False)

        assert signals.ndim <= 2

        expected_shape = (
            (self.n_elements_,)
            if signals.ndim == 1
            else (signals.shape[0], self.n_elements_)
        )

        if signals.shape != expected_shape:
            raise ValueError(
                "Input to 'inverse_transform' has wrong shape.\n"
                f"Expected {expected_shape}.\n"
                f"Got {signals.shape}."
            )

        return signals

    def set_output(self, *, transform=None):
        """Set the output container when ``"transform"`` is called.

        .. warning::

            This has not been implemented yet.
        """
        raise NotImplementedError()


class _BaseSurfaceMasker(TransformerMixin, CacheMixin, BaseEstimator):
    """Class from which all surface maskers should inherit."""

    def _more_tags(self):
        """Return estimator tags.

        TODO remove when bumping sklearn_version > 1.5
        """
        return self.__sklearn_tags__()

    def __sklearn_tags__(self):
        """Return estimator tags.

        See the sklearn documentation for more details on tags
        https://scikit-learn.org/1.6/developers/develop.html#estimator-tags
        """
        # TODO
        # get rid of if block
        if SKLEARN_LT_1_6:
            from nilearn._utils.tags import tags

            return tags(surf_img=True, niimg_like=False, masker=True)

        from nilearn._utils.tags import InputTags

        tags = super().__sklearn_tags__()
        tags.input_tags = InputTags(
            surf_img=True, niimg_like=False, masker=True
        )
        return tags

    def _load_mask(self, imgs):
        """Load and validate mask if one passed at init.

        Returns
        -------
        mask_img_ : None or 1D binary SurfaceImage
        """
        if self.mask_img is None:
            return None

        mask_img_ = deepcopy(self.mask_img)

        logger.log(
            msg=f"loading mask from {mask_img_.__repr__()}",
            verbose=self.verbose,
        )

        mask_img_ = at_least_2d(mask_img_)
        mask = {}
        for part, v in mask_img_.data.parts.items():
            mask[part] = v
            non_finite_mask = np.logical_not(np.isfinite(mask[part]))
            if non_finite_mask.any():
                warnings.warn(
                    "Non-finite values detected. "
                    "These values will be replaced with zeros.",
                    stacklevel=find_stack_level(),
                )
                mask[part][non_finite_mask] = 0
            mask[part] = mask[part].astype(bool).all(axis=1)

        mask_img_ = new_img_like(self.mask_img, mask)

        # Just check that the mask is valid
        load_mask_img(mask_img_)
        if imgs is not None:
            check_compatibility_mask_and_images(mask_img_, imgs)
            if not isinstance(imgs, Iterable):
                imgs = [imgs]
            for x in imgs:
                check_surf_img(x)
                check_polymesh_equal(mask_img_.mesh, x.mesh)

        return mask_img_

    @rename_parameters(
        replacement_params={"img": "imgs"}, end_version="0.13.2"
    )
    @fill_doc
    def transform(self, imgs, confounds=None, sample_mask=None):
        """Apply mask, spatial and temporal preprocessing.

        Parameters
        ----------
        imgs : :obj:`~nilearn.surface.SurfaceImage` object or \
              iterable of :obj:`~nilearn.surface.SurfaceImage`
            Images to process.

        %(confounds)s

        %(sample_mask)s

        Returns
        -------
        %(signals_transform_surface)s
        """
        check_is_fitted(self)

        return_1D = isinstance(imgs, SurfaceImage) and len(imgs.shape) < 2

        if not isinstance(imgs, list):
            imgs = [imgs]
        imgs = concat_imgs(imgs)
        check_surf_img(imgs)

        check_compatibility_mask_and_images(self.mask_img_, imgs)

        if self.smoothing_fwhm is not None:
            warnings.warn(
                "Parameter smoothing_fwhm "
                "is not yet supported for surface data",
                UserWarning,
                stacklevel=find_stack_level(),
            )
            self.smoothing_fwhm = None

        if self.reports:
            self._reporting_data["images"] = imgs

        if confounds is None and not self.high_variance_confounds:
            signals = self.transform_single_imgs(
                imgs, confounds=confounds, sample_mask=sample_mask
            )
            return signals.squeeze() if return_1D else signals

        # Compute high variance confounds if requested
        all_confounds = []

        if self.high_variance_confounds:
            hv_confounds = self._cache(high_variance_confounds)(imgs)
            all_confounds.append(hv_confounds)

        if confounds is not None:
            if isinstance(confounds, list):
                all_confounds += confounds
            else:
                all_confounds.append(confounds)

        signals = self.transform_single_imgs(
            imgs, confounds=all_confounds, sample_mask=sample_mask
        )

        return signals.squeeze() if return_1D else signals

    @abc.abstractmethod
    def transform_single_imgs(self, imgs, confounds=None, sample_mask=None):
        """Extract signals from a single surface image."""
        # implemented in children classes
        raise NotImplementedError()

    @rename_parameters(
        replacement_params={"img": "imgs"}, end_version="0.13.2"
    )
    @fill_doc
    def fit_transform(self, imgs, y=None, confounds=None, sample_mask=None):
        """Prepare and perform signal extraction from regions.

        Parameters
        ----------
        imgs : :obj:`~nilearn.surface.SurfaceImage` object or \
              :obj:`list` of :obj:`~nilearn.surface.SurfaceImage` or \
              :obj:`tuple` of :obj:`~nilearn.surface.SurfaceImage`
            Mesh and data for both hemispheres. The data for each hemisphere \
            is of shape (n_vertices_per_hemisphere, n_timepoints).

        y : None
            This parameter is unused.
            It is solely included for scikit-learn compatibility.

        %(confounds)s

        %(sample_mask)s


        Returns
        -------
        %(signals_transform_surface)s
        """
        del y
        return self.fit(imgs).transform(imgs, confounds, sample_mask)

    def _check_array(
        self, signals: np.ndarray, sklearn_check: bool = True
    ) -> np.ndarray:
        """Check array to inverse transform.

        Parameters
        ----------
        signals : :obj:`numpy.ndarray`

        sklearn_check : :obj:`bool`
            Run scikit learn check on input
        """
        signals = np.atleast_2d(signals)

        if sklearn_check:
            signals = check_array(signals, ensure_2d=False)

        if signals.shape[-1] != self.n_elements_:
            raise ValueError(
                "Input to 'inverse_transform' has wrong shape.\n"
                f"Last dimension should be {self.n_elements_}.\n"
                f"Got {signals.shape[-1]}."
            )

        return signals

    def set_output(self, *, transform=None):
        """Set the output container when ``"transform"`` is called.

        .. warning::

            This has not been implemented yet.
        """
        raise NotImplementedError()<|MERGE_RESOLUTION|>--- conflicted
+++ resolved
@@ -39,11 +39,11 @@
 )
 from nilearn.masking import load_mask_img, unmask
 from nilearn.signal import clean
-<<<<<<< HEAD
-from nilearn.surface.surface import at_least_2d, check_surf_img
-=======
+
+from nilearn.surface.surface import check_surf_img
+
 from nilearn.surface.surface import SurfaceImage, at_least_2d
->>>>>>> 8497b289
+
 from nilearn.surface.utils import check_polymesh_equal
 
 
