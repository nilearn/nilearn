"""Transformer used to apply basic transformations on :term:`fMRI` data."""

import abc
import contextlib
import itertools
import warnings
from collections.abc import Iterable
from copy import deepcopy
from pathlib import Path

import numpy as np
import pandas as pd
from joblib import Memory
from sklearn.base import (
    BaseEstimator,
    TransformerMixin,
)
from sklearn.utils.estimator_checks import check_is_fitted
from sklearn.utils.validation import check_array

from nilearn._utils import logger
from nilearn._utils.cache_mixin import CacheMixin, cache
from nilearn._utils.docs import fill_doc
from nilearn._utils.helpers import stringify_path
from nilearn._utils.logger import find_stack_level
from nilearn._utils.masker_validation import (
    check_compatibility_mask_and_images,
)
from nilearn._utils.niimg import repr_niimgs, safe_get_data
from nilearn._utils.niimg_conversions import check_niimg
from nilearn._utils.numpy_conversions import csv_to_array
from nilearn._utils.param_validation import check_parameter_in_allowed
from nilearn._utils.tags import SKLEARN_LT_1_6
from nilearn.exceptions import NotImplementedWarning
from nilearn.image import (
    concat_imgs,
    high_variance_confounds,
    new_img_like,
    resample_img,
    smooth_img,
)
<<<<<<< HEAD
=======
from nilearn.image.utils import get_indices_from_image
>>>>>>> 3c2e5ac2
from nilearn.masking import load_mask_img, unmask
from nilearn.signal import clean
from nilearn.surface.surface import SurfaceImage, at_least_2d, check_surf_img
from nilearn.surface.utils import check_polymesh_equal


def filter_and_extract(
    imgs,
    extraction_function,
    parameters,
    memory_level=0,
    memory=None,
    verbose=0,
    confounds=None,
    sample_mask=None,
    copy=True,
    dtype=None,
    sklearn_output_config=None,
):
    """Extract representative time series using given function.

    Parameters
    ----------
    imgs : 3D/4D Niimg-like object
        Images to be masked. Can be 3-dimensional or 4-dimensional.

    extraction_function : function
        Function used to extract the time series from 4D data. This function
        should take images as argument and returns a tuple containing a 2D
        array with masked signals along with a auxiliary value used if
        returning a second value is needed.
        If any other parameter is needed, a functor or a partial
        function must be provided.

    For all other parameters refer to NiftiMasker documentation

    Returns
    -------
    signals : 1D or 2D numpy array
        Signals extracted using the extraction function. It is a scikit-learn
        friendly 2D array with shape n_samples x n_features.

    """
    if memory is None:
        memory = Memory(location=None)
    # If we have a string (filename), we won't need to copy, as
    # there will be no side effect
    imgs = stringify_path(imgs)
    if isinstance(imgs, str):
        copy = False

    mask_logger("load_data", imgs, verbose)

    # Convert input to niimg to check shape.
    # This must be repeated after the shape check because check_niimg will
    # coerce 5D data to 4D, which we don't want.
    temp_imgs = check_niimg(imgs)

    imgs = check_niimg(imgs, atleast_4d=True, ensure_ndim=4, dtype=dtype)

    target_shape = parameters.get("target_shape")
    target_affine = parameters.get("target_affine")
    if target_shape is not None or target_affine is not None:
        logger.log("Resampling images")

        imgs = cache(
            resample_img,
            memory,
            func_memory_level=2,
            memory_level=memory_level,
            ignore=["copy"],
        )(
            imgs,
            interpolation="continuous",
            target_shape=target_shape,
            target_affine=target_affine,
            copy=copy,
        )

    smoothing_fwhm = parameters.get("smoothing_fwhm")
    if smoothing_fwhm is not None:
        logger.log("Smoothing images", verbose=verbose)

        imgs = cache(
            smooth_img,
            memory,
            func_memory_level=2,
            memory_level=memory_level,
        )(imgs, parameters["smoothing_fwhm"])

    mask_logger("extracting", verbose=verbose)

    region_signals, aux = cache(
        extraction_function,
        memory,
        func_memory_level=2,
        memory_level=memory_level,
    )(imgs)

    # Temporal
    # --------
    # Detrending (optional)
    # Filtering
    # Confounds removing (from csv file or numpy array)
    # Normalizing

    mask_logger("cleaning", verbose=verbose)

    runs = parameters.get("runs", None)
    region_signals = cache(
        clean,
        memory=memory,
        func_memory_level=2,
        memory_level=memory_level,
    )(
        region_signals,
        detrend=parameters["detrend"],
        standardize=parameters["standardize"],
        standardize_confounds=parameters["standardize_confounds"],
        t_r=parameters["t_r"],
        low_pass=parameters["low_pass"],
        high_pass=parameters["high_pass"],
        confounds=confounds,
        sample_mask=sample_mask,
        runs=runs,
        **parameters["clean_kwargs"],
    )

    # if we need to output to numpy and input was a 3D img
    # we return 1D array
    if temp_imgs.ndim == 3 and sklearn_output_config is None:
        region_signals = region_signals.squeeze()

    return region_signals, aux


def prepare_confounds_multimaskers(masker, imgs_list, confounds):
    """Check and prepare confounds for multimaskers."""
    if confounds is None:
        confounds = list(itertools.repeat(None, len(imgs_list)))
    elif len(confounds) != len(imgs_list):
        raise ValueError(
            f"number of confounds ({len(confounds)}) unequal to "
            f"number of images ({len(imgs_list)})."
        )

    if masker.high_variance_confounds:
        for i, img in enumerate(imgs_list):
            hv_confounds = masker._cache(high_variance_confounds)(img)

            if confounds[i] is None:
                confounds[i] = hv_confounds
            elif isinstance(confounds[i], list):
                confounds[i] += hv_confounds
            elif isinstance(confounds[i], np.ndarray):
                confounds[i] = np.hstack([confounds[i], hv_confounds])
            elif isinstance(confounds[i], pd.DataFrame):
                confounds[i] = np.hstack(
                    [confounds[i].to_numpy(), hv_confounds]
                )
            elif isinstance(confounds[i], (str, Path)):
                c = csv_to_array(confounds[i])
                if np.isnan(c.flat[0]):
                    # There may be a header
                    c = csv_to_array(confounds[i], skip_header=1)
                confounds[i] = np.hstack([c, hv_confounds])
            else:
                confounds[i].append(hv_confounds)

    return confounds


def mask_logger(step, img=None, verbose=0):
    """Log similar messages for all maskers."""
    repr = None
    if img is not None:
        repr = img.__repr__()
        if verbose > 1:
            repr = repr_niimgs(img, shorten=True)
        elif verbose > 2:
            repr = repr_niimgs(img, shorten=False)

    messages = {
        "cleaning": "Cleaning extracted signals",
        "compute_mask": "Computing mask",
        "extracting": "Extracting region signals",
        "fit_done": "Finished fit",
        "inverse_transform": "Computing image from signals",
        "load_data": f"Loading data from {repr}",
        "load_mask": f"Loading mask from {repr}",
        "load_regions": f"Loading regions from {repr}",
        "resample_mask": "Resampling mask",
        "resample_regions": "Resampling regions",
    }

    check_parameter_in_allowed(step, messages.keys(), "step")

    if step in ["load_mask", "load_data"] and repr is None:
        return

    logger.log(messages[step], verbose=verbose)


@fill_doc
class BaseMasker(
    TransformerMixin,
    CacheMixin,
    BaseEstimator,
):
    """Base class for NiftiMaskers."""

    @abc.abstractmethod
    @fill_doc
    def transform_single_imgs(
        self, imgs, confounds=None, sample_mask=None, copy=True
    ):
        """Extract signals from a single niimg.

        Parameters
        ----------
        imgs : 3D/4D Niimg-like object
            See :ref:`extracting_data`.
            Images to process.

        %(confounds)s

        %(sample_mask)s

            .. versionadded:: 0.8.0

        copy : :obj:`bool`, default=True
            Indicates whether a copy is returned or not.

        Returns
        -------
        %(signals_transform_nifti)s

        """
        raise NotImplementedError()

    def _more_tags(self):
        """Return estimator tags.

        TODO (sklearn >= 1.6.0) remove
        """
        return self.__sklearn_tags__()

    def __sklearn_tags__(self):
        """Return estimator tags.

        See the sklearn documentation for more details on tags
        https://scikit-learn.org/1.6/developers/develop.html#estimator-tags
        """
        # TODO (sklearn  >= 1.6.0) remove if block
        if SKLEARN_LT_1_6:
            from nilearn._utils.tags import tags

            return tags(masker=True)

        from nilearn._utils.tags import InputTags

        tags = super().__sklearn_tags__()
        tags.input_tags = InputTags(masker=True)
        return tags

    @property
    def _n_features_out(self):
        """Needed by sklearn machinery for set_ouput."""
        return self.n_elements_

    def fit(self, imgs=None, y=None):
        """Present only to comply with sklearn estimators checks."""

    def _load_mask(self, imgs):
        """Load and validate mask if one passed at init.

        Returns
        -------
        mask_img_ : None or 3D binary nifti
        """
        if self.mask_img is None:
            # in this case
            # (Multi)Niftimasker will infer one from imaged to fit
            # other nifti maskers are OK with None
            return None

        mask_logger("load_mask", img=self.mask_img, verbose=self.verbose)

        # ensure that the mask_img_ is a 3D binary image
        tmp = check_niimg(self.mask_img, atleast_4d=True)
        mask = safe_get_data(tmp, ensure_finite=True)
        mask = mask.astype(bool).all(axis=3)
        mask_img_ = new_img_like(self.mask_img, mask)

        # Just check that the mask is valid
        load_mask_img(mask_img_)
        if imgs is not None:
            check_compatibility_mask_and_images(self.mask_img, imgs)

        return mask_img_

    @fill_doc
    def transform(self, imgs, confounds=None, sample_mask=None):
        """Apply mask, spatial and temporal preprocessing.

        Parameters
        ----------
        imgs : 3D/4D Niimg-like object
            See :ref:`extracting_data`.
            Images to process.
            If a 3D niimg is provided, a 1D array is returned.

        %(confounds)s

        %(sample_mask)s

            .. versionadded:: 0.8.0

        Returns
        -------
        %(signals_transform_nifti)s
        """
        check_is_fitted(self)

        if confounds is None and not self.high_variance_confounds:
            return self.transform_single_imgs(
                imgs, confounds=confounds, sample_mask=sample_mask
            )

        # Compute high variance confounds if requested
        all_confounds = []
        if self.high_variance_confounds:
            hv_confounds = self._cache(high_variance_confounds)(imgs)
            all_confounds.append(hv_confounds)
        if confounds is not None:
            if isinstance(confounds, list):
                all_confounds += confounds
            else:
                all_confounds.append(confounds)

        return self.transform_single_imgs(
            imgs, confounds=all_confounds, sample_mask=sample_mask
        )

    @fill_doc
    def fit_transform(
        self, imgs, y=None, confounds=None, sample_mask=None, **fit_params
    ):
        """Fit to data, then transform it.

        Parameters
        ----------
        imgs : Niimg-like object
            See :ref:`extracting_data`.

        y : numpy array of shape [n_samples], default=None
            Target values.

        %(confounds)s

        %(sample_mask)s

            .. versionadded:: 0.8.0

        Returns
        -------
        %(signals_transform_nifti)s

        """
        # non-optimized default implementation; override when a better
        # method is possible for a given clustering algorithm
        if y is None:
            # fit method of arity 1 (unsupervised transformation)
            if self.mask_img is None:
                return self.fit(imgs, **fit_params).transform(
                    imgs, confounds=confounds, sample_mask=sample_mask
                )

            return self.fit(**fit_params).transform(
                imgs, confounds=confounds, sample_mask=sample_mask
            )

        # fit method of arity 2 (supervised transformation)
        if self.mask_img is None:
            return self.fit(imgs, y, **fit_params).transform(
                imgs, confounds=confounds, sample_mask=sample_mask
            )

        warnings.warn(
            f"[{self.__class__.__name__}.fit] "
            "Generation of a mask has been"
            " requested (y != None) while a mask was"
            " given at masker creation. Given mask"
            " will be used.",
            stacklevel=find_stack_level(),
        )
        return self.fit(**fit_params).transform(
            imgs, confounds=confounds, sample_mask=sample_mask
        )

    @fill_doc
    def inverse_transform(self, X):
        """Transform the data matrix back to an image in brain space.

        This step only performs spatial unmasking,
        without inverting any additional processing performed by ``transform``,
        such as temporal filtering or smoothing.

        Parameters
        ----------
        %(x_inv_transform)s

        Returns
        -------
        %(img_inv_transform_nifti)s

        """
        check_is_fitted(self)

        # do not run sklearn_check as they may cause some failure
        # with some GLM inputs
        X = self._check_array(X, sklearn_check=False)

        mask_logger("inverse_transform", verbose=self.verbose)

        img = self._cache(unmask)(X, self.mask_img_)
        # Be robust again memmapping that will create read-only arrays in
        # internal structures of the header: remove the memmaped array
        with contextlib.suppress(Exception):
            img._header._structarr = np.array(img._header._structarr).copy()
        return img

    def _check_array(
        self, signals: np.ndarray, sklearn_check: bool = True
    ) -> np.ndarray:
        """Check array to inverse transform.

        Parameters
        ----------
        signals : :obj:`numpy.ndarray`

        sklearn_check : :obj:`bool`
            Run scikit learn check on input
        """
        signals = np.atleast_1d(signals)

        if sklearn_check:
            signals = check_array(signals, ensure_2d=False)

        assert signals.ndim <= 2

        expected_shape = (
            (self.n_elements_,)
            if signals.ndim == 1
            else (signals.shape[0], self.n_elements_)
        )

        if signals.shape != expected_shape:
            raise ValueError(
                "Input to 'inverse_transform' has wrong shape.\n"
                f"Expected {expected_shape}.\n"
                f"Got {signals.shape}."
            )

        return signals


class _BaseSurfaceMasker(TransformerMixin, CacheMixin, BaseEstimator):
    """Class from which all surface maskers should inherit."""

    def _more_tags(self):
        """Return estimator tags.

        TODO (sklearn >= 1.6.0) remove
        """
        return self.__sklearn_tags__()

    def __sklearn_tags__(self):
        """Return estimator tags.

        See the sklearn documentation for more details on tags
        https://scikit-learn.org/1.6/developers/develop.html#estimator-tags
        """
        # TODO (sklearn  >= 1.6.0) remove if block
        if SKLEARN_LT_1_6:
            from nilearn._utils.tags import tags

            return tags(surf_img=True, niimg_like=False, masker=True)

        from nilearn._utils.tags import InputTags

        tags = super().__sklearn_tags__()
        tags.input_tags = InputTags(
            surf_img=True, niimg_like=False, masker=True
        )
        return tags

    @property
    def _n_features_out(self):
        """Needed by sklearn machinery for set_ouput."""
        return self.n_elements_

    def _check_imgs(self, imgs) -> None:
        if not (
            isinstance(imgs, SurfaceImage)
            or (
                hasattr(imgs, "__iter__")
                and all(isinstance(x, SurfaceImage) for x in imgs)
            )
        ):
            raise TypeError(
                "'imgs' should be a SurfaceImage or "
                "an iterable of SurfaceImage."
                f"Got: {imgs.__class__.__name__}"
            )

    def _load_mask(self, imgs):
        """Load and validate mask if one passed at init.

        Returns
        -------
        mask_img_ : None or 1D binary SurfaceImage
        """
        if self.mask_img is None:
            return None

        mask_img_ = deepcopy(self.mask_img)

        mask_logger("load_mask", img=mask_img_, verbose=self.verbose)

        mask_img_ = at_least_2d(mask_img_)
        mask = {}
        for part, v in mask_img_.data.parts.items():
            mask[part] = v
            non_finite_mask = np.logical_not(np.isfinite(mask[part]))
            if non_finite_mask.any():
                warnings.warn(
                    "Non-finite values detected. "
                    "These values will be replaced with zeros.",
                    stacklevel=find_stack_level(),
                )
                mask[part][non_finite_mask] = 0
            mask[part] = mask[part].astype(bool).all(axis=1)

        mask_img_ = new_img_like(self.mask_img, mask)

        # Just check that the mask is valid
        load_mask_img(mask_img_)
        if imgs is not None:
            check_compatibility_mask_and_images(mask_img_, imgs)
            if not isinstance(imgs, Iterable):
                imgs = [imgs]
            for x in imgs:
                check_surf_img(x)
                check_polymesh_equal(mask_img_.mesh, x.mesh)

        return mask_img_

    @fill_doc
    def transform(self, imgs, confounds=None, sample_mask=None):
        """Apply mask, spatial and temporal preprocessing.

        Parameters
        ----------
        imgs : :obj:`~nilearn.surface.SurfaceImage` object or \
              iterable of :obj:`~nilearn.surface.SurfaceImage`
            Images to process.

        %(confounds)s

        %(sample_mask)s

        Returns
        -------
        %(signals_transform_surface)s
        """
        check_is_fitted(self)
        self._check_imgs(imgs)

        return_1D = isinstance(imgs, SurfaceImage) and len(imgs.shape) < 2

        if not isinstance(imgs, list):
            imgs = [imgs]
        imgs = concat_imgs(imgs)
        check_surf_img(imgs)

        check_compatibility_mask_and_images(self.mask_img_, imgs)

        if self.smoothing_fwhm is not None:
            warnings.warn(
                "Parameter smoothing_fwhm "
                "is not yet supported for surface data",
                NotImplementedWarning,
                stacklevel=find_stack_level(),
            )
            self.smoothing_fwhm = None

        if self.reports:
            self._reporting_data["images"] = imgs

        if confounds is None and not self.high_variance_confounds:
            signals = self.transform_single_imgs(
                imgs, confounds=confounds, sample_mask=sample_mask
            )
            return signals.squeeze() if return_1D else signals

        # Compute high variance confounds if requested
        all_confounds = []

        if self.high_variance_confounds:
            hv_confounds = self._cache(high_variance_confounds)(imgs)
            all_confounds.append(hv_confounds)

        if confounds is not None:
            if isinstance(confounds, list):
                all_confounds += confounds
            else:
                all_confounds.append(confounds)

        signals = self.transform_single_imgs(
            imgs, confounds=all_confounds, sample_mask=sample_mask
        )

        sklearn_output_config = getattr(self, "_sklearn_output_config", None)

        return (
            signals.squeeze()
            if return_1D and sklearn_output_config is not None
            else signals
        )

    @abc.abstractmethod
    def transform_single_imgs(self, imgs, confounds=None, sample_mask=None):
        """Extract signals from a single surface image."""
        # implemented in children classes
        raise NotImplementedError()

    @fill_doc
    def fit_transform(self, imgs, y=None, confounds=None, sample_mask=None):
        """Prepare and perform signal extraction from regions.

        Parameters
        ----------
        imgs : :obj:`~nilearn.surface.SurfaceImage` object or \
              :obj:`list` of :obj:`~nilearn.surface.SurfaceImage` or \
              :obj:`tuple` of :obj:`~nilearn.surface.SurfaceImage`
            Mesh and data for both hemispheres. The data for each hemisphere \
            is of shape (n_vertices_per_hemisphere, n_timepoints).

        y : None
            This parameter is unused.
            It is solely included for scikit-learn compatibility.

        %(confounds)s

        %(sample_mask)s


        Returns
        -------
        %(signals_transform_surface)s
        """
        del y
        return self.fit(imgs).transform(imgs, confounds, sample_mask)

    def _check_array(
        self, signals: np.ndarray, sklearn_check: bool = True
    ) -> np.ndarray:
        """Check array to inverse transform.

        Parameters
        ----------
        signals : :obj:`numpy.ndarray`

        sklearn_check : :obj:`bool`
            Run scikit learn check on input
        """
        signals = np.atleast_2d(signals)

        if sklearn_check:
            signals = check_array(signals, ensure_2d=False)

        if signals.shape[-1] != self.n_elements_:
            raise ValueError(
                "Input to 'inverse_transform' has wrong shape.\n"
                f"Last dimension should be {self.n_elements_}.\n"
                f"Got {signals.shape[-1]}."
            )

        return signals

    def _generate_figure(
        self,
        img=None,
        bg_map=None,
        roi_map=None,
        vmin=None,
        vmax=None,
        threshold=None,
    ):
        """Create figure for all reports."""
        import matplotlib.pyplot as plt

        from nilearn.plotting import plot_surf, plot_surf_contours

        hemi_view = {
            "left": ["lateral", "medial"],
            "right": ["lateral", "medial"],
            "both": ["anterior", "posterior"],
        }

        fig, axes = plt.subplots(
            len(next(iter(hemi_view.values()))),
            len(hemi_view.keys()),
            subplot_kw={"projection": "3d"},
            figsize=(20, 20),
            layout="constrained",
        )

        axes = np.atleast_2d(axes)

        for j, (hemi, views) in enumerate(hemi_view.items()):
            for i, view in enumerate(views):
                if img:
                    plot_surf(
                        surf_map=img,
                        bg_map=bg_map,
                        hemi=hemi,
                        view=view,
                        figure=fig,
                        axes=axes[i, j],
                        cmap=self.cmap,
                        vmin=vmin,
                        vmax=vmax,
                        threshold=threshold,
                        bg_on_data=True,
                    )

                if roi_map:
                    colors = self._set_contour_colors(self)

                    plot_surf_contours(
                        roi_map=roi_map,
                        hemi=hemi,
                        view=view,
                        figure=fig,
                        axes=axes[i, j],
                        colors=colors,
                    )

        return fig

    def _set_contour_colors(self, hemi):
        """Set the colors for the contours in the report."""
        del hemi<|MERGE_RESOLUTION|>--- conflicted
+++ resolved
@@ -39,10 +39,7 @@
     resample_img,
     smooth_img,
 )
-<<<<<<< HEAD
-=======
 from nilearn.image.utils import get_indices_from_image
->>>>>>> 3c2e5ac2
 from nilearn.masking import load_mask_img, unmask
 from nilearn.signal import clean
 from nilearn.surface.surface import SurfaceImage, at_least_2d, check_surf_img
