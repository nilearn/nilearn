--- conflicted
+++ resolved
@@ -130,11 +130,7 @@
             # unused but required in HTML template
             "number_of_regions": None,
             "summary": {},
-<<<<<<< HEAD
             "warning_messages": [],
-=======
-            "warning_message": None,
->>>>>>> c17811f1
             "n_elements": 0,
             "coverage": 0,
         }
@@ -393,18 +389,12 @@
             A list of all displays figures encoded as bytes to be rendered.
             Or a list with a single None element.
         """
-<<<<<<< HEAD
         # Handle the edge case where this function is called
         # without matplolib or
         # with a masker having report capabilities disabled
         if not is_matplotlib_installed() or not self._has_report_data():
             return [None]
 
-        # avoid circular import
-        import matplotlib.pyplot as plt
-
-=======
->>>>>>> c17811f1
         from nilearn.reporting.utils import figure_to_png_base64
 
         fig = self._create_figure_for_report()
