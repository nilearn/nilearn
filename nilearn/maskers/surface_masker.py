"""Masker for surface objects."""

from __future__ import annotations

import numpy as np
from sklearn.utils.estimator_checks import check_is_fitted

from nilearn import DEFAULT_SEQUENTIAL_CMAP, signal
from nilearn._utils import constrained_layout_kwargs, fill_doc
from nilearn._utils.cache_mixin import cache
from nilearn._utils.class_inspect import get_params
<<<<<<< HEAD
from nilearn._utils.helpers import (
    rename_parameters,
)
from nilearn._utils.logger import find_stack_level
=======
>>>>>>> 1830a4d7
from nilearn._utils.masker_validation import (
    check_compatibility_mask_and_images,
)
from nilearn._utils.param_validation import check_params
from nilearn.image import concat_imgs, mean_img
from nilearn.maskers.base_masker import _BaseSurfaceMasker
from nilearn.surface.surface import (
    SurfaceImage,
)
from nilearn.surface.utils import check_polymesh_equal


@fill_doc
class SurfaceMasker(_BaseSurfaceMasker):
    """Extract data from a :obj:`~nilearn.surface.SurfaceImage`.

    .. versionadded:: 0.11.0

    Parameters
    ----------
    mask_img : :obj:`~nilearn.surface.SurfaceImage` or None, default=None

    %(smoothing_fwhm)s
        This parameter is not implemented yet.

    %(standardize_maskers)s

    %(standardize_confounds)s

    %(detrend)s

    high_variance_confounds : :obj:`bool`, default=False
        If True, high variance confounds are computed on provided image with
        :func:`nilearn.image.high_variance_confounds` and default parameters
        and regressed out.

    %(low_pass)s

    %(high_pass)s

    %(t_r)s

    %(memory)s

    %(memory_level1)s

    %(verbose0)s

    reports : :obj:`bool`, default=True
        If set to True, data is saved in order to produce a report.

    %(cmap)s
        default="inferno"
        Only relevant for the report figures.

    %(clean_args)s

    Attributes
    ----------
    output_dimension_ : :obj:`int` or None
        number of vertices included in mask

    mask_img_ : :obj:`~nilearn.surface.SurfaceImage` or None
    """

    def __init__(
        self,
        mask_img=None,
        smoothing_fwhm=None,
        standardize=False,
        standardize_confounds=True,
        detrend=False,
        high_variance_confounds=False,
        low_pass=None,
        high_pass=None,
        t_r=None,
        memory=None,
        memory_level=1,
        verbose=0,
        reports=True,
        cmap=DEFAULT_SEQUENTIAL_CMAP,
        clean_args=None,
    ):
        self.mask_img = mask_img
        self.smoothing_fwhm = smoothing_fwhm
        self.standardize = standardize
        self.standardize_confounds = standardize_confounds
        self.high_variance_confounds = high_variance_confounds
        self.detrend = detrend
        self.low_pass = low_pass
        self.high_pass = high_pass
        self.t_r = t_r
        self.memory = memory
        self.memory_level = memory_level
        self.verbose = verbose
        self.reports = reports
        self.cmap = cmap
        self.clean_args = clean_args
        self._shelving = False
        # content to inject in the HTML template
        self._report_content = {
            "description": (
                "This report shows the input surface image overlaid "
                "with the outlines of the mask. "
                "We recommend to inspect the report for the overlap "
                "between the mask and its input image. "
            ),
            "n_vertices": {},
            # unused but required in HTML template
            "number_of_regions": None,
            "summary": None,
            "warning_message": None,
        }
        # data necessary to construct figure for the report
        self._reporting_data = None

    def __sklearn_is_fitted__(self):
        return (
            hasattr(self, "mask_img_")
            and hasattr(self, "output_dimension_")
            and self.mask_img_ is not None
            and self.output_dimension_ is not None
        )

    def _fit_mask_img(self, img):
        """Get mask passed during init or compute one from input image.

        Parameters
        ----------
        img : SurfaceImage object or :obj:`list` of SurfaceImage or None
        """
        if img is None:
            if self.mask_img is None:
                raise ValueError(
                    "Please provide either a mask_img "
                    "when initializing the masker "
                    "or an img when calling fit()."
                )

            self.mask_img_ = self.mask_img
            return

        if not isinstance(img, list):
            img = [img]
        img = concat_imgs(img)

        if self.mask_img is not None:
            check_compatibility_mask_and_images(self.mask_img, img)
            check_polymesh_equal(self.mask_img.mesh, img.mesh)
            self.mask_img_ = self.mask_img
            return

        # TODO: don't store a full array of 1 to mean "no masking"; use some
        # sentinel value
        mask_data = {
            part: np.ones((v.n_vertices, 1), dtype=bool)
            for (part, v) in img.mesh.parts.items()
        }
        self.mask_img_ = SurfaceImage(mesh=img.mesh, data=mask_data)

    @rename_parameters(
        replacement_params={"img": "imgs"}, end_version="0.13.2"
    )
    def fit(self, imgs=None, y=None):
        """Prepare signal extraction from regions.

        Parameters
        ----------
        imgs : :obj:`~nilearn.surface.SurfaceImage` or \
              :obj:`list` of :obj:`~nilearn.surface.SurfaceImage` or \
              :obj:`tuple` of :obj:`~nilearn.surface.SurfaceImage` or None, \
              default = None
            Mesh and data for both hemispheres.

        y : None
            This parameter is unused.
            It is solely included for scikit-learn compatibility.

        Returns
        -------
        SurfaceMasker object
        """
        check_params(self.__dict__)
        del y
        self._fit_mask_img(imgs)
        assert self.mask_img_ is not None

        start, stop = 0, 0
        self._slices = {}
        for part_name, mask in self.mask_img_.data.parts.items():
            stop = start + mask.sum()
            self._slices[part_name] = start, stop
            start = stop
        self.output_dimension_ = stop

        if self.reports:
            for part in self.mask_img_.data.parts:
                self._report_content["n_vertices"][part] = (
                    self.mask_img_.mesh.parts[part].n_vertices
                )
            self._reporting_data = {
                "mask": self.mask_img_,
                "images": imgs,
            }

        return self

    def transform_single_imgs(
        self,
        imgs,
        confounds=None,
        sample_mask=None,
    ):
        """Extract signals from fitted surface object.

        Parameters
        ----------
        imgs : imgs : :obj:`~nilearn.surface.SurfaceImage` object or \
              iterable of :obj:`~nilearn.surface.SurfaceImage`
            Images to process.
            Mesh and data for both hemispheres/parts. The data for each \
            hemisphere is of shape (n_vertices_per_hemisphere, n_timepoints).

        confounds : :class:`numpy.ndarray`, :obj:`str`,\
                    :class:`pathlib.Path`, \
                    :class:`pandas.DataFrame` \
                    or :obj:`list` of confounds timeseries, default=None
            Confounds to pass to :func:`nilearn.signal.clean`.

        sample_mask : None, Any type compatible with numpy-array indexing, \
                  or :obj:`list` of \
                  shape: (number of scans - number of volumes removed, ) \
                  for explicit index, or (number of scans, ) for binary mask, \
                  default=None
            sample_mask to pass to :func:`nilearn.signal.clean`.

        Returns
        -------
        2D :class:`numpy.ndarray`
            Signal for each element.
            shape: (n samples, total number of vertices)

        """
        parameters = get_params(
            self.__class__,
            self,
            ignore=[
                "mask_img",
            ],
        )
        if self.clean_args is None:
            self.clean_args = {}
        parameters["clean_args"] = self.clean_args

        check_compatibility_mask_and_images(self.mask_img_, imgs)

        check_polymesh_equal(self.mask_img_.mesh, imgs.mesh)

        if self.reports:
            self._reporting_data["images"] = imgs

        output = np.empty((1, self.output_dimension_))
        if len(imgs.shape) == 2:
            output = np.empty((imgs.shape[1], self.output_dimension_))
        for part_name, (start, stop) in self._slices.items():
            mask = self.mask_img_.data.parts[part_name].ravel()
            output[:, start:stop] = imgs.data.parts[part_name][mask].T

        # signal cleaning here
        output = cache(
            signal.clean,
            memory=self.memory,
            func_memory_level=2,
            memory_level=self.memory_level,
            shelve=self._shelving,
        )(
            output,
            detrend=parameters["detrend"],
            standardize=parameters["standardize"],
            standardize_confounds=parameters["standardize_confounds"],
            t_r=parameters["t_r"],
            low_pass=parameters["low_pass"],
            high_pass=parameters["high_pass"],
            confounds=confounds,
            sample_mask=sample_mask,
            **parameters["clean_args"],
        )

        return output

    @rename_parameters(
        replacement_params={"img": "imgs"}, end_version="0.13.2"
    )
    def fit_transform(
        self,
        imgs,
        y=None,
        confounds=None,
        sample_mask=None,
    ):
        """Prepare and perform signal extraction from regions.

        Parameters
        ----------
        imgs : :obj:`~nilearn.surface.SurfaceImage` or \
              :obj:`list` of :obj:`~nilearn.surface.SurfaceImage` or \
              :obj:`tuple` of :obj:`~nilearn.surface.SurfaceImage`
              Mesh and data for both hemispheres.

        y : None
            This parameter is unused. It is solely included for scikit-learn
            compatibility.

        confounds : :class:`numpy.ndarray`, :obj:`str`,\
                    :class:`pathlib.Path`, \
                    :class:`pandas.DataFrame` \
                    or :obj:`list` of confounds timeseries, default=None
            Confounds to pass to :func:`nilearn.signal.clean`.

        sample_mask : None, or any type compatible with numpy-array indexing, \
                  or :obj:`list` of \
                  shape: (number of scans - number of volumes removed) \
                  default=None
            sample_mask to pass to :func:`nilearn.signal.clean`.

        Returns
        -------
        :class:`numpy.ndarray`
            Signal for each element.
            shape: (img data shape, total number of vertices)
        """
        del y
        return self.fit(imgs).transform(imgs, confounds, sample_mask)

    def inverse_transform(self, signals):
        """Transform extracted signal back to surface object.

        Parameters
        ----------
        signals : :class:`numpy.ndarray`
            Extracted signal.

        Returns
        -------
        :obj:`~nilearn.surface.SurfaceImage`
            Mesh and data for both hemispheres.
        """
        check_is_fitted(self)

        if signals.ndim == 1:
            signals = np.array([signals])

        if signals.shape[1] != self.output_dimension_:
            raise ValueError(
                "Input to 'inverse_transform' has wrong shape.\n"
                f"Last dimension should be {self.output_dimension_}.\n"
                f"Got {signals.shape[1]}."
            )

        data = {}
        for part_name, mask in self.mask_img_.data.parts.items():
            data[part_name] = np.zeros(
                (mask.shape[0], signals.shape[0]),
                dtype=signals.dtype,
            )
            start, stop = self._slices[part_name]
            data[part_name][mask.ravel()] = signals[:, start:stop].T

        return SurfaceImage(mesh=self.mask_img_.mesh, data=data)

    def generate_report(self):
        """Generate a report for the SurfaceMasker.

        Returns
        -------
        list(None) or HTMLReport
        """
        from nilearn.reporting.html_report import generate_report

        return generate_report(self)

    def _reporting(self):
        """Load displays needed for report.

        Returns
        -------
        displays : :obj:`list` of None or bytes
            A list of all displays figures encoded as bytes to be rendered.
            Or a list with a single None element.
        """
        # avoid circular import
        import matplotlib.pyplot as plt

        from nilearn.reporting.utils import figure_to_png_base64

        # Handle the edge case where this function is
        # called with a masker having report capabilities disabled
        if self._reporting_data is None:
            return [None]

        fig = self._create_figure_for_report()

        if not fig:
            return [None]

        plt.close()

        init_display = figure_to_png_base64(fig)

        return [init_display]

    def _create_figure_for_report(self):
        """Generate figure to include in the report.

        Returns
        -------
        None, :class:`~matplotlib.figure.Figure` or\
              :class:`~nilearn.plotting.displays.PlotlySurfaceFigure`
            Returns ``None`` in case the masker was not fitted.
        """
        # avoid circular import
        import matplotlib.pyplot as plt

        from nilearn.plotting import plot_surf, plot_surf_contours

        if not self._reporting_data["images"] and not getattr(
            self, "mask_img_", None
        ):
            return None

        background_data = self.mask_img_
        vmin = None
        vmax = None
        if self._reporting_data["images"]:
            background_data = self._reporting_data["images"]
            background_data = mean_img(background_data)
            vmin, vmax = background_data.data._get_min_max()

        views = ["lateral", "medial"]
        hemispheres = ["left", "right"]

        fig, axes = plt.subplots(
            len(views),
            len(hemispheres),
            subplot_kw={"projection": "3d"},
            figsize=(20, 20),
            **constrained_layout_kwargs(),
        )
        axes = np.atleast_2d(axes)

        for ax_row, view in zip(axes, views):
            for ax, hemi in zip(ax_row, hemispheres):
                plot_surf(
                    surf_map=background_data,
                    hemi=hemi,
                    view=view,
                    figure=fig,
                    axes=ax,
                    cmap=self.cmap,
                    vmin=vmin,
                    vmax=vmax,
                )

                colors = None
                n_regions = len(np.unique(self.mask_img_.data.parts[hemi]))
                if n_regions == 1:
                    colors = "b"
                elif n_regions == 2:
                    colors = ["w", "b"]

                plot_surf_contours(
                    roi_map=self.mask_img_,
                    hemi=hemi,
                    view=view,
                    figure=fig,
                    axes=ax,
                    colors=colors,
                )

        return fig<|MERGE_RESOLUTION|>--- conflicted
+++ resolved
@@ -9,13 +9,10 @@
 from nilearn._utils import constrained_layout_kwargs, fill_doc
 from nilearn._utils.cache_mixin import cache
 from nilearn._utils.class_inspect import get_params
-<<<<<<< HEAD
 from nilearn._utils.helpers import (
     rename_parameters,
 )
 from nilearn._utils.logger import find_stack_level
-=======
->>>>>>> 1830a4d7
 from nilearn._utils.masker_validation import (
     check_compatibility_mask_and_images,
 )
