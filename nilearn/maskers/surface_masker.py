"""Masker for surface objects."""

from __future__ import annotations

import warnings

import numpy as np
from joblib import Memory
from sklearn.base import BaseEstimator, TransformerMixin

from nilearn import signal
from nilearn._utils import _constrained_layout_kwargs, fill_doc
from nilearn._utils.cache_mixin import CacheMixin, cache
from nilearn._utils.class_inspect import get_params
from nilearn._utils.helpers import is_matplotlib_installed
from nilearn.maskers._utils import (
    check_same_n_vertices,
    compute_mean_surface_image,
    concatenate_surface_images,
    get_min_max_surface_image,
)
from nilearn.surface import SurfaceImage


@fill_doc
class SurfaceMasker(TransformerMixin, CacheMixin, BaseEstimator):
    """Extract data from a :obj:`~nilearn.surface.SurfaceImage`.

    .. versionadded:: 0.11.0

    Parameters
    ----------
<<<<<<< HEAD
    mask_img: :obj:`~nilearn.surface.SurfaceImage` or None, default=None
=======
    mask_img: :obj:`~nilearn.surface.SurfaceImage` object or None, default=None
>>>>>>> 135e5388

    %(smoothing_fwhm)s
        This parameter is not implemented yet.

    %(standardize_maskers)s

    %(standardize_confounds)s

    %(detrend)s

    high_variance_confounds : :obj:`bool`, default=False
        If True, high variance confounds are computed on provided image with
        :func:`nilearn.image.high_variance_confounds` and default parameters
        and regressed out.

    %(low_pass)s

    %(high_pass)s

    %(t_r)s

    %(memory)s

    %(memory_level1)s

    %(verbose0)s

    reports : :obj:`bool`, default=True
        If set to True, data is saved in order to produce a report.

    %(cmap)s
        default="inferno"
        Only relevant for the report figures.

    clean_args : :obj:`dict` or None, default=None
        Keyword arguments to be passed
        to :func:`nilearn.signal.clean`
        called within the masker.

    Attributes
    ----------
    output_dimension_ : :obj:`int` or None
        number of vertices included in mask

    mask_img_ : :obj:`~nilearn.surface.SurfaceImage` or None
    """

    def __init__(
        self,
        mask_img=None,
        smoothing_fwhm=None,
        standardize=False,
        standardize_confounds=True,
        detrend=False,
        high_variance_confounds=False,
        low_pass=None,
        high_pass=None,
        t_r=None,
        memory=None,
        memory_level=1,
        verbose=0,
        reports=True,
        cmap="inferno",
        clean_args=None,
    ):
        self.mask_img = mask_img
        self.smoothing_fwhm = smoothing_fwhm
        self.standardize = standardize
        self.standardize_confounds = standardize_confounds
        self.high_variance_confounds = high_variance_confounds
        self.detrend = detrend
        self.low_pass = low_pass
        self.high_pass = high_pass
        self.t_r = t_r
        self.memory = memory
        self.memory_level = memory_level
        self.verbose = verbose
        self.reports = reports
        self.cmap = cmap
        self.clean_args = clean_args
        self._shelving = False
        # content to inject in the HTML template
        self._report_content = {
            "description": (
                "This report shows the input surface image overlaid "
                "with the outlines of the mask. "
                "We recommend to inspect the report for the overlap "
                "between the mask and its input image. "
            ),
            "n_vertices": {},
            # unused but required in HTML template
            "number_of_regions": None,
            "summary": None,
        }
        # data necessary to construct figure for the report
        self._reporting_data = None

    def __sklearn_is_fitted__(self):
        return (
            hasattr(self, "mask_img_")
            and hasattr(self, "output_dimension_")
            and self.mask_img_ is not None
            and self.output_dimension_ is not None
        )

    def _check_fitted(self):
        if not self.__sklearn_is_fitted__():
            raise ValueError(
                "This masker has not been fitted.\n"
                "Call fit before calling transform."
            )

    def _fit_mask_img(self, img):
        """Get mask passed during init or compute one from input image.

        Parameters
        ----------
        img : SurfaceImage object or :obj:`list` of SurfaceImage or None
        """
        if self.mask_img is not None:
            if img is not None:
                check_same_n_vertices(self.mask_img.mesh, img.mesh)
            self.mask_img_ = self.mask_img
            return

        if img is None:
            raise ValueError(
                "Please provide either a mask_img "
                "when initializing the masker "
                "or an img when calling fit()."
            )

        if not isinstance(img, list):
            img = [img]
        img = concatenate_surface_images(img)

        # TODO: don't store a full array of 1 to mean "no masking"; use some
        # sentinel value
        mask_data = {
            part: np.ones(v.n_vertices, dtype=bool)
            for (part, v) in img.mesh.parts.items()
        }
        self.mask_img_ = SurfaceImage(mesh=img.mesh, data=mask_data)

    def fit(self, img=None, y=None):
        """Prepare signal extraction from regions.

        Parameters
        ----------
<<<<<<< HEAD
        img : :obj:`~nilearn.surface.SurfaceImage` or \
              :obj:`list` of :obj:`~nilearn.surface.SurfaceImage` or \
              :obj:`tuple` of :obj:`~nilearn.surface.SurfaceImage` or None, \
              default = None
=======
        img : :obj:`~nilearn.surface.SurfaceImage` object or None
>>>>>>> 135e5388
            Mesh and data for both hemispheres.

        y : None
            This parameter is unused.
            It is solely included for scikit-learn compatibility.

        Returns
        -------
        SurfaceMasker object
        """
        del y
        self._fit_mask_img(img)
        assert self.mask_img_ is not None

        start, stop = 0, 0
        self.slices = {}
        for part_name, mask in self.mask_img_.data.parts.items():
            stop = start + mask.sum()
            self.slices[part_name] = start, stop
            start = stop
        self.output_dimension_ = stop

        if self.reports:
            for part in self.mask_img_.data.parts:
                self._report_content["n_vertices"][part] = (
                    self.mask_img_.mesh.parts[part].n_vertices
                )
            self._reporting_data = {
                "mask": self.mask_img_,
                "images": img,
            }

        return self

    def transform(
        self,
        img,
        confounds=None,
        sample_mask=None,
    ):
        """Extract signals from fitted surface object.

        Parameters
        ----------
<<<<<<< HEAD
        img : :obj:`~nilearn.surface.SurfaceImage` or \
              :obj:`list` of :obj:`~nilearn.surface.SurfaceImage` or \
              :obj:`tuple` of :obj:`~nilearn.surface.SurfaceImage`
=======
        img : :obj:`~nilearn.surface.SurfaceImage` object
>>>>>>> 135e5388
            Mesh and data for both hemispheres.

        confounds : :class:`numpy.ndarray`, :obj:`str`,\
                    :class:`pathlib.Path`, \
                    :class:`pandas.DataFrame` \
                    or :obj:`list` of confounds timeseries, default=None
            Confounds to pass to :func:`nilearn.signal.clean`.

        sample_mask : None, Any type compatible with numpy-array indexing, \
                  or :obj:`list` of \
                  shape: (number of scans - number of volumes removed, ) \
                  for explicit index, or (number of scans, ) for binary mask, \
                  default=None
            sample_mask to pass to :func:`nilearn.signal.clean`.

        Returns
        -------
        :class:`numpy.ndarray`
            Signal for each element.
            shape: (img data shape, total number of vertices)
        """
        if self.smoothing_fwhm is not None:
            warnings.warn(
                "Parameter smoothing_fwhm "
                "is not yet supported for surface data",
                UserWarning,
                stacklevel=2,
            )
            self.smoothing_fwhm = None

        parameters = get_params(
            self.__class__,
            self,
            ignore=[
                "mask_img",
            ],
        )
        if self.clean_args is None:
            self.clean_args = {}
        parameters["clean_args"] = self.clean_args

        self._check_fitted()

        if not isinstance(img, list):
            img = [img]
        img = concatenate_surface_images(img)

        check_same_n_vertices(self.mask_img_.mesh, img.mesh)

        if self.reports:
            self._reporting_data["images"] = img

        output = np.empty((*img.shape[:-1], self.output_dimension_))
        for part_name, (start, stop) in self.slices.items():
            mask = self.mask_img_.data.parts[part_name]
            output[..., start:stop] = img.data.parts[part_name][..., mask]

        if self.memory is None:
            self.memory = Memory(location=None)

        # signal cleaning here
        output = cache(
            signal.clean,
            memory=self.memory,
            func_memory_level=2,
            memory_level=self.memory_level,
            shelve=self._shelving,
        )(
            output,
            detrend=parameters["detrend"],
            standardize=parameters["standardize"],
            standardize_confounds=parameters["standardize_confounds"],
            t_r=parameters["t_r"],
            low_pass=parameters["low_pass"],
            high_pass=parameters["high_pass"],
            confounds=confounds,
            sample_mask=sample_mask,
            **parameters["clean_args"],
        )

        return output

    def fit_transform(
        self,
        img,
        y=None,
        confounds=None,
        sample_mask=None,
    ):
        """Prepare and perform signal extraction from regions.

        Parameters
        ----------
<<<<<<< HEAD
        img : :obj:`~nilearn.surface.SurfaceImage` or \
              :obj:`list` of :obj:`~nilearn.surface.SurfaceImage` or \
              :obj:`tuple` of :obj:`~nilearn.surface.SurfaceImage`
=======
        img : :obj:`~nilearn.surface.SurfaceImage` object
>>>>>>> 135e5388
            Mesh and data for both hemispheres.

        y : None
            This parameter is unused. It is solely included for scikit-learn
            compatibility.

        confounds : :class:`numpy.ndarray`, :obj:`str`,\
                    :class:`pathlib.Path`, \
                    :class:`pandas.DataFrame` \
                    or :obj:`list` of confounds timeseries, default=None
            Confounds to pass to :func:`nilearn.signal.clean`.

        sample_mask : None, or any type compatible with numpy-array indexing, \
                  or :obj:`list` of \
                  shape: (number of scans - number of volumes removed) \
                  default=None
            sample_mask to pass to :func:`nilearn.signal.clean`.

        Returns
        -------
        :class:`numpy.ndarray`
            Signal for each element.
            shape: (img data shape, total number of vertices)
        """
        del y
        return self.fit(img).transform(img, confounds, sample_mask)

    def inverse_transform(self, masked_img):
        """Transform extracted signal back to surface object.

        Parameters
        ----------
        masked_img : :class:`numpy.ndarray`
            Extracted signal.

        Returns
        -------
        :obj:`~nilearn.surface.SurfaceImage`
            Mesh and data for both hemispheres.
        """
        self._check_fitted()

        if masked_img.shape[-1] != self.output_dimension_:
            raise ValueError(
                "Input to 'inverse_transform' has wrong shape.\n"
                f"Last dimension should be {self.output_dimension_}.\n"
                f"Got {masked_img.shape[-1]}."
            )

        data = {}
        for part_name, mask in self.mask_img_.data.parts.items():
            data[part_name] = np.zeros(
                (*masked_img.shape[:-1], mask.shape[0]),
                dtype=masked_img.dtype,
            )
            start, stop = self.slices[part_name]
            data[part_name][..., mask] = masked_img[..., start:stop]

        return SurfaceImage(mesh=self.mask_img_.mesh, data=data)

    def generate_report(self):
        """Generate a report for the SurfaceMasker.

        Returns
        -------
        list(None) or HTMLReport
        """
        if not is_matplotlib_installed():
            with warnings.catch_warnings():
                mpl_unavail_msg = (
                    "Matplotlib is not imported! "
                    "No reports will be generated."
                )
                warnings.filterwarnings("always", message=mpl_unavail_msg)
                warnings.warn(category=ImportWarning, message=mpl_unavail_msg)
                return [None]

        from nilearn.reporting.html_report import generate_report

        return generate_report(self)

    def _reporting(self):
        """Load displays needed for report.

        Returns
        -------
        displays : :obj:`list` of None or bytes
            A list of all displays figures encoded as bytes to be rendered.
            Or a list with a single None element.
        """
        # avoid circular import
        import matplotlib.pyplot as plt

        from nilearn.reporting.utils import figure_to_png_base64

        # Handle the edge case where this function is
        # called with a masker having report capabilities disabled
        if self._reporting_data is None:
            return [None]

        fig = self._create_figure_for_report()

        if not fig:
            return [None]

        plt.close()

        init_display = figure_to_png_base64(fig)

        return [init_display]

    def _create_figure_for_report(self):
        """Generate figure to include in the report.

        Returns
        -------
        None, :class:`~matplotlib.figure.Figure` or\
              :class:`~nilearn.plotting.displays.PlotlySurfaceFigure`
            Returns ``None`` in case the masker was not fitted.
        """
        # avoid circular import
        import matplotlib.pyplot as plt

        from nilearn.plotting import plot_surf, plot_surf_contours

        if not self._reporting_data["images"] and not getattr(
            self, "mask_img_", None
        ):
            return None

        background_data = self.mask_img_
        vmin = None
        vmax = None
        if self._reporting_data["images"]:
            background_data = self._reporting_data["images"]
            background_data = compute_mean_surface_image(background_data)
            vmin, vmax = get_min_max_surface_image(background_data)

        views = ["lateral", "medial"]
        hemispheres = ["left", "right"]

        fig, axes = plt.subplots(
            len(views),
            len(hemispheres),
            subplot_kw={"projection": "3d"},
            figsize=(20, 20),
            **_constrained_layout_kwargs(),
        )
        axes = np.atleast_2d(axes)

        for ax_row, view in zip(axes, views):
            for ax, hemi in zip(ax_row, hemispheres):
                plot_surf(
                    surf_map=background_data,
                    hemi=hemi,
                    view=view,
                    figure=fig,
                    axes=ax,
                    cmap=self.cmap,
                    vmin=vmin,
                    vmax=vmax,
                )

                colors = None
                n_regions = len(np.unique(self.mask_img_.data.parts[hemi]))
                if n_regions == 1:
                    colors = "b"
                elif n_regions == 2:
                    colors = ["w", "b"]

                plot_surf_contours(
                    roi_map=self.mask_img_,
                    hemi=hemi,
                    view=view,
                    figure=fig,
                    axes=ax,
                    colors=colors,
                )

        return fig<|MERGE_RESOLUTION|>--- conflicted
+++ resolved
@@ -30,11 +30,7 @@
 
     Parameters
     ----------
-<<<<<<< HEAD
     mask_img: :obj:`~nilearn.surface.SurfaceImage` or None, default=None
-=======
-    mask_img: :obj:`~nilearn.surface.SurfaceImage` object or None, default=None
->>>>>>> 135e5388
 
     %(smoothing_fwhm)s
         This parameter is not implemented yet.
@@ -184,14 +180,10 @@
 
         Parameters
         ----------
-<<<<<<< HEAD
         img : :obj:`~nilearn.surface.SurfaceImage` or \
               :obj:`list` of :obj:`~nilearn.surface.SurfaceImage` or \
               :obj:`tuple` of :obj:`~nilearn.surface.SurfaceImage` or None, \
               default = None
-=======
-        img : :obj:`~nilearn.surface.SurfaceImage` object or None
->>>>>>> 135e5388
             Mesh and data for both hemispheres.
 
         y : None
@@ -236,13 +228,9 @@
 
         Parameters
         ----------
-<<<<<<< HEAD
         img : :obj:`~nilearn.surface.SurfaceImage` or \
               :obj:`list` of :obj:`~nilearn.surface.SurfaceImage` or \
               :obj:`tuple` of :obj:`~nilearn.surface.SurfaceImage`
-=======
-        img : :obj:`~nilearn.surface.SurfaceImage` object
->>>>>>> 135e5388
             Mesh and data for both hemispheres.
 
         confounds : :class:`numpy.ndarray`, :obj:`str`,\
@@ -336,13 +324,9 @@
 
         Parameters
         ----------
-<<<<<<< HEAD
         img : :obj:`~nilearn.surface.SurfaceImage` or \
               :obj:`list` of :obj:`~nilearn.surface.SurfaceImage` or \
               :obj:`tuple` of :obj:`~nilearn.surface.SurfaceImage`
-=======
-        img : :obj:`~nilearn.surface.SurfaceImage` object
->>>>>>> 135e5388
             Mesh and data for both hemispheres.
 
         y : None
