--- conflicted
+++ resolved
@@ -260,20 +260,6 @@
             self.clean_args = {}
         parameters["clean_args"] = self.clean_args
 
-<<<<<<< HEAD
-=======
-        if not isinstance(img, list):
-            img = [img]
-        img = concat_imgs(img)
-
-        check_compatibility_mask_and_images(self.mask_img_, img)
-
-        assert_polymesh_equal(self.mask_img_.mesh, img.mesh)
-
-        if self.reports:
-            self._reporting_data["images"] = img
-
->>>>>>> a0aa4dc3
         output = np.empty((1, self.output_dimension_))
         if len(imgs.shape) == 2:
             output = np.empty((imgs.shape[1], self.output_dimension_))
