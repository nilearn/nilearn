--- conflicted
+++ resolved
@@ -11,20 +11,8 @@
 
 from joblib import Memory, Parallel, delayed
 
-<<<<<<< HEAD
 from nilearn import _utils, image, masking
 from nilearn.maskers.nifti_masker import NiftiMasker, _filter_and_mask
-=======
-from .. import _utils
-from .. import image
-from .. import masking
-from .._utils import CacheMixin, fill_doc
-from .._utils.class_inspect import get_params
-from .._utils.niimg_conversions import _iter_check_niimg
-from .._utils.helpers import stringify_path
-from .nifti_masker import NiftiMasker, _filter_and_mask
-from nilearn.image import get_data
->>>>>>> 456da45a
 
 
 def _get_mask_strategy(strategy):
@@ -253,13 +241,9 @@
         # Compute the mask if not given by the user
         if self.mask_img is None:
             if self.verbose > 0:
-<<<<<<< HEAD
                 print('[{self.__class__.__name__}.fit] Computing mask')
 
-=======
-                print("[%s.fit] Computing mask" % self.__class__.__name__)
             imgs = stringify_path(imgs)
->>>>>>> 456da45a
             if not isinstance(imgs, collections.abc.Iterable) \
                     or isinstance(imgs, str):
                 raise ValueError(
