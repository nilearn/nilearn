--- conflicted
+++ resolved
@@ -15,16 +15,7 @@
 from nilearn.image import get_data
 from nilearn.maskers import MultiNiftiMasker
 
-extra_valid_checks = [
-    "check_estimators_unfitted",
-<<<<<<< HEAD
-    "check_get_params_invariance",
-    "check_transformer_n_iter",
-    "check_transformers_unfitted",
-=======
-    "check_parameters_default_constructible",
->>>>>>> b851ecc5
-]
+extra_valid_checks = ["check_estimators_unfitted"]
 
 
 @pytest.mark.parametrize(
