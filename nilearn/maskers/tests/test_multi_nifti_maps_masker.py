"""Test the multi_nifti_maps_masker module."""

import numpy as np
import pytest
from numpy.testing import assert_almost_equal, assert_array_equal

from nilearn._utils.data_gen import generate_fake_fmri, generate_maps
from nilearn._utils.estimator_checks import (
    check_estimator,
    nilearn_check_estimator,
)
from nilearn._utils.exceptions import DimensionError
from nilearn._utils.tags import SKLEARN_LT_1_6
from nilearn._utils.testing import write_imgs_to_path
from nilearn.conftest import _img_maps
from nilearn.maskers import MultiNiftiMapsMasker, NiftiMapsMasker
from nilearn.maskers.tests.conftest import expected_failed_checks_0pt13pt2

<<<<<<< HEAD
if SKLEARN_LT_1_6:

    @pytest.mark.parametrize(
        "estimator, check, name",
        check_estimator(
            estimator=[
                # pass less than the default number of regions
                # to speed up the tests
                MultiNiftiMapsMasker(_img_maps(n_regions=2)),
            ],
            expected_failed_checks=expected_failed_checks_0pt13pt2(),
        ),
    )
    def test_check_estimator(estimator, check, name):  # noqa: ARG001
        """Check compliance with sklearn estimators."""
        check(estimator)

    @pytest.mark.xfail(reason="invalid checks should fail")
    @pytest.mark.parametrize(
        "estimator, check, name",
        check_estimator(
            estimator=[
                # pass less than the default number of regions
                # to speed up the tests
                MultiNiftiMapsMasker(_img_maps(n_regions=2)),
            ],
            valid=False,
        ),
    )
    def test_check_estimator_invalid(estimator, check, name):  # noqa: ARG001
        """Check compliance with sklearn estimators."""
        check(estimator)
=======

@pytest.mark.parametrize(
    "estimator, check, name",
    check_estimator(
        # pass less than the default number of regions
        # to speed up the tests
        estimator=MultiNiftiMapsMasker(_img_maps(n_regions=2)),
        expected_failed_checks=expected_failed_checks_0pt13pt2(),
    ),
)
def test_check_estimator(estimator, check, name):  # noqa: ARG001
    """Check compliance with sklearn estimators."""
    check(estimator)


@pytest.mark.xfail(reason="invalid checks should fail")
@pytest.mark.parametrize(
    "estimator, check, name",
    check_estimator(
        # pass less than the default number of regions
        # to speed up the tests
        estimator=MultiNiftiMapsMasker(_img_maps(n_regions=2)),
        valid=False,
    ),
)
def test_check_estimator_invalid(estimator, check, name):  # noqa: ARG001
    """Check compliance with sklearn estimators."""
    check(estimator)
>>>>>>> aef7c4c5


@pytest.mark.parametrize(
    "estimator, check, name",
    nilearn_check_estimator(
        estimator=MultiNiftiMapsMasker(_img_maps(n_regions=2))
    ),
)
def test_check_estimator_nilearn(estimator, check, name):  # noqa: ARG001
    """Check compliance with nilearn estimators rules."""
    check(estimator)


def test_multi_nifti_maps_masker(
    affine_eye, length, n_regions, shape_3d_default, img_maps
):
    """Check basic functions of MultiNiftiMapsMasker.

    - fit, transform, fit_transform, inverse_transform.
    - 4D and list[4D] inputs
    """
    fmri11_img, mask11_img = generate_fake_fmri(
        shape_3d_default, affine=affine_eye, length=length
    )

    masker = MultiNiftiMapsMasker(
        img_maps, mask_img=mask11_img, resampling_target=None
    )

    signals11 = masker.fit().transform(fmri11_img)

    assert signals11.shape == (length, n_regions)

    MultiNiftiMapsMasker(img_maps).fit_transform(fmri11_img)

    # Should work with 4D + 1D input too (also test fit_transform)
    signals_input = [fmri11_img, fmri11_img]

    signals11_list = masker.fit_transform(signals_input)

    for signals in signals11_list:
        assert signals.shape == (length, n_regions)

    # Call inverse transform
    for signals in signals11_list:
        fmri11_img_r = masker.inverse_transform(signals)

        assert fmri11_img_r.shape == fmri11_img.shape
        assert_almost_equal(fmri11_img_r.affine, fmri11_img.affine)

    # Now try on a masker that has never seen the call to "transform"
    masker = MultiNiftiMapsMasker(img_maps, resampling_target=None)
    masker.fit()
    masker.inverse_transform(signals)


def test_multi_nifti_maps_masker_data_atlas_different_shape(
    affine_eye, length, img_maps
):
    """Test with data and atlas of different shape.

    The atlas should be resampled to the data.
    """
    # Check working of shape/affine checks
    shape2 = (12, 10, 14)
    shape22 = (5, 5, 6)
    affine2 = np.diag((1, 2, 3, 1))
    affine2 = 2 * np.eye(4)
    affine2[-1, -1] = 1

    _, mask21_img = generate_fake_fmri(
        shape2, affine=affine_eye, length=length
    )
    fmri22_img, _ = generate_fake_fmri(shape22, affine=affine2, length=length)

    masker = MultiNiftiMapsMasker(img_maps, mask_img=mask21_img)

    masker.fit_transform(fmri22_img)

    assert_array_equal(masker._resampled_maps_img_.affine, affine2)


def test_multi_nifti_maps_masker_errors(
    affine_eye, length, shape_3d_default, img_maps
):
    """Check errors raised by MultiNiftiMapsMasker."""
    fmri11_img, mask11_img = generate_fake_fmri(
        shape_3d_default, affine=affine_eye, length=length
    )

    masker = MultiNiftiMapsMasker(
        img_maps, mask_img=mask11_img, resampling_target=None
    )

    signals_input = [fmri11_img, fmri11_img]

    # NiftiMapsMasker should not work with 4D + 1D input
    masker = NiftiMapsMasker(img_maps, resampling_target=None)
    with pytest.raises(DimensionError, match="incompatible dimensionality"):
        masker.fit_transform(signals_input)


@pytest.mark.parametrize("create_files", [True, False])
def test_multi_nifti_maps_masker_errors_field_of_view(
    tmp_path,
    affine_eye,
    length,
    create_files,
    shape_3d_default,
    img_maps,
):
    """Test all kinds of mismatches between shapes and between affines."""
    # Check working of shape/affine checks
    shape2 = (12, 10, 14)
    affine2 = np.diag((1, 2, 3, 1))

    fmri12_img, mask12_img = generate_fake_fmri(
        shape_3d_default, affine=affine2, length=length
    )
    fmri21_img, mask21_img = generate_fake_fmri(
        shape2, affine=affine_eye, length=length
    )

    error_msg = "Following field of view errors were detected"

    masker = MultiNiftiMapsMasker(
        img_maps, mask_img=mask21_img, resampling_target=None
    )
    with pytest.raises(ValueError, match=error_msg):
        masker.fit()

    images = write_imgs_to_path(
        img_maps,
        mask12_img,
        file_path=tmp_path,
        create_files=create_files,
    )
    labels11, mask12 = images
    masker = MultiNiftiMapsMasker(labels11, resampling_target=None)
    masker.fit()

    with pytest.raises(ValueError, match=error_msg):
        masker.transform(fmri12_img)

    with pytest.raises(ValueError, match=error_msg):
        masker.transform(fmri21_img)

    masker = MultiNiftiMapsMasker(
        labels11, mask_img=mask12, resampling_target=None
    )
    with pytest.raises(ValueError, match=error_msg):
        masker.fit()


def test_multi_nifti_maps_masker_resampling_error(
    affine_eye, n_regions, shape_3d_large
):
    """Test MultiNiftiMapsMasker when using resampling."""
    maps33_img, _ = generate_maps(shape_3d_large, n_regions, affine=affine_eye)

    # Test error checking
    masker = MultiNiftiMapsMasker(maps33_img, resampling_target="mask")
    with pytest.raises(
        ValueError,
        match=(
            "resampling_target has been set to 'mask' "
            "but no mask has been provided"
        ),
    ):
        masker.fit()

    masker = MultiNiftiMapsMasker(maps33_img, resampling_target="invalid")
    with pytest.raises(
        ValueError, match="invalid value for 'resampling_target' parameter:"
    ):
        masker.fit()


def test_multi_nifti_maps_masker_resampling_to_mask(
    shape_mask,
    affine_eye,
    length,
    n_regions,
    shape_3d_large,
    img_fmri,
):
    """Test resampling to mask in MultiNiftiMapsMasker."""
    _, mask22_img = generate_fake_fmri(
        shape_mask, affine=affine_eye, length=length
    )
    maps33_img, _ = generate_maps(shape_3d_large, n_regions, affine=affine_eye)

    masker = MultiNiftiMapsMasker(
        maps33_img, mask_img=mask22_img, resampling_target="mask"
    )

    masker.fit()

    assert_almost_equal(masker.mask_img_.affine, mask22_img.affine)
    assert masker.mask_img_.shape == mask22_img.shape
    assert_almost_equal(masker.mask_img_.affine, masker.maps_img_.affine)
    assert masker.mask_img_.shape == masker.maps_img_.shape[:3]

    transformed = masker.transform([img_fmri, img_fmri])
    for t in transformed:
        assert t.shape == (length, n_regions)

        fmri11_img_r = masker.inverse_transform(t)

        assert_almost_equal(fmri11_img_r.affine, masker.maps_img_.affine)
        assert fmri11_img_r.shape == (masker.maps_img_.shape[:3] + (length,))


def test_multi_nifti_maps_masker_resampling_to_maps(
    shape_mask,
    affine_eye,
    length,
    n_regions,
    shape_3d_large,
    img_fmri,
):
    """Test resampling to maps in MultiNiftiMapsMasker."""
    _, mask22_img = generate_fake_fmri(
        shape_mask, affine=affine_eye, length=length
    )
    maps33_img, _ = generate_maps(shape_3d_large, n_regions, affine=affine_eye)

    masker = MultiNiftiMapsMasker(
        maps33_img, mask_img=mask22_img, resampling_target="maps"
    )

    masker.fit()

    assert_almost_equal(masker.maps_img_.affine, maps33_img.affine)
    assert masker.maps_img_.shape == maps33_img.shape
    assert_almost_equal(masker.mask_img_.affine, masker.maps_img_.affine)
    assert masker.mask_img_.shape == masker.maps_img_.shape[:3]

    transformed = masker.transform([img_fmri, img_fmri])
    for t in transformed:
        assert t.shape == (length, n_regions)

        fmri11_img_r = masker.inverse_transform(t)

        assert_almost_equal(fmri11_img_r.affine, masker.maps_img_.affine)
        assert fmri11_img_r.shape == (masker.maps_img_.shape[:3] + (length,))


def test_multi_nifti_maps_masker_resampling_clipped_mask(
    affine_eye, length, n_regions, img_fmri
):
    """Test with clipped maps: mask does not contain all maps."""
    # Shapes do matter in that case
    shape2 = (8, 9, 10)  # mask
    shape3 = (16, 18, 20)  # maps
    affine2 = np.diag((2, 2, 2, 1))  # just for mask

    _, mask22_img = generate_fake_fmri(shape2, length=1, affine=affine2)
    maps33_img, _ = generate_maps(shape3, n_regions, affine=affine_eye)

    masker = MultiNiftiMapsMasker(
        maps33_img, mask_img=mask22_img, resampling_target="maps"
    )

    masker.fit()

    assert_almost_equal(masker.maps_img_.affine, maps33_img.affine)
    assert masker.maps_img_.shape == maps33_img.shape
    assert_almost_equal(masker.mask_img_.affine, masker.maps_img_.affine)
    assert masker.mask_img_.shape == masker.maps_img_.shape[:3]

    transformed = masker.transform([img_fmri, img_fmri])
    for t in transformed:
        assert t.shape == (length, n_regions)
        # Some regions have been clipped. Resulting signal must be zero
        assert (t.var(axis=0) == 0).sum() < n_regions

        fmri11_img_r = masker.inverse_transform(t)

        assert_almost_equal(fmri11_img_r.affine, masker.maps_img_.affine)
        assert fmri11_img_r.shape == (masker.maps_img_.shape[:3] + (length,))<|MERGE_RESOLUTION|>--- conflicted
+++ resolved
@@ -16,7 +16,6 @@
 from nilearn.maskers import MultiNiftiMapsMasker, NiftiMapsMasker
 from nilearn.maskers.tests.conftest import expected_failed_checks_0pt13pt2
 
-<<<<<<< HEAD
 if SKLEARN_LT_1_6:
 
     @pytest.mark.parametrize(
@@ -49,36 +48,6 @@
     def test_check_estimator_invalid(estimator, check, name):  # noqa: ARG001
         """Check compliance with sklearn estimators."""
         check(estimator)
-=======
-
-@pytest.mark.parametrize(
-    "estimator, check, name",
-    check_estimator(
-        # pass less than the default number of regions
-        # to speed up the tests
-        estimator=MultiNiftiMapsMasker(_img_maps(n_regions=2)),
-        expected_failed_checks=expected_failed_checks_0pt13pt2(),
-    ),
-)
-def test_check_estimator(estimator, check, name):  # noqa: ARG001
-    """Check compliance with sklearn estimators."""
-    check(estimator)
-
-
-@pytest.mark.xfail(reason="invalid checks should fail")
-@pytest.mark.parametrize(
-    "estimator, check, name",
-    check_estimator(
-        # pass less than the default number of regions
-        # to speed up the tests
-        estimator=MultiNiftiMapsMasker(_img_maps(n_regions=2)),
-        valid=False,
-    ),
-)
-def test_check_estimator_invalid(estimator, check, name):  # noqa: ARG001
-    """Check compliance with sklearn estimators."""
-    check(estimator)
->>>>>>> aef7c4c5
 
 
 @pytest.mark.parametrize(
