"""Test the multi_nifti_maps_masker module."""

import numpy as np
import pytest
from nibabel import Nifti1Image
from numpy.testing import assert_almost_equal, assert_array_equal

from nilearn._utils.class_inspect import check_estimator
from nilearn._utils.data_gen import generate_fake_fmri, generate_maps
from nilearn._utils.exceptions import DimensionError
from nilearn._utils.testing import write_imgs_to_path
from nilearn.conftest import _shape_3d_default
from nilearn.maskers import MultiNiftiMapsMasker, NiftiMapsMasker

extra_valid_checks = [
    "check_get_params_invariance",
    "check_estimators_unfitted",
    "check_transformer_n_iter",
    "check_transformers_unfitted",
]


@pytest.mark.parametrize(
    "estimator, check, name",
    check_estimator(
        estimator=[
            MultiNiftiMapsMasker(
                generate_maps(_shape_3d_default(), n_regions=9)[0]
            ),
            NiftiMapsMasker(
                generate_maps(_shape_3d_default(), n_regions=9)[0]
            ),
        ],
        extra_valid_checks=extra_valid_checks,
    ),
)
def test_check_estimator(estimator, check, name):  # noqa: ARG001
    """Check compliance with sklearn estimators."""
    check(estimator)


@pytest.mark.xfail(reason="invalid checks should fail")
@pytest.mark.parametrize(
    "estimator, check, name",
    check_estimator(
        estimator=[
            MultiNiftiMapsMasker(
                generate_maps(_shape_3d_default(), n_regions=9)[0]
            ),
            NiftiMapsMasker(
                generate_maps(_shape_3d_default(), n_regions=9)[0]
            ),
        ],
        extra_valid_checks=extra_valid_checks,
        valid=False,
    ),
)
def test_check_estimator_invalid(estimator, check, name):  # noqa: ARG001
    """Check compliance with sklearn estimators."""
    check(estimator)


def test_multi_nifti_maps_masker(
    affine_eye, length, n_regions, shape_3d_default, img_maps
):
    """Check basic functions of MultiNiftiMapsMasker.

    - fit, transform, fit_transform, inverse_transform.
    - 4D and list[4D] inputs
    - smoothing
    """
    fmri11_img, mask11_img = generate_fake_fmri(
        shape_3d_default, affine=affine_eye, length=length
    )

    masker = MultiNiftiMapsMasker(
        img_maps, mask_img=mask11_img, resampling_target=None
    )
<<<<<<< HEAD
    signals11 = masker11.fit().transform(fmri11_img)
=======

    signals11 = masker.fit().transform(fmri11_img)

>>>>>>> c06ff609
    assert signals11.shape == (length, n_regions)

    MultiNiftiMapsMasker(img_maps).fit_transform(fmri11_img)

    # Should work with 4D + 1D input too (also test fit_transform)
    signals_input = [fmri11_img, fmri11_img]

    signals11_list = masker.fit_transform(signals_input)

    assert len(signals11_list) == len(signals_input)
    for signals in signals11_list:
        assert signals.shape == (length, n_regions)

    # Transform, with smoothing (smoke test)
    masker = MultiNiftiMapsMasker(
        img_maps, smoothing_fwhm=3, resampling_target=None
    )

    signals11_list = masker.fit().transform(signals_input)

    for signals in signals11_list:
        assert signals.shape == (length, n_regions)

<<<<<<< HEAD
    # Call inverse transform (smoke test)
=======
    # Call inverse transform
>>>>>>> c06ff609
    for signals in signals11_list:
        fmri11_img_r = masker.inverse_transform(signals)

        assert fmri11_img_r.shape == fmri11_img.shape
        assert_almost_equal(fmri11_img_r.affine, fmri11_img.affine)

    # Now try on a masker that has never seen the call to "transform"
    masker = MultiNiftiMapsMasker(img_maps, resampling_target=None)
    masker.fit()
    masker.inverse_transform(signals)


@pytest.mark.parametrize("create_files", [True, False])
def test_multi_nifti_maps_masker_fit_files(
    tmp_path, length, n_regions, create_files, img_maps, img_fmri
):
    """Check fit / transform on both nifti object and files."""
    labels11 = write_imgs_to_path(
        img_maps, file_path=tmp_path, create_files=create_files
    )

    masker = MultiNiftiMapsMasker(labels11, resampling_target=None)

    signals11 = masker.fit().transform(img_fmri)

    assert signals11.shape == (length, n_regions)


def test_multi_nifti_maps_masker_data_atlas_different_shape(
    affine_eye, length, img_maps
):
    """Test with data and atlas of different shape.

    The atlas should be resampled to the data.
    """
    # Check working of shape/affine checks
    shape2 = (12, 10, 14)
    shape22 = (5, 5, 6)
    affine2 = np.diag((1, 2, 3, 1))
    affine2 = 2 * np.eye(4)
    affine2[-1, -1] = 1

    _, mask21_img = generate_fake_fmri(
        shape2, affine=affine_eye, length=length
    )
    fmri22_img, _ = generate_fake_fmri(shape22, affine=affine2, length=length)

    masker = MultiNiftiMapsMasker(img_maps, mask_img=mask21_img)

    masker.fit_transform(fmri22_img)

    assert_array_equal(masker._resampled_maps_img_.affine, affine2)


def test_multi_nifti_maps_masker_errors(
    affine_eye, length, shape_3d_default, img_maps
):
    """Check errors raised by MultiNiftiMapsMasker."""
    fmri11_img, mask11_img = generate_fake_fmri(
        shape_3d_default, affine=affine_eye, length=length
    )

    masker = MultiNiftiMapsMasker(
        img_maps, mask_img=mask11_img, resampling_target=None
    )

    with pytest.raises(ValueError, match="has not been fitted. "):
        masker.transform(fmri11_img)

    signals_input = [fmri11_img, fmri11_img]
    signals11_list = masker.fit().transform(signals_input)

    with pytest.raises(ValueError, match="has not been fitted. "):
        MultiNiftiMapsMasker(img_maps).inverse_transform(signals11_list[0])

    # NiftiMapsMasker should not work with 4D + 1D input
    masker = NiftiMapsMasker(img_maps, resampling_target=None)
    with pytest.raises(DimensionError, match="incompatible dimensionality"):
        masker.fit_transform(signals_input)


@pytest.mark.parametrize("create_files", [True, False])
def test_multi_nifti_maps_masker_errors_field_of_view(
    tmp_path,
    affine_eye,
    length,
    create_files,
    shape_3d_default,
    img_maps,
):
    """Test all kinds of mismatches between shapes and between affines."""
    # Check working of shape/affine checks
    shape2 = (12, 10, 14)
    affine2 = np.diag((1, 2, 3, 1))

    fmri12_img, mask12_img = generate_fake_fmri(
        shape_3d_default, affine=affine2, length=length
    )
    fmri21_img, mask21_img = generate_fake_fmri(
        shape2, affine=affine_eye, length=length
    )

    error_msg = "Following field of view errors were detected"

    masker = MultiNiftiMapsMasker(
        img_maps, mask_img=mask21_img, resampling_target=None
    )
    with pytest.raises(ValueError, match=error_msg):
        masker.fit()

    images = write_imgs_to_path(
        img_maps,
        mask12_img,
        file_path=tmp_path,
        create_files=create_files,
    )
    labels11, mask12 = images
    masker = MultiNiftiMapsMasker(labels11, resampling_target=None)
    masker.fit()

    with pytest.raises(ValueError, match=error_msg):
        masker.transform(fmri12_img)

    with pytest.raises(ValueError, match=error_msg):
        masker.transform(fmri21_img)

    masker = MultiNiftiMapsMasker(
        labels11, mask_img=mask12, resampling_target=None
    )
    with pytest.raises(ValueError, match=error_msg):
        masker.fit()


def test_multi_nifti_maps_masker_resampling_error(
    affine_eye, n_regions, shape_maps
):
    """Test MultiNiftiMapsMasker when using resampling."""
    maps33_img, _ = generate_maps(shape_maps, n_regions, affine=affine_eye)

    mask_img_4d = Nifti1Image(
        np.ones((2, 2, 2, 2), dtype=np.int8), affine=np.diag((4, 4, 4, 1))
    )

    # verify that 4D mask arguments are refused
    masker = MultiNiftiMapsMasker(maps33_img, mask_img=mask_img_4d)
    with pytest.raises(
        DimensionError,
        match="Input data has incompatible dimensionality: "
        "Expected dimension is 3D and you provided "
        "a 4D image.",
    ):
        masker.fit()

    # Test error checking
    with pytest.raises(
        ValueError,
        match=(
            "resampling_target has been set to 'mask' "
            "but no mask has been provided"
        ),
    ):
        MultiNiftiMapsMasker(maps33_img, resampling_target="mask")

    with pytest.raises(
        ValueError, match="invalid value for 'resampling_target' parameter:"
    ):
        MultiNiftiMapsMasker(
            maps33_img,
            resampling_target="invalid",
        )


def test_multi_nifti_maps_masker_resampling_to_mask(
    shape_mask,
    affine_eye,
    length,
    n_regions,
    shape_maps,
    img_fmri,
):
    """Test resampling to mask in MultiNiftiMapsMasker."""
    _, mask22_img = generate_fake_fmri(
        shape_mask, affine=affine_eye, length=length
    )
    maps33_img, _ = generate_maps(shape_maps, n_regions, affine=affine_eye)

    masker = MultiNiftiMapsMasker(
        maps33_img, mask_img=mask22_img, resampling_target="mask"
    )

    masker.fit()

    assert_almost_equal(masker.mask_img_.affine, mask22_img.affine)
    assert masker.mask_img_.shape == mask22_img.shape
    assert_almost_equal(masker.mask_img_.affine, masker.maps_img_.affine)
    assert masker.mask_img_.shape == masker.maps_img_.shape[:3]

    transformed = masker.transform([img_fmri, img_fmri])
    for t in transformed:
        assert t.shape == (length, n_regions)

        fmri11_img_r = masker.inverse_transform(t)

        assert_almost_equal(fmri11_img_r.affine, masker.maps_img_.affine)
        assert fmri11_img_r.shape == (masker.maps_img_.shape[:3] + (length,))


def test_multi_nifti_maps_masker_resampling_to_maps(
    shape_mask,
    affine_eye,
    length,
    n_regions,
    shape_maps,
    img_fmri,
):
    """Test resampling to maps in MultiNiftiMapsMasker."""
    _, mask22_img = generate_fake_fmri(
        shape_mask, affine=affine_eye, length=length
    )
    maps33_img, _ = generate_maps(shape_maps, n_regions, affine=affine_eye)

    masker = MultiNiftiMapsMasker(
        maps33_img, mask_img=mask22_img, resampling_target="maps"
    )

    masker.fit()

    assert_almost_equal(masker.maps_img_.affine, maps33_img.affine)
    assert masker.maps_img_.shape == maps33_img.shape
    assert_almost_equal(masker.mask_img_.affine, masker.maps_img_.affine)
    assert masker.mask_img_.shape == masker.maps_img_.shape[:3]

    transformed = masker.transform([img_fmri, img_fmri])
    for t in transformed:
        assert t.shape == (length, n_regions)

        fmri11_img_r = masker.inverse_transform(t)

        assert_almost_equal(fmri11_img_r.affine, masker.maps_img_.affine)
        assert fmri11_img_r.shape == (masker.maps_img_.shape[:3] + (length,))


def test_multi_nifti_maps_masker_resampling_clipped_mask(
    affine_eye, length, n_regions, img_fmri
):
    """Test with clipped maps: mask does not contain all maps."""
    # Shapes do matter in that case
    shape2 = (8, 9, 10)  # mask
    shape3 = (16, 18, 20)  # maps
    affine2 = np.diag((2, 2, 2, 1))  # just for mask

    _, mask22_img = generate_fake_fmri(shape2, length=1, affine=affine2)
    maps33_img, _ = generate_maps(shape3, n_regions, affine=affine_eye)

    masker = MultiNiftiMapsMasker(
        maps33_img, mask_img=mask22_img, resampling_target="maps"
    )

    masker.fit()

    assert_almost_equal(masker.maps_img_.affine, maps33_img.affine)
    assert masker.maps_img_.shape == maps33_img.shape
    assert_almost_equal(masker.mask_img_.affine, masker.maps_img_.affine)
    assert masker.mask_img_.shape == masker.maps_img_.shape[:3]

    transformed = masker.transform([img_fmri, img_fmri])
    for t in transformed:
        assert t.shape == (length, n_regions)
        # Some regions have been clipped. Resulting signal must be zero
        assert (t.var(axis=0) == 0).sum() < n_regions

        fmri11_img_r = masker.inverse_transform(t)

        assert_almost_equal(fmri11_img_r.affine, masker.maps_img_.affine)
        assert fmri11_img_r.shape == (masker.maps_img_.shape[:3] + (length,))


def test_multi_nifti_maps_masker_list_of_sample_mask(
    length, n_regions, img_maps, img_fmri
):
    """Tests MultiNiftiMapsMasker.fit_transform with a list of "sample_mask".

    "sample_mask" was directly sent as input to the parallel calls of
    "transform_single_imgs" instead of sending iterations.
    See https://github.com/nilearn/nilearn/issues/3967 for more details.
    """
    n_scrub1 = 3
    n_scrub2 = 2

    sample_mask1 = np.arange(length - n_scrub1)
    sample_mask2 = np.arange(length - n_scrub2)

    masker = MultiNiftiMapsMasker(img_maps)
    ts_list = masker.fit_transform(
        [img_fmri, img_fmri], sample_mask=[sample_mask1, sample_mask2]
    )

    assert len(ts_list) == 2
    for ts, n_scrub in zip(ts_list, [n_scrub1, n_scrub2]):
        assert ts.shape == (length - n_scrub, n_regions)<|MERGE_RESOLUTION|>--- conflicted
+++ resolved
@@ -76,13 +76,9 @@
     masker = MultiNiftiMapsMasker(
         img_maps, mask_img=mask11_img, resampling_target=None
     )
-<<<<<<< HEAD
-    signals11 = masker11.fit().transform(fmri11_img)
-=======
 
     signals11 = masker.fit().transform(fmri11_img)
 
->>>>>>> c06ff609
     assert signals11.shape == (length, n_regions)
 
     MultiNiftiMapsMasker(img_maps).fit_transform(fmri11_img)
@@ -106,11 +102,7 @@
     for signals in signals11_list:
         assert signals.shape == (length, n_regions)
 
-<<<<<<< HEAD
-    # Call inverse transform (smoke test)
-=======
     # Call inverse transform
->>>>>>> c06ff609
     for signals in signals11_list:
         fmri11_img_r = masker.inverse_transform(signals)
 
