--- conflicted
+++ resolved
@@ -258,13 +258,6 @@
         masker.fit()
 
     # Test error checking
-<<<<<<< HEAD
-    with pytest.raises(ValueError):
-        masker = MultiNiftiMapsMasker(maps33_img, resampling_target="mask")
-        masker.fit()
-    with pytest.raises(ValueError):
-        masker = MultiNiftiMapsMasker(
-=======
     with pytest.raises(
         ValueError,
         match=(
@@ -273,12 +266,12 @@
         ),
     ):
         MultiNiftiMapsMasker(maps33_img, resampling_target="mask")
+        masker.fit()
 
     with pytest.raises(
         ValueError, match="invalid value for 'resampling_target' parameter:"
     ):
         MultiNiftiMapsMasker(
->>>>>>> b51cc403
             maps33_img,
             resampling_target="invalid",
         )
