"""Test nilearn.maskers.nifti_spheres_masker."""

import numpy as np
import pytest
from nibabel import Nifti1Image
from numpy.testing import assert_array_almost_equal, assert_array_equal

<<<<<<< HEAD
from nilearn._utils.estimator_checks import check_estimator
from nilearn._utils.tags import SKLEARN_LT_1_6
=======
from nilearn._utils.estimator_checks import (
    check_estimator,
    nilearn_check_estimator,
)
>>>>>>> aef7c4c5
from nilearn.image import get_data, new_img_like
from nilearn.maskers import NiftiSpheresMasker
from nilearn.maskers.tests.conftest import expected_failed_checks_0pt13pt2

<<<<<<< HEAD
if SKLEARN_LT_1_6:

    @pytest.mark.parametrize(
        "estimator, check, name",
        check_estimator(
            estimator=[
                NiftiSpheresMasker(
                    seeds=[
                        (1, 1, 1),
                    ]
                )
            ],
            expected_failed_checks=expected_failed_checks_0pt13pt2(),
        ),
    )
    def test_check_estimator(estimator, check, name):  # noqa: ARG001
        """Check compliance with sklearn estimators."""
        check(estimator)

    @pytest.mark.xfail(reason="invalid checks should fail")
    @pytest.mark.parametrize(
        "estimator, check, name",
        check_estimator(
            estimator=[
                NiftiSpheresMasker(
                    seeds=[
                        (1, 1, 1),
                    ]
                )
            ],
            valid=False,
        ),
    )
    def test_check_estimator_invalid(estimator, check, name):  # noqa: ARG001
        """Check compliance with sklearn estimators."""
        check(estimator)
=======

@pytest.mark.parametrize(
    "estimator, check, name",
    check_estimator(
        estimator=NiftiSpheresMasker(seeds=[(1, 1, 1)]),
        expected_failed_checks=expected_failed_checks_0pt13pt2(),
    ),
)
def test_check_estimator(estimator, check, name):  # noqa: ARG001
    """Check compliance with sklearn estimators."""
    check(estimator)


@pytest.mark.xfail(reason="invalid checks should fail")
@pytest.mark.parametrize(
    "estimator, check, name",
    check_estimator(
        estimator=NiftiSpheresMasker(seeds=[(1, 1, 1)]),
        valid=False,
    ),
)
def test_check_estimator_invalid(estimator, check, name):  # noqa: ARG001
    """Check compliance with sklearn estimators."""
    check(estimator)
>>>>>>> aef7c4c5


@pytest.mark.parametrize(
    "estimator, check, name",
    nilearn_check_estimator(estimator=NiftiSpheresMasker(seeds=[(1, 1, 1)])),
)
def test_check_estimator_nilearn(estimator, check, name):  # noqa: ARG001
    """Check compliance with nilearn estimators rules."""
    check(estimator)


def test_seed_extraction(rng, affine_eye):
    """Test seed extraction."""
    data = rng.random((3, 3, 3, 5))
    img = Nifti1Image(data, affine_eye)
    masker = NiftiSpheresMasker([(1, 1, 1)])

    # Test the fit
    masker.fit()

    # Test the transform
    s = masker.transform(img)

    assert_array_equal(s[:, 0], data[1, 1, 1])


def test_sphere_extraction(rng, affine_eye):
    """Test sphere extraction."""
    seed = (1, 1, 1)

    data = rng.random((3, 3, 3, 5))

    img = Nifti1Image(data, affine_eye)

    masker = NiftiSpheresMasker([seed], radius=1)

    masker.fit()

    # Check attributes defined at fit
    assert masker.n_elements_ == 1

    # Test the transform
    s = masker.transform(img)

    mask = np.zeros((3, 3, 3), dtype=bool)
    mask[:, 1, 1] = True
    mask[1, :, 1] = True
    mask[1, 1, :] = True
    assert_array_equal(s[:, 0], np.mean(data[mask], axis=0))

    # Now with a mask
    mask_img = np.zeros((3, 3, 3))
    mask_img[1, :, :] = 1
    mask_img = Nifti1Image(mask_img, affine_eye)

    masker = NiftiSpheresMasker([seed], radius=1, mask_img=mask_img)
    masker.fit()
    s = masker.transform(img)

    assert_array_equal(
        s[:, 0],
        np.mean(data[np.logical_and(mask, get_data(mask_img))], axis=0),
    )


def test_anisotropic_sphere_extraction(rng, affine_eye):
    """Test non anisotropic sphere extraction."""
    seed = (2, 1, 2)

    data = rng.random((3, 3, 3, 5))

    affine = affine_eye
    affine[0, 0] = 2
    affine[2, 2] = 2

    img = Nifti1Image(data, affine_eye)

    masker = NiftiSpheresMasker([seed], radius=1)

    # Test the fit
    masker.fit()

    # Test the transform
    s = masker.transform(img)

    mask = np.zeros((3, 3, 3), dtype=bool)
    mask[1, :, 1] = True
    assert_array_equal(s[:, 0], np.mean(data[mask], axis=0))

    # Now with a mask
    mask_img = np.zeros((3, 2, 3))
    mask_img[1, 0, 1] = 1

    affine_2 = affine_eye.copy()
    affine_2[0, 0] = 4

    mask_img = Nifti1Image(mask_img, affine=affine_2)

    masker = NiftiSpheresMasker([seed], radius=1, mask_img=mask_img)
    masker.fit()
    s = masker.transform(img)

    assert_array_equal(s[:, 0], data[1, 0, 1])


def test_errors():
    """Check seed input."""
    masker = NiftiSpheresMasker(([1, 2]), radius=0.2)
    with pytest.raises(ValueError, match="Seeds must be a list .+"):
        masker.fit()


def test_nifti_spheres_masker_overlap(rng, affine_eye):
    """Throw error when allow_overlap=False and some spheres overlap."""
    shape = (5, 5, 5)

    data = rng.random((*shape, 5))
    fmri_img = Nifti1Image(data, affine_eye)

    seeds = [(0, 0, 0), (2, 2, 2)]

    overlapping_masker = NiftiSpheresMasker(
        seeds, radius=1, allow_overlap=True
    )
    overlapping_masker.fit_transform(fmri_img)

    overlapping_masker = NiftiSpheresMasker(
        seeds, radius=2, allow_overlap=True
    )
    overlapping_masker.fit_transform(fmri_img)

    noverlapping_masker = NiftiSpheresMasker(
        seeds, radius=1, allow_overlap=False
    )
    noverlapping_masker.fit_transform(fmri_img)

    noverlapping_masker = NiftiSpheresMasker(
        seeds, radius=2, allow_overlap=False
    )

    with pytest.raises(ValueError, match="Overlap detected"):
        noverlapping_masker.fit_transform(fmri_img)


def test_small_radius(rng):
    """Check behavior when radius smaller than voxel size."""
    shape = (3, 3, 3)

    data = rng.random(shape)

    mask = np.zeros(shape)
    mask[1, 1, 1] = 1
    mask[2, 2, 2] = 1

    affine = np.eye(4) * 1.2

    seed = (1.4, 1.4, 1.4)

    masker = NiftiSpheresMasker(
        [seed], radius=0.1, mask_img=Nifti1Image(mask, affine)
    )
    spheres_data = masker.fit_transform(Nifti1Image(data, affine))
    masker.inverse_transform(spheres_data)

    # Test if masking is taken into account
    mask[1, 1, 1] = 0
    mask[1, 1, 0] = 1

    masker = NiftiSpheresMasker(
        [seed], radius=0.1, mask_img=Nifti1Image(mask, affine)
    )

    with pytest.raises(ValueError, match="These spheres are empty"):
        masker.fit_transform(Nifti1Image(data, affine))

    masker.fit(Nifti1Image(data, affine))

    with pytest.raises(ValueError, match="These spheres are empty"):
        masker.inverse_transform(spheres_data)

    # Inverse transform should still work with a masker larger radius
    masker = NiftiSpheresMasker(
        [seed], radius=1.6, mask_img=Nifti1Image(mask, affine)
    )
    masker.fit(Nifti1Image(data, affine))
    masker.inverse_transform(spheres_data)


def test_is_nifti_spheres_masker_give_nans(rng, affine_eye):
    """Check behavior when data to fit_transform contains nan."""
    data_with_nans = np.zeros((10, 10, 10), dtype=np.float32)
    data_with_nans[:, :, :] = np.nan

    data_without_nans = rng.random((9, 9, 9))
    indices = np.nonzero(data_without_nans)

    # Leaving nans outside of some data
    data_with_nans[indices] = data_without_nans[indices]
    img = Nifti1Image(data_with_nans, affine_eye)

    # Interaction of seed with nans
    seed = [(7, 7, 7)]
    masker = NiftiSpheresMasker(seeds=seed, radius=2.0)

    assert not np.isnan(np.sum(masker.fit_transform(img)))

    # When mask_img is provided, the seed interacts within the brain, so no nan
    mask = np.ones((9, 9, 9))
    mask_img = Nifti1Image(mask, affine_eye)
    masker = NiftiSpheresMasker(seeds=seed, radius=2.0, mask_img=mask_img)

    assert not np.isnan(np.sum(masker.fit_transform(img)))


def test_standardization(rng, affine_eye):
    """Check output properly standardized with 'standardize' parameter."""
    data = rng.random((3, 3, 3, 5))
    img = Nifti1Image(data, affine_eye)

    # test zscore
    masker = NiftiSpheresMasker([(1, 1, 1)], standardize="zscore_sample")
    # Test the fit
    s = masker.fit_transform(img)

    np.testing.assert_almost_equal(s.mean(), 0)
    np.testing.assert_almost_equal(s.std(), 1, decimal=1)

    # test psc
    masker = NiftiSpheresMasker([(1, 1, 1)], standardize="psc")
    # Test the fit
    s = masker.fit_transform(img)

    np.testing.assert_almost_equal(s.mean(), 0)
    np.testing.assert_almost_equal(
        s.ravel(),
        data[1, 1, 1] / data[1, 1, 1].mean() * 100 - 100,
    )


def test_nifti_spheres_masker_inverse_transform(rng, affine_eye):
    """Applying the sphere_extraction example from above backwards."""
    data = rng.random((3, 3, 3, 5))

    img = Nifti1Image(data, affine_eye)

    masker = NiftiSpheresMasker([(1, 1, 1)], radius=1)

    # Test the fit
    masker.fit()

    # Transform data
    signal = masker.transform(img)
    with pytest.raises(ValueError, match="Please provide mask_img"):
        masker.inverse_transform(signal)

    # Now with a mask
    mask_img = np.zeros((3, 3, 3))
    mask_img[1, :, :] = 1
    mask_img = Nifti1Image(mask_img, affine_eye)

    masker = NiftiSpheresMasker([(1, 1, 1)], radius=1, mask_img=mask_img)
    masker.fit()
    s = masker.transform(img)

    # Mask describes the extend of the masker's sphere
    mask = np.zeros((3, 3, 3), dtype=bool)
    mask[:, 1, 1] = True
    mask[1, :, 1] = True
    mask[1, 1, :] = True

    # Create an array mask
    array_mask = np.logical_and(mask, get_data(mask_img))

    inverse_map = masker.inverse_transform(s)

    # Testing whether mask is applied to inverse transform
    assert_array_equal(
        np.mean(get_data(inverse_map), axis=-1) != 0, array_mask
    )
    # Test whether values are preserved
    assert_array_equal(get_data(inverse_map)[array_mask].mean(0), s[:, 0])

    # Test whether the mask's shape is applied
    assert_array_equal(inverse_map.shape[:3], mask_img.shape)


def test_nifti_spheres_masker_inverse_overlap(rng, affine_eye):
    """Throw error when data to inverse_transform has overlapping data and \
        allow_overlap=False.
    """
    shape = (5, 5, 5)

    data = rng.random((*shape, 5))
    fmri_img = Nifti1Image(data, affine_eye)

    # Apply mask image - to allow inversion
    mask_img = new_img_like(fmri_img, np.ones(shape))
    seeds = [(0, 0, 0), (2, 2, 2)]
    # Inverse data
    inv_data = rng.random(len(seeds))

    overlapping_masker = NiftiSpheresMasker(
        seeds, radius=1, allow_overlap=True, mask_img=mask_img
    ).fit()
    overlapping_masker.inverse_transform(inv_data)

    overlapping_masker = NiftiSpheresMasker(
        seeds, radius=2, allow_overlap=True, mask_img=mask_img
    ).fit()

    overlap = overlapping_masker.inverse_transform(inv_data)

    # Test whether overlapping data is averaged
    assert_array_almost_equal(get_data(overlap)[1, 1, 1], np.mean(inv_data))

    noverlapping_masker = NiftiSpheresMasker(
        seeds, radius=1, allow_overlap=False, mask_img=mask_img
    ).fit()

    noverlapping_masker.inverse_transform(inv_data)
    noverlapping_masker = NiftiSpheresMasker(
        seeds, radius=2, allow_overlap=False, mask_img=mask_img
    ).fit()

    with pytest.raises(ValueError, match="Overlap detected"):
        noverlapping_masker.inverse_transform(inv_data)<|MERGE_RESOLUTION|>--- conflicted
+++ resolved
@@ -5,20 +5,15 @@
 from nibabel import Nifti1Image
 from numpy.testing import assert_array_almost_equal, assert_array_equal
 
-<<<<<<< HEAD
-from nilearn._utils.estimator_checks import check_estimator
-from nilearn._utils.tags import SKLEARN_LT_1_6
-=======
 from nilearn._utils.estimator_checks import (
     check_estimator,
     nilearn_check_estimator,
 )
->>>>>>> aef7c4c5
+from nilearn._utils.tags import SKLEARN_LT_1_6
 from nilearn.image import get_data, new_img_like
 from nilearn.maskers import NiftiSpheresMasker
 from nilearn.maskers.tests.conftest import expected_failed_checks_0pt13pt2
 
-<<<<<<< HEAD
 if SKLEARN_LT_1_6:
 
     @pytest.mark.parametrize(
@@ -55,32 +50,6 @@
     def test_check_estimator_invalid(estimator, check, name):  # noqa: ARG001
         """Check compliance with sklearn estimators."""
         check(estimator)
-=======
-
-@pytest.mark.parametrize(
-    "estimator, check, name",
-    check_estimator(
-        estimator=NiftiSpheresMasker(seeds=[(1, 1, 1)]),
-        expected_failed_checks=expected_failed_checks_0pt13pt2(),
-    ),
-)
-def test_check_estimator(estimator, check, name):  # noqa: ARG001
-    """Check compliance with sklearn estimators."""
-    check(estimator)
-
-
-@pytest.mark.xfail(reason="invalid checks should fail")
-@pytest.mark.parametrize(
-    "estimator, check, name",
-    check_estimator(
-        estimator=NiftiSpheresMasker(seeds=[(1, 1, 1)]),
-        valid=False,
-    ),
-)
-def test_check_estimator_invalid(estimator, check, name):  # noqa: ARG001
-    """Check compliance with sklearn estimators."""
-    check(estimator)
->>>>>>> aef7c4c5
 
 
 @pytest.mark.parametrize(
