"""Test nilearn.maskers.nifti_spheres_masker."""

import warnings

import numpy as np
import pytest
from nibabel import Nifti1Image
from numpy.testing import assert_array_almost_equal, assert_array_equal

from nilearn._utils import data_gen
from nilearn._utils.class_inspect import check_estimator
from nilearn._utils.helpers import is_matplotlib_installed
from nilearn.image import get_data, new_img_like
from nilearn.maskers import NiftiSpheresMasker

extra_valid_checks = [
    "check_parameters_default_constructible",
    "check_estimators_unfitted",
<<<<<<< HEAD
    "check_get_params_invariance",
=======
    "check_transformer_n_iter",
    "check_transformers_unfitted",
>>>>>>> 26d09d4e
]


@pytest.mark.parametrize(
    "estimator, check, name",
    check_estimator(
        estimator=[
            NiftiSpheresMasker(
                seeds=[
                    (1, 1, 1),
                ]
            )
        ],
        extra_valid_checks=extra_valid_checks,
    ),
)
def test_check_estimator(estimator, check, name):  # noqa: ARG001
    """Check compliance with sklearn estimators."""
    check(estimator)


@pytest.mark.xfail(reason="invalid checks should fail")
@pytest.mark.parametrize(
    "estimator, check, name",
    check_estimator(
        estimator=[
            NiftiSpheresMasker(
                seeds=[
                    (1, 1, 1),
                ]
            )
        ],
        extra_valid_checks=extra_valid_checks,
        valid=False,
    ),
)
def test_check_estimator_invalid(estimator, check, name):  # noqa: ARG001
    """Check compliance with sklearn estimators."""
    check(estimator)


def test_seed_extraction(rng):
    """Test seed extraction."""
    data = rng.random((3, 3, 3, 5))
    img = Nifti1Image(data, np.eye(4))
    masker = NiftiSpheresMasker([(1, 1, 1)])
    # Test the fit
    masker.fit()
    # Test the transform
    s = masker.transform(img)
    assert_array_equal(s[:, 0], data[1, 1, 1])


def test_sphere_extraction(rng):
    """Test sphere extraction."""
    data = rng.random((3, 3, 3, 5))
    img = Nifti1Image(data, np.eye(4))
    masker = NiftiSpheresMasker([(1, 1, 1)], radius=1)

    # Check attributes defined at fit
    assert not hasattr(masker, "seeds_")
    assert not hasattr(masker, "n_elements_")

    masker.fit()

    # Check attributes defined at fit
    assert hasattr(masker, "seeds_")
    assert hasattr(masker, "n_elements_")
    assert masker.n_elements_ == 1

    # Test the fit
    masker.fit()

    # Test the transform
    s = masker.transform(img)
    mask = np.zeros((3, 3, 3), dtype=bool)
    mask[:, 1, 1] = True
    mask[1, :, 1] = True
    mask[1, 1, :] = True
    assert_array_equal(s[:, 0], np.mean(data[mask], axis=0))

    # Now with a mask
    mask_img = np.zeros((3, 3, 3))
    mask_img[1, :, :] = 1
    mask_img = Nifti1Image(mask_img, np.eye(4))
    masker = NiftiSpheresMasker([(1, 1, 1)], radius=1, mask_img=mask_img)
    masker.fit()
    s = masker.transform(img)
    assert_array_equal(
        s[:, 0],
        np.mean(data[np.logical_and(mask, get_data(mask_img))], axis=0),
    )


def test_anisotropic_sphere_extraction(rng):
    data = rng.random((3, 3, 3, 5))
    affine = np.eye(4)
    affine[0, 0] = 2
    affine[2, 2] = 2
    img = Nifti1Image(data, affine)
    masker = NiftiSpheresMasker([(2, 1, 2)], radius=1)
    # Test the fit
    masker.fit()
    # Test the transform
    s = masker.transform(img)
    mask = np.zeros((3, 3, 3), dtype=bool)
    mask[1, :, 1] = True
    assert_array_equal(s[:, 0], np.mean(data[mask], axis=0))
    # Now with a mask
    mask_img = np.zeros((3, 2, 3))
    mask_img[1, 0, 1] = 1
    affine_2 = affine.copy()
    affine_2[0, 0] = 4
    mask_img = Nifti1Image(mask_img, affine=affine_2)
    masker = NiftiSpheresMasker([(2, 1, 2)], radius=1, mask_img=mask_img)

    masker.fit()
    s = masker.transform(img)
    assert_array_equal(s[:, 0], data[1, 0, 1])


def test_errors():
    masker = NiftiSpheresMasker(([1, 2]), radius=0.2)
    with pytest.raises(ValueError, match="Seeds must be a list .+"):
        masker.fit()


def test_nifti_spheres_masker_overlap(rng):
    # Test resampling in NiftiMapsMasker
    affine = np.eye(4)
    shape = (5, 5, 5)

    data = rng.random((*shape, 5))
    fmri_img = Nifti1Image(data, affine)

    seeds = [(0, 0, 0), (2, 2, 2)]

    overlapping_masker = NiftiSpheresMasker(
        seeds, radius=1, allow_overlap=True
    )
    overlapping_masker.fit_transform(fmri_img)
    overlapping_masker = NiftiSpheresMasker(
        seeds, radius=2, allow_overlap=True
    )
    overlapping_masker.fit_transform(fmri_img)

    noverlapping_masker = NiftiSpheresMasker(
        seeds, radius=1, allow_overlap=False
    )
    noverlapping_masker.fit_transform(fmri_img)
    noverlapping_masker = NiftiSpheresMasker(
        seeds, radius=2, allow_overlap=False
    )
    with pytest.raises(ValueError, match="Overlap detected"):
        noverlapping_masker.fit_transform(fmri_img)


def test_small_radius(rng):
    affine = np.eye(4)
    shape = (3, 3, 3)

    data = rng.random(shape)
    mask = np.zeros(shape)
    mask[1, 1, 1] = 1
    mask[2, 2, 2] = 1
    affine = np.eye(4) * 1.2
    seed = (1.4, 1.4, 1.4)

    masker = NiftiSpheresMasker(
        [seed], radius=0.1, mask_img=Nifti1Image(mask, affine)
    )
    masker.fit_transform(Nifti1Image(data, affine))

    # Test if masking is taken into account
    mask[1, 1, 1] = 0
    mask[1, 1, 0] = 1

    masker = NiftiSpheresMasker(
        [seed], radius=0.1, mask_img=Nifti1Image(mask, affine)
    )
    with pytest.raises(ValueError, match="These spheres are empty"):
        masker.fit_transform(Nifti1Image(data, affine))

    masker = NiftiSpheresMasker(
        [seed], radius=1.6, mask_img=Nifti1Image(mask, affine)
    )
    masker.fit_transform(Nifti1Image(data, affine))


def test_is_nifti_spheres_masker_give_nans(rng):
    affine = np.eye(4)

    data_with_nans = np.zeros((10, 10, 10), dtype=np.float32)
    data_with_nans[:, :, :] = np.nan

    data_without_nans = rng.random((9, 9, 9))
    indices = np.nonzero(data_without_nans)

    # Leaving nans outside of some data
    data_with_nans[indices] = data_without_nans[indices]
    img = Nifti1Image(data_with_nans, affine)
    seed = [(7, 7, 7)]

    # Interaction of seed with nans
    masker = NiftiSpheresMasker(seeds=seed, radius=2.0)
    assert not np.isnan(np.sum(masker.fit_transform(img)))

    mask = np.ones((9, 9, 9))
    mask_img = Nifti1Image(mask, affine)
    # When mask_img is provided, the seed interacts within the brain, so no nan
    masker = NiftiSpheresMasker(seeds=seed, radius=2.0, mask_img=mask_img)
    assert not np.isnan(np.sum(masker.fit_transform(img)))


def test_standardization(rng):
    """Check output properly standardized with 'standardize' parameter."""
    data = rng.random((3, 3, 3, 5))
    img = Nifti1Image(data, np.eye(4))

    # test zscore
    masker = NiftiSpheresMasker([(1, 1, 1)], standardize="zscore_sample")
    # Test the fit
    s = masker.fit_transform(img)

    np.testing.assert_almost_equal(s.mean(), 0)
    np.testing.assert_almost_equal(s.std(), 1, decimal=1)

    # test psc
    masker = NiftiSpheresMasker([(1, 1, 1)], standardize="psc")
    # Test the fit
    s = masker.fit_transform(img)

    np.testing.assert_almost_equal(s.mean(), 0)
    np.testing.assert_almost_equal(
        s.ravel(),
        data[1, 1, 1] / data[1, 1, 1].mean() * 100 - 100,
    )


def test_nifti_spheres_masker_inverse_transform(rng):
    # Applying the sphere_extraction example from above backwards
    data = rng.random((3, 3, 3, 5))
    img = Nifti1Image(data, np.eye(4))
    masker = NiftiSpheresMasker([(1, 1, 1)], radius=1)
    # Test the fit
    masker.fit()
    # Transform data
    with pytest.raises(ValueError, match="Please provide mask_img"):
        masker.inverse_transform(data[0, 0, 0, :])

    # Mask describes the extend of the masker's sphere
    mask = np.zeros((3, 3, 3), dtype=bool)
    mask[:, 1, 1] = True
    mask[1, :, 1] = True
    mask[1, 1, :] = True

    # Now with a mask
    mask_img = np.zeros((3, 3, 3))
    mask_img[1, :, :] = 1
    mask_img = Nifti1Image(mask_img, np.eye(4))
    masker = NiftiSpheresMasker([(1, 1, 1)], radius=1, mask_img=mask_img)
    masker.fit()
    s = masker.transform(img)
    # Create an array mask
    array_mask = np.logical_and(mask, get_data(mask_img))

    inverse_map = masker.inverse_transform(s)

    # Testing whether mask is applied to inverse transform
    assert_array_equal(
        np.mean(get_data(inverse_map), axis=-1) != 0, array_mask
    )
    # Test whether values are preserved
    assert_array_equal(get_data(inverse_map)[array_mask].mean(0), s[:, 0])

    # Test whether the mask's shape is applied
    assert_array_equal(inverse_map.shape[:3], mask_img.shape)


def test_nifti_spheres_masker_inverse_overlap(rng):
    # Test overlapping data in inverse_transform
    affine = np.eye(4)
    shape = (5, 5, 5)

    data = rng.random((*shape, 5))
    fmri_img = Nifti1Image(data, affine)

    # Apply mask image - to allow inversion
    mask_img = new_img_like(fmri_img, np.ones(shape))
    seeds = [(0, 0, 0), (2, 2, 2)]
    # Inverse data
    inv_data = rng.random(len(seeds))

    overlapping_masker = NiftiSpheresMasker(
        seeds, radius=1, allow_overlap=True, mask_img=mask_img
    ).fit()
    overlapping_masker.inverse_transform(inv_data)

    overlapping_masker = NiftiSpheresMasker(
        seeds, radius=2, allow_overlap=True, mask_img=mask_img
    ).fit()

    overlap = overlapping_masker.inverse_transform(inv_data)

    # Test whether overlapping data is averaged
    assert_array_almost_equal(get_data(overlap)[1, 1, 1], np.mean(inv_data))

    noverlapping_masker = NiftiSpheresMasker(
        seeds, radius=1, allow_overlap=False, mask_img=mask_img
    ).fit()

    noverlapping_masker.inverse_transform(inv_data)
    noverlapping_masker = NiftiSpheresMasker(
        seeds, radius=2, allow_overlap=False, mask_img=mask_img
    ).fit()

    with pytest.raises(ValueError, match="Overlap detected"):
        noverlapping_masker.inverse_transform(inv_data)


def test_small_radius_inverse(rng):
    affine = np.eye(4)
    shape = (3, 3, 3)

    data = rng.random(shape)
    mask = np.zeros(shape)
    mask[1, 1, 1] = 1
    mask[2, 2, 2] = 1
    affine = np.eye(4) * 1.2
    seed = (1.4, 1.4, 1.4)

    masker = NiftiSpheresMasker(
        [seed], radius=0.1, mask_img=Nifti1Image(mask, affine)
    )
    spheres_data = masker.fit_transform(Nifti1Image(data, affine))
    masker.inverse_transform(spheres_data)
    # Test if masking is taken into account
    mask[1, 1, 1] = 0
    mask[1, 1, 0] = 1

    masker = NiftiSpheresMasker(
        [seed], radius=0.1, mask_img=Nifti1Image(mask, affine)
    )
    masker.fit(Nifti1Image(data, affine))

    with pytest.raises(ValueError, match="These spheres are empty"):
        masker.inverse_transform(spheres_data)

    masker = NiftiSpheresMasker(
        [seed], radius=1.6, mask_img=Nifti1Image(mask, affine)
    )
    masker.fit(Nifti1Image(data, affine))
    masker.inverse_transform(spheres_data)


def test_nifti_spheres_masker_io_shapes(rng, shape_3d_default, affine_eye):
    """Ensure that NiftiSpheresMasker handles 1D/2D/3D/4D data appropriately.

    transform(4D image) --> 2D output, no warning
    transform(3D image) --> 2D output, DeprecationWarning
    inverse_transform(2D array) --> 4D image, no warning
    inverse_transform(1D array) --> 3D image, no warning
    inverse_transform(2D array with wrong shape) --> ValueError
    """
    n_regions, n_volumes = 2, 5
    shape_4d = (*shape_3d_default, n_volumes)

    img_4d, mask_img = data_gen.generate_random_img(
        shape_4d,
        affine=affine_eye,
    )
    img_3d, _ = data_gen.generate_random_img(
        shape_3d_default, affine=affine_eye
    )

    masker = NiftiSpheresMasker(
        [(1, 1, 1), (4, 4, 4)],  # number of tuples equal to n_regions
        radius=1,
        mask_img=mask_img,
    )
    masker.fit()

    # DeprecationWarning *should* be raised for 3D inputs
    with pytest.deprecated_call(match="Starting in version 0.12"):
        test_data = masker.transform(img_3d)
        assert test_data.shape == (1, n_regions)

    # DeprecationWarning should *not* be raised for 4D inputs
    with warnings.catch_warnings():
        warnings.filterwarnings(
            "error",
            message="Starting in version 0.12",
            category=DeprecationWarning,
        )
        test_data = masker.transform(img_4d)
        assert test_data.shape == (n_volumes, n_regions)

    data_1d = rng.random(n_regions)
    data_2d = rng.random((n_volumes, n_regions))
    # DeprecationWarning should *not* be raised for 1D inputs
    with warnings.catch_warnings():
        warnings.filterwarnings(
            "error",
            message="Starting in version 0.12",
            category=DeprecationWarning,
        )
        test_img = masker.inverse_transform(data_1d)
        assert test_img.shape == shape_3d_default

    # DeprecationWarning should *not* be raised for 2D inputs
    with warnings.catch_warnings():
        warnings.filterwarnings(
            "error",
            message="Starting in version 0.12",
            category=DeprecationWarning,
        )
        test_img = masker.inverse_transform(data_2d)
        assert test_img.shape == shape_4d

    with pytest.raises(ValueError):
        masker.inverse_transform(data_2d.T)


@pytest.mark.skipif(
    is_matplotlib_installed(),
    reason="Test requires matplotlib not to be installed.",
)
def test_nifti_spheres_masker_reporting_mpl_warning():
    """Raise warning after exception if matplotlib is not installed."""
    with warnings.catch_warnings(record=True) as warning_list:
        result = NiftiSpheresMasker([(1, 1, 1)]).fit().generate_report()

    assert len(warning_list) == 1
    assert issubclass(warning_list[0].category, ImportWarning)
    assert result == [None]<|MERGE_RESOLUTION|>--- conflicted
+++ resolved
@@ -16,12 +16,6 @@
 extra_valid_checks = [
     "check_parameters_default_constructible",
     "check_estimators_unfitted",
-<<<<<<< HEAD
-    "check_get_params_invariance",
-=======
-    "check_transformer_n_iter",
-    "check_transformers_unfitted",
->>>>>>> 26d09d4e
 ]
 
 
