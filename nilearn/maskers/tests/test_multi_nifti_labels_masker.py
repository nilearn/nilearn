--- conflicted
+++ resolved
@@ -334,7 +334,6 @@
             ),
         ):
             transformed = masker.fit_transform(fmri_img)
-<<<<<<< HEAD
     else:
         transformed = masker.fit_transform(fmri_img)
     resampled_labels_img = masker._resampled_labels_img_
@@ -349,21 +348,6 @@
     # inverse transform again
     compressed_img2 = masker.inverse_transform(transformed2)
     assert_array_equal(get_data(compressed_img), get_data(compressed_img2))
-=======
-        resampled_labels_img = masker._resampled_labels_img_
-        n_resampled_labels = len(np.unique(get_data(resampled_labels_img)))
-        assert n_resampled_labels - 1 == transformed.shape[1]
-        # inverse transform
-        compressed_img = masker.inverse_transform(transformed)
-
-        # Test that compressing the image a second time should yield an image
-        # with the same data as compressed_img.
-        transformed2 = masker.fit_transform(fmri_img)
-        # inverse transform again
-        compressed_img2 = masker.inverse_transform(transformed2)
-        np.testing.assert_array_equal(
-            get_data(compressed_img), get_data(compressed_img2)
-        )
 
 
 def test_multi_nifti_labels_masker_list_of_sample_mask():
@@ -398,5 +382,4 @@
 
     assert len(ts_list) == 2
     for ts, n_scrub in zip(ts_list, [n_scrub1, n_scrub2]):
-        assert ts.shape == (length - n_scrub, n_regions)
->>>>>>> d1fadd41
+        assert ts.shape == (length - n_scrub, n_regions)