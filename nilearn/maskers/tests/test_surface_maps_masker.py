--- conflicted
+++ resolved
@@ -43,13 +43,6 @@
 # tests for scikit-learn compatibility
 extra_valid_checks = [
     "check_no_attributes_set_in_init",
-<<<<<<< HEAD
-    "check_transformer_n_iter",
-    "check_transformers_unfitted",
-    "check_estimator_repr",
-=======
-    "check_parameters_default_constructible",
->>>>>>> b851ecc5
     "check_estimator_cloneable",
     "check_do_not_raise_errors_in_init_or_set_params",
     "check_estimators_unfitted",
