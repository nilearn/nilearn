--- conflicted
+++ resolved
@@ -1,22 +1,17 @@
 import numpy as np
 import pytest
 
-<<<<<<< HEAD
-from nilearn._utils.estimator_checks import check_estimator
-from nilearn._utils.tags import SKLEARN_LT_1_6
-=======
 from nilearn._utils.estimator_checks import (
     check_estimator,
     nilearn_check_estimator,
 )
->>>>>>> aef7c4c5
+from nilearn._utils.tags import SKLEARN_LT_1_6
 from nilearn.conftest import _surf_maps_img
 from nilearn.maskers import SurfaceMapsMasker
 from nilearn.surface import SurfaceImage
 
 if SKLEARN_LT_1_6:
 
-<<<<<<< HEAD
     @pytest.mark.parametrize(
         "estimator, check, name",
         check_estimator(
@@ -38,30 +33,6 @@
     def test_check_estimator_invalid(estimator, check, name):  # noqa: ARG001
         """Check compliance with sklearn estimators."""
         check(estimator)
-=======
-@pytest.mark.parametrize(
-    "estimator, check, name",
-    check_estimator(
-        estimator=SurfaceMapsMasker(_surf_maps_img()),
-    ),
-)
-def test_check_estimator(estimator, check, name):  # noqa: ARG001
-    """Check compliance with sklearn estimators."""
-    check(estimator)
-
-
-@pytest.mark.xfail(reason="invalid checks should fail")
-@pytest.mark.parametrize(
-    "estimator, check, name",
-    check_estimator(
-        estimator=SurfaceMapsMasker(_surf_maps_img()),
-        valid=False,
-    ),
-)
-def test_check_estimator_invalid(estimator, check, name):  # noqa: ARG001
-    """Check compliance with sklearn estimators."""
-    check(estimator)
->>>>>>> aef7c4c5
 
 
 @pytest.mark.parametrize(
