--- conflicted
+++ resolved
@@ -32,12 +32,6 @@
 
 
 extra_valid_checks = [
-<<<<<<< HEAD
-    "check_transformer_n_iter",
-    "check_transformers_unfitted",
-=======
-    "check_parameters_default_constructible",
->>>>>>> b851ecc5
     "check_estimators_unfitted",
 ]
 
