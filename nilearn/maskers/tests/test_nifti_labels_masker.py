--- conflicted
+++ resolved
@@ -17,11 +17,7 @@
     generate_labeled_regions,
     generate_random_img,
 )
-<<<<<<< HEAD
-=======
-from nilearn._utils.helpers import is_matplotlib_installed
 from nilearn.conftest import _img_labels
->>>>>>> 1e732258
 from nilearn.image import get_data
 from nilearn.maskers import NiftiLabelsMasker, NiftiMasker
 
@@ -956,22 +952,4 @@
     epi_img2 = Nifti1Image(np.ones(shape_3d_default), affine=affine_eye)
     epis = masker.fit_transform([epi_img1, epi_img2])
 
-<<<<<<< HEAD
-    assert epis.shape == (2, n_regions)
-=======
-    assert epis.shape == (2, n_regions)
-
-
-@pytest.mark.skipif(
-    is_matplotlib_installed(),
-    reason="Test requires matplotlib not to be installed.",
-)
-def test_nifti_labels_masker_reporting_mpl_warning(img_labels):
-    """Raise warning after exception if matplotlib is not installed."""
-    with warnings.catch_warnings(record=True) as warning_list:
-        result = NiftiLabelsMasker(img_labels).generate_report()
-
-    assert len(warning_list) == 1
-    assert issubclass(warning_list[0].category, ImportWarning)
-    assert result == [None]
->>>>>>> 1e732258
+    assert epis.shape == (2, n_regions)