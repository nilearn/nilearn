--- conflicted
+++ resolved
@@ -28,25 +28,7 @@
 
 ESTIMATORS_TO_CHECK = [NiftiLabelsMasker()]
 
-<<<<<<< HEAD
 if SKLEARN_LT_1_6:
-=======
-@pytest.mark.parametrize(
-    "estimator, check, name",
-    check_estimator(
-        estimator=[
-            NiftiLabelsMasker(
-                labels_img=_img_labels(), keep_masked_labels=False
-            )
-        ],
-        expected_failed_checks=expected_failed_checks_0pt13pt2(),
-    ),
-)
-def test_check_estimator(estimator, check, name):  # noqa: ARG001
-    """Check compliance with sklearn estimators."""
-    check(estimator)
->>>>>>> 615c909d
-
     @pytest.mark.parametrize(
         "estimator, check, name",
         check_estimator(estimators=ESTIMATORS_TO_CHECK),
@@ -55,7 +37,6 @@
         """Check compliance with sklearn estimators."""
         check(estimator)
 
-<<<<<<< HEAD
     @pytest.mark.xfail(reason="invalid checks should fail")
     @pytest.mark.parametrize(
         "estimator, check, name",
@@ -65,32 +46,8 @@
         """Check compliance with sklearn estimators."""
         check(estimator)
 
-else:
-
-    @parametrize_with_checks(
-        estimators=ESTIMATORS_TO_CHECK,
-        expected_failed_checks=return_expected_failed_checks,
-    )
-    def test_check_estimator_sklearn(estimator, check):
-        """Check compliance with sklearn estimators."""
-        check(estimator)
-=======
-@pytest.mark.xfail(reason="invalid checks should fail")
-@pytest.mark.parametrize(
-    "estimator, check, name",
-    check_estimator(
-        estimator=[
-            NiftiLabelsMasker(
-                labels_img=_img_labels(), keep_masked_labels=False
-            )
-        ],
-        valid=False,
-    ),
-)
-def test_check_estimator_invalid(estimator, check, name):  # noqa: ARG001
-    """Check compliance with sklearn estimators."""
-    check(estimator)
->>>>>>> 615c909d
+
+
 
 
 @pytest.mark.parametrize(
