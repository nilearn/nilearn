--- conflicted
+++ resolved
@@ -253,11 +253,8 @@
     assert empty_div not in report.body
 
 
-<<<<<<< HEAD
-@pytest.mark.thread_unsafe
-=======
-@pytest.mark.slow
->>>>>>> bde7c4df
+@pytest.mark.thread_unsafe
+@pytest.mark.slow
 def test_nifti_labels_masker_report_no_image_for_fit(
     img_3d_rand_eye, n_regions, labels, img_labels
 ):
