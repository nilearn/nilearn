--- conflicted
+++ resolved
@@ -289,11 +289,8 @@
 ]
 
 
-<<<<<<< HEAD
-@pytest.mark.thread_unsafe
-=======
-@pytest.mark.slow
->>>>>>> a3471009
+@pytest.mark.thread_unsafe
+@pytest.mark.slow
 def test_nifti_labels_masker_report(
     img_3d_rand_eye,
     img_mask_eye,
@@ -402,11 +399,8 @@
     generate_and_check_masker_report(masker)
 
 
-<<<<<<< HEAD
-@pytest.mark.thread_unsafe
-=======
-@pytest.mark.slow
->>>>>>> a3471009
+@pytest.mark.thread_unsafe
+@pytest.mark.slow
 def test_nifti_masker_overlaid_report(
     matplotlib_pyplot,  # noqa: ARG001
     img_fmri,
