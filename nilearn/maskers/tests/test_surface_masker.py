import warnings

import numpy as np
import pytest

from nilearn._utils.class_inspect import check_estimator
from nilearn._utils.helpers import is_matplotlib_installed
from nilearn.maskers import SurfaceMasker
from nilearn.surface import SurfaceImage

extra_valid_checks = [
    "check_do_not_raise_errors_in_init_or_set_params",
    "check_no_attributes_set_in_init",
    "check_parameters_default_constructible",
    "check_transformer_n_iter",
    "check_transformers_unfitted",
    "check_estimators_unfitted",
]


@pytest.mark.parametrize(
    "estimator, check, name",
    check_estimator(
        estimator=[SurfaceMasker()], extra_valid_checks=extra_valid_checks
    ),
)
def test_check_estimator(estimator, check, name):  # noqa: ARG001
    """Check compliance with sklearn estimators."""
    check(estimator)


@pytest.mark.xfail(reason="invalid checks should fail")
@pytest.mark.parametrize(
    "estimator, check, name",
    check_estimator(
        estimator=[SurfaceMasker()],
        valid=False,
        extra_valid_checks=extra_valid_checks,
    ),
)
def test_check_estimator_invalid(estimator, check, name):  # noqa: ARG001
    """Check compliance with sklearn estimators."""
    check(estimator)


def test_fit_list_surf_images(surf_img):
    """Test fit on list of surface images.

    resulting mask should have a single 'timepoint'.
    """
    masker = SurfaceMasker()
    masker.fit([surf_img(3), surf_img(5)])
    assert masker.mask_img_.shape == (surf_img().shape[0], 1)


from nilearn.surface._testing import (
    assert_polydata_equal,
    assert_surface_image_equal,
)


# test with only one surface image and with 2 surface images (surface time
# series)
@pytest.mark.parametrize("shape", [1, 2])
def test_mask_img_fit_shape_mismatch(
    flip_surf_img, surf_mask, surf_img, shape
):
    masker = SurfaceMasker(surf_mask())
    with pytest.raises(ValueError, match="number of vertices"):
        masker.fit(flip_surf_img(surf_img(shape)))
    masker.fit(surf_img(shape))
    assert_polydata_equal(surf_mask().data, masker.mask_img_.data)


def test_mask_img_fit_keys_mismatch(surf_mask, drop_surf_img_part):
    masker = SurfaceMasker(surf_mask())
    with pytest.raises(ValueError, match="key"):
        masker.fit(drop_surf_img_part(surf_mask()))


def test_none_mask_img(surf_mask):
    masker = SurfaceMasker(None)
    with pytest.raises(ValueError, match="provide either"):
        masker.fit(None)
    # no mask_img but fit argument is ok
    masker.fit(surf_mask())
    # no fit argument but a mask_img is ok
    SurfaceMasker(surf_mask()).fit(None)


def test_transform_list_surf_images(surf_mask, surf_img):
    """Test transform on list of surface images."""
    masker = SurfaceMasker(surf_mask()).fit()
<<<<<<< HEAD
    signals = masker.transform([surf_img(), surf_img(), surf_img()])
    assert signals.shape == (3, masker.output_dimension_)
    signals = masker.transform([surf_img((5,)), surf_img((4,))])
    assert signals.shape == (9, masker.output_dimension_)
=======
    signals = masker.transform([surf_img(3), surf_img(4)])
    assert signals.shape == (7, masker.output_dimension_)
>>>>>>> a11dcf27


def test_inverse_transform_list_surf_images(surf_mask, surf_img):
    """Test inverse_transform on list of surface images."""
    masker = SurfaceMasker(surf_mask()).fit()
    signals = masker.transform([surf_img(3), surf_img(4)])
    img = masker.inverse_transform(signals)
    assert img.shape == (surf_mask().mesh.n_vertices, 7)


def test_unfitted_masker(surf_mask):
    masker = SurfaceMasker(surf_mask())
    with pytest.raises(ValueError, match="fitted"):
        masker.transform(surf_mask())


def test_check_is_fitted(surf_mask):
    masker = SurfaceMasker(surf_mask())
    assert not masker.__sklearn_is_fitted__()


def test_mask_img_transform_shape_mismatch(flip_surf_img, surf_img, surf_mask):
    masker = SurfaceMasker(surf_mask()).fit()
    with pytest.raises(ValueError, match="number of vertices"):
        masker.transform(flip_surf_img(surf_img()))
    # non-flipped is ok
    masker.transform(surf_img())


def test_mask_img_transform_clean(surf_img, surf_mask):
    """Smoke test for clean args."""
    masker = SurfaceMasker(
        surf_mask(),
        t_r=2.0,
        high_pass=1 / 128,
        clean_args={"filter": "cosine"},
    ).fit()
    masker.transform(surf_img(50))


def test_mask_img_generate_report(surf_img, surf_mask):
    """Smoke test generate report."""
    masker = SurfaceMasker(surf_mask(), reports=True).fit()

    assert masker._reporting_data is not None
    assert masker._reporting_data["images"] is None

    img = surf_img()
    masker.transform(img)

    assert isinstance(masker._reporting_data["images"], SurfaceImage)

    masker.generate_report()


def test_mask_img_generate_no_report(surf_img, surf_mask):
    """Smoke test generate report."""
    masker = SurfaceMasker(surf_mask(), reports=False).fit()

    assert masker._reporting_data is None

    img = surf_img(5)
    masker.transform(img)

    masker.generate_report()


def test_warning_smoothing(surf_img, surf_mask):
    """Smooth during transform not implemented."""
    masker = SurfaceMasker(surf_mask(), smoothing_fwhm=1)
    masker = masker.fit()
    with pytest.warns(UserWarning, match="not yet supported"):
        masker.transform(surf_img())


def test_mask_img_transform_keys_mismatch(
    surf_mask, surf_img, drop_surf_img_part
):
    masker = SurfaceMasker(surf_mask()).fit()
    with pytest.raises(ValueError, match="key"):
        masker.transform(drop_surf_img_part(surf_img()))
    # full img is ok
    masker.transform(surf_img())


def test_error_inverse_transform_shape(surf_img, surf_mask, rng):
    masker = SurfaceMasker(surf_mask()).fit()
    signals = masker.transform(surf_img())
    signals_wrong_shape = rng.random(
        size=(signals.shape[0] + 1, signals.shape[1] + 1)
    )
    with pytest.raises(
        ValueError, match="Input to 'inverse_transform' has wrong shape"
    ):
        masker.inverse_transform(signals_wrong_shape)


<<<<<<< HEAD
@pytest.mark.parametrize("shape", [(1,), (3,)])
def test_transform_inverse_transform_no_mask(surf_mesh, shape):
=======
@pytest.mark.parametrize("n_timepoints", [3])
def test_transform_inverse_transform_no_mask(
    surf_mesh, n_timepoints, assert_surf_img_equal
):
>>>>>>> a11dcf27
    # make a sample image with data on the first timepoint/sample 1-4 on
    # left part and 10-50 on right part
    mesh = surf_mesh()
    img_data = {}
    for i, (key, val) in enumerate(mesh.parts.items()):
        data_shape = (val.n_vertices, n_timepoints)
        data_part = (
            np.arange(np.prod(data_shape)).reshape(data_shape[::-1]) + 1.0
        ) * 10**i
        img_data[key] = data_part.T

    img = SurfaceImage(mesh, img_data)
    masker = SurfaceMasker().fit(img)
    masked_img = masker.transform(img)

    # make sure none of the data has been removed
    assert masked_img.shape == (n_timepoints, img.shape[0])
    assert np.array_equal(masked_img[0], [1, 2, 3, 4, 10, 20, 30, 40, 50])
    unmasked_img = masker.inverse_transform(masked_img)
    assert_polydata_equal(img.data, unmasked_img.data)


<<<<<<< HEAD
@pytest.mark.parametrize("shape", [(1,), (3,)])
def test_transform_inverse_transform_with_mask(surf_mesh, shape):
=======
@pytest.mark.parametrize("n_timepoints", [1, 3])
def test_transform_inverse_transform_with_mask(
    surf_mesh, assert_surf_img_equal, n_timepoints
):
>>>>>>> a11dcf27
    # make a sample image with data on the first timepoint/sample 1-4 on
    # left part and 10-50 on right part
    mesh = surf_mesh()
    img_data = {}
    for i, (key, val) in enumerate(mesh.parts.items()):
        data_shape = (val.n_vertices, n_timepoints)
        data_part = (
            np.arange(np.prod(data_shape)).reshape(data_shape[::-1]) + 1.0
        ) * 10**i
        img_data[key] = data_part.T
    img = SurfaceImage(mesh, img_data)

    # make a mask that removes first vertex of each part
    # total 2 removed
    mask_data = {
        "left": np.asarray([False, True, True, True]),
        "right": np.asarray([False, True, True, True, True]),
    }
    mask = SurfaceImage(mesh, mask_data)

    masker = SurfaceMasker(mask).fit(img)
    masked_img = masker.transform(img)

    # check mask shape is as expected
    assert masked_img.shape == (n_timepoints, masker.output_dimension_)

    # check the data for first seven vertices is as expected
    assert np.array_equal(masked_img.ravel()[:7], [2, 3, 4, 20, 30, 40, 50])

    # check whether inverse transform does not change the img
    unmasked_img = masker.inverse_transform(masked_img)
    # recreate data that we expect after unmasking
    expected_data = {k: v.copy() for (k, v) in img.data.parts.items()}
    for v in expected_data.values():
        v[0] = 0.0
    expected_img = SurfaceImage(img.mesh, expected_data)
    assert_surface_image_equal(unmasked_img, expected_img)


@pytest.mark.skipif(
    is_matplotlib_installed(),
    reason="Test requires matplotlib not to be installed.",
)
def test_masker_reporting_mpl_warning(surf_mask):
    """Raise warning after exception if matplotlib is not installed."""
    with warnings.catch_warnings(record=True) as warning_list:
        SurfaceMasker(surf_mask(), cmap="gray").fit().generate_report()

    assert len(warning_list) == 1
    assert issubclass(warning_list[0].category, ImportWarning)<|MERGE_RESOLUTION|>--- conflicted
+++ resolved
@@ -91,15 +91,10 @@
 def test_transform_list_surf_images(surf_mask, surf_img):
     """Test transform on list of surface images."""
     masker = SurfaceMasker(surf_mask()).fit()
-<<<<<<< HEAD
     signals = masker.transform([surf_img(), surf_img(), surf_img()])
     assert signals.shape == (3, masker.output_dimension_)
-    signals = masker.transform([surf_img((5,)), surf_img((4,))])
+    signals = masker.transform([surf_img(5), surf_img(4)])
     assert signals.shape == (9, masker.output_dimension_)
-=======
-    signals = masker.transform([surf_img(3), surf_img(4)])
-    assert signals.shape == (7, masker.output_dimension_)
->>>>>>> a11dcf27
 
 
 def test_inverse_transform_list_surf_images(surf_mask, surf_img):
@@ -197,15 +192,8 @@
         masker.inverse_transform(signals_wrong_shape)
 
 
-<<<<<<< HEAD
-@pytest.mark.parametrize("shape", [(1,), (3,)])
-def test_transform_inverse_transform_no_mask(surf_mesh, shape):
-=======
 @pytest.mark.parametrize("n_timepoints", [3])
-def test_transform_inverse_transform_no_mask(
-    surf_mesh, n_timepoints, assert_surf_img_equal
-):
->>>>>>> a11dcf27
+def test_transform_inverse_transform_no_mask(surf_mesh, n_timepoints):
     # make a sample image with data on the first timepoint/sample 1-4 on
     # left part and 10-50 on right part
     mesh = surf_mesh()
@@ -228,15 +216,8 @@
     assert_polydata_equal(img.data, unmasked_img.data)
 
 
-<<<<<<< HEAD
-@pytest.mark.parametrize("shape", [(1,), (3,)])
-def test_transform_inverse_transform_with_mask(surf_mesh, shape):
-=======
 @pytest.mark.parametrize("n_timepoints", [1, 3])
-def test_transform_inverse_transform_with_mask(
-    surf_mesh, assert_surf_img_equal, n_timepoints
-):
->>>>>>> a11dcf27
+def test_transform_inverse_transform_with_mask(surf_mesh, n_timepoints):
     # make a sample image with data on the first timepoint/sample 1-4 on
     # left part and 10-50 on right part
     mesh = surf_mesh()
