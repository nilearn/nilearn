import warnings

import numpy as np
import pytest

from nilearn._utils.class_inspect import check_estimator
from nilearn._utils.helpers import is_matplotlib_installed
from nilearn.maskers import SurfaceMasker
from nilearn.surface import SurfaceImage

extra_valid_checks = [
    "check_do_not_raise_errors_in_init_or_set_params",
    "check_no_attributes_set_in_init",
    "check_parameters_default_constructible",
    "check_transformer_n_iter",
    "check_transformers_unfitted",
    "check_estimators_unfitted",
]


@pytest.mark.parametrize(
    "estimator, check, name",
    check_estimator(
        estimator=[SurfaceMasker()], extra_valid_checks=extra_valid_checks
    ),
)
def test_check_estimator(estimator, check, name):  # noqa: ARG001
    """Check compliance with sklearn estimators."""
    check(estimator)


@pytest.mark.xfail(reason="invalid checks should fail")
@pytest.mark.parametrize(
    "estimator, check, name",
    check_estimator(
        estimator=[SurfaceMasker()],
        valid=False,
        extra_valid_checks=extra_valid_checks,
    ),
)
def test_check_estimator_invalid(estimator, check, name):  # noqa: ARG001
    """Check compliance with sklearn estimators."""
    check(estimator)


def test_fit_list_surf_images(surf_img):
    """Test fit on list of surface images.

    resulting mask should have a single 'timepoint'.
    """
    masker = SurfaceMasker()
    masker.fit([surf_img((3,)), surf_img((5,))])
    assert masker.mask_img_.shape == (1, surf_img().shape[1])


from nilearn.surface.testing import (
    assert_polydata_equal,
    assert_surface_image_equal,
)


# test with only one surface image and with 2 surface images (surface time
# series)
@pytest.mark.parametrize("shape", [(1,), (2,)])
def test_mask_img_fit_shape_mismatch(
    flip_surf_img, surf_mask, surf_img, shape
):
    masker = SurfaceMasker(surf_mask())
    with pytest.raises(ValueError, match="number of vertices"):
        masker.fit(flip_surf_img(surf_img(shape)))
    masker.fit(surf_img(shape))
    assert_polydata_equal(surf_mask().data, masker.mask_img_.data)


def test_mask_img_fit_keys_mismatch(surf_mask, drop_surf_img_part):
    masker = SurfaceMasker(surf_mask())
    with pytest.raises(ValueError, match="key"):
        masker.fit(drop_surf_img_part(surf_mask()))


def test_none_mask_img(surf_mask):
    masker = SurfaceMasker(None)
    with pytest.raises(ValueError, match="provide either"):
        masker.fit(None)
    # no mask_img but fit argument is ok
    masker.fit(surf_mask())
    # no fit argument but a mask_img is ok
    SurfaceMasker(surf_mask()).fit(None)


def test_transform_list_surf_images(surf_mask, surf_img):
    """Test transform on list of surface images."""
    masker = SurfaceMasker(surf_mask()).fit()
    signals = masker.transform([surf_img(), surf_img(), surf_img()])
    assert signals.shape == (3, masker.output_dimension_)
    signals = masker.transform([surf_img((5,)), surf_img((4,))])
    assert signals.shape == (9, masker.output_dimension_)


def test_inverse_transform_list_surf_images(surf_mask, surf_img):
    """Test inverse_transform on list of surface images."""
    masker = SurfaceMasker(surf_mask()).fit()
    signals = masker.transform([surf_img((3,)), surf_img((4,))])
    img = masker.inverse_transform(signals)
    assert img.shape == (7, surf_mask().mesh.n_vertices)


def test_unfitted_masker(surf_mask):
    masker = SurfaceMasker(surf_mask())
    with pytest.raises(ValueError, match="fitted"):
        masker.transform(surf_mask())


def test_check_is_fitted(surf_mask):
    masker = SurfaceMasker(surf_mask())
    assert not masker.__sklearn_is_fitted__()


def test_mask_img_transform_shape_mismatch(flip_surf_img, surf_img, surf_mask):
    masker = SurfaceMasker(surf_mask()).fit()
    with pytest.raises(ValueError, match="number of vertices"):
        masker.transform(flip_surf_img(surf_img()))
    # non-flipped is ok
    masker.transform(surf_img())


def test_mask_img_transform_clean(surf_img, surf_mask):
    """Smoke test for clean args."""
    masker = SurfaceMasker(
        surf_mask(),
        t_r=2.0,
        high_pass=1 / 128,
        clean_args={"filter": "cosine"},
    ).fit()
    masker.transform(surf_img((50,)))


def test_mask_img_generate_report(surf_img, surf_mask):
    """Smoke test generate report."""
    masker = SurfaceMasker(surf_mask(), reports=True).fit()

    assert masker._reporting_data is not None
    assert masker._reporting_data["images"] is None

    img = surf_img()
    masker.transform(img)

    assert isinstance(masker._reporting_data["images"], SurfaceImage)

    masker.generate_report()


def test_mask_img_generate_no_report(surf_img, surf_mask):
    """Smoke test generate report."""
    masker = SurfaceMasker(surf_mask(), reports=False).fit()

    assert masker._reporting_data is None

    img = surf_img((5,))
    masker.transform(img)

    masker.generate_report()


def test_warning_smoothing(surf_img, surf_mask):
    """Smooth during transform not implemented."""
    masker = SurfaceMasker(surf_mask(), smoothing_fwhm=1)
    masker = masker.fit()
    with pytest.warns(UserWarning, match="not yet supported"):
        masker.transform(surf_img())


def test_mask_img_transform_keys_mismatch(
    surf_mask, surf_img, drop_surf_img_part
):
    masker = SurfaceMasker(surf_mask()).fit()
    with pytest.raises(ValueError, match="key"):
        masker.transform(drop_surf_img_part(surf_img()))
    # full img is ok
    masker.transform(surf_img())


def test_error_inverse_transform_shape(surf_img, surf_mask, rng):
    masker = SurfaceMasker(surf_mask()).fit()
    signals = masker.transform(surf_img())
    signals_wrong_shape = rng.random(
        size=(signals.shape[0] + 1, signals.shape[1] + 1)
    )
    with pytest.raises(
        ValueError, match="Input to 'inverse_transform' has wrong shape"
    ):
        masker.inverse_transform(signals_wrong_shape)


<<<<<<< HEAD
@pytest.mark.parametrize("shape", [(), (1,), (3,), (3, 2)])
def test_transform_inverse_transform_no_mask(surf_mesh, shape):
=======
@pytest.mark.parametrize("shape", [(1,), (3,)])
def test_transform_inverse_transform_no_mask(
    surf_mesh, shape, assert_surf_img_equal
):
>>>>>>> 4aadde46
    # make a sample image with data on the first timepoint/sample 1-4 on
    # left part and 10-50 on right part
    mesh = surf_mesh()
    img_data = {}
    for i, (key, val) in enumerate(mesh.parts.items()):
        data_shape = (*shape, val.n_vertices)
        data_part = (
            np.arange(np.prod(data_shape)).reshape(data_shape) + 1.0
        ) * 10**i
        img_data[key] = data_part

    img = SurfaceImage(mesh, img_data)
    masker = SurfaceMasker().fit(img)
    masked_img = masker.transform(img)

    # make sure none of the data has been removed
    assert np.array_equal(
        masked_img.ravel()[:9], [1, 2, 3, 4, 10, 20, 30, 40, 50]
    )
    assert masked_img.shape == (shape[0], img.shape[1])
    unmasked_img = masker.inverse_transform(masked_img)
    assert_polydata_equal(img.data, unmasked_img.data)


<<<<<<< HEAD
@pytest.mark.parametrize("shape", [(), (1,), (3,), (3, 2)])
def test_transform_inverse_transform_with_mask(surf_mesh, shape):
=======
@pytest.mark.parametrize("shape", [(1,), (3,)])
def test_transform_inverse_transform_with_mask(
    surf_mesh, assert_surf_img_equal, shape
):
>>>>>>> 4aadde46
    # make a sample image with data on the first timepoint/sample 1-4 on
    # left part and 10-50 on right part
    mesh = surf_mesh()
    img_data = {}
    for i, (key, val) in enumerate(mesh.parts.items()):
        data_shape = (*shape, val.n_vertices)
        data_part = (
            np.arange(np.prod(data_shape)).reshape(data_shape) + 1.0
        ) * 10**i
        img_data[key] = data_part
    img = SurfaceImage(mesh, img_data)

    # make a mask that removes first vertex of each part
    # total 2 removed
    mask_data = {
        "left": np.asarray([False, True, True, True]),
        "right": np.asarray([False, True, True, True, True]),
    }
    mask = SurfaceImage(mesh, mask_data)

    masker = SurfaceMasker(mask).fit(img)
    masked_img = masker.transform(img)

    # check mask shape is as expected
    assert masked_img.shape == (shape[0], masker.output_dimension_)

    # check the data for first seven vertices is as expected
    assert np.array_equal(masked_img.ravel()[:7], [2, 3, 4, 20, 30, 40, 50])

    # check whether inverse transform does not change the img
    unmasked_img = masker.inverse_transform(masked_img)
    # recreate data that we expect after unmasking
    expected_data = {k: v.copy() for (k, v) in img.data.parts.items()}
    for v in expected_data.values():
        v[..., 0] = 0.0
    expected_img = SurfaceImage(img.mesh, expected_data)
    assert_surface_image_equal(unmasked_img, expected_img)


@pytest.mark.skipif(
    is_matplotlib_installed(),
    reason="Test requires matplotlib not to be installed.",
)
def test_masker_reporting_mpl_warning(surf_mask):
    """Raise warning after exception if matplotlib is not installed."""
    with warnings.catch_warnings(record=True) as warning_list:
        SurfaceMasker(surf_mask(), cmap="gray").fit().generate_report()

    assert len(warning_list) == 1
    assert issubclass(warning_list[0].category, ImportWarning)<|MERGE_RESOLUTION|>--- conflicted
+++ resolved
@@ -192,15 +192,11 @@
         masker.inverse_transform(signals_wrong_shape)
 
 
-<<<<<<< HEAD
-@pytest.mark.parametrize("shape", [(), (1,), (3,), (3, 2)])
-def test_transform_inverse_transform_no_mask(surf_mesh, shape):
-=======
+
 @pytest.mark.parametrize("shape", [(1,), (3,)])
 def test_transform_inverse_transform_no_mask(
     surf_mesh, shape, assert_surf_img_equal
 ):
->>>>>>> 4aadde46
     # make a sample image with data on the first timepoint/sample 1-4 on
     # left part and 10-50 on right part
     mesh = surf_mesh()
@@ -225,15 +221,11 @@
     assert_polydata_equal(img.data, unmasked_img.data)
 
 
-<<<<<<< HEAD
-@pytest.mark.parametrize("shape", [(), (1,), (3,), (3, 2)])
-def test_transform_inverse_transform_with_mask(surf_mesh, shape):
-=======
+
 @pytest.mark.parametrize("shape", [(1,), (3,)])
 def test_transform_inverse_transform_with_mask(
     surf_mesh, assert_surf_img_equal, shape
 ):
->>>>>>> 4aadde46
     # make a sample image with data on the first timepoint/sample 1-4 on
     # left part and 10-50 on right part
     mesh = surf_mesh()
