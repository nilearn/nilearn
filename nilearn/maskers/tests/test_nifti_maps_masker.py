"""Test nilearn.maskers.nifti_maps_masker.

Functions in this file only test features added by the NiftiMapsMasker class,
rather than the underlying functions (clean(), img_to_signals_labels(), etc.).

See test_masking.py and test_signal.py for details.
"""

import warnings

import numpy as np
import pytest
from nibabel import Nifti1Image
from numpy.testing import assert_almost_equal, assert_array_equal

from nilearn._utils.data_gen import (
    generate_fake_fmri,
    generate_maps,
    generate_random_img,
)
from nilearn._utils.exceptions import DimensionError
from nilearn._utils.helpers import is_matplotlib_installed
from nilearn._utils.testing import write_imgs_to_path
from nilearn.conftest import _shape_3d_default
from nilearn.image import get_data
from nilearn.maskers import NiftiMapsMasker


def test_nifti_maps_masker(
    length, n_regions, affine_eye, shape_3d_default, img_maps
):
    """Check common methods of NiftiMapsMasker."""
    fmri11_img, mask11_img = generate_fake_fmri(
        shape_3d_default, affine=affine_eye, length=length
    )

    masker11 = NiftiMapsMasker(
        img_maps, mask_img=mask11_img, resampling_target=None
    )
<<<<<<< HEAD
=======

>>>>>>> c06ff609
    signals11 = masker11.fit().transform(fmri11_img)

    assert signals11.shape == (length, n_regions)

    # Transform, with smoothing (smoke test)
    masker11 = NiftiMapsMasker(
        img_maps, smoothing_fwhm=3, resampling_target=None
    )

    masker11.fit()
    signals11 = masker11.transform(fmri11_img)

    assert signals11.shape == (length, n_regions)

    masker11 = NiftiMapsMasker(
        img_maps, smoothing_fwhm=3, resampling_target=None
    )

    signals11 = masker11.fit_transform(fmri11_img)

<<<<<<< HEAD
=======
    assert signals11.shape == (length, n_regions)

>>>>>>> c06ff609
    # Call inverse transform (smoke test)
    fmri11_img_r = masker11.inverse_transform(signals11)

    assert fmri11_img_r.shape == fmri11_img.shape
    assert_almost_equal(fmri11_img_r.affine, fmri11_img.affine)

    # Now try on a masker that has never seen the call to "transform"
    masker2 = NiftiMapsMasker(img_maps, resampling_target=None)
    masker2.fit()
    masker2.inverse_transform(signals11)


def test_nifti_maps_masker_data_atlas_different_shape(
    length, affine_eye, img_maps
):
    """Test with data and atlas of different shape.

    The atlas should be resampled to the data.
    """
    shape2 = (12, 10, 14)
    shape22 = (5, 5, 6)
    affine2 = np.diag((1, 2, 3, 1))
    affine2 = 2 * affine_eye
    affine2[-1, -1] = 1

    _, mask21_img = generate_fake_fmri(
        shape2, affine=affine_eye, length=length
    )
    fmri22_img, _ = generate_fake_fmri(shape22, affine=affine2, length=length)

    masker = NiftiMapsMasker(img_maps, mask_img=mask21_img)

    masker.fit_transform(fmri22_img)
    assert_array_equal(masker._resampled_maps_img_.affine, affine2)


def test_nifti_maps_masker_fit(n_regions, img_maps):
    """Check fitted attributes."""
    masker = NiftiMapsMasker(img_maps, resampling_target=None)
    # Check attributes defined at fit
    assert not hasattr(masker, "maps_img_")
    assert not hasattr(masker, "n_elements_")

    masker.fit()

    # Check attributes defined at fit
    assert hasattr(masker, "maps_img_")
    assert hasattr(masker, "n_elements_")
    assert masker.n_elements_ == n_regions


@pytest.mark.parametrize("create_files", (True, False))
def test_nifti_maps_masker_fit_files(
    tmp_path,
    length,
    n_regions,
    create_files,
    img_maps,
    img_fmri,
):
    """Check fitting files directly."""
    labels11 = write_imgs_to_path(
        img_maps, file_path=tmp_path, create_files=create_files
    )
    masker = NiftiMapsMasker(labels11, resampling_target=None, verbose=0)

    signals11 = masker.fit().transform(img_fmri)

    assert signals11.shape == (length, n_regions)


def test_nifti_maps_masker_errors(
    length, n_regions, affine_eye, shape_3d_default, img_maps
):
    """Check fitting errors."""
    fmri11_img, mask11_img = generate_fake_fmri(
        shape_3d_default, affine=affine_eye, length=length
    )

    masker = NiftiMapsMasker(
        img_maps, mask_img=mask11_img, resampling_target=None
    )

    with pytest.raises(ValueError, match="has not been fitted. "):
        masker.transform(fmri11_img)

    masker = NiftiMapsMasker(
        img_maps, smoothing_fwhm=3, resampling_target=None
    )
    signals11 = masker.fit_transform(fmri11_img)
    assert signals11.shape == (length, n_regions)

    with pytest.raises(ValueError, match="has not been fitted."):
        NiftiMapsMasker(img_maps).inverse_transform(signals11)


@pytest.mark.parametrize("create_files", (True, False))
def test_nifti_maps_masker_errors_field_of_view(
    tmp_path, length, affine_eye, shape_3d_default, create_files, img_maps
):
    """Check field of view errors."""
    shape2 = (12, 10, 14)
    affine2 = np.diag((1, 2, 3, 1))

    fmri12_img, mask12_img = generate_fake_fmri(
        shape_3d_default, affine=affine2, length=length
    )
    fmri21_img, mask21_img = generate_fake_fmri(
        shape2, affine=affine_eye, length=length
    )

    error_msg = "Following field of view errors were detected"

    masker = NiftiMapsMasker(
        img_maps, mask_img=mask21_img, resampling_target=None
    )
    with pytest.raises(ValueError, match=error_msg):
        masker.fit()

    # Test all kinds of mismatches between shapes and between affines
    images = write_imgs_to_path(
        img_maps,
        mask12_img,
        file_path=tmp_path,
        create_files=create_files,
    )
    labels11, mask12 = images

    masker = NiftiMapsMasker(labels11, resampling_target=None)
    masker.fit()

    with pytest.raises(ValueError, match=error_msg):
        masker.transform(fmri12_img)

    with pytest.raises(ValueError, match=error_msg):
        masker.transform(fmri21_img)

    masker = NiftiMapsMasker(labels11, mask_img=mask12, resampling_target=None)
    with pytest.raises(ValueError, match=error_msg):
        masker.fit()


def test_nifti_maps_masker_resampling_errors(
    n_regions, affine_eye, shape_maps
):
    """Test resampling errors."""
    maps33_img, _ = generate_maps(shape_maps, n_regions, affine=affine_eye)

    mask_img_4d = Nifti1Image(
        np.ones((2, 2, 2, 2), dtype=np.int8),
        affine=np.diag((4, 4, 4, 1)),
    )

    # verify that 4D mask arguments are refused
    masker = NiftiMapsMasker(maps33_img, mask_img=mask_img_4d)
    with pytest.raises(
        DimensionError,
        match="Input data has incompatible dimensionality: "
        "Expected dimension is 3D and you provided "
        "a 4D image.",
    ):
        masker.fit()

    with pytest.raises(
        ValueError,
        match=(
            "resampling_target has been set to 'mask' "
            "but no mask has been provided."
        ),
    ):
        NiftiMapsMasker(maps33_img, resampling_target="mask")

    with pytest.raises(
        ValueError,
        match="invalid value for 'resampling_target' parameter: invalid",
    ):
        NiftiMapsMasker(maps33_img, resampling_target="invalid")


def test_nifti_maps_masker_io_shapes(
    rng, affine_eye, length, n_regions, shape_3d_default, img_maps
):
    """Ensure that NiftiMapsMasker handles 1D/2D/3D/4D data appropriately.

    transform(4D image) --> 2D output, no warning
    transform(3D image) --> 2D output, DeprecationWarning
    inverse_transform(2D array) --> 4D image, no warning
    inverse_transform(1D array) --> 3D image, no warning
    inverse_transform(2D array with wrong shape) --> ValueError
    """
    data_1d = rng.random(n_regions)
    data_2d = rng.random((length, n_regions))
    img_4d, mask_img = generate_fake_fmri(
        shape_3d_default, length=length, affine=affine_eye
    )
    img_3d, _ = generate_random_img(shape_3d_default, affine=affine_eye)

    masker = NiftiMapsMasker(img_maps, mask_img=mask_img)
    masker.fit()

    # DeprecationWarning *should* be raised for 3D inputs
    with pytest.deprecated_call(match="Starting in version 0.12"):
        test_data = masker.transform(img_3d)

        assert test_data.shape == (1, n_regions)

    # DeprecationWarning should *not* be raised for 4D inputs
    with warnings.catch_warnings():
        warnings.filterwarnings(
            "error",
            message="Starting in version 0.12",
            category=DeprecationWarning,
        )
        test_data = masker.transform(img_4d)

        assert test_data.shape == (length, n_regions)

    # DeprecationWarning should *not* be raised for 1D inputs
    with warnings.catch_warnings():
        warnings.filterwarnings(
            "error",
            message="Starting in version 0.12",
            category=DeprecationWarning,
        )
        test_img = masker.inverse_transform(data_1d)

        assert test_img.shape == shape_3d_default

    # DeprecationWarning should *not* be raised for 2D inputs
    with warnings.catch_warnings():
        warnings.filterwarnings(
            "error",
            message="Starting in version 0.12",
            category=DeprecationWarning,
        )
        test_img = masker.inverse_transform(data_2d)

        assert test_img.shape == (*shape_3d_default, length)

    with pytest.raises(ValueError, match="shapes .* and .* not aligned"):
        masker.inverse_transform(data_2d.T)


def test_nifti_maps_masker_with_nans_and_infs(length, n_regions, affine_eye):
    """Apply a NiftiMapsMasker containing NaNs and infs.

    The masker should replace those NaNs and infs with zeros,
    without raising a warning.
    """
    fmri_img, mask_img = generate_random_img(
        (13, 11, 12, length), affine=affine_eye
    )
    maps_img, _ = generate_maps((13, 11, 12), n_regions, affine=affine_eye)

    # Add NaNs and infs to atlas
    maps_data = get_data(maps_img).astype(np.float32)
    mask_data = get_data(mask_img).astype(np.float32)
    maps_data = maps_data * mask_data[..., None]

    # Choose a good voxel from the first label
    vox_idx = np.where(maps_data[..., 0] > 0)
    i1, j1, k1 = vox_idx[0][0], vox_idx[1][0], vox_idx[2][0]
    i2, j2, k2 = vox_idx[0][1], vox_idx[1][1], vox_idx[2][1]

    maps_data[:, :, :, 0] = np.nan
    maps_data[i2, j2, k2, 0] = np.inf
    maps_data[i1, j1, k1, 0] = 1

    maps_img = Nifti1Image(maps_data, affine_eye)

    # No warning, because maps_img is run through clean_img
    # *before* safe_get_data.
    masker = NiftiMapsMasker(maps_img, mask_img=mask_img)

    sig = masker.fit_transform(fmri_img)

    assert sig.shape == (length, n_regions)
    assert np.all(np.isfinite(sig))


def test_nifti_maps_masker_with_nans_and_infs_in_mask(
    length, n_regions, affine_eye
):
    """Apply a NiftiMapsMasker with a mask containing NaNs and infs.

    The masker should replace those NaNs and infs with zeros,
    while raising a warning.
    """
    fmri_img, mask_img = generate_random_img(
        (13, 11, 12, length),
        affine=affine_eye,
    )
    maps_img, _ = generate_maps((13, 11, 12), n_regions, affine=affine_eye)

    # Add NaNs and infs to mask
    mask_data = np.array(get_data(mask_img), dtype=np.float64)

    mask_data[:, :, 7] = np.nan
    mask_data[:, :, 5] = np.inf

    mask_img = Nifti1Image(mask_data, affine_eye)

    masker = NiftiMapsMasker(maps_img, mask_img=mask_img)

    with pytest.warns(UserWarning, match="Non-finite values detected."):
        sig = masker.fit_transform(fmri_img)

    assert sig.shape == (length, n_regions)
    assert np.all(np.isfinite(sig))


def test_nifti_maps_masker_with_nans_and_infs_in_data(
    length, n_regions, affine_eye
):
    """Apply a NiftiMapsMasker to 4D data containing NaNs and infs.

    The masker should replace those NaNs and infs with zeros,
    while raising a warning.
    """
    fmri_img, mask_img = generate_random_img(
        (13, 11, 12, length), affine=affine_eye
    )
    maps_img, _ = generate_maps((13, 11, 12), n_regions, affine=affine_eye)

    # Add NaNs and infs to data
    fmri_data = get_data(fmri_img)

    fmri_data[:, 9, 9, :] = np.nan
    fmri_data[:, 5, 5, :] = np.inf

    fmri_img = Nifti1Image(fmri_data, affine_eye)

    masker = NiftiMapsMasker(maps_img, mask_img=mask_img)

    with pytest.warns(UserWarning, match="Non-finite values detected."):
        sig = masker.fit_transform(fmri_img)

    assert sig.shape == (length, n_regions)
    assert np.all(np.isfinite(sig))


def test_nifti_maps_masker_resampling_to_mask(
    length,
    n_regions,
    affine_eye,
    shape_mask,
    shape_maps,
    img_fmri,
):
    """Test resampling to_mask in NiftiMapsMasker."""
    _, mask22_img = generate_fake_fmri(
        shape_mask, length=length, affine=affine_eye
    )
    maps33_img, _ = generate_maps(shape_maps, n_regions, affine=affine_eye)

    # Target: mask
    masker = NiftiMapsMasker(
        maps33_img, mask_img=mask22_img, resampling_target="mask"
    )

    masker.fit()

    assert_almost_equal(masker.mask_img_.affine, mask22_img.affine)
    assert masker.mask_img_.shape == mask22_img.shape
    assert_almost_equal(masker.mask_img_.affine, masker.maps_img_.affine)
    assert masker.mask_img_.shape == masker.maps_img_.shape[:3]

    transformed = masker.transform(img_fmri)

    assert transformed.shape == (length, n_regions)

    fmri11_img_r = masker.inverse_transform(transformed)

    assert_almost_equal(fmri11_img_r.affine, masker.maps_img_.affine)
    assert fmri11_img_r.shape == (masker.maps_img_.shape[:3] + (length,))


def test_nifti_maps_masker_resampling_to_maps(
    length,
    n_regions,
    affine_eye,
    shape_mask,
    shape_maps,
    img_fmri,
):
    """Test resampling to maps in NiftiMapsMasker."""
    _, mask22_img = generate_fake_fmri(
        shape_mask, length=length, affine=affine_eye
    )
    maps33_img, _ = generate_maps(shape_maps, n_regions, affine=affine_eye)

    masker = NiftiMapsMasker(
        maps33_img, mask_img=mask22_img, resampling_target="maps"
    )

    masker.fit()

    assert_almost_equal(masker.maps_img_.affine, maps33_img.affine)
    assert masker.maps_img_.shape == maps33_img.shape
    assert_almost_equal(masker.mask_img_.affine, masker.maps_img_.affine)
    assert masker.mask_img_.shape == masker.maps_img_.shape[:3]

    transformed = masker.transform(img_fmri)

    assert transformed.shape == (length, n_regions)

    fmri11_img_r = masker.inverse_transform(transformed)

    assert_almost_equal(fmri11_img_r.affine, masker.maps_img_.affine)
    assert fmri11_img_r.shape == (masker.maps_img_.shape[:3] + (length,))


def test_nifti_maps_masker_clipped_mask(n_regions, affine_eye):
    """Test with clipped maps: mask does not contain all maps."""
    # Shapes do matter in that case
    length = 21
    shape1 = (10, 11, 12, length)
    shape2 = (8, 9, 10)  # mask
    shape3 = (16, 18, 20)  # maps
    affine2 = np.diag((2, 2, 2, 1))  # just for mask

    fmri11_img, _ = generate_random_img(shape1, affine=affine_eye)
    _, mask22_img = generate_fake_fmri(shape2, length=1, affine=affine2)
    # Target: maps
    maps33_img, _ = generate_maps(shape3, n_regions, affine=affine_eye)

    masker = NiftiMapsMasker(
        maps33_img, mask_img=mask22_img, resampling_target="maps"
    )

    masker.fit()

    assert_almost_equal(masker.maps_img_.affine, maps33_img.affine)
    assert masker.maps_img_.shape == maps33_img.shape
    assert_almost_equal(masker.mask_img_.affine, masker.maps_img_.affine)
    assert masker.mask_img_.shape == masker.maps_img_.shape[:3]

    transformed = masker.transform(fmri11_img)

    assert transformed.shape == (length, n_regions)
    # Some regions have been clipped. Resulting signal must be zero
    assert (transformed.var(axis=0) == 0).sum() < n_regions

    fmri11_img_r = masker.inverse_transform(transformed)

    assert_almost_equal(fmri11_img_r.affine, masker.maps_img_.affine)
    assert fmri11_img_r.shape == (masker.maps_img_.shape[:3] + (length,))


def non_overlapping_maps():
    """Generate maps with non-overlapping regions.

    All voxels belong to only 1 region.
    """
    non_overlapping_data = np.zeros((*_shape_3d_default(), 2))
    non_overlapping_data[:2, :, :, 0] = 1.0
    non_overlapping_data[2:, :, :, 1] = 1.0
    return Nifti1Image(
        non_overlapping_data,
        np.eye(4),
    )


def overlapping_maps():
    """Generate maps with overlapping regions.

    Same voxel has non null value for 2 different regions.
    """
    overlapping_data = np.zeros((*_shape_3d_default(), 2))
    overlapping_data[:3, :, :, 0] = 1.0
    overlapping_data[2:, :, :, 1] = 1.0
    return Nifti1Image(overlapping_data, np.eye(4))


@pytest.mark.parametrize(
    "maps_img_fn", [overlapping_maps, non_overlapping_maps]
)
@pytest.mark.parametrize("allow_overlap", [True, False])
def test_nifti_maps_masker_overlap(maps_img_fn, allow_overlap, img_fmri):
    """Test resampling in NiftiMapsMasker."""
    masker = NiftiMapsMasker(maps_img_fn(), allow_overlap=allow_overlap)

    if allow_overlap is False and maps_img_fn.__name__ == "overlapping_maps":
        with pytest.raises(ValueError, match="Overlap detected"):
            masker.fit_transform(img_fmri)
    else:
        masker.fit_transform(img_fmri)


def test_standardization(rng, affine_eye, shape_3d_default):
    """Check output properly standardized with 'standardize' parameter."""
    length = 500

    signals = rng.standard_normal(size=(np.prod(shape_3d_default), length))
    means = (
        rng.standard_normal(size=(np.prod(shape_3d_default), 1)) * 50 + 1000
    )
    signals += means
    img = Nifti1Image(signals.reshape((*shape_3d_default, length)), affine_eye)

    maps, _ = generate_maps((9, 9, 5), 10)

    # Unstandarized
    masker = NiftiMapsMasker(maps, standardize=False)
    unstandarized_label_signals = masker.fit_transform(img)

    # z-score
    masker = NiftiMapsMasker(maps, standardize="zscore_sample")
    trans_signals = masker.fit_transform(img)

    assert_almost_equal(trans_signals.mean(0), 0)
    assert_almost_equal(trans_signals.std(0), 1, decimal=3)

    # psc
    masker = NiftiMapsMasker(maps, standardize="psc")
    trans_signals = masker.fit_transform(img)

    assert_almost_equal(trans_signals.mean(0), 0)
    assert_almost_equal(
        trans_signals,
        (
            unstandarized_label_signals
            / unstandarized_label_signals.mean(0)
            * 100
            - 100
        ),
    )


def test_3d_images(affine_eye, n_regions, shape_3d_default):
    """Test that the NiftiMapsMasker works with 3D images."""
    maps33_img, _ = generate_maps(shape_3d_default, n_regions)
    mask_img = Nifti1Image(
        np.ones(shape_3d_default, dtype=np.int8),
        affine=affine_eye,
    )
    epi_img1 = Nifti1Image(np.ones(shape_3d_default), affine=affine_eye)
    epi_img2 = Nifti1Image(np.ones(shape_3d_default), affine=affine_eye)

    masker = NiftiMapsMasker(maps33_img, mask_img=mask_img)

    epis = masker.fit_transform(epi_img1)

    assert epis.shape == (1, n_regions)

    epis = masker.fit_transform([epi_img1, epi_img2])

    assert epis.shape == (2, n_regions)


@pytest.mark.skipif(
    is_matplotlib_installed(),
    reason="Test requires matplotlib not to be installed.",
)
def test_nifti_maps_masker_reporting_mpl_warning(img_maps):
    """Raise warning after exception if matplotlib is not installed."""
    with warnings.catch_warnings(record=True) as warning_list:
        result = NiftiMapsMasker(img_maps).generate_report()

    assert len(warning_list) == 1
    assert issubclass(warning_list[0].category, ImportWarning)
    assert result == [None]<|MERGE_RESOLUTION|>--- conflicted
+++ resolved
@@ -37,10 +37,7 @@
     masker11 = NiftiMapsMasker(
         img_maps, mask_img=mask11_img, resampling_target=None
     )
-<<<<<<< HEAD
-=======
-
->>>>>>> c06ff609
+
     signals11 = masker11.fit().transform(fmri11_img)
 
     assert signals11.shape == (length, n_regions)
@@ -61,11 +58,8 @@
 
     signals11 = masker11.fit_transform(fmri11_img)
 
-<<<<<<< HEAD
-=======
     assert signals11.shape == (length, n_regions)
 
->>>>>>> c06ff609
     # Call inverse transform (smoke test)
     fmri11_img_r = masker11.inverse_transform(signals11)
 
