"""Test nilearn.maskers.nifti_maps_masker.

Functions in this file only test features added by the NiftiMapsMasker class,
rather than the underlying functions (clean(), img_to_signals_labels(), etc.).

See test_masking.py and test_signal.py for details.
"""

import warnings

import numpy as np
import pytest
from nibabel import Nifti1Image
from numpy.testing import assert_almost_equal, assert_array_equal

<<<<<<< HEAD
from nilearn._utils import data_gen, testing
from nilearn._utils.class_inspect import check_estimator
from nilearn._utils.data_gen import generate_maps
=======
from nilearn._utils.data_gen import (
    generate_fake_fmri,
    generate_maps,
    generate_random_img,
)
>>>>>>> b51cc403
from nilearn._utils.exceptions import DimensionError
from nilearn._utils.helpers import is_matplotlib_installed
from nilearn._utils.testing import write_imgs_to_path
from nilearn.conftest import _shape_3d_default
from nilearn.image import get_data
from nilearn.maskers import NiftiMapsMasker

extra_valid_checks = [
    "check_parameters_default_constructible",
    "check_transformer_n_iter",
    "check_transformers_unfitted",
    "check_estimators_unfitted",
]


@pytest.mark.parametrize
def simple_map():
    return generate_maps(shape=(5, 6, 7), n_regions=2, affine=np.eye(4))[0]


@pytest.mark.parametrize(
    "estimator, check, name",
    check_estimator(
        estimator=[NiftiMapsMasker(maps_img=simple_map)],
        extra_valid_checks=extra_valid_checks,
    ),
)
def test_check_estimator(estimator, check, name):  # noqa: ARG001
    """Check compliance with sklearn estimators."""
    check(estimator)


@pytest.mark.xfail(reason="invalid checks should fail")
@pytest.mark.parametrize(
    "estimator, check, name",
    check_estimator(
        estimator=[NiftiMapsMasker(maps_img=simple_map)],
        valid=False,
        extra_valid_checks=extra_valid_checks,
    ),
)
def test_check_estimator_invalid(estimator, check, name):  # noqa: ARG001
    """Check compliance with sklearn estimators."""
    check(estimator)


def test_nifti_maps_masker(
    length, n_regions, affine_eye, shape_3d_default, img_maps
):
    """Check common methods of NiftiMapsMasker."""
    fmri11_img, mask11_img = generate_fake_fmri(
        shape_3d_default, affine=affine_eye, length=length
    )

    masker11 = NiftiMapsMasker(
        img_maps, mask_img=mask11_img, resampling_target=None
    )

    signals11 = masker11.fit().transform(fmri11_img)

    assert signals11.shape == (length, n_regions)

    # Transform, with smoothing (smoke test)
    masker11 = NiftiMapsMasker(
        img_maps, smoothing_fwhm=3, resampling_target=None
    )

    masker11.fit()
    signals11 = masker11.transform(fmri11_img)

    assert signals11.shape == (length, n_regions)

    masker11 = NiftiMapsMasker(
        img_maps, smoothing_fwhm=3, resampling_target=None
    )

    signals11 = masker11.fit_transform(fmri11_img)

    assert signals11.shape == (length, n_regions)

    # Call inverse transform (smoke test)
    fmri11_img_r = masker11.inverse_transform(signals11)

    assert fmri11_img_r.shape == fmri11_img.shape
    assert_almost_equal(fmri11_img_r.affine, fmri11_img.affine)

    # Now try on a masker that has never seen the call to "transform"
    masker2 = NiftiMapsMasker(img_maps, resampling_target=None)
    masker2.fit()
    masker2.inverse_transform(signals11)


def test_nifti_maps_masker_data_atlas_different_shape(
    length, affine_eye, img_maps
):
    """Test with data and atlas of different shape.

    The atlas should be resampled to the data.
    """
    shape2 = (12, 10, 14)
    shape22 = (5, 5, 6)
    affine2 = np.diag((1, 2, 3, 1))
    affine2 = 2 * affine_eye
    affine2[-1, -1] = 1

    _, mask21_img = generate_fake_fmri(
        shape2, affine=affine_eye, length=length
    )
    fmri22_img, _ = generate_fake_fmri(shape22, affine=affine2, length=length)

    masker = NiftiMapsMasker(img_maps, mask_img=mask21_img)

    masker.fit_transform(fmri22_img)
    assert_array_equal(masker._resampled_maps_img_.affine, affine2)


def test_nifti_maps_masker_fit(n_regions, img_maps):
    """Check fitted attributes."""
    masker = NiftiMapsMasker(img_maps, resampling_target=None)
    # Check attributes defined at fit
    assert not hasattr(masker, "maps_img_")
    assert not hasattr(masker, "n_elements_")

    masker.fit()

    # Check attributes defined at fit
    assert hasattr(masker, "maps_img_")
    assert hasattr(masker, "n_elements_")
    assert masker.n_elements_ == n_regions


@pytest.mark.parametrize("create_files", (True, False))
def test_nifti_maps_masker_fit_files(
    tmp_path,
    length,
    n_regions,
    create_files,
    img_maps,
    img_fmri,
):
    """Check fitting files directly."""
    labels11 = write_imgs_to_path(
        img_maps, file_path=tmp_path, create_files=create_files
    )
    masker = NiftiMapsMasker(labels11, resampling_target=None, verbose=0)

    signals11 = masker.fit().transform(img_fmri)

    assert signals11.shape == (length, n_regions)


def test_nifti_maps_masker_errors(
    length, n_regions, affine_eye, shape_3d_default, img_maps
):
    """Check fitting errors."""
    fmri11_img, mask11_img = generate_fake_fmri(
        shape_3d_default, affine=affine_eye, length=length
    )

    masker = NiftiMapsMasker(
        img_maps, mask_img=mask11_img, resampling_target=None
    )

    with pytest.raises(ValueError, match="has not been fitted. "):
        masker.transform(fmri11_img)

    masker = NiftiMapsMasker(
        img_maps, smoothing_fwhm=3, resampling_target=None
    )
    signals11 = masker.fit_transform(fmri11_img)
    assert signals11.shape == (length, n_regions)

    with pytest.raises(ValueError, match="has not been fitted."):
        NiftiMapsMasker(img_maps).inverse_transform(signals11)


@pytest.mark.parametrize("create_files", (True, False))
def test_nifti_maps_masker_errors_field_of_view(
    tmp_path, length, affine_eye, shape_3d_default, create_files, img_maps
):
    """Check field of view errors."""
    shape2 = (12, 10, 14)
    affine2 = np.diag((1, 2, 3, 1))

    fmri12_img, mask12_img = generate_fake_fmri(
        shape_3d_default, affine=affine2, length=length
    )
    fmri21_img, mask21_img = generate_fake_fmri(
        shape2, affine=affine_eye, length=length
    )

    error_msg = "Following field of view errors were detected"

    masker = NiftiMapsMasker(
        img_maps, mask_img=mask21_img, resampling_target=None
    )
    with pytest.raises(ValueError, match=error_msg):
        masker.fit()

    # Test all kinds of mismatches between shapes and between affines
    images = write_imgs_to_path(
        img_maps,
        mask12_img,
        file_path=tmp_path,
        create_files=create_files,
    )
    labels11, mask12 = images

    masker = NiftiMapsMasker(labels11, resampling_target=None)
    masker.fit()

    with pytest.raises(ValueError, match=error_msg):
        masker.transform(fmri12_img)

    with pytest.raises(ValueError, match=error_msg):
        masker.transform(fmri21_img)

    masker = NiftiMapsMasker(labels11, mask_img=mask12, resampling_target=None)
    with pytest.raises(ValueError, match=error_msg):
        masker.fit()


def test_nifti_maps_masker_resampling_errors(
    n_regions, affine_eye, shape_maps
):
    """Test resampling errors."""
    maps33_img, _ = generate_maps(shape_maps, n_regions, affine=affine_eye)

    mask_img_4d = Nifti1Image(
        np.ones((2, 2, 2, 2), dtype=np.int8),
        affine=np.diag((4, 4, 4, 1)),
    )

    # verify that 4D mask arguments are refused
    masker = NiftiMapsMasker(maps33_img, mask_img=mask_img_4d)
    with pytest.raises(
        DimensionError,
        match="Input data has incompatible dimensionality: "
        "Expected dimension is 3D and you provided "
        "a 4D image.",
    ):
        masker.fit()

    with pytest.raises(
        ValueError,
        match=(
            "resampling_target has been set to 'mask' "
            "but no mask has been provided."
        ),
    ):
        NiftiMapsMasker(maps33_img, resampling_target="mask")

    with pytest.raises(
        ValueError,
        match="invalid value for 'resampling_target' parameter: invalid",
    ):
        NiftiMapsMasker(maps33_img, resampling_target="invalid")


def test_nifti_maps_masker_io_shapes(
    rng, affine_eye, length, n_regions, shape_3d_default, img_maps
):
    """Ensure that NiftiMapsMasker handles 1D/2D/3D/4D data appropriately.

    transform(4D image) --> 2D output, no warning
    transform(3D image) --> 2D output, DeprecationWarning
    inverse_transform(2D array) --> 4D image, no warning
    inverse_transform(1D array) --> 3D image, no warning
    inverse_transform(2D array with wrong shape) --> ValueError
    """
    data_1d = rng.random(n_regions)
    data_2d = rng.random((length, n_regions))
    img_4d, mask_img = generate_fake_fmri(
        shape_3d_default, length=length, affine=affine_eye
    )
    img_3d, _ = generate_random_img(shape_3d_default, affine=affine_eye)

    masker = NiftiMapsMasker(img_maps, mask_img=mask_img)
    masker.fit()

    # DeprecationWarning *should* be raised for 3D inputs
    with pytest.deprecated_call(match="Starting in version 0.12"):
        test_data = masker.transform(img_3d)

        assert test_data.shape == (1, n_regions)

    # DeprecationWarning should *not* be raised for 4D inputs
    with warnings.catch_warnings():
        warnings.filterwarnings(
            "error",
            message="Starting in version 0.12",
            category=DeprecationWarning,
        )
        test_data = masker.transform(img_4d)

        assert test_data.shape == (length, n_regions)

    # DeprecationWarning should *not* be raised for 1D inputs
    with warnings.catch_warnings():
        warnings.filterwarnings(
            "error",
            message="Starting in version 0.12",
            category=DeprecationWarning,
        )
        test_img = masker.inverse_transform(data_1d)

        assert test_img.shape == shape_3d_default

    # DeprecationWarning should *not* be raised for 2D inputs
    with warnings.catch_warnings():
        warnings.filterwarnings(
            "error",
            message="Starting in version 0.12",
            category=DeprecationWarning,
        )
        test_img = masker.inverse_transform(data_2d)

        assert test_img.shape == (*shape_3d_default, length)

    with pytest.raises(ValueError, match="shapes .* and .* not aligned"):
        masker.inverse_transform(data_2d.T)


def test_nifti_maps_masker_with_nans_and_infs(length, n_regions, affine_eye):
    """Apply a NiftiMapsMasker containing NaNs and infs.

    The masker should replace those NaNs and infs with zeros,
    without raising a warning.
    """
    fmri_img, mask_img = generate_random_img(
        (13, 11, 12, length), affine=affine_eye
    )
    maps_img, _ = generate_maps((13, 11, 12), n_regions, affine=affine_eye)

    # Add NaNs and infs to atlas
    maps_data = get_data(maps_img).astype(np.float32)
    mask_data = get_data(mask_img).astype(np.float32)
    maps_data = maps_data * mask_data[..., None]

    # Choose a good voxel from the first label
    vox_idx = np.where(maps_data[..., 0] > 0)
    i1, j1, k1 = vox_idx[0][0], vox_idx[1][0], vox_idx[2][0]
    i2, j2, k2 = vox_idx[0][1], vox_idx[1][1], vox_idx[2][1]

    maps_data[:, :, :, 0] = np.nan
    maps_data[i2, j2, k2, 0] = np.inf
    maps_data[i1, j1, k1, 0] = 1

    maps_img = Nifti1Image(maps_data, affine_eye)

    # No warning, because maps_img is run through clean_img
    # *before* safe_get_data.
    masker = NiftiMapsMasker(maps_img, mask_img=mask_img)

    sig = masker.fit_transform(fmri_img)

    assert sig.shape == (length, n_regions)
    assert np.all(np.isfinite(sig))


def test_nifti_maps_masker_with_nans_and_infs_in_mask(
    length, n_regions, affine_eye
):
    """Apply a NiftiMapsMasker with a mask containing NaNs and infs.

    The masker should replace those NaNs and infs with zeros,
    while raising a warning.
    """
    fmri_img, mask_img = generate_random_img(
        (13, 11, 12, length),
        affine=affine_eye,
    )
    maps_img, _ = generate_maps((13, 11, 12), n_regions, affine=affine_eye)

    # Add NaNs and infs to mask
    mask_data = np.array(get_data(mask_img), dtype=np.float64)

    mask_data[:, :, 7] = np.nan
    mask_data[:, :, 5] = np.inf

    mask_img = Nifti1Image(mask_data, affine_eye)

    masker = NiftiMapsMasker(maps_img, mask_img=mask_img)

    with pytest.warns(UserWarning, match="Non-finite values detected."):
        sig = masker.fit_transform(fmri_img)

    assert sig.shape == (length, n_regions)
    assert np.all(np.isfinite(sig))


def test_nifti_maps_masker_with_nans_and_infs_in_data(
    length, n_regions, affine_eye
):
    """Apply a NiftiMapsMasker to 4D data containing NaNs and infs.

    The masker should replace those NaNs and infs with zeros,
    while raising a warning.
    """
    fmri_img, mask_img = generate_random_img(
        (13, 11, 12, length), affine=affine_eye
    )
    maps_img, _ = generate_maps((13, 11, 12), n_regions, affine=affine_eye)

    # Add NaNs and infs to data
    fmri_data = get_data(fmri_img)

    fmri_data[:, 9, 9, :] = np.nan
    fmri_data[:, 5, 5, :] = np.inf

    fmri_img = Nifti1Image(fmri_data, affine_eye)

    masker = NiftiMapsMasker(maps_img, mask_img=mask_img)

    with pytest.warns(UserWarning, match="Non-finite values detected."):
        sig = masker.fit_transform(fmri_img)

    assert sig.shape == (length, n_regions)
    assert np.all(np.isfinite(sig))


def test_nifti_maps_masker_resampling_to_mask(
    length,
    n_regions,
    affine_eye,
    shape_mask,
    shape_maps,
    img_fmri,
):
    """Test resampling to_mask in NiftiMapsMasker."""
    _, mask22_img = generate_fake_fmri(
        shape_mask, length=length, affine=affine_eye
    )
<<<<<<< HEAD

    # verify that 4D mask arguments are refused
    masker = NiftiMapsMasker(maps33_img, mask_img=mask_img_4d)
    with pytest.raises(
        DimensionError,
        match="Input data has incompatible dimensionality: "
        "Expected dimension is 3D and you provided "
        "a 4D image.",
    ):
        masker.fit()

    # Test error checking
    with pytest.raises(ValueError):
        masker = NiftiMapsMasker(maps33_img, resampling_target="mask")
        masker.fit()
    with pytest.raises(ValueError):
        masker = NiftiMapsMasker(maps33_img, resampling_target="invalid")
        masker.fit()
=======
    maps33_img, _ = generate_maps(shape_maps, n_regions, affine=affine_eye)
>>>>>>> b51cc403

    # Target: mask
    masker = NiftiMapsMasker(
        maps33_img, mask_img=mask22_img, resampling_target="mask"
    )

    masker.fit()

    assert_almost_equal(masker.mask_img_.affine, mask22_img.affine)
    assert masker.mask_img_.shape == mask22_img.shape
    assert_almost_equal(masker.mask_img_.affine, masker.maps_img_.affine)
    assert masker.mask_img_.shape == masker.maps_img_.shape[:3]

    transformed = masker.transform(img_fmri)

    assert transformed.shape == (length, n_regions)

    fmri11_img_r = masker.inverse_transform(transformed)

    assert_almost_equal(fmri11_img_r.affine, masker.maps_img_.affine)
    assert fmri11_img_r.shape == (masker.maps_img_.shape[:3] + (length,))


def test_nifti_maps_masker_resampling_to_maps(
    length,
    n_regions,
    affine_eye,
    shape_mask,
    shape_maps,
    img_fmri,
):
    """Test resampling to maps in NiftiMapsMasker."""
    _, mask22_img = generate_fake_fmri(
        shape_mask, length=length, affine=affine_eye
    )
    maps33_img, _ = generate_maps(shape_maps, n_regions, affine=affine_eye)

    masker = NiftiMapsMasker(
        maps33_img, mask_img=mask22_img, resampling_target="maps"
    )

    masker.fit()

    assert_almost_equal(masker.maps_img_.affine, maps33_img.affine)
    assert masker.maps_img_.shape == maps33_img.shape
    assert_almost_equal(masker.mask_img_.affine, masker.maps_img_.affine)
    assert masker.mask_img_.shape == masker.maps_img_.shape[:3]

    transformed = masker.transform(img_fmri)

    assert transformed.shape == (length, n_regions)

    fmri11_img_r = masker.inverse_transform(transformed)

    assert_almost_equal(fmri11_img_r.affine, masker.maps_img_.affine)
    assert fmri11_img_r.shape == (masker.maps_img_.shape[:3] + (length,))


def test_nifti_maps_masker_clipped_mask(n_regions, affine_eye):
    """Test with clipped maps: mask does not contain all maps."""
    # Shapes do matter in that case
    length = 21
    shape1 = (10, 11, 12, length)
    shape2 = (8, 9, 10)  # mask
    shape3 = (16, 18, 20)  # maps
    affine2 = np.diag((2, 2, 2, 1))  # just for mask

    fmri11_img, _ = generate_random_img(shape1, affine=affine_eye)
    _, mask22_img = generate_fake_fmri(shape2, length=1, affine=affine2)
    # Target: maps
    maps33_img, _ = generate_maps(shape3, n_regions, affine=affine_eye)

    masker = NiftiMapsMasker(
        maps33_img, mask_img=mask22_img, resampling_target="maps"
    )

    masker.fit()

    assert_almost_equal(masker.maps_img_.affine, maps33_img.affine)
    assert masker.maps_img_.shape == maps33_img.shape
    assert_almost_equal(masker.mask_img_.affine, masker.maps_img_.affine)
    assert masker.mask_img_.shape == masker.maps_img_.shape[:3]

    transformed = masker.transform(fmri11_img)

    assert transformed.shape == (length, n_regions)
    # Some regions have been clipped. Resulting signal must be zero
    assert (transformed.var(axis=0) == 0).sum() < n_regions

    fmri11_img_r = masker.inverse_transform(transformed)

    assert_almost_equal(fmri11_img_r.affine, masker.maps_img_.affine)
    assert fmri11_img_r.shape == (masker.maps_img_.shape[:3] + (length,))


def non_overlapping_maps():
    """Generate maps with non-overlapping regions.

    All voxels belong to only 1 region.
    """
    non_overlapping_data = np.zeros((*_shape_3d_default(), 2))
    non_overlapping_data[:2, :, :, 0] = 1.0
    non_overlapping_data[2:, :, :, 1] = 1.0
    return Nifti1Image(
        non_overlapping_data,
        np.eye(4),
    )


def overlapping_maps():
    """Generate maps with overlapping regions.

    Same voxel has non null value for 2 different regions.
    """
    overlapping_data = np.zeros((*_shape_3d_default(), 2))
    overlapping_data[:3, :, :, 0] = 1.0
    overlapping_data[2:, :, :, 1] = 1.0
    return Nifti1Image(overlapping_data, np.eye(4))


@pytest.mark.parametrize(
    "maps_img_fn", [overlapping_maps, non_overlapping_maps]
)
@pytest.mark.parametrize("allow_overlap", [True, False])
def test_nifti_maps_masker_overlap(maps_img_fn, allow_overlap, img_fmri):
    """Test resampling in NiftiMapsMasker."""
    masker = NiftiMapsMasker(maps_img_fn(), allow_overlap=allow_overlap)

    if allow_overlap is False and maps_img_fn.__name__ == "overlapping_maps":
        with pytest.raises(ValueError, match="Overlap detected"):
            masker.fit_transform(img_fmri)
    else:
        masker.fit_transform(img_fmri)


def test_standardization(rng, affine_eye, shape_3d_default):
    """Check output properly standardized with 'standardize' parameter."""
    length = 500

    signals = rng.standard_normal(size=(np.prod(shape_3d_default), length))
    means = (
        rng.standard_normal(size=(np.prod(shape_3d_default), 1)) * 50 + 1000
    )
    signals += means
    img = Nifti1Image(signals.reshape((*shape_3d_default, length)), affine_eye)

    maps, _ = generate_maps((9, 9, 5), 10)

    # Unstandarized
    masker = NiftiMapsMasker(maps, standardize=False)
    unstandarized_label_signals = masker.fit_transform(img)

    # z-score
    masker = NiftiMapsMasker(maps, standardize="zscore_sample")
    trans_signals = masker.fit_transform(img)

    assert_almost_equal(trans_signals.mean(0), 0)
    assert_almost_equal(trans_signals.std(0), 1, decimal=3)

    # psc
    masker = NiftiMapsMasker(maps, standardize="psc")
    trans_signals = masker.fit_transform(img)

    assert_almost_equal(trans_signals.mean(0), 0)
    assert_almost_equal(
        trans_signals,
        (
            unstandarized_label_signals
            / unstandarized_label_signals.mean(0)
            * 100
            - 100
        ),
    )


def test_3d_images(affine_eye, n_regions, shape_3d_default):
    """Test that the NiftiMapsMasker works with 3D images."""
    maps33_img, _ = generate_maps(shape_3d_default, n_regions)
    mask_img = Nifti1Image(
        np.ones(shape_3d_default, dtype=np.int8),
        affine=affine_eye,
    )
    epi_img1 = Nifti1Image(np.ones(shape_3d_default), affine=affine_eye)
    epi_img2 = Nifti1Image(np.ones(shape_3d_default), affine=affine_eye)

    masker = NiftiMapsMasker(maps33_img, mask_img=mask_img)

    epis = masker.fit_transform(epi_img1)

    assert epis.shape == (1, n_regions)

    epis = masker.fit_transform([epi_img1, epi_img2])

    assert epis.shape == (2, n_regions)


@pytest.mark.skipif(
    is_matplotlib_installed(),
    reason="Test requires matplotlib not to be installed.",
)
def test_nifti_maps_masker_reporting_mpl_warning(img_maps):
    """Raise warning after exception if matplotlib is not installed."""
    with warnings.catch_warnings(record=True) as warning_list:
        result = NiftiMapsMasker(img_maps).generate_report()

    assert len(warning_list) == 1
    assert issubclass(warning_list[0].category, ImportWarning)
    assert result == [None]<|MERGE_RESOLUTION|>--- conflicted
+++ resolved
@@ -13,17 +13,12 @@
 from nibabel import Nifti1Image
 from numpy.testing import assert_almost_equal, assert_array_equal
 
-<<<<<<< HEAD
-from nilearn._utils import data_gen, testing
 from nilearn._utils.class_inspect import check_estimator
-from nilearn._utils.data_gen import generate_maps
-=======
 from nilearn._utils.data_gen import (
     generate_fake_fmri,
     generate_maps,
     generate_random_img,
 )
->>>>>>> b51cc403
 from nilearn._utils.exceptions import DimensionError
 from nilearn._utils.helpers import is_matplotlib_installed
 from nilearn._utils.testing import write_imgs_to_path
@@ -41,7 +36,10 @@
 
 @pytest.mark.parametrize
 def simple_map():
-    return generate_maps(shape=(5, 6, 7), n_regions=2, affine=np.eye(4))[0]
+    """Generate maps for using with check_estimator."""
+    return generate_maps(
+        shape=_shape_3d_default(), n_regions=9, affine=np.eye(4)
+    )[0]
 
 
 @pytest.mark.parametrize(
@@ -275,12 +273,14 @@
         ),
     ):
         NiftiMapsMasker(maps33_img, resampling_target="mask")
+        masker.fit()
 
     with pytest.raises(
         ValueError,
         match="invalid value for 'resampling_target' parameter: invalid",
     ):
         NiftiMapsMasker(maps33_img, resampling_target="invalid")
+        masker.fit()
 
 
 def test_nifti_maps_masker_io_shapes(
@@ -457,28 +457,7 @@
     _, mask22_img = generate_fake_fmri(
         shape_mask, length=length, affine=affine_eye
     )
-<<<<<<< HEAD
-
-    # verify that 4D mask arguments are refused
-    masker = NiftiMapsMasker(maps33_img, mask_img=mask_img_4d)
-    with pytest.raises(
-        DimensionError,
-        match="Input data has incompatible dimensionality: "
-        "Expected dimension is 3D and you provided "
-        "a 4D image.",
-    ):
-        masker.fit()
-
-    # Test error checking
-    with pytest.raises(ValueError):
-        masker = NiftiMapsMasker(maps33_img, resampling_target="mask")
-        masker.fit()
-    with pytest.raises(ValueError):
-        masker = NiftiMapsMasker(maps33_img, resampling_target="invalid")
-        masker.fit()
-=======
     maps33_img, _ = generate_maps(shape_maps, n_regions, affine=affine_eye)
->>>>>>> b51cc403
 
     # Target: mask
     masker = NiftiMapsMasker(
