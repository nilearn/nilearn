--- conflicted
+++ resolved
@@ -31,7 +31,6 @@
 ESTIMATORS_TO_CHECK = [NiftiMapsMasker()]
 
 if SKLEARN_LT_1_6:
-<<<<<<< HEAD
 
     @pytest.mark.parametrize(
         "estimator, check, name",
@@ -52,28 +51,6 @@
 
 else:
 
-=======
-
-    @pytest.mark.parametrize(
-        "estimator, check, name",
-        check_estimator(estimators=ESTIMATORS_TO_CHECK),
-    )
-    def test_check_estimator_sklearn_valid(estimator, check, name):  # noqa: ARG001
-        """Check compliance with sklearn estimators."""
-        check(estimator)
-
-    @pytest.mark.xfail(reason="invalid checks should fail")
-    @pytest.mark.parametrize(
-        "estimator, check, name",
-        check_estimator(estimators=ESTIMATORS_TO_CHECK, valid=False),
-    )
-    def test_check_estimator_sklearn_invalid(estimator, check, name):  # noqa: ARG001
-        """Check compliance with sklearn estimators."""
-        check(estimator)
-
-else:
-
->>>>>>> 8a1e229f
     @parametrize_with_checks(
         estimators=ESTIMATORS_TO_CHECK,
         expected_failed_checks=return_expected_failed_checks,
