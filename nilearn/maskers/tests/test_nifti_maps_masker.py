"""Test nilearn.maskers.nifti_maps_masker.

Functions in this file only test features added by the NiftiMapsMasker class,
rather than the underlying functions (clean(), img_to_signals_labels(), etc.).

See test_masking.py and test_signal.py for details.
"""

import numpy as np
import pytest
from nibabel import Nifti1Image
from numpy.testing import assert_almost_equal, assert_array_equal
from sklearn.utils.estimator_checks import parametrize_with_checks

from nilearn._utils.data_gen import (
    generate_fake_fmri,
    generate_maps,
    generate_random_img,
)
from nilearn._utils.estimator_checks import (
    check_estimator,
    nilearn_check_estimator,
    return_expected_failed_checks,
)
from nilearn._utils.tags import SKLEARN_LT_1_6
from nilearn._utils.testing import write_imgs_to_path
from nilearn.conftest import _img_maps, _shape_3d_default
from nilearn.image import get_data
from nilearn.maskers import NiftiMapsMasker

ESTIMATORS_TO_CHECK = [NiftiMapsMasker()]

if SKLEARN_LT_1_6:

    @pytest.mark.parametrize(
        "estimator, check, name",
        check_estimator(estimators=ESTIMATORS_TO_CHECK),
    )
    def test_check_estimator_sklearn_valid(estimator, check, name):  # noqa: ARG001
        """Check compliance with sklearn estimators."""
        check(estimator)

    @pytest.mark.xfail(reason="invalid checks should fail")
    @pytest.mark.parametrize(
        "estimator, check, name",
        check_estimator(estimators=ESTIMATORS_TO_CHECK, valid=False),
    )
    def test_check_estimator_sklearn_invalid(estimator, check, name):  # noqa: ARG001
        """Check compliance with sklearn estimators."""
        check(estimator)

else:

    @parametrize_with_checks(
        estimators=ESTIMATORS_TO_CHECK,
        expected_failed_checks=return_expected_failed_checks,
    )
    def test_check_estimator_sklearn(estimator, check):
        """Check compliance with sklearn estimators."""
        check(estimator)


@pytest.mark.parametrize(
    "estimator, check, name",
    nilearn_check_estimator(
        estimators=[  # pass less than the default number of regions
            # to speed up the tests
            NiftiMapsMasker(maps_img=_img_maps(n_regions=2))
        ]
    ),
)
def test_check_estimator_nilearn(estimator, check, name):  # noqa: ARG001
    """Check compliance with sklearn estimators."""
    check(estimator)


def test_nifti_maps_masker_data_atlas_different_shape(
    length, affine_eye, img_maps
):
    """Test with data and atlas of different shape.

    The atlas should be resampled to the data.
    """
    shape2 = (12, 10, 14)

    shape22 = (5, 5, 6)

    affine2 = 2 * affine_eye
    affine2[-1, -1] = 1

    _, mask21_img = generate_fake_fmri(
        shape2, affine=affine_eye, length=length
    )
    fmri22_img, _ = generate_fake_fmri(shape22, affine=affine2, length=length)

    masker = NiftiMapsMasker(img_maps, mask_img=mask21_img)

    masker.fit(fmri22_img)

    assert_array_equal(masker.maps_img_.affine, affine2)


def test_nifti_maps_masker_fit(n_regions, img_maps):
    """Check fitted attributes."""
    masker = NiftiMapsMasker(img_maps, resampling_target=None)

    masker.fit()

    # Check attributes defined at fit
    assert masker.n_elements_ == n_regions


def test_nifti_maps_masker_errors():
    """Check fitting errors."""
    masker = NiftiMapsMasker()
    with pytest.raises(
        TypeError,
        match=(
            "Data given cannot be loaded "
            "because it is not compatible with nibabel format"
        ),
    ):
        masker.fit()


@pytest.mark.parametrize("create_files", (True, False))
def test_nifti_maps_masker_errors_field_of_view(
    tmp_path, length, affine_eye, shape_3d_default, create_files, img_maps
):
    """Check field of view errors."""
    shape2 = (12, 10, 14)
    affine2 = np.diag((1, 2, 3, 1))

    fmri12_img, mask12_img = generate_fake_fmri(
        shape_3d_default, affine=affine2, length=length
    )
    fmri21_img, mask21_img = generate_fake_fmri(
        shape2, affine=affine_eye, length=length
    )

    error_msg = "Following field of view errors were detected"

    masker = NiftiMapsMasker(
        img_maps, mask_img=mask21_img, resampling_target=None
    )
    with pytest.raises(ValueError, match=error_msg):
        masker.fit()

    # Test all kinds of mismatches between shapes and between affines
    images = write_imgs_to_path(
        img_maps,
        mask12_img,
        file_path=tmp_path,
        create_files=create_files,
    )
    labels11, mask12 = images

    masker = NiftiMapsMasker(labels11, resampling_target=None)

    with pytest.raises(ValueError, match=error_msg):
        masker.fit_transform(fmri12_img)

    with pytest.raises(ValueError, match=error_msg):
        masker.fit_transform(fmri21_img)

    masker = NiftiMapsMasker(labels11, mask_img=mask12, resampling_target=None)
    with pytest.raises(ValueError, match=error_msg):
        masker.fit()


def test_nifti_maps_masker_resampling_errors(
    n_regions, affine_eye, shape_3d_large
):
    """Test resampling errors."""
    maps33_img, _ = generate_maps(shape_3d_large, n_regions, affine=affine_eye)

    masker = NiftiMapsMasker(maps33_img, resampling_target="mask")

    with pytest.raises(
        ValueError,
        match=(
            "resampling_target has been set to 'mask' "
            "but no mask has been provided."
        ),
    ):
        masker.fit()

    masker = NiftiMapsMasker(maps33_img, resampling_target="invalid")
    with pytest.raises(
        ValueError,
        match="invalid value for 'resampling_target' parameter: invalid",
    ):
        masker.fit()


def test_nifti_maps_masker_with_nans_and_infs(length, n_regions, affine_eye):
    """Apply a NiftiMapsMasker containing NaNs and infs.

    The masker should replace those NaNs and infs with zeros,
    without raising a warning.
    """
    fmri_img, mask_img = generate_random_img(
        (13, 11, 12, length), affine=affine_eye
    )
    maps_img, _ = generate_maps((13, 11, 12), n_regions, affine=affine_eye)

    # Add NaNs and infs to atlas
    maps_data = get_data(maps_img).astype(np.float32)
    mask_data = get_data(mask_img).astype(np.float32)
    maps_data = maps_data * mask_data[..., None]

    # Choose a good voxel from the first label
    vox_idx = np.where(maps_data[..., 0] > 0)
    i1, j1, k1 = vox_idx[0][0], vox_idx[1][0], vox_idx[2][0]
    i2, j2, k2 = vox_idx[0][1], vox_idx[1][1], vox_idx[2][1]

    maps_data[:, :, :, 0] = np.nan
    maps_data[i2, j2, k2, 0] = np.inf
    maps_data[i1, j1, k1, 0] = 1

    maps_img = Nifti1Image(maps_data, affine_eye)

    # No warning, because maps_img is run through clean_img
    # *before* safe_get_data.
    masker = NiftiMapsMasker(maps_img, mask_img=mask_img)

    signals = masker.fit_transform(fmri_img)

    assert signals.shape == (length, n_regions)
    assert np.all(np.isfinite(signals))


<<<<<<< HEAD
=======
def test_nifti_maps_masker_with_nans_and_infs_in_data(
    length, n_regions, affine_eye
):
    """Apply a NiftiMapsMasker to 4D data containing NaNs and infs.

    The masker should replace those NaNs and infs with zeros,
    while raising a warning.
    """
    fmri_img, mask_img = generate_random_img(
        (13, 11, 12, length), affine=affine_eye
    )
    maps_img, _ = generate_maps((13, 11, 12), n_regions, affine=affine_eye)

    # Add NaNs and infs to data
    fmri_data = get_data(fmri_img)

    fmri_data[:, 9, 9, :] = np.nan
    fmri_data[:, 5, 5, :] = np.inf

    fmri_img = Nifti1Image(fmri_data, affine_eye)

    masker = NiftiMapsMasker(maps_img, mask_img=mask_img)

    with pytest.warns(UserWarning, match="Non-finite values detected."):
        signals = masker.fit_transform(fmri_img)

    assert signals.shape == (length, n_regions)
    assert np.all(np.isfinite(signals))


>>>>>>> ed25d292
def test_nifti_maps_masker_resampling_to_mask(
    length,
    n_regions,
    affine_eye,
    shape_mask,
    shape_3d_large,
    img_fmri,
):
    """Test resampling to_mask in NiftiMapsMasker."""
    _, mask22_img = generate_fake_fmri(
        shape_mask, length=length, affine=affine_eye
    )
    maps33_img, _ = generate_maps(shape_3d_large, n_regions, affine=affine_eye)

    # Target: mask
    masker = NiftiMapsMasker(
        maps33_img, mask_img=mask22_img, resampling_target="mask"
    )

    signals = masker.fit_transform(img_fmri)

    assert_almost_equal(masker.mask_img_.affine, mask22_img.affine)
    assert masker.mask_img_.shape == mask22_img.shape

    assert_almost_equal(masker.maps_img_.affine, masker.mask_img_.affine)
    assert masker.maps_img_.shape[:3] == masker.mask_img_.shape

    assert signals.shape == (length, n_regions)

    fmri11_img_r = masker.inverse_transform(signals)

    assert_almost_equal(fmri11_img_r.affine, masker.mask_img_.affine)
    assert fmri11_img_r.shape == (masker.mask_img_.shape[:3] + (length,))


def test_nifti_maps_masker_resampling_to_maps(
    length,
    n_regions,
    affine_eye,
    shape_mask,
    shape_3d_large,
    img_fmri,
):
    """Test resampling to maps in NiftiMapsMasker."""
    _, mask22_img = generate_fake_fmri(
        shape_mask, length=length, affine=affine_eye
    )
    maps33_img, _ = generate_maps(shape_3d_large, n_regions, affine=affine_eye)

    masker = NiftiMapsMasker(
        maps33_img, mask_img=mask22_img, resampling_target="maps"
    )

    signals = masker.fit_transform(img_fmri)

    assert_array_equal(masker.maps_img_.affine, maps33_img.affine)
    assert masker.maps_img_.shape == maps33_img.shape

    assert_array_equal(masker.mask_img_.affine, masker.maps_img_.affine)
    assert masker.mask_img_.shape == masker.maps_img_.shape[:3]

    assert signals.shape == (length, n_regions)

    fmri11_img_r = masker.inverse_transform(signals)

    assert_array_equal(fmri11_img_r.affine, masker.maps_img_.affine)
    assert fmri11_img_r.shape == (masker.maps_img_.shape[:3] + (length,))


def test_nifti_maps_masker_clipped_mask(n_regions, affine_eye):
    """Test with clipped maps: mask does not contain all maps."""
    # Shapes do matter in that case
    length = 21
    shape1 = (10, 11, 12, length)
    shape2 = (8, 9, 10)  # mask
    shape3 = (16, 18, 20)  # maps
    affine2 = np.diag((2, 2, 2, 1))  # just for mask

    fmri11_img, _ = generate_random_img(shape1, affine=affine_eye)
    _, mask22_img = generate_fake_fmri(shape2, length=1, affine=affine2)
    # Target: maps
    maps33_img, _ = generate_maps(shape3, n_regions, affine=affine_eye)

    masker = NiftiMapsMasker(
        maps33_img, mask_img=mask22_img, resampling_target="maps"
    )

    signals = masker.fit_transform(fmri11_img)

    assert_almost_equal(masker.maps_img_.affine, maps33_img.affine)
    assert masker.maps_img_.shape == maps33_img.shape

    assert_almost_equal(masker.mask_img_.affine, masker.maps_img_.affine)
    assert masker.mask_img_.shape == masker.maps_img_.shape[:3]

    assert signals.shape == (length, n_regions)
    # Some regions have been clipped. Resulting signal must be zero
    assert (signals.var(axis=0) == 0).sum() < n_regions

    fmri11_img_r = masker.inverse_transform(signals)

    assert_almost_equal(fmri11_img_r.affine, masker.maps_img_.affine)
    assert fmri11_img_r.shape == (masker.maps_img_.shape[:3] + (length,))


def non_overlapping_maps():
    """Generate maps with non-overlapping regions.

    All voxels belong to only 1 region.
    """
    non_overlapping_data = np.zeros((*_shape_3d_default(), 2))
    non_overlapping_data[:2, :, :, 0] = 1.0
    non_overlapping_data[2:, :, :, 1] = 1.0
    return Nifti1Image(
        non_overlapping_data,
        np.eye(4),
    )


def overlapping_maps():
    """Generate maps with overlapping regions.

    Same voxel has non null value for 2 different regions.
    """
    overlapping_data = np.zeros((*_shape_3d_default(), 2))
    overlapping_data[:3, :, :, 0] = 1.0
    overlapping_data[2:, :, :, 1] = 1.0
    return Nifti1Image(overlapping_data, np.eye(4))


@pytest.mark.parametrize(
    "maps_img_fn", [overlapping_maps, non_overlapping_maps]
)
@pytest.mark.parametrize("allow_overlap", [True, False])
def test_nifti_maps_masker_overlap(maps_img_fn, allow_overlap, img_fmri):
    """Test resampling in NiftiMapsMasker."""
    masker = NiftiMapsMasker(maps_img_fn(), allow_overlap=allow_overlap)

    if allow_overlap is False and maps_img_fn.__name__ == "overlapping_maps":
        with pytest.raises(ValueError, match="Overlap detected"):
            masker.fit_transform(img_fmri)
    else:
        masker.fit_transform(img_fmri)


def test_standardization(rng, affine_eye, shape_3d_default):
    """Check output properly standardized with 'standardize' parameter."""
    length = 500

    signals = rng.standard_normal(size=(np.prod(shape_3d_default), length))
    means = (
        rng.standard_normal(size=(np.prod(shape_3d_default), 1)) * 50 + 1000
    )
    signals += means
    img = Nifti1Image(signals.reshape((*shape_3d_default, length)), affine_eye)

    maps, _ = generate_maps((9, 9, 5), 10)

    # Unstandarized
    masker = NiftiMapsMasker(maps, standardize=False)
    unstandarized_label_signals = masker.fit_transform(img)

    # z-score
    masker = NiftiMapsMasker(maps, standardize="zscore_sample")
    trans_signals = masker.fit_transform(img)

    assert_almost_equal(trans_signals.mean(0), 0)
    assert_almost_equal(trans_signals.std(0), 1, decimal=3)

    # psc
    masker = NiftiMapsMasker(maps, standardize="psc")
    trans_signals = masker.fit_transform(img)

    assert_almost_equal(trans_signals.mean(0), 0)
    assert_almost_equal(
        trans_signals,
        (
            unstandarized_label_signals
            / unstandarized_label_signals.mean(0)
            * 100
            - 100
        ),
    )<|MERGE_RESOLUTION|>--- conflicted
+++ resolved
@@ -230,39 +230,6 @@
     assert np.all(np.isfinite(signals))
 
 
-<<<<<<< HEAD
-=======
-def test_nifti_maps_masker_with_nans_and_infs_in_data(
-    length, n_regions, affine_eye
-):
-    """Apply a NiftiMapsMasker to 4D data containing NaNs and infs.
-
-    The masker should replace those NaNs and infs with zeros,
-    while raising a warning.
-    """
-    fmri_img, mask_img = generate_random_img(
-        (13, 11, 12, length), affine=affine_eye
-    )
-    maps_img, _ = generate_maps((13, 11, 12), n_regions, affine=affine_eye)
-
-    # Add NaNs and infs to data
-    fmri_data = get_data(fmri_img)
-
-    fmri_data[:, 9, 9, :] = np.nan
-    fmri_data[:, 5, 5, :] = np.inf
-
-    fmri_img = Nifti1Image(fmri_data, affine_eye)
-
-    masker = NiftiMapsMasker(maps_img, mask_img=mask_img)
-
-    with pytest.warns(UserWarning, match="Non-finite values detected."):
-        signals = masker.fit_transform(fmri_img)
-
-    assert signals.shape == (length, n_regions)
-    assert np.all(np.isfinite(signals))
-
-
->>>>>>> ed25d292
 def test_nifti_maps_masker_resampling_to_mask(
     length,
     n_regions,
