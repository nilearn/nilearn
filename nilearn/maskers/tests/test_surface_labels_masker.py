--- conflicted
+++ resolved
@@ -25,27 +25,14 @@
 
 
 extra_valid_checks = [
-    "check_do_not_raise_errors_in_init_or_set_params",
     "check_dont_overwrite_parameters",
-    "check_estimator_cloneable",
-    "check_estimator_repr",
     "check_estimator_tags_renamed",
     "check_estimators_fit_returns_self",
     "check_estimators_overwrite_params",
-    "check_estimators_unfitted",
-    "check_fit_check_is_fitted",
-    "check_mixin_order",
     "check_no_attributes_set_in_init",
     "check_parameters_default_constructible",
-<<<<<<< HEAD
     "check_positive_only_tag_during_fit",
     "check_readonly_memmap_input",
-    "check_transformer_n_iter",
-    "check_transformers_unfitted",
-=======
-    "check_do_not_raise_errors_in_init_or_set_params",
-    "check_estimators_unfitted",
->>>>>>> b851ecc5
 ]
 
 
