"""Mixin classes for maskers."""

<<<<<<< HEAD
import itertools
=======
from copy import deepcopy
>>>>>>> 06cc11e9
from pathlib import Path

import numpy as np
import pandas as pd
<<<<<<< HEAD
from joblib import Parallel, delayed
=======
>>>>>>> 06cc11e9
from sklearn.utils.estimator_checks import check_is_fitted

from nilearn._utils.bids import (
    generate_atlas_look_up_table,
    sanitize_look_up_table,
)
from nilearn._utils.docs import fill_doc
from nilearn._utils.niimg_conversions import iter_check_niimg
from nilearn._utils.numpy_conversions import csv_to_array
from nilearn._utils.tags import SKLEARN_LT_1_6
<<<<<<< HEAD
from nilearn.image import high_variance_confounds
from nilearn.surface.surface import SurfaceImage
from nilearn.typing import NiimgLike
=======
from nilearn.image.utils import get_indices_from_image
>>>>>>> 06cc11e9


class _MultiMixin:
    """Mixin class to add common MultiMasker functionalities."""

    def __sklearn_tags__(self):
        """Return estimator tags.

        See the sklearn documentation for more details on tags
        https://scikit-learn.org/1.6/developers/develop.html#estimator-tags
        """
        # TODO (sklearn  >= 1.6.0) remove if block
        if SKLEARN_LT_1_6:
            from nilearn._utils.tags import tags

            return tags(masker=True, multi_masker=True)

        from nilearn._utils.tags import InputTags

        tags = super().__sklearn_tags__()
        tags.input_tags = InputTags(masker=True, multi_masker=True)
        return tags

    @fill_doc
    def fit_transform(self, imgs, y=None, confounds=None, sample_mask=None):
        """
        Fit to data, then transform it.

        Parameters
        ----------
        imgs : Image object, or a :obj:`list` of Image objects
            See :ref:`extracting_data`.
            Data to be preprocessed

        y : None
            This parameter is unused.
            It is solely included for scikit-learn compatibility.

        %(confounds_multi)s

        %(sample_mask_multi)s

            .. versionadded:: 0.8.0

        Returns
        -------
        %(signals_transform_multi_nifti)s
        """
        return self.fit(imgs, y=y).transform(
            imgs, confounds=confounds, sample_mask=sample_mask
        )

    @fill_doc
    def transform_imgs(
        self, imgs_list, confounds=None, n_jobs=1, sample_mask=None
    ):
        """Extract signals from a list of 4D niimgs.

        Parameters
        ----------
        %(imgs)s
            Images to process.

        %(confounds_multi)s

        %(n_jobs)s

        %(sample_mask_multi)s

        Returns
        -------
        %(signals_transform_imgs_multi_nifti)s

        """
        # We handle the resampling of maps and mask separately because the
        # affine of the maps and mask images should not impact the extraction
        # of the signal.

        check_is_fitted(self)

        niimg_iter = iter_check_niimg(
            imgs_list,
            ensure_ndim=None,
            atleast_4d=False,
            memory=self.memory_,
            memory_level=self.memory_level,
        )

        confounds = self._prepare_confounds(imgs_list, confounds)

        sample_mask = self._prepare_sample_mask(imgs_list, sample_mask)

        # rely on the transform_single_imgs method
        # defined in each child class
        func = self._cache(self.transform_single_imgs)

        region_signals = Parallel(n_jobs=n_jobs)(
            delayed(func)(imgs=imgs, confounds=cfs, sample_mask=sms)
            for imgs, cfs, sms in zip(
                niimg_iter, confounds, sample_mask, strict=False
            )
        )
        return region_signals

    @fill_doc
    def transform(self, imgs, confounds=None, sample_mask=None):
        """Apply mask, spatial and temporal preprocessing.

        Parameters
        ----------
        imgs :Image object, or a :obj:`list` of Image objects
            See :ref:`extracting_data`.
            Data to be preprocessed

        %(confounds_multi)s

        %(sample_mask_multi)s

        Returns
        -------
        %(signals_transform_multi_nifti)s

        """
        check_is_fitted(self)

        if not (confounds is None or isinstance(confounds, list)):
            raise TypeError(
                "'confounds' must be a None or a list. "
                f"Got {confounds.__class__.__name__}."
            )
        if not (sample_mask is None or isinstance(sample_mask, list)):
            raise TypeError(
                "'sample_mask' must be a None or a list. "
                f"Got {sample_mask.__class__.__name__}."
            )
        if isinstance(imgs, (*NiimgLike, SurfaceImage)):
            if isinstance(confounds, list):
                confounds = confounds[0]
            if isinstance(sample_mask, list):
                sample_mask = sample_mask[0]
            return super().transform(
                imgs, confounds=confounds, sample_mask=sample_mask
            )

        # TODO throw a proper error
        # check we have consistent type
        if isinstance(imgs[0], SurfaceImage):
            assert all(isinstance(x, SurfaceImage) for x in imgs)

        return self.transform_imgs(
            imgs,
            confounds=confounds,
            sample_mask=sample_mask,
            n_jobs=self.n_jobs,
        )

    def _prepare_confounds(self, imgs_list, confounds):
        """Check and prepare confounds."""
        if confounds is None:
            confounds = list(itertools.repeat(None, len(imgs_list)))
        elif len(confounds) != len(imgs_list):
            raise ValueError(
                f"number of confounds ({len(confounds)}) unequal to "
                f"number of images ({len(imgs_list)})."
            )

        if self.high_variance_confounds:
            for i, img in enumerate(imgs_list):
                hv_confounds = self._cache(high_variance_confounds)(img)

                if confounds[i] is None:
                    confounds[i] = hv_confounds
                elif isinstance(confounds[i], list):
                    confounds[i] += hv_confounds
                elif isinstance(confounds[i], np.ndarray):
                    confounds[i] = np.hstack([confounds[i], hv_confounds])
                elif isinstance(confounds[i], pd.DataFrame):
                    confounds[i] = np.hstack(
                        [confounds[i].to_numpy(), hv_confounds]
                    )
                elif isinstance(confounds[i], (str, Path)):
                    c = csv_to_array(confounds[i])
                    if np.isnan(c.flat[0]):
                        # There may be a header
                        c = csv_to_array(confounds[i], skip_header=1)
                    confounds[i] = np.hstack([c, hv_confounds])
                else:
                    confounds[i].append(hv_confounds)

        return confounds

    def _prepare_sample_mask(self, imgs_list, sample_mask):
        """Check and prepare sample_mask."""
        if sample_mask is None:
            sample_mask = itertools.repeat(None, len(imgs_list))
        elif len(sample_mask) != len(imgs_list):
            raise ValueError(
                f"number of sample_mask ({len(sample_mask)}) unequal to "
                f"number of images ({len(imgs_list)})."
            )

        return sample_mask

    def set_output(self, *, transform=None):
        """Set the output container when ``"transform"`` is called.

        .. warning::

            This has not been implemented yet.
        """
        raise NotImplementedError()


class _LabelMaskerMixin:
    lut_: pd.DataFrame
    _lut_: pd.DataFrame
    background_label: int | float

    @property
    def n_elements_(self) -> int:
        """Return number of regions.

        This is equal to the number of unique values
        in the fitted label image,
        minus the background value.
        """
        check_is_fitted(self)
        lut = self.lut_
        if hasattr(self, "_lut_"):
            lut = self._lut_
        return len(lut[lut["index"] != self.background_label])

    @property
    def labels_(self) -> list[int | float]:
        """Return list of labels of the regions.

        The background label is included if present in the image.
        """
        check_is_fitted(self)
        lut = self.lut_
        if hasattr(self, "_lut_"):
            lut = self._lut_
        return lut["index"].to_list()

    @property
    def region_names_(self) -> dict[int, str]:
        """Return a dictionary containing the region names corresponding \
            to each column in the array returned by `transform`.

        The region names correspond to the labels provided
        in labels in input.
        The region name corresponding to ``region_signal[:,i]``
        is ``region_names_[i]``.
        """
        check_is_fitted(self)

        index = self.labels_
        valid_ids = [id for id in index if id != self.background_label]

        sub_df = self.lut_[self.lut_["index"].isin(valid_ids)]

        return sub_df["name"].reset_index(drop=True).to_dict()

    @property
    def region_ids_(self) -> dict[str | int, int | float]:
        """Return dictionary containing the region ids corresponding \
           to each column in the array \
           returned by `transform`.

        The region id corresponding to ``region_signal[:,i]``
        is ``region_ids_[i]``.
        ``region_ids_['background']`` is the background label.
        """
        check_is_fitted(self)

        index = self.labels_

        region_ids_: dict[str | int, int | float] = {}
        if self.background_label in index:
            index.pop(index.index(self.background_label))
            region_ids_["background"] = self.background_label
        for i, id in enumerate(index):
            region_ids_[i] = id  # noqa : PERF403

        return region_ids_

    def get_feature_names_out(self, input_features=None):
        """Get output feature names for transformation.

        Parameters
        ----------
        input_features :default=None
            Only for sklearn API compatibility.
        """
        del input_features
        return np.asarray(self.region_names_.values(), dtype=object)

    def _generate_lut(self):
        """Generate a look up table if one was not provided.

        Also sanitize its content if necessary.
        """
        labels_img = self.labels_img_
        background_label = self.background_label
        lut = self.lut
        labels = self.labels

        labels_present = get_indices_from_image(labels_img)
        add_background_to_lut = (
            None
            if background_label not in labels_present
            else background_label
        )

        if lut is not None:
            if isinstance(lut, (str, Path)):
                lut = pd.read_table(lut, sep=None, engine="python")

        elif labels:
            lut = generate_atlas_look_up_table(
                function=None,
                name=deepcopy(labels),
                index=labels_img,
                background_label=add_background_to_lut,
            )

        else:
            lut = generate_atlas_look_up_table(
                function=None,
                index=labels_img,
                background_label=add_background_to_lut,
            )

        assert isinstance(lut, pd.DataFrame)

        # passed labels or lut may not include background label
        # because of poor data standardization
        # so we need to update the lut accordingly
        mask_background_index = lut["index"] == background_label
        if (mask_background_index).any():
            # Ensure background is the first row with name "Background"
            # Shift the 'name' column down by one
            # if background row was not named properly
            first_rows = lut[mask_background_index]
            other_rows = lut[~mask_background_index]
            lut = pd.concat([first_rows, other_rows], ignore_index=True)

            mask_background_name = lut["name"] == "Background"
            if not (mask_background_name).any():
                lut["name"] = lut["name"].shift(1)

            lut.loc[0, "name"] = "Background"

        else:
            first_row = {
                "name": "Background",
                "index": background_label,
                "color": "FFFFFF",
            }
            first_row = {
                col: first_row[col] if col in lut else np.nan
                for col in lut.columns
            }
            lut = pd.concat(
                [pd.DataFrame([first_row]), lut], ignore_index=True
            )

        return (
            sanitize_look_up_table(lut, atlas=labels_img)
            .sort_values("index")
            .reset_index(drop=True)
        )<|MERGE_RESOLUTION|>--- conflicted
+++ resolved
@@ -1,18 +1,17 @@
 """Mixin classes for maskers."""
 
-<<<<<<< HEAD
+
 import itertools
-=======
+
 from copy import deepcopy
->>>>>>> 06cc11e9
+
 from pathlib import Path
 
 import numpy as np
 import pandas as pd
-<<<<<<< HEAD
+
 from joblib import Parallel, delayed
-=======
->>>>>>> 06cc11e9
+
 from sklearn.utils.estimator_checks import check_is_fitted
 
 from nilearn._utils.bids import (
@@ -23,13 +22,13 @@
 from nilearn._utils.niimg_conversions import iter_check_niimg
 from nilearn._utils.numpy_conversions import csv_to_array
 from nilearn._utils.tags import SKLEARN_LT_1_6
-<<<<<<< HEAD
+
 from nilearn.image import high_variance_confounds
 from nilearn.surface.surface import SurfaceImage
 from nilearn.typing import NiimgLike
-=======
+
 from nilearn.image.utils import get_indices_from_image
->>>>>>> 06cc11e9
+
 
 
 class _MultiMixin:
