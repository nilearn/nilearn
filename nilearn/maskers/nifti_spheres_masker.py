--- conflicted
+++ resolved
@@ -361,11 +361,7 @@
                 "by the spheres of the masker."
             ),
             "summary": {},
-<<<<<<< HEAD
             "warning_messages": [],
-=======
-            "warning_message": None,
->>>>>>> c17811f1
         }
 
     @fill_doc
