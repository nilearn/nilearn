--- conflicted
+++ resolved
@@ -506,13 +506,9 @@
             )
             regions_summary["relative size (in %)"].append("not implemented")
             if idx in spheres_to_be_displayed:
-<<<<<<< HEAD
-                display = plotting.plot_img(img, cut_coords=seeds[idx])
-=======
                 display = plotting.plot_img(
-                    img, cut_coords=positions[idx], cmap="gray"
+                    img, cut_coords=seeds[idx], cmap="gray"
                 )
->>>>>>> a01664f2
                 display.add_markers(
                     marker_coords=[seeds[idx]],
                     marker_color="g",
