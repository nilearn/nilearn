--- conflicted
+++ resolved
@@ -8,11 +8,8 @@
 from .nifti_maps_masker import NiftiMapsMasker
 from .nifti_masker import NiftiMasker
 from .nifti_spheres_masker import NiftiSpheresMasker
-<<<<<<< HEAD
 from .surface_labels_masker import SurfaceLabelsMasker
-=======
 from .surface_masker import SurfaceMasker
->>>>>>> 3427ace3
 
 __all__ = [
     "BaseMasker",
@@ -23,9 +20,6 @@
     "NiftiMapsMasker",
     "NiftiMasker",
     "NiftiSpheresMasker",
-<<<<<<< HEAD
     "SurfaceLabelsMasker",
-=======
     "SurfaceMasker",
->>>>>>> 3427ace3
 ]