"""The :mod:`nilearn.maskers` contains masker objects."""

from .base_masker import BaseMasker
from .multi_nifti_labels_masker import MultiNiftiLabelsMasker
from .multi_nifti_maps_masker import MultiNiftiMapsMasker
from .multi_nifti_masker import MultiNiftiMasker
<<<<<<< HEAD
from .multi_surface_labels_masker import MultiSurfaceLabelsMasker
=======
from .multi_surface_maps_masker import MultiSurfaceMapsMasker
>>>>>>> 4c4db1c7
from .multi_surface_masker import MultiSurfaceMasker
from .nifti_labels_masker import NiftiLabelsMasker
from .nifti_maps_masker import NiftiMapsMasker
from .nifti_masker import NiftiMasker
from .nifti_spheres_masker import NiftiSpheresMasker
from .surface_labels_masker import SurfaceLabelsMasker
from .surface_maps_masker import SurfaceMapsMasker
from .surface_masker import SurfaceMasker

__all__ = [
    "BaseMasker",
    "MultiNiftiLabelsMasker",
    "MultiNiftiMapsMasker",
    "MultiNiftiMasker",
<<<<<<< HEAD
    "MultiSurfaceLabelsMasker",
=======
    "MultiSurfaceMapsMasker",
>>>>>>> 4c4db1c7
    "MultiSurfaceMasker",
    "NiftiLabelsMasker",
    "NiftiMapsMasker",
    "NiftiMasker",
    "NiftiSpheresMasker",
    "SurfaceLabelsMasker",
    "SurfaceMapsMasker",
    "SurfaceMasker",
]<|MERGE_RESOLUTION|>--- conflicted
+++ resolved
@@ -4,11 +4,8 @@
 from .multi_nifti_labels_masker import MultiNiftiLabelsMasker
 from .multi_nifti_maps_masker import MultiNiftiMapsMasker
 from .multi_nifti_masker import MultiNiftiMasker
-<<<<<<< HEAD
 from .multi_surface_labels_masker import MultiSurfaceLabelsMasker
-=======
 from .multi_surface_maps_masker import MultiSurfaceMapsMasker
->>>>>>> 4c4db1c7
 from .multi_surface_masker import MultiSurfaceMasker
 from .nifti_labels_masker import NiftiLabelsMasker
 from .nifti_maps_masker import NiftiMapsMasker
@@ -23,11 +20,8 @@
     "MultiNiftiLabelsMasker",
     "MultiNiftiMapsMasker",
     "MultiNiftiMasker",
-<<<<<<< HEAD
     "MultiSurfaceLabelsMasker",
-=======
     "MultiSurfaceMapsMasker",
->>>>>>> 4c4db1c7
     "MultiSurfaceMasker",
     "NiftiLabelsMasker",
     "NiftiMapsMasker",
