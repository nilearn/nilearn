--- conflicted
+++ resolved
@@ -5,14 +5,9 @@
 import warnings
 from copy import copy as copy_object
 from functools import partial
+import numpy as np
 
 from joblib import Memory
-<<<<<<< HEAD
-import numpy as np
-
-from nilearn.maskers.base_masker import BaseMasker, _filter_and_extract
-=======
->>>>>>> 3aa03597
 from nilearn import _utils, image, masking
 from nilearn.maskers.base_masker import BaseMasker, _filter_and_extract
 
