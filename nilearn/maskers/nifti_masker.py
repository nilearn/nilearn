--- conflicted
+++ resolved
@@ -281,7 +281,7 @@
         memory=None,
         verbose=0,
         reports=True,
-        cmap="CMRmap_r",
+        cmap="gray",
         **kwargs,
     ):
         # Mask is provided or computed
@@ -304,30 +304,8 @@
         self.memory_level = memory_level
         self.verbose = verbose
         self.reports = reports
-<<<<<<< HEAD
-        self._report_content = {
-            "description": (
-                "This report shows the input Nifti image overlaid "
-                "with the outlines of the mask (in green). We "
-                "recommend to inspect the report for the overlap "
-                "between the mask and its input image. "
-            ),
-            "warning_message": None,
-        }
-        self._overlay_text = (
-            "\n To see the input Nifti image before resampling, "
-            "hover over the displayed image."
-        )
-        self._shelving = False
-        self.clean_kwargs = {
-            k[7:]: v for k, v in kwargs.items() if k.startswith("clean__")
-        }
-
-        self.cmap = kwargs.get("cmap", "gray")
-=======
         self.cmap = cmap
         self.clean_kwargs = kwargs
->>>>>>> d57c0d86
 
     def generate_report(self):
         """Generate a report of the masker."""
