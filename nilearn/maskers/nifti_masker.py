--- conflicted
+++ resolved
@@ -380,11 +380,7 @@
             "n_elements": 0,
             "coverage": 0,
             "summary": {},
-<<<<<<< HEAD
             "warning_messages": [],
-=======
-            "warning_message": None,
->>>>>>> c17811f1
         }
 
     def _reporting(self):
@@ -396,14 +392,11 @@
             A list of all displays to be rendered.
             Returns None when masker is not fitted
         """
-<<<<<<< HEAD
         # Handle the edge case where this function is
         # called with a masker having report capabilities disabled
         if not self._has_report_data():
             return [None]
 
-=======
->>>>>>> c17811f1
         img = self._reporting_data["images"]
 
         if img is None:  # images were not provided to fit
