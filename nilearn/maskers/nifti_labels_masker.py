--- conflicted
+++ resolved
@@ -312,15 +312,9 @@
         return sub_df["name"].reset_index(drop=True).to_dict()
 
     @property
-<<<<<<< HEAD
     def region_ids_(self) -> dict[Union[str, int], Union[int, float]]:
-        """Return dictionary containing the region ids corresponding \n
-           to each column in the array \n
-=======
-    def region_ids_(self) -> dict[Union[str, int], int]:
         """Return dictionary containing the region ids corresponding \
            to each column in the array \
->>>>>>> 0ba67f36
            returned by `transform`.
 
         The region id corresponding to ``region_signal[:,i]``
