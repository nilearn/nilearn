--- conflicted
+++ resolved
@@ -617,7 +617,7 @@
         else:
             self._reporting_data = None
 
-<<<<<<< HEAD
+
         # Infer the number of elements in the mask
         # This is equal to the number of unique values in the label image,
         # minus the background value.
@@ -625,8 +625,6 @@
 
         self._resampled_mask_img = self.mask_img_
 
-=======
->>>>>>> 1479961e
         return self
 
     def _check_labels(self):
