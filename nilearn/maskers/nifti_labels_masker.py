"""Transformer for computing ROI signals."""

import warnings

import numpy as np
from joblib import Memory
from nibabel import Nifti1Image

from nilearn import _utils, image, masking
from nilearn._utils import logger
from nilearn._utils.helpers import is_matplotlib_installed
from nilearn.maskers._utils import compute_middle_image
from nilearn.maskers.base_masker import BaseMasker, filter_and_extract


class _ExtractionFunctor:
    func_name = "nifti_labels_masker_extractor"

    def __init__(
        self,
        _resampled_labels_img_,
        background_label,
        strategy,
        keep_masked_labels,
        mask_img,
    ):
        self._resampled_labels_img_ = _resampled_labels_img_
        self.background_label = background_label
        self.strategy = strategy
        self.keep_masked_labels = keep_masked_labels
        self.mask_img = mask_img

    def __call__(self, imgs):
        from ..regions.signal_extraction import img_to_signals_labels

        signals, labels, masked_labels_img = img_to_signals_labels(
            imgs,
            self._resampled_labels_img_,
            background_label=self.background_label,
            strategy=self.strategy,
            keep_masked_labels=self.keep_masked_labels,
            mask_img=self.mask_img,
            return_masked_atlas=True,
        )
        return signals, (labels, masked_labels_img)


@_utils.fill_doc
class NiftiLabelsMasker(BaseMasker):
    """Class for extracting data from Niimg-like objects \
       using labels of non-overlapping brain regions.

    NiftiLabelsMasker is useful when data from non-overlapping volumes should
    be extracted (contrarily to :class:`nilearn.maskers.NiftiMapsMasker`).

    Use case:
    summarize brain signals from clusters that were obtained by prior
    K-means or Ward clustering.

    For more details on the definitions of labels in Nilearn,
    see the :ref:`region` section.

    Parameters
    ----------
    labels_img : Niimg-like object
        See :ref:`extracting_data`.
        Region definitions, as one image of labels.

    labels : :obj:`list` of :obj:`str`, optional
        Full labels corresponding to the labels image.
        This is used to improve reporting quality if provided.

        .. warning::
            The labels must be consistent with the label values
            provided through ``labels_img``.

    background_label : :obj:`int` or :obj:`float`, default=0
        Label used in labels_img to represent background.

        .. warning:::

            This value must be consistent with label values and image provided.

    mask_img : Niimg-like object, optional
        See :ref:`extracting_data`.
        Mask to apply to regions before extracting signals.

    %(smoothing_fwhm)s

    %(standardize_maskers)s

    %(standardize_confounds)s

    high_variance_confounds : :obj:`bool`, default=False
        If True, high variance confounds are computed on provided image with
        :func:`nilearn.image.high_variance_confounds` and default parameters
        and regressed out.
    %(detrend)s

    %(low_pass)s

    %(high_pass)s

    %(t_r)s

<<<<<<< HEAD
    dtype : {dtype, "auto"}, optional
        Data type toward which the data should be converted. If "auto", the
        data will be converted to int32 if dtype is discrete and float32 if it
        is continuous.
=======
    %(dtype)s
>>>>>>> b51cc403

    resampling_target : {"data", "labels", None}, default="data"
        Gives which image gives the final shape/size.
        For example, if ``resampling_target`` is ``"data"``,
        the atlas is resampled to the shape of the data if needed.
        If it is ``"labels"`` then mask_img and images provided to fit()
        are resampled to the shape and affine of maps_img.
        ``"None"`` means no resampling:
        if shapes and affines do not match, a ValueError is raised.

    %(memory)s

    %(memory_level1)s

    %(verbose0)s

    strategy : :obj:`str`, default='mean'
        The name of a valid function to reduce the region with.
        Must be one of: sum, mean, median, minimum, maximum, variance,
        standard_deviation.

    %(keep_masked_labels)s

    reports : :obj:`bool`, default=True
        If set to True, data is saved in order to produce a report.

    %(masker_kwargs)s

    %(cmap)s
        default="CMRmap_r"
        Only relevant for the report figures.

    Attributes
    ----------
    mask_img_ : :obj:`nibabel.nifti1.Nifti1Image`
        The mask of the data, or the computed one.

    labels_img_ : :obj:`nibabel.nifti1.Nifti1Image`
        The labels image.

    n_elements_ : :obj:`int`
        The number of discrete values in the mask.
        This is equivalent to the number of unique values in the mask image,
        ignoring the background value.

        .. versionadded:: 0.9.2

    region_ids_ : dict[str | int, int]
        A dictionary containing the region ids corresponding
        to each column in the ``region_signal``
        returned by `fit_transform`.
        The region id corresponding to ``region_signal[:,i]``
        is ``region_ids_[i]``.
        ``region_ids_['background']`` is the background label.

        .. versionadded:: 0.10.3

    region_names_ : dict[int, str]
        A dictionary containing the region names corresponding
        to each column in the ``region_signal``
        returned by `fit_transform`.
        The region names correspond to the labels provided
        in labels in input.
        The region name corresponding to ``region_signal[:,i]``
        is ``region_names_[i]``.

        .. versionadded:: 0.10.3

    region_atlas_ : Niimg-like object
        Regions definition as labels.
        The labels correspond to the indices in ``region_ids_``.
        The region in ``region_atlas_`` that takes the value ``region_ids_[i]``
        is used to compute the signal in ``region_signal[:,i]``.

        .. versionadded:: 0.10.3

    See Also
    --------
    nilearn.maskers.NiftiMasker

    """

    # memory and memory_level are used by _utils.CacheMixin.

    def __init__(
        self,
        labels_img,
        labels=None,
        background_label=0,
        mask_img=None,
        smoothing_fwhm=None,
        standardize=False,
        standardize_confounds=True,
        high_variance_confounds=False,
        detrend=False,
        low_pass=None,
        high_pass=None,
        t_r=None,
        dtype=None,
        resampling_target="data",
        memory=None,
        memory_level=1,
        verbose=0,
        strategy="mean",
        keep_masked_labels=True,
        reports=True,
        cmap="CMRmap_r",
        **kwargs,
    ):
        self.labels_img = labels_img
        self.background_label = background_label
<<<<<<< HEAD
        self.labels = labels
=======
        self._original_region_ids = self._get_labels_values(self.labels_img)
        self.labels = labels
        self._check_mismatch_labels_regions(
            self._original_region_ids, tolerant=True
        )

>>>>>>> b51cc403
        self.mask_img = mask_img
        self.keep_masked_labels = keep_masked_labels

        # Parameters for smooth_array
        self.smoothing_fwhm = smoothing_fwhm

        # Parameters for clean()
        self.standardize = standardize
        self.standardize_confounds = standardize_confounds
        self.high_variance_confounds = high_variance_confounds
        self.detrend = detrend
        self.low_pass = low_pass
        self.high_pass = high_pass
        self.t_r = t_r
        self.dtype = dtype
        self.clean_kwargs = kwargs

        # Parameters for resampling
        self.resampling_target = resampling_target

        # Parameters for joblib
        self.memory = memory
        self.memory_level = memory_level
        self.verbose = verbose

        # Parameters for reports
        self.reports = reports
        self.cmap = cmap

        self.strategy = strategy

<<<<<<< HEAD
=======
        if resampling_target not in ("labels", "data", None):
            raise ValueError(
                "invalid value for 'resampling_target' "
                f"parameter: {resampling_target}"
            )

        self.keep_masked_labels = keep_masked_labels

        self.cmap = kwargs.get("cmap", "gray")

>>>>>>> b51cc403
    def _get_labels_values(self, labels_image):
        labels_image = image.load_img(labels_image, dtype="int32")
        labels_image_data = image.get_data(labels_image)
        return np.unique(labels_image_data)

    def _check_labels(self):
        """Check and clean labels.

        - checks that labels is a list of strings.
        - cast all items of the list into strings if they are bytestrings.
        """
        labels = self.labels
        if labels is not None:
            if not isinstance(labels, list):
                raise TypeError(
                    f"'labels' must be a list. Got: {type(labels)}",
                )
            if not all(isinstance(x, str) for x in labels):
                types_labels = {type(x) for x in labels}
                raise TypeError(
                    "All elements of 'labels' must be a string.\n"
                    f"Got a list of {types_labels}",
                )

    def _check_mismatch_labels_regions(
        self, region_ids, tolerant=True, resampling_done=False
    ):
        """Check we have as many labels as regions (plus background).

        Parameters
        ----------
        region_ids : :obj:`list` or numpy.array

        tolerant : :obj:`bool`, default=True
                  If set to `True` this function will throw a warning,
                  and will throw an error otherwise.

        resampling_done : :obj:`bool`, default=False
                         Used to mention if this check is done
                         before or after the resampling has been done,
                         to adapt the message accordingly.
        """
        if (
            self.labels is not None
            and len(self.labels) != self._number_of_regions(region_ids) + 1
        ):
            msg = (
                "Mismatch between the number of provided labels "
                f"({len(self.labels)}) and the number of regions in "
                "provided label image "
                f"({self._number_of_regions(region_ids) + 1})."
            )
            if (
                getattr(self, "resampling_target", None) == "data"
                and resampling_done
            ):
                msg += (
                    "\nNote that this may be due to some regions "
                    "being dropped from the label image "
                    "after resampling."
                )
            if tolerant:
                warnings.warn(msg, UserWarning, stacklevel=3)
            else:
                raise ValueError(msg)

    def _number_of_regions(self, region_ids):
        """Compute number of regions excluding the background.

        Parameters
        ----------
        region_ids : :obj:`list` or numpy.array
        """
        if isinstance(region_ids, list):
            region_ids = np.array(region_ids)
        return np.sum(region_ids != self.background_label)

    def _post_masking_atlas(self, visualize=False):
        """
        Find the masked atlas before transform and return it.

        Also return the removed region ids and names.
        if visualize is True, plot the masked atlas.
        """
        labels_data = _utils.niimg.safe_get_data(
            self._resampled_labels_img_, ensure_finite=True
        )
        labels_data = labels_data.copy()
        mask_data = _utils.niimg.safe_get_data(
            self.mask_img_, ensure_finite=True
        )
        mask_data = mask_data.copy()
        region_ids_before_masking = np.unique(labels_data).tolist()
        # apply the mask to the atlas
        labels_data[np.logical_not(mask_data)] = self.background_label
        region_ids_after_masking = np.unique(labels_data).tolist()
        masked_atlas = Nifti1Image(
            labels_data.astype(np.int8), self._resampled_labels_img_.affine
        )
        removed_region_ids = [
            region_id
            for region_id in region_ids_before_masking
            if region_id not in region_ids_after_masking
        ]
        removed_region_names = [
            self._region_id_name[region_id]
            for region_id in removed_region_ids
            if region_id != self.background_label
        ]
        display = None
        if visualize:
            from nilearn.plotting import plot_roi

            display = plot_roi(masked_atlas, title="Masked atlas")

        return masked_atlas, removed_region_ids, removed_region_names, display

    def generate_report(self):
        """Generate a report."""
        if not is_matplotlib_installed():
            with warnings.catch_warnings():
                mpl_unavail_msg = (
                    "Matplotlib is not imported! No reports will be generated."
                )
                warnings.filterwarnings("always", message=mpl_unavail_msg)
                warnings.warn(category=ImportWarning, message=mpl_unavail_msg)
                return [None]

        from nilearn.reporting.html_report import generate_report

        return generate_report(self)

    def _reporting(self):
        """Return a list of all displays to be rendered.

        Returns
        -------
        displays : list
            A list of all displays to be rendered.

        """
        import matplotlib.pyplot as plt

        from nilearn import plotting

        if self._reporting_data is not None:
            labels_image = self._reporting_data["labels_image"]
        else:
            labels_image = None

        if labels_image is not None:
            # Remove warning message in case where the masker was
            # previously fitted with no func image and is re-fitted
            if "warning_message" in self._report_content:
                self._report_content["warning_message"] = None

            label_values = self._get_labels_values(labels_image)

            self._check_mismatch_labels_regions(label_values, tolerant=False)

            self._report_content["number_of_regions"] = (
                self._number_of_regions(label_values)
            )

            label_values = label_values[label_values != self.background_label]
            columns = [
                "label value",
                "region name",
                "size (in mm^3)",
                "relative size (in %)",
            ]

            if self.labels is None:
                columns.remove("region name")

            labels_image = image.load_img(labels_image, dtype="int32")
            labels_image_data = image.get_data(labels_image)
            labels_image_affine = labels_image.affine

            regions_summary = {c: [] for c in columns}
            for label in label_values:
                regions_summary["label value"].append(label)
                if self.labels is not None:
                    regions_summary["region name"].append(self.labels[label])

                size = len(labels_image_data[labels_image_data == label])
                voxel_volume = np.abs(
                    np.linalg.det(labels_image_affine[:3, :3])
                )
                regions_summary["size (in mm^3)"].append(
                    round(size * voxel_volume)
                )
                regions_summary["relative size (in %)"].append(
                    round(
                        size
                        / len(labels_image_data[labels_image_data != 0])
                        * 100,
                        2,
                    )
                )

            self._report_content["summary"] = regions_summary

            img = self._reporting_data["img"]

            # compute the cut coordinates on the label image in case
            # we have a functional image
            cut_coords = plotting.find_xyz_cut_coords(
                labels_image, activation_threshold=0.5
            )

            # If we have a func image to show in the report, use it
            if img is not None:
                if self._reporting_data["dim"] == 5:
                    msg = (
                        "A list of 4D subject images were provided to fit. "
                        "Only first subject is shown in the report."
                    )
                    warnings.warn(msg, stacklevel=6)
                    self._report_content["warning_message"] = msg
                display = plotting.plot_img(
                    img,
                    cut_coords=cut_coords,
                    black_bg=False,
                    cmap=self.cmap,
                )
                plt.close()
                display.add_contours(labels_image, filled=False, linewidths=3)

            # Otherwise, simply plot the ROI of the label image
            # and give a warning to the user
            else:
                msg = (
                    "No image provided to fit in NiftiLabelsMasker. "
                    "Plotting ROIs of label image on the "
                    "MNI152Template for reporting."
                )
                warnings.warn(msg, stacklevel=6)
                self._report_content["warning_message"] = msg
                display = plotting.plot_roi(labels_image)
                plt.close()

            # If we have a mask, show its contours
            if self._reporting_data["mask"] is not None:
                display.add_contours(
                    self._reporting_data["mask"],
                    filled=False,
                    colors="g",
                    linewidths=3,
                )
        else:
            self._report_content["summary"] = None
            display = None

        return [display]

    def fit(
        self,
        imgs=None,
        y=None,  # noqa: ARG002
    ):
        """Prepare signal extraction from regions.

        Parameters
        ----------
        imgs : :obj:`list` of Niimg-like objects or None, default=None
            See :ref:`extracting_data`.
            Image data passed to the reporter.

        y : None
            This parameter is unused. It is solely included for scikit-learn
            compatibility.
        """
<<<<<<< HEAD
        available_reduction_strategies = {
            "mean",
            "median",
            "sum",
            "minimum",
            "maximum",
            "standard_deviation",
            "variance",
        }
        if self.strategy not in available_reduction_strategies:
            raise ValueError(
                f"Invalid strategy '{self.strategy}'. "
                f"Valid strategies are {available_reduction_strategies}."
            )

        if self.resampling_target not in ("labels", "data", None):
            raise ValueError(
                "invalid value for 'resampling_target' "
                f"parameter: {self.resampling_target}"
            )

        self._original_region_ids = self._get_labels_values(self.labels_img)
        self.labels = self._sanitize_labels(self.labels)
        self._check_mismatch_labels_regions(
            self._original_region_ids, tolerant=True
        )

        if self.memory is None:
            self.memory = Memory(location=None, verbose=0)

        self.clean_kwargs = {
            k[7:]: v
            for k, v in self.clean_kwargs.items()
            if k.startswith("clean__")
        }

        self._report_content = {
            "description": (
                "This reports shows the regions "
                "defined by the labels of the mask."
            ),
            "warning_message": None,
        }
=======
        self._check_labels()
>>>>>>> b51cc403

        repr = _utils.repr_niimgs(self.labels_img, shorten=(not self.verbose))
        msg = f"loading data from {repr}"
        logger.log(msg=msg, verbose=self.verbose)
        self.labels_img_ = _utils.check_niimg_3d(self.labels_img)

        # create _region_id_name dictionary
        # this dictionary will be used to store region names and
        # the corresponding region ids as keys
        self._region_id_name = None
        if self.labels is not None:
            known_backgrounds = {"background", "Background"}
            initial_region_ids = [
                region_id
                for region_id in np.unique(
                    _utils.niimg.safe_get_data(self.labels_img_)
                )
                if region_id != self.background_label
            ]
            initial_region_names = [
                region_name
                for region_name in self.labels
                if region_name not in known_backgrounds
            ]

            if len(initial_region_ids) != len(initial_region_names):
                warnings.warn(
                    "Number of regions in the labels image "
                    "does not match the number of labels provided.",
                    stacklevel=2,
                )
            # if number of regions in the labels image is more
            # than the number of labels provided, then we cannot
            # create _region_id_name dictionary
            if len(initial_region_ids) <= len(initial_region_names):
                self._region_id_name = {
                    region_id: initial_region_names[i]
                    for i, region_id in enumerate(initial_region_ids)
                }

        if self.mask_img is not None:
            repr = _utils.repr_niimgs(
                self.mask_img, shorten=(not self.verbose)
            )
            msg = f"loading data from {repr}"
            logger.log(msg=msg, verbose=self.verbose)
            self.mask_img_ = _utils.check_niimg_3d(self.mask_img)

        else:
            self.mask_img_ = None

        # Check shapes and affines or resample.
        if self.mask_img_ is not None:
            if self.resampling_target == "data":
                # resampling will be done at transform time
                pass

            elif self.resampling_target is None:
                if self.mask_img_.shape != self.labels_img_.shape[:3]:
                    raise ValueError(
                        _utils.compose_err_msg(
                            "Regions and mask do not have the same shape",
                            mask_img=self.mask_img,
                            labels_img=self.labels_img,
                        )
                    )

                if not np.allclose(
                    self.mask_img_.affine,
                    self.labels_img_.affine,
                ):
                    raise ValueError(
                        _utils.compose_err_msg(
                            "Regions and mask do not have the same affine.",
                            mask_img=self.mask_img,
                            labels_img=self.labels_img,
                        ),
                    )

            elif self.resampling_target == "labels":
                logger.log("resampling the mask", verbose=self.verbose)
                # TODO switch to force_resample=True
                # when bumping to version > 0.13
                self.mask_img_ = image.resample_img(
                    self.mask_img_,
                    target_affine=self.labels_img_.affine,
                    target_shape=self.labels_img_.shape[:3],
                    interpolation="nearest",
                    copy=True,
                    copy_header=True,
                    force_resample=False,
                )

            else:
                raise ValueError(
                    "Invalid value for "
                    f"resampling_target: {self.resampling_target}"
                )

            # Just check that the mask is valid
            masking.load_mask_img(self.mask_img_)

        if not hasattr(self, "_resampled_labels_img_"):
            # obviates need to run .transform() before .inverse_transform()
            self._resampled_labels_img_ = self.labels_img_

        if self.reports:
            self._reporting_data = {
                "labels_image": self._resampled_labels_img_,
                "mask": self.mask_img_,
                "dim": None,
                "img": imgs,
            }
            if imgs is not None:
                imgs, dims = compute_middle_image(imgs)
                self._reporting_data["img"] = imgs
                self._reporting_data["dim"] = dims
        else:
            self._reporting_data = None

        # Infer the number of elements in the mask
        # This is equal to the number of unique values in the label image,
        # minus the background value.
        self.n_elements_ = (
            np.unique(image.get_data(self._resampled_labels_img_)).size - 1
        )

        return self

    def fit_transform(self, imgs, confounds=None, sample_mask=None):
        """Prepare and perform signal extraction from regions.

        Parameters
        ----------
        imgs : 3D/4D Niimg-like object
            See :ref:`extracting_data`.
            Images to process.
            If a 3D niimg is provided, a singleton dimension will be added to
            the output to represent the single scan in the niimg.

        confounds : CSV file or array-like or :obj:`pandas.DataFrame`, \
            default=None
            This parameter is passed to signal.clean. Please see the related
            documentation for details.
            shape: (number of scans, number of confounds)

        sample_mask : Any type compatible with numpy-array indexing, \
            default=None
            shape: (number of scans - number of volumes removed, )
            Masks the niimgs along time/fourth dimension to perform scrubbing
            (remove volumes with high motion) and/or non-steady-state volumes.
            This parameter is passed to signal.clean.

                .. versionadded:: 0.8.0

        Returns
        -------
        region_signals : 2D :obj:`numpy.ndarray`
            Signal for each label.
            shape: (number of scans, number of labels)

        """
        return self.fit(imgs).transform(
            imgs, confounds=confounds, sample_mask=sample_mask
        )

    def _check_fitted(self):
        if not hasattr(self, "labels_img_"):
            raise ValueError(
                f"It seems that {self.__class__.__name__} has not been "
                "fitted. "
                "You must call fit() before calling transform()."
            )

    def transform_single_imgs(self, imgs, confounds=None, sample_mask=None):
        """Extract signals from a single 4D niimg.

        Parameters
        ----------
        imgs : 3D/4D Niimg-like object
            See :ref:`extracting_data`.
            Images to process.
            If a 3D niimg is provided, a singleton dimension will be added to
            the output to represent the single scan in the niimg.

        confounds : CSV file or array-like or :obj:`pandas.DataFrame`, \
            default=None
            This parameter is passed to signal.clean. Please see the related
            documentation for details.
            shape: (number of scans, number of confounds)

        sample_mask : Any type compatible with numpy-array indexing, \
            default=None
            shape: (number of scans - number of volumes removed, )
            Masks the niimgs along time/fourth dimension to perform scrubbing
            (remove volumes with high motion) and/or non-steady-state volumes.
            This parameter is passed to signal.clean.

                .. versionadded:: 0.8.0

        Returns
        -------
        region_signals : 2D numpy.ndarray
            Signal for each label.
            shape: (number of scans, number of labels)

        Warns
        -----
        DeprecationWarning
            If a 3D niimg input is provided, the current behavior
            (adding a singleton dimension to produce a 2D array) is deprecated.
            Starting in version 0.12, a 1D array will be returned for 3D
            inputs.

        """
        # We handle the resampling of labels separately because the affine of
        # the labels image should not impact the extraction of the signal.

        if not hasattr(self, "_resampled_labels_img_"):
            self._resampled_labels_img_ = self.labels_img_

        if not hasattr(self, "_resampled_mask_img"):
            self._resampled_mask_img = self.mask_img_

        if self.resampling_target == "data":
            imgs_ = _utils.check_niimg(imgs, atleast_4d=True)
            if not _utils.niimg_conversions.check_same_fov(
                imgs_,
                self._resampled_labels_img_,
            ):
                self._resample_labels(imgs_)

            if (self.mask_img is not None) and (
                not _utils.niimg_conversions.check_same_fov(
                    imgs_,
                    self._resampled_mask_img,
                )
            ):
                logger.log("Resampling mask", self.verbose)
                self._resampled_mask_img = self._cache(
                    image.resample_img, func_memory_level=2
                )(
                    self.mask_img_,
                    interpolation="nearest",
                    target_shape=imgs_.shape[:3],
                    target_affine=imgs_.affine,
                    copy_header=True,
                    force_resample=False,
                )

            # Remove imgs_ from memory before loading the same image
            # in filter_and_extract.
            del imgs_

        target_shape = None
        target_affine = None
        if self.resampling_target == "labels":
            target_shape = self._resampled_labels_img_.shape[:3]
            target_affine = self._resampled_labels_img_.affine

        params = _utils.class_inspect.get_params(
            NiftiLabelsMasker,
            self,
            ignore=["resampling_target"],
        )
        params["target_shape"] = target_shape
        params["target_affine"] = target_affine
        params["clean_kwargs"] = self.clean_kwargs

        region_signals, (ids, masked_atlas) = self._cache(
            filter_and_extract,
            ignore=["verbose", "memory", "memory_level"],
        )(
            # Images
            imgs,
            _ExtractionFunctor(
                self._resampled_labels_img_,
                self.background_label,
                self.strategy,
                self.keep_masked_labels,
                self._resampled_mask_img,
            ),
            # Pre-processing
            params,
            confounds=confounds,
            sample_mask=sample_mask,
            dtype=self.dtype,
            # Caching
            memory=self.memory,
            memory_level=self.memory_level,
            verbose=self.verbose,
        )

        self.labels_ = ids

        # defining a dictionary containing regions ids
        region_ids = {"background": self.background_label}
        for i in range(region_signals.shape[1]):
            # ids does not include background label
            region_ids[i] = ids[i]

        self.region_names_ = None

        self._check_mismatch_labels_regions(
            self.labels_, tolerant=True, resampling_done=True
        )

        if self._region_id_name is not None:
            self.region_names_ = {
                key: self._region_id_name[region_id]
                for key, region_id in region_ids.items()
                if region_id != self.background_label
            }

        self.region_ids_ = region_ids
        self.region_atlas_ = masked_atlas

        return region_signals

    def _resample_labels(self, imgs_):
        logger.log("Resampling labels", self.verbose, stack_level=2)
        labels_before_resampling = set(
            np.unique(_utils.niimg.safe_get_data(self._resampled_labels_img_))
        )
        self._resampled_labels_img_ = self._cache(
            image.resample_img, func_memory_level=2
        )(
            self.labels_img_,
            interpolation="nearest",
            target_shape=imgs_.shape[:3],
            target_affine=imgs_.affine,
            copy_header=True,
            force_resample=False,
        )
        labels_after_resampling = set(
            np.unique(_utils.niimg.safe_get_data(self._resampled_labels_img_))
        )
        if labels_diff := labels_before_resampling.difference(
            labels_after_resampling
        ):
            warnings.warn(
                "After resampling the label image to the data image, "
                f"the following labels were removed: {labels_diff}. "
                "Label image only contains "
                f"{len(labels_after_resampling)} labels "
                "(including background)."
            )

        return self

    def inverse_transform(self, signals):
        """Compute :term:`voxel` signals from region signals.

        Any mask given at initialization is taken into account.

        .. versionchanged:: 0.9.2

            This method now supports 1D arrays, which will produce 3D images.

        Parameters
        ----------
        signals : 1D/2D :obj:`numpy.ndarray`
            Signal for each region.
            If a 1D array is provided, then the shape should be
            (number of elements,), and a 3D img will be returned.
            If a 2D array is provided, then the shape should be
            (number of scans, number of elements), and a 4D img will be
            returned.

        Returns
        -------
        img : :obj:`nibabel.nifti1.Nifti1Image`
            Signal for each voxel
            shape: (X, Y, Z, number of scans)

        """
        from ..regions import signal_extraction

        self._check_fitted()

        logger.log("computing image from signals", verbose=self.verbose)
        return signal_extraction.signals_to_img_labels(
            signals,
            self._resampled_labels_img_,
            self.mask_img_,
            background_label=self.background_label,
        )<|MERGE_RESOLUTION|>--- conflicted
+++ resolved
@@ -103,14 +103,7 @@
 
     %(t_r)s
 
-<<<<<<< HEAD
-    dtype : {dtype, "auto"}, optional
-        Data type toward which the data should be converted. If "auto", the
-        data will be converted to int32 if dtype is discrete and float32 if it
-        is continuous.
-=======
     %(dtype)s
->>>>>>> b51cc403
 
     resampling_target : {"data", "labels", None}, default="data"
         Gives which image gives the final shape/size.
@@ -222,16 +215,9 @@
     ):
         self.labels_img = labels_img
         self.background_label = background_label
-<<<<<<< HEAD
+
         self.labels = labels
-=======
-        self._original_region_ids = self._get_labels_values(self.labels_img)
-        self.labels = labels
-        self._check_mismatch_labels_regions(
-            self._original_region_ids, tolerant=True
-        )
-
->>>>>>> b51cc403
+
         self.mask_img = mask_img
         self.keep_masked_labels = keep_masked_labels
 
@@ -263,19 +249,6 @@
 
         self.strategy = strategy
 
-<<<<<<< HEAD
-=======
-        if resampling_target not in ("labels", "data", None):
-            raise ValueError(
-                "invalid value for 'resampling_target' "
-                f"parameter: {resampling_target}"
-            )
-
-        self.keep_masked_labels = keep_masked_labels
-
-        self.cmap = kwargs.get("cmap", "gray")
-
->>>>>>> b51cc403
     def _get_labels_values(self, labels_image):
         labels_image = image.load_img(labels_image, dtype="int32")
         labels_image_data = image.get_data(labels_image)
@@ -549,7 +522,6 @@
             This parameter is unused. It is solely included for scikit-learn
             compatibility.
         """
-<<<<<<< HEAD
         available_reduction_strategies = {
             "mean",
             "median",
@@ -593,9 +565,8 @@
             ),
             "warning_message": None,
         }
-=======
+
         self._check_labels()
->>>>>>> b51cc403
 
         repr = _utils.repr_niimgs(self.labels_img, shorten=(not self.verbose))
         msg = f"loading data from {repr}"
