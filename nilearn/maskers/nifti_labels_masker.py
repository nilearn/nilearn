--- conflicted
+++ resolved
@@ -10,11 +10,10 @@
 from nilearn import _utils
 from nilearn._utils import logger
 from nilearn._utils.helpers import is_matplotlib_installed
-<<<<<<< HEAD
-from nilearn._utils.param_validation import check_params
-=======
-from nilearn._utils.param_validation import check_reduction_strategy
->>>>>>> 246a11fc
+from nilearn._utils.param_validation import (
+    check_params,
+    check_reduction_strategy,
+)
 from nilearn.image import get_data, load_img, resample_img
 from nilearn.maskers._utils import (
     compute_middle_image,
@@ -534,25 +533,8 @@
             This parameter is unused. It is solely included for scikit-learn
             compatibility.
         """
-<<<<<<< HEAD
         check_params(self.__dict__)
-        available_reduction_strategies = {
-            "mean",
-            "median",
-            "sum",
-            "minimum",
-            "maximum",
-            "standard_deviation",
-            "variance",
-        }
-        if self.strategy not in available_reduction_strategies:
-            raise ValueError(
-                f"Invalid strategy '{self.strategy}'. "
-                f"Valid strategies are {available_reduction_strategies}."
-            )
-=======
         check_reduction_strategy(self.strategy)
->>>>>>> 246a11fc
 
         if self.resampling_target not in ("labels", "data", None):
             raise ValueError(
