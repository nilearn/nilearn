"""Transformer for computing ROI signals."""

import warnings

import numpy as np
from joblib import Memory

from nilearn import _utils, image, masking
from nilearn.maskers.base_masker import BaseMasker, _filter_and_extract


class _ExtractionFunctor:

    func_name = 'nifti_labels_masker_extractor'

    def __init__(self, _resampled_labels_img_, background_label, strategy,
                 keep_masked_labels, mask_img):
        self._resampled_labels_img_ = _resampled_labels_img_
        self.background_label = background_label
        self.strategy = strategy
        self.keep_masked_labels = keep_masked_labels
        self.mask_img = mask_img

    def __call__(self, imgs):
        from ..regions.signal_extraction import img_to_signals_labels

        signals, labels, masked_labels_img = img_to_signals_labels(
            imgs, self._resampled_labels_img_,
            background_label=self.background_label, strategy=self.strategy,
            keep_masked_labels=self.keep_masked_labels, mask_img=self.mask_img,
            return_masked_atlas=True)
        return signals, (labels, masked_labels_img)


@_utils.fill_doc
class NiftiLabelsMasker(BaseMasker, _utils.CacheMixin):
    """Class for masking of Niimg-like objects.

    NiftiLabelsMasker is useful when data from non-overlapping volumes should
    be extracted (contrarily to :class:`nilearn.maskers.NiftiMapsMasker`).
    Use case: Summarize brain signals from clusters that were obtained by prior
    K-means or Ward clustering.

    Parameters
    ----------
    labels_img : Niimg-like object
        See :ref:`extracting_data`.
        Region definitions, as one image of labels.

    labels : :obj:`list` of :obj:`str`, optional
        Full labels corresponding to the labels image. This is used
        to improve reporting quality if provided.
        Warning: The labels must be consistent with the label
        values provided through `labels_img`.

    background_label : :obj:`int` or :obj:`float`, optional
        Label used in labels_img to represent background.
        Warning: This value must be consistent with label values and
        image provided.
        Default=0.

    mask_img : Niimg-like object, optional
        See :ref:`extracting_data`.
        Mask to apply to regions before extracting signals.
    %(smoothing_fwhm)s
    %(standardize_maskers)s
    %(standardize_confounds)s
    high_variance_confounds : :obj:`bool`, optional
        If True, high variance confounds are computed on provided image with
        :func:`nilearn.image.high_variance_confounds` and default parameters
        and regressed out. Default=False.
    %(detrend)s
    %(low_pass)s
    %(high_pass)s
    %(t_r)s
    dtype : {dtype, "auto"}, optional
        Data type toward which the data should be converted. If "auto", the
        data will be converted to int32 if dtype is discrete and float32 if it
        is continuous.

    resampling_target : {"data", "labels", None}, optional
        Gives which image gives the final shape/size. For example, if
        `resampling_target` is "data", the atlas is resampled to the
        shape of the data if needed. If it is "labels" then mask_img
        and images provided to fit() are resampled to the shape and
        affine of maps_img. "None" means no resampling: if shapes and
        affines do not match, a ValueError is raised. Default="data".
    %(memory)s
    %(memory_level1)s
    %(verbose0)s
    strategy : :obj:`str`, optional
        The name of a valid function to reduce the region with.
        Must be one of: sum, mean, median, minimum, maximum, variance,
        standard_deviation. Default='mean'.
    %(keep_masked_labels)s
    reports : :obj:`bool`, optional
        If set to True, data is saved in order to produce a report.
        Default=True.

    %(masker_kwargs)s

    Attributes
    ----------
    mask_img_ : :obj:`nibabel.nifti1.Nifti1Image`
        The mask of the data, or the computed one.

    labels_img_ : :obj:`nibabel.nifti1.Nifti1Image`
        The labels image.

    n_elements_ : :obj:`int`
        The number of discrete values in the mask.
        This is equivalent to the number of unique values in the mask image,
        ignoring the background value.

        .. versionadded:: 0.9.2

    region_ids_ : dict
<<<<<<< HEAD
        A dictionary containing the region ids corresponding to each
        column in region_signal. The region id corresponding to
        ``region_signal[:,i]`` is ``region_ids_[i]``.
=======
        A dictionary containing the region ids corresponding
        to each column in region_signal.
        The region id corresponding to ``region_signal[:,i]``
        is ``region_ids_[i]``.
>>>>>>> 79f41e02
        ``region_ids_['background']`` is the background label.

        .. versionadded:: 0.10.2.dev

    region_names_ : dict
<<<<<<< HEAD
        A dictionary containing the region names corresponding to each
        column in region_signal. The region names correspond to the labels
        provided in labels in input. The region name corresponding to
        ``region_signal[:,i]`` is ``region_names_[i]``.
=======
        A dictionary containing the region names corresponding
        to each column in region_signal.
        The region names correspond to the labels provided
        in labels in input.
        The region name corresponding to ``region_signal[:,i]``
        is ``region_names_[i]``.
>>>>>>> 79f41e02

        .. versionadded:: 0.10.2.dev

    region_atlas_ : Niimg-like object
<<<<<<< HEAD
        Regions definition as labels. The labels correspond to the
        indices in ``region_ids_``. The region in ``region_atlas_`` that takes
        the value ``region_ids_[i]`` is used to compute the signal in
        ``region_signal[:,i]``.
=======
        Regions definition as labels.
        The labels correspond to the indices in ``region_ids_``.
        The region in ``region_atlas_`` that takes the value ``region_ids_[i]``
        is used to compute the signal in ``region_signal[:,i]``.
>>>>>>> 79f41e02

        .. versionadded:: 0.10.2.dev

    See Also
    --------
    nilearn.maskers.NiftiMasker

    """

    # memory and memory_level are used by _utils.CacheMixin.

    def __init__(
        self, labels_img,
        labels=None,
        background_label=0,
        mask_img=None,
        smoothing_fwhm=None,
        standardize=False,
        standardize_confounds=True,
        high_variance_confounds=False,
        detrend=False,
        low_pass=None,
        high_pass=None,
        t_r=None,
        dtype=None,
        resampling_target='data',
        memory=Memory(location=None, verbose=0),
        memory_level=1,
        verbose=0,
        strategy='mean',
        keep_masked_labels=True,
        reports=True,
        **kwargs,
    ):
        self.labels_img = labels_img
        self.labels = labels
        self.background_label = background_label
        self.mask_img = mask_img

        # Parameters for _smooth_array
        self.smoothing_fwhm = smoothing_fwhm

        # Parameters for clean()
        self.standardize = standardize
        self.standardize_confounds = standardize_confounds
        self.high_variance_confounds = high_variance_confounds
        self.detrend = detrend
        self.low_pass = low_pass
        self.high_pass = high_pass
        self.t_r = t_r
        self.dtype = dtype
        self.clean_kwargs = {
            k[7:]: v for k, v in kwargs.items() if k.startswith("clean__")
        }

        # Parameters for resampling
        self.resampling_target = resampling_target

        # Parameters for joblib
        self.memory = memory
        self.memory_level = memory_level
        self.verbose = verbose
        self.reports = reports
        self._report_content = {
            'description': ('This reports shows the regions '
                            'defined by the labels of the mask.'),
            'warning_message': None}

        available_reduction_strategies = {
            'mean',
            'median',
            'sum',
            'minimum',
            'maximum',
            'standard_deviation',
            'variance',
        }

        if strategy not in available_reduction_strategies:
            raise ValueError(
                f"Invalid strategy '{strategy}'. "
                f"Valid strategies are {available_reduction_strategies}."
            )

        self.strategy = strategy

        if resampling_target not in ('labels', 'data', None):
            raise ValueError(
                "invalid value for 'resampling_target' "
                f"parameter: {resampling_target}"
            )

        self.keep_masked_labels = keep_masked_labels

    def generate_report(self):
        """Generate a report."""
        from nilearn.reporting.html_report import generate_report
        return generate_report(self)

    def _reporting(self):
        """Return a list of all displays to be rendered.

        Returns
        -------
        displays : list
            A list of all displays to be rendered.

        """
        try:
            import matplotlib.pyplot as plt

            from nilearn import plotting
        except ImportError:
            with warnings.catch_warnings():
                mpl_unavail_msg = (
                    'Matplotlib is not imported! No reports will be generated.'
                )
                warnings.filterwarnings('always', message=mpl_unavail_msg)
                warnings.warn(category=ImportWarning, message=mpl_unavail_msg)
                return [None]

        if self._reporting_data is not None:
            labels_image = self._reporting_data['labels_image']
        else:
            labels_image = None

        if labels_image is not None:
            # Remove warning message in case where the masker was
            # previously fitted with no func image and is re-fitted
            if 'warning_message' in self._report_content:
                self._report_content['warning_message'] = None

            labels_image = image.load_img(labels_image, dtype='int32')
            labels_image_data = image.get_data(labels_image)
            labels_image_affine = labels_image.affine
            # Number of regions excluding the background
            number_of_regions = np.sum(np.unique(labels_image_data)
                                       != self.background_label)
            # Basic safety check to ensure we have as many labels as we
            # have regions (plus background).
            if (self.labels is not None
               and len(self.labels) != number_of_regions + 1):
                raise ValueError(
                    'Mismatch between the number of provided labels '
                    f'({len(self.labels)}) and the number of regions in '
                    f'provided label image ({number_of_regions + 1}).'
                )

            self._report_content['number_of_regions'] = number_of_regions

            label_values = np.unique(labels_image_data)
            label_values = label_values[label_values != self.background_label]
            columns = [
                'label value',
                'region name',
                'size (in mm^3)',
                'relative size (in %)',
            ]

            if self.labels is None:
                columns.remove('region name')

            regions_summary = {c: [] for c in columns}
            for label in label_values:
                regions_summary['label value'].append(label)
                if self.labels is not None:
                    regions_summary['region name'].append(self.labels[label])

                size = len(labels_image_data[labels_image_data == label])
                voxel_volume = np.abs(np.linalg.det(
                    labels_image_affine[:3, :3]))
                regions_summary['size (in mm^3)'].append(round(
                    size * voxel_volume))
                regions_summary['relative size (in %)'].append(round(
                    size / len(
                        labels_image_data[labels_image_data != 0]
                    ) * 100, 2))

            self._report_content['summary'] = regions_summary

            img = self._reporting_data['img']
            # If we have a func image to show in the report, use it
            if img is not None:
                dim = image.load_img(img).shape
                if len(dim) == 4:
                    # compute middle image from 4D series for plotting
                    img = image.index_img(img, dim[-1] // 2)
                display = plotting.plot_img(
                    img,
                    black_bg=False,
                    cmap='CMRmap_r',
                )
                plt.close()
                display.add_contours(labels_image, filled=False, linewidths=3)

            # Otherwise, simply plot the ROI of the label image
            # and give a warning to the user
            else:
                msg = (
                    'No image provided to fit in NiftiLabelsMasker. '
                    'Plotting ROIs of label image on the '
                    'MNI152Template for reporting.'
                )
                warnings.warn(msg)
                self._report_content['warning_message'] = msg
                display = plotting.plot_roi(labels_image)
                plt.close()

            # If we have a mask, show its contours
            if self._reporting_data['mask'] is not None:
                display.add_contours(
                    self._reporting_data['mask'],
                    filled=False,
                    colors="g",
                    linewidths=3,
                )
        else:
            self._report_content['summary'] = None
            display = None

        return [display]

    def fit(self, imgs=None, y=None):
        """Prepare signal extraction from regions.

        All parameters are unused, they are for scikit-learn compatibility.

        """
        repr = _utils._repr_niimgs(self.labels_img,
                                   shorten=(not self.verbose))
        msg = f"loading data from {repr}"
        _utils.logger.log(msg=msg, verbose=self.verbose)
        self.labels_img_ = _utils.check_niimg_3d(self.labels_img)
        if self.mask_img is not None:
            repr = _utils._repr_niimgs(self.mask_img,
                                       shorten=(not self.verbose))
            msg = f"loading data from {repr}"
            _utils.logger.log(msg=msg, verbose=self.verbose)
            self.mask_img_ = _utils.check_niimg_3d(self.mask_img)

        else:
            self.mask_img_ = None

        # Check shapes and affines or resample.
        if self.mask_img_ is not None:
            if self.resampling_target == 'data':
                # resampling will be done at transform time
                pass

            elif self.resampling_target is None:
                if self.mask_img_.shape != self.labels_img_.shape[:3]:
                    raise ValueError(
                        _utils._compose_err_msg(
                            'Regions and mask do not have the same shape',
                            mask_img=self.mask_img,
                            labels_img=self.labels_img,
                        )
                    )

                if not np.allclose(
                    self.mask_img_.affine,
                    self.labels_img_.affine,
                ):
                    raise ValueError(
                        _utils._compose_err_msg(
                            'Regions and mask do not have the same affine.',
                            mask_img=self.mask_img,
                            labels_img=self.labels_img,
                        ),
                    )

            elif self.resampling_target == 'labels':
                _utils.logger.log('resampling the mask', verbose=self.verbose)
                self.mask_img_ = image.resample_img(
                    self.mask_img_,
                    target_affine=self.labels_img_.affine,
                    target_shape=self.labels_img_.shape[:3],
                    interpolation='nearest',
                    copy=True)

            else:
                raise ValueError(
                    'Invalid value for '
                    f'resampling_target: {self.resampling_target}'
                )

            # Just check that the mask is valid
            masking._load_mask_img(self.mask_img_)

        if not hasattr(self, '_resampled_labels_img_'):
            # obviates need to run .transform() before .inverse_transform()
            self._resampled_labels_img_ = self.labels_img_

        if self.reports:
            self._reporting_data = {
                'labels_image': self._resampled_labels_img_,
                'mask': self.mask_img_,
                'img': imgs,
            }
        else:
            self._reporting_data = None

        # Infer the number of elements in the mask
        # This is equal to the number of unique values in the label image,
        # minus the background value.
        self.n_elements_ = np.unique(
            image.get_data(self._resampled_labels_img_)
        ).size - 1

        return self

    def fit_transform(self, imgs, confounds=None, sample_mask=None):
        """Prepare and perform signal extraction from regions.

        Parameters
        ----------
        imgs : 3D/4D Niimg-like object
            See :ref:`extracting_data`.
            Images to process.
            If a 3D niimg is provided, a singleton dimension will be added to
            the output to represent the single scan in the niimg.

        confounds : CSV file or array-like or :obj:`pandas.DataFrame`, optional
            This parameter is passed to signal.clean. Please see the related
            documentation for details.
            shape: (number of scans, number of confounds)

        sample_mask : Any type compatible with numpy-array indexing, optional
            shape: (number of scans - number of volumes removed, )
            Masks the niimgs along time/fourth dimension to perform scrubbing
            (remove volumes with high motion) and/or non-steady-state volumes.
            This parameter is passed to signal.clean.

                .. versionadded:: 0.8.0

        Returns
        -------
        region_signals : 2D :obj:`numpy.ndarray`
            Signal for each label.
            shape: (number of scans, number of labels)

        """
        return self.fit().transform(imgs, confounds=confounds,
                                    sample_mask=sample_mask)

    def _check_fitted(self):
        if not hasattr(self, 'labels_img_'):
            raise ValueError(
                f'It seems that {self.__class__.__name__} has not been '
                'fitted. '
                'You must call fit() before calling transform().'
            )

    def transform_single_imgs(self, imgs, confounds=None, sample_mask=None):
        """Extract signals from a single 4D niimg.

        Parameters
        ----------
        imgs : 3D/4D Niimg-like object
            See :ref:`extracting_data`.
            Images to process.
            If a 3D niimg is provided, a singleton dimension will be added to
            the output to represent the single scan in the niimg.

        confounds : CSV file or array-like or :obj:`pandas.DataFrame`, optional
            This parameter is passed to signal.clean. Please see the related
            documentation for details.
            shape: (number of scans, number of confounds)

        sample_mask : Any type compatible with numpy-array indexing, optional
            shape: (number of scans - number of volumes removed, )
            Masks the niimgs along time/fourth dimension to perform scrubbing
            (remove volumes with high motion) and/or non-steady-state volumes.
            This parameter is passed to signal.clean.

                .. versionadded:: 0.8.0

        Returns
        -------
        region_signals : 2D numpy.ndarray
            Signal for each label.
            shape: (number of scans, number of labels)

        Warns
        -----
        DeprecationWarning
            If a 3D niimg input is provided, the current behavior
            (adding a singleton dimension to produce a 2D array) is deprecated.
            Starting in version 0.12, a 1D array will be returned for 3D
            inputs.

        """

        # We handle the resampling of labels separately because the affine of
        # the labels image should not impact the extraction of the signal.

        if not hasattr(self, '_resampled_labels_img_'):
            self._resampled_labels_img_ = self.labels_img_

        if not hasattr(self, '_resampled_mask_img'):
            self._resampled_mask_img = self.mask_img_

        if self.resampling_target == "data":
            imgs_ = _utils.check_niimg(imgs, atleast_4d=True)
            if not _utils.niimg_conversions._check_same_fov(
                imgs_,
                self._resampled_labels_img_,
            ):
                if self.verbose > 0:
                    print("Resampling labels")
                labels_before_resampling = set(
                    np.unique(
                        _utils.niimg._safe_get_data(
                            self._resampled_labels_img_,
                        )
                    )
                )
                self._resampled_labels_img_ = self._cache(
                    image.resample_img, func_memory_level=2)(
                        self.labels_img_, interpolation="nearest",
                        target_shape=imgs_.shape[:3],
                        target_affine=imgs_.affine)
                labels_after_resampling = set(
                    np.unique(
                        _utils.niimg._safe_get_data(
                            self._resampled_labels_img_,
                        )
                    )
                )
                labels_diff = labels_before_resampling.difference(
                    labels_after_resampling
                )
                if len(labels_diff) > 0:
                    warnings.warn("After resampling the label image to the "
                                  "data image, the following labels were "
                                  f"removed: {labels_diff}. "
                                  "Label image only contains "
                                  f"{len(labels_after_resampling)} labels "
                                  "(including background).")

            if (self.mask_img is not None) and (
                not _utils.niimg_conversions._check_same_fov(
                    imgs_,
                    self._resampled_mask_img,
                )
            ):
                if self.verbose > 0:
                    print("Resampling mask")
                self._resampled_mask_img = self._cache(
                    image.resample_img, func_memory_level=2)(
                        self.mask_img_, interpolation="nearest",
                        target_shape=imgs_.shape[:3],
                        target_affine=imgs_.affine)

            # Remove imgs_ from memory before loading the same image
            # in filter_and_extract.
            del imgs_

        target_shape = None
        target_affine = None
        if self.resampling_target == 'labels':
            target_shape = self._resampled_labels_img_.shape[:3]
            target_affine = self._resampled_labels_img_.affine

        params = _utils.class_inspect.get_params(
            NiftiLabelsMasker,
            self,
            ignore=['resampling_target'],
        )
        params['target_shape'] = target_shape
        params['target_affine'] = target_affine
        params['clean_kwargs'] = self.clean_kwargs

        region_signals, (ids, masked_atlas) = self._cache(
            _filter_and_extract,
            ignore=['verbose', 'memory', 'memory_level'],
        )(
            # Images
            imgs, _ExtractionFunctor(
                self._resampled_labels_img_,
                self.background_label,
                self.strategy,
                self.keep_masked_labels,
                self._resampled_mask_img,
            ),
            # Pre-processing
            params,
            confounds=confounds,
            sample_mask=sample_mask,
            dtype=self.dtype,
            # Caching
            memory=self.memory,
            memory_level=self.memory_level,
            verbose=self.verbose,
        )

        self.labels_ = ids

        # defining a dictionary containing regions ids
        region_ids = {'background': self.background_label}
        for i in range(region_signals.shape[1]):
            # ids does not include background label
            region_ids[i] = ids[i]

        if self.labels is not None:
            self.region_names_ = {
                key: self.labels[region_id]
                for key, region_id in region_ids.items()
                if region_id != self.background_label
            }
        else:
            self.region_names_ = None
        self.region_ids_ = region_ids
        self.region_atlas_ = masked_atlas

        return region_signals

    def inverse_transform(self, signals):
        """Compute voxel signals from region signals.

        Any mask given at initialization is taken into account.

        .. versionchanged:: 0.9.2

            This method now supports 1D arrays, which will produce 3D images.

        Parameters
        ----------
        signals : 1D/2D :obj:`numpy.ndarray`
            Signal for each region.
            If a 1D array is provided, then the shape should be
            (number of elements,), and a 3D img will be returned.
            If a 2D array is provided, then the shape should be
            (number of scans, number of elements), and a 4D img will be
            returned.

        Returns
        -------
        img : :obj:`nibabel.nifti1.Nifti1Image`
            Signal for each voxel
            shape: (X, Y, Z, number of scans)

        """
        from ..regions import signal_extraction

        self._check_fitted()

        _utils.logger.log("computing image from signals", verbose=self.verbose)
        return signal_extraction.signals_to_img_labels(
            signals,
            self._resampled_labels_img_,
            self.mask_img_,
            background_label=self.background_label,
        )<|MERGE_RESOLUTION|>--- conflicted
+++ resolved
@@ -115,49 +115,29 @@
         .. versionadded:: 0.9.2
 
     region_ids_ : dict
-<<<<<<< HEAD
-        A dictionary containing the region ids corresponding to each
-        column in region_signal. The region id corresponding to
-        ``region_signal[:,i]`` is ``region_ids_[i]``.
-=======
         A dictionary containing the region ids corresponding
         to each column in region_signal.
         The region id corresponding to ``region_signal[:,i]``
         is ``region_ids_[i]``.
->>>>>>> 79f41e02
         ``region_ids_['background']`` is the background label.
 
         .. versionadded:: 0.10.2.dev
 
     region_names_ : dict
-<<<<<<< HEAD
-        A dictionary containing the region names corresponding to each
-        column in region_signal. The region names correspond to the labels
-        provided in labels in input. The region name corresponding to
-        ``region_signal[:,i]`` is ``region_names_[i]``.
-=======
         A dictionary containing the region names corresponding
         to each column in region_signal.
         The region names correspond to the labels provided
         in labels in input.
         The region name corresponding to ``region_signal[:,i]``
         is ``region_names_[i]``.
->>>>>>> 79f41e02
 
         .. versionadded:: 0.10.2.dev
 
     region_atlas_ : Niimg-like object
-<<<<<<< HEAD
-        Regions definition as labels. The labels correspond to the
-        indices in ``region_ids_``. The region in ``region_atlas_`` that takes
-        the value ``region_ids_[i]`` is used to compute the signal in
-        ``region_signal[:,i]``.
-=======
         Regions definition as labels.
         The labels correspond to the indices in ``region_ids_``.
         The region in ``region_atlas_`` that takes the value ``region_ids_[i]``
         is used to compute the signal in ``region_signal[:,i]``.
->>>>>>> 79f41e02
 
         .. versionadded:: 0.10.2.dev
 
