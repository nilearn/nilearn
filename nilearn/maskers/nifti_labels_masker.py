--- conflicted
+++ resolved
@@ -264,11 +264,7 @@
             ),
             "number_of_regions": 0,
             "summary": {},
-<<<<<<< HEAD
             "warning_messages": [],
-=======
-            "warning_message": None,
->>>>>>> c17811f1
         }
 
     @property
