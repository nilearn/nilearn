import numpy as np

from nilearn import image
from nilearn.experimental.surface import SurfaceImage


def _check_dims(imgs):
    # check dims of one image if given a list
    if isinstance(imgs, list):
        im = imgs[0]
        dim = image.load_img(im).shape
        # in case of 4D (timeseries) + 1D (subjects) return first subject
        if len(dim) == 4:
            return im, (*dim, 1)
        else:
            return imgs, (*dim, 1)
    else:
        dim = image.load_img(imgs).shape
        return imgs, dim


def compute_middle_image(img):
    """Compute middle image of timeseries (4D data)."""
    img, dim = _check_dims(img)
    if len(dim) == 4 or len(dim) == 5:
        img = image.index_img(img, dim[-1] // 2)
    return img, len(dim)


def check_same_n_vertices(mesh_1, mesh_2):
    """Check that 2 PolyMesh have the same keys and that n vertices match.

    Parameters
    ----------
    mesh_1: PolyMesh

    mesh_2: PolyMesh
    """
    keys_1, keys_2 = set(mesh_1.parts.keys()), set(mesh_2.parts.keys())
    if keys_1 != keys_2:
        diff = keys_1.symmetric_difference(keys_2)
        raise ValueError(
            f"Meshes do not have the same keys. Offending keys: {diff}"
        )
    for key in keys_1:
        if mesh_1.parts[key].n_vertices != mesh_2.parts[key].n_vertices:
            raise ValueError(
                f"Number of vertices do not match for '{key}'."
                "number of vertices in mesh_1: "
                f"{mesh_1.parts[key].n_vertices}; "
                f"in mesh_2: {mesh_2.parts[key].n_vertices}"
            )


def compute_mean_surface_image(img):
    """Compute mean of SurfaceImage over time points (for 'time series').

    Parameters
    ----------
    img: SurfaceImage

    Returns
    -------
    SurfaceImage
    """
<<<<<<< HEAD
    if len(img.shape) <= 1:
=======
    if img.shape[0] < 2:
>>>>>>> 3427ace3
        return img
    for part, value in img.data.parts.items():
        img.data.parts[part] = np.squeeze(value.mean(axis=0)).astype(float)
    return img


def get_min_max_surface_image(img):
    """Get min and max across hemisphere for a SurfaceImage.

    Parameters
    ----------
    img: SurfaceImage

    Returns
    -------
    vmin: float

    vmax: float
    """
<<<<<<< HEAD
    vmin = min(min(x) for x in img.data.parts.values())
    vmax = max(max(x) for x in img.data.parts.values())
    return vmin, vmax


def concatenate_surface_images(imgs):
    """Concatenate the data of a list or tuple of SurfaceImages.

    Assumes all images have same meshes.

    Parameters
    ----------
    imgs : :obj:`list` or :obj:`tuple` of SurfaceImage object

    Returns
    -------
    SurfaceImage object
    """
    if not isinstance(imgs, (tuple, list)) or any(
        not isinstance(x, SurfaceImage) for x in imgs
    ):
        raise TypeError(
            "'imgs' must be a list or a tuple of SurfaceImage instances."
        )
    output = imgs[0]

    if len(imgs) == 1:
        return output

    for img in imgs:
        check_same_n_vertices(img.mesh, imgs[0].mesh)

    for part in output.data.parts:
        tmp = [x.data.parts[part] for x in imgs]
        output.data.parts[part] = np.concatenate(tmp)

    return output
=======
    vmin = min(min(x.ravel()) for x in img.data.parts.values())
    vmax = max(max(x.ravel()) for x in img.data.parts.values())
    return vmin, vmax
>>>>>>> 3427ace3
<|MERGE_RESOLUTION|>--- conflicted
+++ resolved
@@ -63,11 +63,7 @@
     -------
     SurfaceImage
     """
-<<<<<<< HEAD
-    if len(img.shape) <= 1:
-=======
     if img.shape[0] < 2:
->>>>>>> 3427ace3
         return img
     for part, value in img.data.parts.items():
         img.data.parts[part] = np.squeeze(value.mean(axis=0)).astype(float)
@@ -87,9 +83,8 @@
 
     vmax: float
     """
-<<<<<<< HEAD
-    vmin = min(min(x) for x in img.data.parts.values())
-    vmax = max(max(x) for x in img.data.parts.values())
+    vmin = min(min(x.ravel()) for x in img.data.parts.values())
+    vmax = max(max(x.ravel()) for x in img.data.parts.values())
     return vmin, vmax
 
 
@@ -124,9 +119,4 @@
         tmp = [x.data.parts[part] for x in imgs]
         output.data.parts[part] = np.concatenate(tmp)
 
-    return output
-=======
-    vmin = min(min(x.ravel()) for x in img.data.parts.values())
-    vmax = max(max(x.ravel()) for x in img.data.parts.values())
-    return vmin, vmax
->>>>>>> 3427ace3
+    return output