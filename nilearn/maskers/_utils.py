import copy

import numpy as np

from nilearn import image
from nilearn.surface import SurfaceImage


def _check_dims(imgs):
    # check dims of one image if given a list
    if isinstance(imgs, list):
        im = imgs[0]
        dim = image.load_img(im).shape
        # in case of 4D (timeseries) + 1D (subjects) return first subject
        if len(dim) == 4:
            return im, (*dim, 1)
        else:
            return imgs, (*dim, 1)
    else:
        dim = image.load_img(imgs).shape
        return imgs, dim


def compute_middle_image(img):
    """Compute middle image of timeseries (4D data)."""
    img, dim = _check_dims(img)
    if len(dim) == 4 or len(dim) == 5:
        img = image.index_img(img, dim[-1] // 2)
    return img, len(dim)


def check_same_n_vertices(mesh_1, mesh_2):
    """Check that 2 PolyMesh have the same keys and that n vertices match.

    Parameters
    ----------
    mesh_1: PolyMesh

    mesh_2: PolyMesh
    """
    keys_1, keys_2 = set(mesh_1.parts.keys()), set(mesh_2.parts.keys())
    if keys_1 != keys_2:
        diff = keys_1.symmetric_difference(keys_2)
        raise ValueError(
            f"Meshes do not have the same keys. Offending keys: {diff}"
        )
    for key in keys_1:
        if mesh_1.parts[key].n_vertices != mesh_2.parts[key].n_vertices:
            raise ValueError(
                f"Number of vertices do not match for '{key}'."
                "number of vertices in mesh_1: "
                f"{mesh_1.parts[key].n_vertices}; "
                f"in mesh_2: {mesh_2.parts[key].n_vertices}"
            )


def compute_mean_surface_image(img):
    """Compute mean of SurfaceImage over time points (for 'time series').

    Parameters
    ----------
    img : SurfaceImage

    Returns
    -------
    SurfaceImage
    """
<<<<<<< HEAD
    n_time_points = img.shape[0]
    if n_time_points < 2:
=======
    if len(img.shape) < 2 or img.shape[1] < 2:
>>>>>>> b734e7af
        return img

    data = {}
    for part, value in img.data.parts.items():
        data[part] = np.mean(value, axis=1).astype(float)

    return SurfaceImage(mesh=img.mesh, data=data)


def get_min_max_surface_image(img):
    """Get min and max across hemisphere for a SurfaceImage.

    Parameters
    ----------
    img : SurfaceImage

    Returns
    -------
    vmin : float

    vmax : float
    """
    vmin = min(min(x.ravel()) for x in img.data.parts.values())
    vmax = max(max(x.ravel()) for x in img.data.parts.values())
    return vmin, vmax


def concatenate_surface_images(imgs):
    """Concatenate the data of a list or tuple of SurfaceImages.

    Assumes all images have same meshes.

    Parameters
    ----------
    imgs : :obj:`list` or :obj:`tuple` of SurfaceImage object

    Returns
    -------
    SurfaceImage object
    """
    if not isinstance(imgs, (tuple, list)) or any(
        not isinstance(x, SurfaceImage) for x in imgs
    ):
        raise TypeError(
            "'imgs' must be a list or a tuple of SurfaceImage instances."
        )

    if len(imgs) == 1:
        return imgs[0]

    for img in imgs:
        check_same_n_vertices(img.mesh, imgs[0].mesh)

    output_data = {}
    for part in imgs[0].data.parts:
        tmp = [img.data.parts[part] for img in imgs]
        output_data[part] = np.concatenate(tmp, axis=1)

    output = SurfaceImage(mesh=imgs[0].mesh, data=output_data)

    return output


def deconcatenate_surface_images(img):
    """Deconcatenate a 3D Surface image into a a list of SurfaceImages.

    Parameters
    ----------
    img : SurfaceImage object

    Returns
    -------
    :obj:`list` or :obj:`tuple` of SurfaceImage object
    """
    if not isinstance(img, SurfaceImage):
        raise TypeError("Input must a be SurfaceImage.")

    if img.shape[1] < 2:
        return [img]

    mesh = img.mesh

    return [
        SurfaceImage(
            mesh=copy.deepcopy(mesh),
            data={
                "left": img.data.parts["left"][..., i].copy(),
                "right": img.data.parts["right"][..., i].copy(),
            },
        )
        for i in range(img.shape[1])
    ]<|MERGE_RESOLUTION|>--- conflicted
+++ resolved
@@ -65,12 +65,7 @@
     -------
     SurfaceImage
     """
-<<<<<<< HEAD
-    n_time_points = img.shape[0]
-    if n_time_points < 2:
-=======
     if len(img.shape) < 2 or img.shape[1] < 2:
->>>>>>> b734e7af
         return img
 
     data = {}
