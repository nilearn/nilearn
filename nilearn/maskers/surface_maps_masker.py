"""Extract data from a SurfaceImage, using maps of potentially overlapping
brain regions.
"""

import warnings

import numpy as np
from scipy import linalg
from sklearn.utils.estimator_checks import check_is_fitted

from nilearn import DEFAULT_SEQUENTIAL_CMAP, signal
from nilearn._utils import fill_doc, logger
from nilearn._utils.cache_mixin import cache
from nilearn._utils.class_inspect import get_params
from nilearn._utils.helpers import (
    constrained_layout_kwargs,
    is_matplotlib_installed,
    is_plotly_installed,
    rename_parameters,
)
from nilearn._utils.logger import find_stack_level
from nilearn._utils.masker_validation import (
    check_compatibility_mask_and_images,
)
from nilearn._utils.param_validation import check_params
from nilearn.image import index_img, mean_img
from nilearn.maskers.base_masker import _BaseSurfaceMasker
from nilearn.surface.surface import (
    SurfaceImage,
    get_data,
)
from nilearn.surface.utils import check_polymesh_equal


@fill_doc
class SurfaceMapsMasker(_BaseSurfaceMasker):
    """Extract data from a SurfaceImage, using maps of potentially overlapping
    brain regions.

    .. versionadded:: 0.11.1

    Parameters
    ----------
    maps_img : :obj:`~nilearn.surface.SurfaceImage`
        Set of maps that define the regions. representative time course \
        per map is extracted using least square regression. The data for \
        each hemisphere is of shape (n_vertices_per_hemisphere, n_regions).

    mask_img : :obj:`~nilearn.surface.SurfaceImage`, optional, default=None
        Mask to apply to regions before extracting signals. Defines the \
        overall area of the brain to consider. The data for each \
        hemisphere is of shape (n_vertices_per_hemisphere, n_regions).

    allow_overlap : :obj:`bool`, default=True
        If False, an error is raised if the maps overlaps (ie at least two
        maps have a non-zero value for the same voxel).

    %(smoothing_fwhm)s
        This parameter is not implemented yet.

    %(standardize_maskers)s

    %(standardize_confounds)s

    %(detrend)s

    high_variance_confounds : :obj:`bool`, default=False
        If True, high variance confounds are computed on provided image \
        with :func:`nilearn.image.high_variance_confounds` and default \
        parameters and regressed out.

    %(low_pass)s

    %(high_pass)s

    %(t_r)s

    %(memory)s

    %(memory_level1)s

    %(verbose0)s

    reports : :obj:`bool`, default=True
        If set to True, data is saved in order to produce a report.

    %(cmap)s
        default="inferno"
        Only relevant for the report figures.

    %(clean_args)s

    Attributes
    ----------
    maps_img_ : :obj:`~nilearn.surface.SurfaceImage`
        The same as the input `maps_img`, kept solely for consistency
        across maskers.

    n_elements_ : :obj:`int`
        The number of regions in the maps image.


    See Also
    --------
        nilearn.maskers.SurfaceMasker
        nilearn.maskers.SurfaceLabelsMasker

    """

    def __init__(
        self,
        maps_img=None,
        mask_img=None,
        allow_overlap=True,
        smoothing_fwhm=None,
        standardize=False,
        standardize_confounds=True,
        detrend=False,
        high_variance_confounds=False,
        low_pass=None,
        high_pass=None,
        t_r=None,
        memory=None,
        memory_level=1,
        verbose=0,
        reports=True,
        cmap=DEFAULT_SEQUENTIAL_CMAP,
        clean_args=None,
    ):
        self.maps_img = maps_img
        self.mask_img = mask_img
        self.allow_overlap = allow_overlap
        self.smoothing_fwhm = smoothing_fwhm
        self.standardize = standardize
        self.standardize_confounds = standardize_confounds
        self.high_variance_confounds = high_variance_confounds
        self.detrend = detrend
        self.low_pass = low_pass
        self.high_pass = high_pass
        self.t_r = t_r
        self.memory = memory
        self.memory_level = memory_level
        self.verbose = verbose
        self.reports = reports
        self.cmap = cmap
        self.clean_args = clean_args

    @rename_parameters(
        replacement_params={"img": "imgs"}, end_version="0.13.2"
    )
    def fit(self, imgs=None, y=None):
        """Prepare signal extraction from regions.

        Parameters
        ----------
        imgs : :obj:`~nilearn.surface.SurfaceImage` object or None, \
               default=None

        y : None
            This parameter is unused.
            It is solely included for scikit-learn compatibility.

        Returns
        -------
        SurfaceMapsMasker object
        """
        check_params(self.__dict__)
        del y

        if self.maps_img is None:
            raise ValueError(
                "Please provide a maps_img during initialization. "
                "For example, masker = SurfaceMapsMasker(maps_img=maps_img)"
            )

        logger.log(
            msg=f"loading regions from {self.maps_img.__repr__()}",
            verbose=self.verbose,
        )
        # check maps_img data is 2D
        self.maps_img.data._check_ndims(2, "maps_img")
        self.maps_img_ = self.maps_img

        self.n_elements_ = self.maps_img.shape[1]

<<<<<<< HEAD
        self.mask_img_ = self._load_mask(img)

        if self.mask_img_ is not None:
            check_polymesh_equal(self.maps_img.mesh, self.mask_img_.mesh)
=======
        if self.mask_img is not None:
            if imgs is not None:
                check_compatibility_mask_and_images(self.mask_img, imgs)
            logger.log(
                msg=f"loading regions from {self.mask_img.__repr__()}",
                verbose=self.verbose,
            )
            check_polymesh_equal(self.maps_img.mesh, self.mask_img.mesh)
            self.mask_img_ = self.mask_img
            # squeeze the mask data if it is 2D and has a single column
            for part in self.mask_img_.data.parts:
                if (
                    self.mask_img_.data.parts[part].ndim == 2
                    and self.mask_img_.data.parts[part].shape[1] == 1
                ):
                    self.mask_img_.data.parts[part] = np.squeeze(
                        self.mask_img_.data.parts[part], axis=1
                    )
            self.mask_img_.data._check_ndims(1, "mask_img")
        else:
            # TODO
            # self.mask_img_ should be a SurfaceImage instance
            # after fit
            self.mask_img_ = None
>>>>>>> 0cfae058

        self._shelving = False

        # initialize reporting content and data
        if not self.reports:
            self._reporting_data = None
            return self

        # content to inject in the HTML template
        self._report_content = {
            "description": (
                "This report shows the input surface image "
                "(if provided via img) overlaid with the regions provided "
                "via maps_img."
            ),
            "n_vertices": {},
            "number_of_regions": self.n_elements_,
            "summary": {},
            "warning_message": None,
        }

        for part in self.maps_img.data.parts:
            self._report_content["n_vertices"][part] = (
                self.maps_img.mesh.parts[part].n_vertices
            )

        self._reporting_data = {
            "maps_img": self.maps_img_,
            "mask": self.mask_img_,
            "images": None,  # we will update image in transform
        }

        return self

    def __sklearn_is_fitted__(self):
        return hasattr(self, "n_elements_")

    @fill_doc
    def transform_single_imgs(self, imgs, confounds=None, sample_mask=None):
        """Extract signals from surface object.

        Parameters
        ----------
        imgs : imgs : :obj:`~nilearn.surface.SurfaceImage` object or \
              iterable of :obj:`~nilearn.surface.SurfaceImage`
            Images to process.
            Mesh and data for both hemispheres/parts. The data for each \
            hemisphere is of shape (n_vertices_per_hemisphere, n_timepoints).

        %(confounds)s

        %(sample_mask)s

        Returns
        -------
        region_signals: :obj:`numpy.ndarray`
            Signal for each region as provided in the maps (via `maps_img`).
            shape: (n_timepoints, n_regions)
        """
        check_compatibility_mask_and_images(self.maps_img, imgs)

        imgs.data._check_ndims(2, "imgs")

        check_polymesh_equal(self.maps_img.mesh, imgs.mesh)

        img_data = np.concatenate(
            list(imgs.data.parts.values()), axis=0
        ).astype(np.float32)

        # get concatenated hemispheres/parts data from maps_img and mask_img
        maps_data = get_data(self.maps_img)
        mask_data = (
            get_data(self.mask_img) if self.mask_img is not None else None
        )

        parameters = get_params(
            self.__class__,
            self,
        )
        if self.clean_args is None:
            self.clean_args = {}
        parameters["clean_args"] = self.clean_args

        # apply mask if provided
        # and then extract signal via least square regression
        if mask_data is not None:
            region_signals = cache(
                linalg.lstsq,
                memory=self.memory,
                func_memory_level=2,
                memory_level=self.memory_level,
                shelve=self._shelving,
            )(
                maps_data[mask_data.flatten(), :],
                img_data[mask_data.flatten(), :],
            )[0].T
        # if no mask, directly extract signal
        else:
            region_signals = cache(
                linalg.lstsq,
                memory=self.memory,
                func_memory_level=2,
                memory_level=self.memory_level,
                shelve=self._shelving,
            )(maps_data, img_data)[0].T

        parameters = get_params(
            self.__class__,
            self,
        )
        if self.clean_args is None:
            self.clean_args = {}
        parameters["clean_args"] = self.clean_args

        # signal cleaning here
        region_signals = cache(
            signal.clean,
            memory=self.memory,
            func_memory_level=2,
            memory_level=self.memory_level,
            shelve=self._shelving,
        )(
            region_signals,
            detrend=parameters["detrend"],
            standardize=parameters["standardize"],
            standardize_confounds=parameters["standardize_confounds"],
            t_r=parameters["t_r"],
            low_pass=parameters["low_pass"],
            high_pass=parameters["high_pass"],
            confounds=confounds,
            sample_mask=sample_mask,
            **parameters["clean_args"],
        )

        return region_signals

    def inverse_transform(self, region_signals):
        """Compute :term:`vertex` signals from region signals.

        Parameters
        ----------
        region_signals: :obj:`numpy.ndarray`
            Signal for each region as provided in the maps (via `maps_img`).
            shape: (n_timepoints, n_regions)

        Returns
        -------
        vertex_signals: :obj:`~nilearn.surface.SurfaceImage`
            Signal for each vertex projected on the mesh of the `maps_img`.
            The data for each hemisphere is of shape
            (n_vertices_per_hemisphere, n_timepoints).
        """
        check_is_fitted(self)

        # get concatenated hemispheres/parts data from maps_img and mask_img
        maps_data = get_data(self.maps_img)
        mask_data = (
            get_data(self.mask_img) if self.mask_img is not None else None
        )
        if region_signals.shape[1] != self.n_elements_:
            raise ValueError(
                f"Expected {self.n_elements_} regions, "
                f"but got {region_signals.shape[1]}."
            )

        logger.log("computing image from signals", verbose=self.verbose)
        # project region signals back to vertices
        if mask_data is not None:
            # vertices that are not in the mask will have a signal of 0
            # so we initialize the vertex signals with 0
            # and shape (n_timepoints, n_vertices)
            vertex_signals = np.zeros(
                (region_signals.shape[0], self.maps_img.mesh.n_vertices)
            )
            # dot product between (n_timepoints, n_regions) and
            # (n_regions, n_vertices)
            vertex_signals[:, mask_data.flatten()] = np.dot(
                region_signals, maps_data[mask_data.flatten(), :].T
            )
        else:
            vertex_signals = np.dot(region_signals, maps_data.T)

        # we need the data to be of shape (n_vertices, n_timepoints)
        # because the SurfaceImage object expects it
        vertex_signals = vertex_signals.T

        # split the signal into hemispheres
        vertex_signals = {
            "left": vertex_signals[
                : self.maps_img.data.parts["left"].shape[0], :
            ],
            "right": vertex_signals[
                self.maps_img.data.parts["left"].shape[0] :, :
            ],
        }

        return SurfaceImage(mesh=self.maps_img.mesh, data=vertex_signals)

    def generate_report(self, displayed_maps=10, engine="matplotlib"):
        """Generate an HTML report for the current ``SurfaceMapsMasker``
        object.

        .. note::
            This functionality requires to have ``Matplotlib`` installed.

        Parameters
        ----------
        displayed_maps : :obj:`int`, or :obj:`list`, \
                         or :class:`~numpy.ndarray`, or "all", default=10
            Indicates which maps will be displayed in the HTML report.

                - If "all": All maps will be displayed in the report.

                .. code-block:: python

                    masker.generate_report("all")

                .. warning:
                    If there are too many maps, this might be time and
                    memory consuming, and will result in very heavy
                    reports.

                - If a :obj:`list` or :class:`~numpy.ndarray`: This indicates
                  the indices of the maps to be displayed in the report. For
                  example, the following code will generate a report with maps
                  6, 3, and 12, displayed in this specific order:

                .. code-block:: python

                    masker.generate_report([6, 3, 12])

                - If an :obj:`int`: This will only display the first n maps,
                  n being the value of the parameter. By default, the report
                  will only contain the first 10 maps. Example to display the
                  first 16 maps:

                .. code-block:: python

                    masker.generate_report(16)

        engine : :obj:`str`, default="matplotlib"
            The plotting engine to use for the report. Can be either
            "matplotlib" or "plotly". If "matplotlib" is selected, the report
            will be static. If "plotly" is selected, the report
            will be interactive. If the selected engine is not installed, the
            report will use the available plotting engine. If none of the
            engines are installed, no report will be generated.

        Returns
        -------
        report : `nilearn.reporting.html_report.HTMLReport`
            HTML report for the masker.
        """
        # need to have matplotlib installed to generate reports no matter what
        # engine is selected
        from nilearn.reporting.html_report import generate_report

        if not is_matplotlib_installed():
            return generate_report(self)

        if engine not in ["plotly", "matplotlib"]:
            raise ValueError(
                "Parameter ``engine`` should be either 'matplotlib' or "
                "'plotly'."
            )

        # switch to matplotlib if plotly is selected but not installed
        if engine == "plotly" and not is_plotly_installed():
            engine = "matplotlib"
            warnings.warn(
                "Plotly is not installed. "
                "Switching to matplotlib for report generation.",
                stacklevel=find_stack_level(),
            )
        if hasattr(self, "_report_content"):
            self._report_content["engine"] = engine

        incorrect_type = not isinstance(
            displayed_maps, (list, np.ndarray, int, str)
        )
        incorrect_string = (
            isinstance(displayed_maps, str) and displayed_maps != "all"
        )
        not_integer = (
            not isinstance(displayed_maps, str)
            and np.array(displayed_maps).dtype != int
        )
        if incorrect_type or incorrect_string or not_integer:
            raise TypeError(
                "Parameter ``displayed_maps`` of "
                "``generate_report()`` should be either 'all' or "
                "an int, or a list/array of ints. You provided a "
                f"{type(displayed_maps)}"
            )

        self.displayed_maps = displayed_maps

        return generate_report(self)

    def _reporting(self):
        """Load displays needed for report.

        Returns
        -------
        displays : list
            A list of all displays to be rendered.
        """
        import matplotlib.pyplot as plt

        from nilearn.reporting.utils import figure_to_png_base64

        # Handle the edge case where this function is
        # called with a masker having report capabilities disabled
        if self._reporting_data is None:
            return [None]

        maps_img = self._reporting_data["maps_img"]

        img = self._reporting_data["images"]
        if img:
            img = mean_img(img)

        n_maps = self.maps_img_.shape[1]
        maps_to_be_displayed = range(n_maps)
        if isinstance(self.displayed_maps, int):
            if n_maps < self.displayed_maps:
                msg = (
                    "`generate_report()` received "
                    f"{self.displayed_maps} maps to be displayed. "
                    f"But masker only has {n_maps} maps. "
                    f"Setting number of displayed maps to {n_maps}."
                )
                warnings.warn(
                    category=UserWarning,
                    message=msg,
                    stacklevel=find_stack_level(),
                )
                self.displayed_maps = n_maps
            maps_to_be_displayed = range(self.displayed_maps)

        elif isinstance(self.displayed_maps, (list, np.ndarray)):
            if max(self.displayed_maps) > n_maps:
                raise ValueError(
                    "Report cannot display the following maps "
                    f"{self.displayed_maps} because "
                    f"masker only has {n_maps} maps."
                )
            maps_to_be_displayed = self.displayed_maps

        self._report_content["number_of_maps"] = n_maps
        self._report_content["displayed_maps"] = list(maps_to_be_displayed)
        embeded_images = []

        if img is None:
            msg = (
                "SurfaceMapsMasker has not been transformed (via transform() "
                "method) on any image yet. Plotting only maps for reporting."
            )
            warnings.warn(msg, stacklevel=find_stack_level())

        for roi in maps_to_be_displayed:
            roi = index_img(maps_img, roi)
            fig = self._create_figure_for_report(roi=roi, bg_img=img)
            if self._report_content["engine"] == "plotly":
                embeded_images.append(fig)
            elif self._report_content["engine"] == "matplotlib":
                embeded_images.append(figure_to_png_base64(fig))
                plt.close()

        return embeded_images

    def _create_figure_for_report(self, roi, bg_img):
        """Create a figure of maps image, one region at a time.

        If transform() was applied to an image, this image is used as
        background on which the maps are plotted.
        """
        import matplotlib.pyplot as plt

        from nilearn.plotting import plot_surf, view_surf

        threshold = 1e-6
        if self._report_content["engine"] == "plotly":
            # squeeze the last dimension
            for part in roi.data.parts:
                roi.data.parts[part] = np.squeeze(
                    roi.data.parts[part], axis=-1
                )
            fig = view_surf(
                surf_map=roi,
                bg_map=bg_img,
                bg_on_data=True,
                threshold=threshold,
                hemi="both",
                cmap=self.cmap,
            ).get_iframe(width=500)
        elif self._report_content["engine"] == "matplotlib":
            # TODO: possibly allow to generate a report with other views
            views = ["lateral", "medial"]
            hemispheres = ["left", "right"]
            fig, axes = plt.subplots(
                len(views),
                len(hemispheres),
                subplot_kw={"projection": "3d"},
                figsize=(20, 20),
                **constrained_layout_kwargs(),
            )
            axes = np.atleast_2d(axes)
            for ax_row, view in zip(axes, views):
                for ax, hemi in zip(ax_row, hemispheres):
                    # very low threshold to only make 0 values transparent
                    plot_surf(
                        surf_map=roi,
                        bg_map=bg_img,
                        hemi=hemi,
                        view=view,
                        figure=fig,
                        axes=ax,
                        cmap=self.cmap,
                        colorbar=False,
                        threshold=threshold,
                        bg_on_data=True,
                    )
        return fig<|MERGE_RESOLUTION|>--- conflicted
+++ resolved
@@ -183,37 +183,9 @@
 
         self.n_elements_ = self.maps_img.shape[1]
 
-<<<<<<< HEAD
-        self.mask_img_ = self._load_mask(img)
-
+        self.mask_img_ = self._load_mask(imgs)
         if self.mask_img_ is not None:
             check_polymesh_equal(self.maps_img.mesh, self.mask_img_.mesh)
-=======
-        if self.mask_img is not None:
-            if imgs is not None:
-                check_compatibility_mask_and_images(self.mask_img, imgs)
-            logger.log(
-                msg=f"loading regions from {self.mask_img.__repr__()}",
-                verbose=self.verbose,
-            )
-            check_polymesh_equal(self.maps_img.mesh, self.mask_img.mesh)
-            self.mask_img_ = self.mask_img
-            # squeeze the mask data if it is 2D and has a single column
-            for part in self.mask_img_.data.parts:
-                if (
-                    self.mask_img_.data.parts[part].ndim == 2
-                    and self.mask_img_.data.parts[part].shape[1] == 1
-                ):
-                    self.mask_img_.data.parts[part] = np.squeeze(
-                        self.mask_img_.data.parts[part], axis=1
-                    )
-            self.mask_img_.data._check_ndims(1, "mask_img")
-        else:
-            # TODO
-            # self.mask_img_ should be a SurfaceImage instance
-            # after fit
-            self.mask_img_ = None
->>>>>>> 0cfae058
 
         self._shelving = False
 
