"""Extract data from a SurfaceImage, using maps of potentially overlapping
brain regions.
"""

import warnings

import numpy as np
from scipy import linalg
from sklearn.utils.estimator_checks import check_is_fitted

from nilearn import DEFAULT_SEQUENTIAL_CMAP, signal
from nilearn._utils import fill_doc, logger
from nilearn._utils.cache_mixin import cache
from nilearn._utils.class_inspect import get_params
from nilearn._utils.helpers import (
    constrained_layout_kwargs,
    is_matplotlib_installed,
    is_plotly_installed,
    rename_parameters,
)
from nilearn._utils.logger import find_stack_level
from nilearn._utils.masker_validation import (
    check_compatibility_mask_and_images,
)
from nilearn._utils.param_validation import check_params
from nilearn.image import index_img, mean_img
from nilearn.maskers.base_masker import _BaseSurfaceMasker
<<<<<<< HEAD
from nilearn.surface.surface import (
    SurfaceImage,
    check_surf_img,
    get_data,
)
=======
from nilearn.surface.surface import SurfaceImage, at_least_2d, get_data
>>>>>>> 8497b289
from nilearn.surface.utils import check_polymesh_equal


@fill_doc
class SurfaceMapsMasker(_BaseSurfaceMasker):
    """Extract data from a SurfaceImage, using maps of potentially overlapping
    brain regions.

    .. versionadded:: 0.11.1

    Parameters
    ----------
    maps_img : :obj:`~nilearn.surface.SurfaceImage`
        Set of maps that define the regions. representative time course \
        per map is extracted using least square regression. The data for \
        each hemisphere is of shape (n_vertices_per_hemisphere, n_regions).

    mask_img : :obj:`~nilearn.surface.SurfaceImage`, optional, default=None
        Mask to apply to regions before extracting signals. Defines the \
        overall area of the brain to consider. The data for each \
        hemisphere is of shape (n_vertices_per_hemisphere, n_regions).

    allow_overlap : :obj:`bool`, default=True
        If False, an error is raised if the maps overlaps (ie at least two
        maps have a non-zero value for the same voxel).

    %(smoothing_fwhm)s
        This parameter is not implemented yet.

    %(standardize_maskers)s

    %(standardize_confounds)s

    %(detrend)s

    high_variance_confounds : :obj:`bool`, default=False
        If True, high variance confounds are computed on provided image \
        with :func:`nilearn.image.high_variance_confounds` and default \
        parameters and regressed out.

    %(low_pass)s

    %(high_pass)s

    %(t_r)s

    %(memory)s

    %(memory_level1)s

    %(verbose0)s

    reports : :obj:`bool`, default=True
        If set to True, data is saved in order to produce a report.

    %(cmap)s
        default="inferno"
        Only relevant for the report figures.

    %(clean_args)s

    Attributes
    ----------
    maps_img_ : :obj:`~nilearn.surface.SurfaceImage`
        The same as the input `maps_img`, kept solely for consistency
        across maskers.

    mask_img_ : A 1D binary :obj:`~nilearn.surface.SurfaceImage` or None.
        The mask of the data.
        If no ``mask_img`` was passed at masker construction,
        then ``mask_img_`` is ``None``, otherwise
        is the resulting binarized version of ``mask_img``
        where each vertex is ``True`` if all values across samples
        (for example across timepoints) is finite value different from 0.

    n_elements_ : :obj:`int`
        The number of regions in the maps image.


    See Also
    --------
        nilearn.maskers.SurfaceMasker
        nilearn.maskers.SurfaceLabelsMasker

    """

    def __init__(
        self,
        maps_img=None,
        mask_img=None,
        allow_overlap=True,
        smoothing_fwhm=None,
        standardize=False,
        standardize_confounds=True,
        detrend=False,
        high_variance_confounds=False,
        low_pass=None,
        high_pass=None,
        t_r=None,
        memory=None,
        memory_level=1,
        verbose=0,
        reports=True,
        cmap=DEFAULT_SEQUENTIAL_CMAP,
        clean_args=None,
    ):
        self.maps_img = maps_img
        self.mask_img = mask_img
        self.allow_overlap = allow_overlap
        self.smoothing_fwhm = smoothing_fwhm
        self.standardize = standardize
        self.standardize_confounds = standardize_confounds
        self.high_variance_confounds = high_variance_confounds
        self.detrend = detrend
        self.low_pass = low_pass
        self.high_pass = high_pass
        self.t_r = t_r
        self.memory = memory
        self.memory_level = memory_level
        self.verbose = verbose
        self.reports = reports
        self.cmap = cmap
        self.clean_args = clean_args

    @fill_doc
    @rename_parameters(
        replacement_params={"img": "imgs"}, end_version="0.13.2"
    )
    def fit(self, imgs=None, y=None):
        """Prepare signal extraction from regions.

        Parameters
        ----------
        imgs : :obj:`~nilearn.surface.SurfaceImage` object or None, \
               default=None

        %(y_dummy)s

        Returns
        -------
        SurfaceMapsMasker object
        """
        del y
        check_params(self.__dict__)

        if self.maps_img is None:
            raise ValueError(
                "Please provide a maps_img during initialization. "
                "For example, masker = SurfaceMapsMasker(maps_img=maps_img)"
            )

        if imgs is not None:
            check_surf_img(imgs)

        logger.log(
            msg=f"loading regions from {self.maps_img.__repr__()}",
            verbose=self.verbose,
        )
        # check maps_img data is 2D
        self.maps_img.data._check_ndims(2, "maps_img")
        self.maps_img_ = self.maps_img

        self.n_elements_ = self.maps_img.shape[1]

        self.mask_img_ = self._load_mask(imgs)
        if self.mask_img_ is not None:
            check_polymesh_equal(self.maps_img.mesh, self.mask_img_.mesh)

        self._shelving = False

        # initialize reporting content and data
        if not self.reports:
            self._reporting_data = None
            return self

        # content to inject in the HTML template
        self._report_content = {
            "description": (
                "This report shows the input surface image "
                "(if provided via img) overlaid with the regions provided "
                "via maps_img."
            ),
            "n_vertices": {},
            "number_of_regions": self.n_elements_,
            "summary": {},
            "warning_message": None,
        }

        for part in self.maps_img.data.parts:
            self._report_content["n_vertices"][part] = (
                self.maps_img.mesh.parts[part].n_vertices
            )

        self._reporting_data = {
            "maps_img": self.maps_img_,
            "mask": self.mask_img_,
            "images": None,  # we will update image in transform
        }

        if self.clean_args is None:
            self.clean_args = {}

        return self

    def __sklearn_is_fitted__(self):
        return hasattr(self, "n_elements_")

    @fill_doc
    def transform_single_imgs(self, imgs, confounds=None, sample_mask=None):
        """Extract signals from surface object.

        Parameters
        ----------
        imgs : imgs : :obj:`~nilearn.surface.SurfaceImage` object or \
              iterable of :obj:`~nilearn.surface.SurfaceImage`
            Images to process.
            Mesh and data for both hemispheres/parts.

        %(confounds)s

        %(sample_mask)s

        Returns
        -------
        %(signals_transform_surface)s
        """
        check_compatibility_mask_and_images(self.maps_img, imgs)

        check_polymesh_equal(self.maps_img.mesh, imgs.mesh)

        imgs = at_least_2d(imgs)

        img_data = np.concatenate(
            list(imgs.data.parts.values()), axis=0
        ).astype(np.float32)

        # get concatenated hemispheres/parts data from maps_img and mask_img
        maps_data = get_data(self.maps_img)
        mask_data = (
            get_data(self.mask_img_) if self.mask_img_ is not None else None
        )

        parameters = get_params(
            self.__class__,
            self,
        )
        parameters["clean_args"] = self.clean_args

        # apply mask if provided
        # and then extract signal via least square regression
        if mask_data is not None:
            region_signals = cache(
                linalg.lstsq,
                memory=self.memory,
                func_memory_level=2,
                memory_level=self.memory_level,
                shelve=self._shelving,
            )(
                maps_data[mask_data.flatten(), :],
                img_data[mask_data.flatten(), :],
            )[0].T
        # if no mask, directly extract signal
        else:
            region_signals = cache(
                linalg.lstsq,
                memory=self.memory,
                func_memory_level=2,
                memory_level=self.memory_level,
                shelve=self._shelving,
            )(maps_data, img_data)[0].T

        parameters = get_params(
            self.__class__,
            self,
        )
        if self.clean_args is None:
            self.clean_args = {}
        parameters["clean_args"] = self.clean_args

        # signal cleaning here
        region_signals = cache(
            signal.clean,
            memory=self.memory,
            func_memory_level=2,
            memory_level=self.memory_level,
            shelve=self._shelving,
        )(
            region_signals,
            detrend=parameters["detrend"],
            standardize=parameters["standardize"],
            standardize_confounds=parameters["standardize_confounds"],
            t_r=parameters["t_r"],
            low_pass=parameters["low_pass"],
            high_pass=parameters["high_pass"],
            confounds=confounds,
            sample_mask=sample_mask,
            **parameters["clean_args"],
        )

        return region_signals

    @fill_doc
    def inverse_transform(self, region_signals):
        """Compute :term:`vertex` signals from region signals.

        Parameters
        ----------
        %(region_signals_inv_transform)s

        Returns
        -------
        %(img_inv_transform_surface)s
        """
        check_is_fitted(self)

        return_1D = region_signals.ndim < 2

        region_signals = self._check_array(region_signals)

        # get concatenated hemispheres/parts data from maps_img and mask_img
        maps_data = get_data(self.maps_img)
        mask_data = (
            get_data(self.mask_img) if self.mask_img is not None else None
        )
        if region_signals.shape[1] != self.n_elements_:
            raise ValueError(
                f"Expected {self.n_elements_} regions, "
                f"but got {region_signals.shape[1]}."
            )

        logger.log("computing image from signals", verbose=self.verbose)
        # project region signals back to vertices
        if mask_data is not None:
            # vertices that are not in the mask will have a signal of 0
            # so we initialize the vertex signals with 0
            # and shape (n_timepoints, n_vertices)
            vertex_signals = np.zeros(
                (region_signals.shape[0], self.maps_img.mesh.n_vertices)
            )
            # dot product between (n_timepoints, n_regions) and
            # (n_regions, n_vertices)
            vertex_signals[:, mask_data.flatten()] = np.dot(
                region_signals, maps_data[mask_data.flatten(), :].T
            )
        else:
            vertex_signals = np.dot(region_signals, maps_data.T)

        # we need the data to be of shape (n_vertices, n_timepoints)
        # because the SurfaceImage object expects it
        vertex_signals = vertex_signals.T

        # split the signal into hemispheres
        vertex_signals = {
            "left": vertex_signals[
                : self.maps_img.data.parts["left"].shape[0], :
            ],
            "right": vertex_signals[
                self.maps_img.data.parts["left"].shape[0] :, :
            ],
        }

        imgs = SurfaceImage(mesh=self.maps_img.mesh, data=vertex_signals)

        if return_1D:
            for k, v in imgs.data.parts.items():
                imgs.data.parts[k] = v.squeeze()

        return imgs

    def generate_report(self, displayed_maps=10, engine="matplotlib"):
        """Generate an HTML report for the current ``SurfaceMapsMasker``
        object.

        .. note::
            This functionality requires to have ``Matplotlib`` installed.

        Parameters
        ----------
        displayed_maps : :obj:`int`, or :obj:`list`, \
                         or :class:`~numpy.ndarray`, or "all", default=10
            Indicates which maps will be displayed in the HTML report.

                - If "all": All maps will be displayed in the report.

                .. code-block:: python

                    masker.generate_report("all")

                .. warning:
                    If there are too many maps, this might be time and
                    memory consuming, and will result in very heavy
                    reports.

                - If a :obj:`list` or :class:`~numpy.ndarray`: This indicates
                  the indices of the maps to be displayed in the report. For
                  example, the following code will generate a report with maps
                  6, 3, and 12, displayed in this specific order:

                .. code-block:: python

                    masker.generate_report([6, 3, 12])

                - If an :obj:`int`: This will only display the first n maps,
                  n being the value of the parameter. By default, the report
                  will only contain the first 10 maps. Example to display the
                  first 16 maps:

                .. code-block:: python

                    masker.generate_report(16)

        engine : :obj:`str`, default="matplotlib"
            The plotting engine to use for the report. Can be either
            "matplotlib" or "plotly". If "matplotlib" is selected, the report
            will be static. If "plotly" is selected, the report
            will be interactive. If the selected engine is not installed, the
            report will use the available plotting engine. If none of the
            engines are installed, no report will be generated.

        Returns
        -------
        report : `nilearn.reporting.html_report.HTMLReport`
            HTML report for the masker.
        """
        # need to have matplotlib installed to generate reports no matter what
        # engine is selected
        from nilearn.reporting.html_report import generate_report

        if not is_matplotlib_installed():
            return generate_report(self)

        if engine not in ["plotly", "matplotlib"]:
            raise ValueError(
                "Parameter ``engine`` should be either 'matplotlib' or "
                "'plotly'."
            )

        # switch to matplotlib if plotly is selected but not installed
        if engine == "plotly" and not is_plotly_installed():
            engine = "matplotlib"
            warnings.warn(
                "Plotly is not installed. "
                "Switching to matplotlib for report generation.",
                stacklevel=find_stack_level(),
            )
        if hasattr(self, "_report_content"):
            self._report_content["engine"] = engine

        incorrect_type = not isinstance(
            displayed_maps, (list, np.ndarray, int, str)
        )
        incorrect_string = (
            isinstance(displayed_maps, str) and displayed_maps != "all"
        )
        not_integer = (
            not isinstance(displayed_maps, str)
            and np.array(displayed_maps).dtype != int
        )
        if incorrect_type or incorrect_string or not_integer:
            raise TypeError(
                "Parameter ``displayed_maps`` of "
                "``generate_report()`` should be either 'all' or "
                "an int, or a list/array of ints. You provided a "
                f"{type(displayed_maps)}"
            )

        self.displayed_maps = displayed_maps

        return generate_report(self)

    def _reporting(self):
        """Load displays needed for report.

        Returns
        -------
        displays : list
            A list of all displays to be rendered.
        """
        import matplotlib.pyplot as plt

        from nilearn.reporting.utils import figure_to_png_base64

        # Handle the edge case where this function is
        # called with a masker having report capabilities disabled
        if self._reporting_data is None:
            return [None]

        maps_img = self._reporting_data["maps_img"]

        img = self._reporting_data["images"]
        if img:
            img = mean_img(img)

        n_maps = self.maps_img_.shape[1]
        maps_to_be_displayed = range(n_maps)
        if isinstance(self.displayed_maps, int):
            if n_maps < self.displayed_maps:
                msg = (
                    "`generate_report()` received "
                    f"{self.displayed_maps} maps to be displayed. "
                    f"But masker only has {n_maps} maps. "
                    f"Setting number of displayed maps to {n_maps}."
                )
                warnings.warn(
                    category=UserWarning,
                    message=msg,
                    stacklevel=find_stack_level(),
                )
                self.displayed_maps = n_maps
            maps_to_be_displayed = range(self.displayed_maps)

        elif isinstance(self.displayed_maps, (list, np.ndarray)):
            if max(self.displayed_maps) > n_maps:
                raise ValueError(
                    "Report cannot display the following maps "
                    f"{self.displayed_maps} because "
                    f"masker only has {n_maps} maps."
                )
            maps_to_be_displayed = self.displayed_maps

        self._report_content["number_of_maps"] = n_maps
        self._report_content["displayed_maps"] = list(maps_to_be_displayed)
        embeded_images = []

        if img is None:
            msg = (
                "SurfaceMapsMasker has not been transformed (via transform() "
                "method) on any image yet. Plotting only maps for reporting."
            )
            warnings.warn(msg, stacklevel=find_stack_level())

        for roi in maps_to_be_displayed:
            roi = index_img(maps_img, roi)
            fig = self._create_figure_for_report(roi=roi, bg_img=img)
            if self._report_content["engine"] == "plotly":
                embeded_images.append(fig)
            elif self._report_content["engine"] == "matplotlib":
                embeded_images.append(figure_to_png_base64(fig))
                plt.close()

        return embeded_images

    def _create_figure_for_report(self, roi, bg_img):
        """Create a figure of maps image, one region at a time.

        If transform() was applied to an image, this image is used as
        background on which the maps are plotted.
        """
        import matplotlib.pyplot as plt

        from nilearn.plotting import plot_surf, view_surf

        threshold = 1e-6
        if self._report_content["engine"] == "plotly":
            # squeeze the last dimension
            for part in roi.data.parts:
                roi.data.parts[part] = np.squeeze(
                    roi.data.parts[part], axis=-1
                )
            fig = view_surf(
                surf_map=roi,
                bg_map=bg_img,
                bg_on_data=True,
                threshold=threshold,
                hemi="both",
                cmap=self.cmap,
            ).get_iframe(width=500)
        elif self._report_content["engine"] == "matplotlib":
            # TODO: possibly allow to generate a report with other views
            views = ["lateral", "medial"]
            hemispheres = ["left", "right"]
            fig, axes = plt.subplots(
                len(views),
                len(hemispheres),
                subplot_kw={"projection": "3d"},
                figsize=(20, 20),
                **constrained_layout_kwargs(),
            )
            axes = np.atleast_2d(axes)
            for ax_row, view in zip(axes, views):
                for ax, hemi in zip(ax_row, hemispheres):
                    # very low threshold to only make 0 values transparent
                    plot_surf(
                        surf_map=roi,
                        bg_map=bg_img,
                        hemi=hemi,
                        view=view,
                        figure=fig,
                        axes=ax,
                        cmap=self.cmap,
                        colorbar=False,
                        threshold=threshold,
                        bg_on_data=True,
                    )
        return fig<|MERGE_RESOLUTION|>--- conflicted
+++ resolved
@@ -25,15 +25,15 @@
 from nilearn._utils.param_validation import check_params
 from nilearn.image import index_img, mean_img
 from nilearn.maskers.base_masker import _BaseSurfaceMasker
-<<<<<<< HEAD
+
 from nilearn.surface.surface import (
     SurfaceImage,
     check_surf_img,
     get_data,
 )
-=======
-from nilearn.surface.surface import SurfaceImage, at_least_2d, get_data
->>>>>>> 8497b289
+
+from nilearn.surface.surface import at_least_2d
+
 from nilearn.surface.utils import check_polymesh_equal
 
 
