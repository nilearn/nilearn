--- conflicted
+++ resolved
@@ -266,16 +266,11 @@
             shape: (n_timepoints, n_regions)
         """
         check_compatibility_mask_and_images(self.maps_img, imgs)
-        check_same_n_vertices(self.maps_img.mesh, imgs.mesh)
 
         # check img data is 2D
-<<<<<<< HEAD
-        imgs.data._check_ndims(2, "img")
-
-=======
-        img.data._check_ndims(2, "img")
-        assert_polymesh_equal(self.maps_img.mesh, img.mesh)
->>>>>>> a0aa4dc3
+        imgs.data._check_ndims(2, "imgs")
+        assert_polymesh_equal(self.maps_img.mesh, imgs.mesh)
+
         img_data = np.concatenate(
             list(imgs.data.parts.values()), axis=0
         ).astype(np.float32)
