--- conflicted
+++ resolved
@@ -254,14 +254,12 @@
 
         check_polymesh_equal(self.maps_img.mesh, imgs.mesh)
 
-<<<<<<< HEAD
         for part in imgs.data.parts:
             imgs.data.parts[part] = replace_non_finite(
                 imgs.data.parts[part], value=0
             )
-=======
+
         imgs = at_least_2d(imgs)
->>>>>>> 8497b289
 
         img_data = np.concatenate(
             list(imgs.data.parts.values()), axis=0
