"""Extract data from a SurfaceImage, using maps of potentially overlapping
brain regions.
"""

import warnings

import numpy as np
from scipy import linalg
from sklearn.utils.estimator_checks import check_is_fitted

from nilearn import DEFAULT_SEQUENTIAL_CMAP, signal
from nilearn._utils import constrained_layout_kwargs, fill_doc, logger
from nilearn._utils.cache_mixin import cache
from nilearn._utils.class_inspect import get_params
from nilearn._utils.helpers import is_matplotlib_installed, is_plotly_installed
from nilearn._utils.logger import find_stack_level
from nilearn._utils.masker_validation import (
    check_compatibility_mask_and_images,
)
from nilearn._utils.param_validation import check_params
from nilearn.image import index_img, mean_img
from nilearn.maskers.base_masker import _BaseSurfaceMasker
from nilearn.surface.surface import (
    SurfaceImage,
    get_data,
)
from nilearn.surface.utils import check_polymesh_equal


@fill_doc
class SurfaceMapsMasker(_BaseSurfaceMasker):
    """Extract data from a SurfaceImage, using maps of potentially overlapping
    brain regions.

    .. versionadded:: 0.11.1

    Parameters
    ----------
    maps_img : :obj:`~nilearn.surface.SurfaceImage`
        Set of maps that define the regions. representative time course \
        per map is extracted using least square regression. The data for \
        each hemisphere is of shape (n_vertices_per_hemisphere, n_regions).

    mask_img : :obj:`~nilearn.surface.SurfaceImage`, optional, default=None
        Mask to apply to regions before extracting signals. Defines the \
        overall area of the brain to consider. The data for each \
        hemisphere is of shape (n_vertices_per_hemisphere, n_regions).

    allow_overlap : :obj:`bool`, default=True
        If False, an error is raised if the maps overlaps (ie at least two
        maps have a non-zero value for the same voxel).

    %(smoothing_fwhm)s
        This parameter is not implemented yet.

    %(standardize_maskers)s

    %(standardize_confounds)s

    %(detrend)s

    high_variance_confounds : :obj:`bool`, default=False
        If True, high variance confounds are computed on provided image \
        with :func:`nilearn.image.high_variance_confounds` and default \
        parameters and regressed out.

    %(low_pass)s

    %(high_pass)s

    %(t_r)s

    %(memory)s

    %(memory_level1)s

    %(verbose0)s

    reports : :obj:`bool`, default=True
        If set to True, data is saved in order to produce a report.

    %(cmap)s
        default="inferno"
        Only relevant for the report figures.

    %(clean_args)s

    Attributes
    ----------
    maps_img_ : :obj:`~nilearn.surface.SurfaceImage`
        The same as the input `maps_img`, kept solely for consistency
        across maskers.

    n_elements_ : :obj:`int`
        The number of regions in the maps image.


    See Also
    --------
        nilearn.maskers.SurfaceMasker
        nilearn.maskers.SurfaceLabelsMasker

    """

    def __init__(
        self,
        maps_img=None,
        mask_img=None,
        allow_overlap=True,
        smoothing_fwhm=None,
        standardize=False,
        standardize_confounds=True,
        detrend=False,
        high_variance_confounds=False,
        low_pass=None,
        high_pass=None,
        t_r=None,
        memory=None,
        memory_level=1,
        verbose=0,
        reports=True,
        cmap=DEFAULT_SEQUENTIAL_CMAP,
        clean_args=None,
    ):
        self.maps_img = maps_img
        self.mask_img = mask_img
        self.allow_overlap = allow_overlap
        self.smoothing_fwhm = smoothing_fwhm
        self.standardize = standardize
        self.standardize_confounds = standardize_confounds
        self.high_variance_confounds = high_variance_confounds
        self.detrend = detrend
        self.low_pass = low_pass
        self.high_pass = high_pass
        self.t_r = t_r
        self.memory = memory
        self.memory_level = memory_level
        self.verbose = verbose
        self.reports = reports
        self.cmap = cmap
        self.clean_args = clean_args

    def fit(self, img=None, y=None):
        """Prepare signal extraction from regions.

        Parameters
        ----------
        img : :obj:`~nilearn.surface.SurfaceImage` object or None, default=None

        y : None
            This parameter is unused.
            It is solely included for scikit-learn compatibility.

        Returns
        -------
        SurfaceMapsMasker object
        """
        check_params(self.__dict__)
        del y

        if self.maps_img is None:
            raise ValueError(
                "Please provide a maps_img during initialization. "
                "For example, masker = SurfaceMapsMasker(maps_img=maps_img)"
            )

        logger.log(
            msg=f"loading regions from {self.maps_img.__repr__()}",
            verbose=self.verbose,
        )
        # check maps_img data is 2D
        self.maps_img.data._check_ndims(2, "maps_img")
        self.maps_img_ = self.maps_img

        self.n_elements_ = self.maps_img.shape[1]

        if self.mask_img is not None:
            if img is not None:
                check_compatibility_mask_and_images(self.mask_img, img)
            logger.log(
                msg=f"loading regions from {self.mask_img.__repr__()}",
                verbose=self.verbose,
            )
            check_polymesh_equal(self.maps_img.mesh, self.mask_img.mesh)
            self.mask_img_ = self.mask_img
            # squeeze the mask data if it is 2D and has a single column
            for part in self.mask_img_.data.parts:
                if (
                    self.mask_img_.data.parts[part].ndim == 2
                    and self.mask_img_.data.parts[part].shape[1] == 1
                ):
                    self.mask_img_.data.parts[part] = np.squeeze(
                        self.mask_img_.data.parts[part], axis=1
                    )
            self.mask_img_.data._check_ndims(1, "mask_img")
        else:
            # TODO
            # self.mask_img_ should be a SurfaceImage instance
            # after fit
            self.mask_img_ = None

        self._shelving = False

        # initialize reporting content and data
        if not self.reports:
            self._reporting_data = None
            return self

        # content to inject in the HTML template
        self._report_content = {
            "description": (
                "This report shows the input surface image "
                "(if provided via img) overlaid with the regions provided "
                "via maps_img."
            ),
            "n_vertices": {},
            "number_of_regions": self.n_elements_,
            "summary": {},
            "warning_message": None,
        }

        for part in self.maps_img.data.parts:
            self._report_content["n_vertices"][part] = (
                self.maps_img.mesh.parts[part].n_vertices
            )

        self._reporting_data = {
            "maps_img": self.maps_img_,
            "mask": self.mask_img_,
            "images": None,  # we will update image in transform
        }

        return self

    def __sklearn_is_fitted__(self):
        return hasattr(self, "n_elements_")

    def transform_single_imgs(self, imgs, confounds=None, sample_mask=None):
        """Extract signals from surface object.

        Parameters
        ----------
        imgs : imgs : :obj:`~nilearn.surface.SurfaceImage` object or \
              iterable of :obj:`~nilearn.surface.SurfaceImage`
            Images to process.
            Mesh and data for both hemispheres/parts. The data for each \
            hemisphere is of shape (n_vertices_per_hemisphere, n_timepoints).

        confounds : :class:`numpy.ndarray`, :obj:`str`,\
                    :class:`pathlib.Path`, \
                    :class:`pandas.DataFrame` \
                    or :obj:`list` of confounds timeseries, default=None
            Confounds to pass to :func:`nilearn.signal.clean`.

        sample_mask : None, Any type compatible with numpy-array indexing, \
                  or :obj:`list` of \
                  shape: (number of scans - number of volumes removed) \
                  for explicit index, or (number of scans) for binary mask, \
                  default=None
            sample_mask to pass to :func:`nilearn.signal.clean`.

        Returns
        -------
        region_signals: :obj:`numpy.ndarray`
            Signal for each region as provided in the maps (via `maps_img`).
            shape: (n_timepoints, n_regions)
        """
        check_compatibility_mask_and_images(self.maps_img, imgs)

        # check img data is 2D
<<<<<<< HEAD
        imgs.data._check_ndims(2, "imgs")
        assert_polymesh_equal(self.maps_img.mesh, imgs.mesh)

=======
        img.data._check_ndims(2, "img")
        check_polymesh_equal(self.maps_img.mesh, img.mesh)
>>>>>>> 4cf69a21
        img_data = np.concatenate(
            list(imgs.data.parts.values()), axis=0
        ).astype(np.float32)

        # get concatenated hemispheres/parts data from maps_img and mask_img
        maps_data = get_data(self.maps_img)
        mask_data = (
            get_data(self.mask_img) if self.mask_img is not None else None
        )

        parameters = get_params(
            self.__class__,
            self,
        )
        if self.clean_args is None:
            self.clean_args = {}
        parameters["clean_args"] = self.clean_args

        # apply mask if provided
        # and then extract signal via least square regression
        if mask_data is not None:
            region_signals = cache(
                linalg.lstsq,
                memory=self.memory,
                func_memory_level=2,
                memory_level=self.memory_level,
                shelve=self._shelving,
            )(
                maps_data[mask_data.flatten(), :],
                img_data[mask_data.flatten(), :],
            )[0].T
        # if no mask, directly extract signal
        else:
            region_signals = cache(
                linalg.lstsq,
                memory=self.memory,
                func_memory_level=2,
                memory_level=self.memory_level,
                shelve=self._shelving,
            )(maps_data, img_data)[0].T

        parameters = get_params(
            self.__class__,
            self,
        )
        if self.clean_args is None:
            self.clean_args = {}
        parameters["clean_args"] = self.clean_args

        # signal cleaning here
        region_signals = cache(
            signal.clean,
            memory=self.memory,
            func_memory_level=2,
            memory_level=self.memory_level,
            shelve=self._shelving,
        )(
            region_signals,
            detrend=parameters["detrend"],
            standardize=parameters["standardize"],
            standardize_confounds=parameters["standardize_confounds"],
            t_r=parameters["t_r"],
            low_pass=parameters["low_pass"],
            high_pass=parameters["high_pass"],
            confounds=confounds,
            sample_mask=sample_mask,
            **parameters["clean_args"],
        )

        return region_signals

    def fit_transform(self, img, y=None, confounds=None, sample_mask=None):
        """Prepare and perform signal extraction from regions.

        Parameters
        ----------
        img : :obj:`~nilearn.surface.SurfaceImage` object or \
              :obj:`list` of :obj:`~nilearn.surface.SurfaceImage` or \
              :obj:`tuple` of :obj:`~nilearn.surface.SurfaceImage`
            Mesh and data for both hemispheres. The data for each hemisphere \
            is of shape (n_vertices_per_hemisphere, n_timepoints).

        y : None
            This parameter is unused.
            It is solely included for scikit-learn compatibility.

        confounds : :class:`numpy.ndarray`, :obj:`str`,\
                    :class:`pathlib.Path`, \
                    :class:`pandas.DataFrame` \
                    or :obj:`list` of confounds timeseries, default=None
            Confounds to pass to :func:`nilearn.signal.clean`.

        sample_mask : None, Any type compatible with numpy-array indexing, \
                  or :obj:`list` of \
                  shape: (number of scans - number of volumes removed) \
                  for explicit index, or (number of scans) for binary mask, \
                  default=None
            sample_mask to pass to :func:`nilearn.signal.clean`.


        Returns
        -------
        region_signals: :obj:`numpy.ndarray`
            Signal for each region as provided in the maps (via `maps_img`).
            shape: (n_timepoints, n_regions)
        """
        del y
        return self.fit().transform(img, confounds, sample_mask)

    def inverse_transform(self, region_signals):
        """Compute :term:`vertex` signals from region signals.

        Parameters
        ----------
        region_signals: :obj:`numpy.ndarray`
            Signal for each region as provided in the maps (via `maps_img`).
            shape: (n_timepoints, n_regions)

        Returns
        -------
        vertex_signals: :obj:`~nilearn.surface.SurfaceImage`
            Signal for each vertex projected on the mesh of the `maps_img`.
            The data for each hemisphere is of shape
            (n_vertices_per_hemisphere, n_timepoints).
        """
        check_is_fitted(self)

        # get concatenated hemispheres/parts data from maps_img and mask_img
        maps_data = get_data(self.maps_img)
        mask_data = (
            get_data(self.mask_img) if self.mask_img is not None else None
        )
        if region_signals.shape[1] != self.n_elements_:
            raise ValueError(
                f"Expected {self.n_elements_} regions, "
                f"but got {region_signals.shape[1]}."
            )

        logger.log("computing image from signals", verbose=self.verbose)
        # project region signals back to vertices
        if mask_data is not None:
            # vertices that are not in the mask will have a signal of 0
            # so we initialize the vertex signals with 0
            # and shape (n_timepoints, n_vertices)
            vertex_signals = np.zeros(
                (region_signals.shape[0], self.maps_img.mesh.n_vertices)
            )
            # dot product between (n_timepoints, n_regions) and
            # (n_regions, n_vertices)
            vertex_signals[:, mask_data.flatten()] = np.dot(
                region_signals, maps_data[mask_data.flatten(), :].T
            )
        else:
            vertex_signals = np.dot(region_signals, maps_data.T)

        # we need the data to be of shape (n_vertices, n_timepoints)
        # because the SurfaceImage object expects it
        vertex_signals = vertex_signals.T

        # split the signal into hemispheres
        vertex_signals = {
            "left": vertex_signals[
                : self.maps_img.data.parts["left"].shape[0], :
            ],
            "right": vertex_signals[
                self.maps_img.data.parts["left"].shape[0] :, :
            ],
        }

        return SurfaceImage(mesh=self.maps_img.mesh, data=vertex_signals)

    def generate_report(self, displayed_maps=10, engine="matplotlib"):
        """Generate an HTML report for the current ``SurfaceMapsMasker``
        object.

        .. note::
            This functionality requires to have ``Matplotlib`` installed.

        Parameters
        ----------
        displayed_maps : :obj:`int`, or :obj:`list`, \
                         or :class:`~numpy.ndarray`, or "all", default=10
            Indicates which maps will be displayed in the HTML report.

                - If "all": All maps will be displayed in the report.

                .. code-block:: python

                    masker.generate_report("all")

                .. warning:
                    If there are too many maps, this might be time and
                    memory consuming, and will result in very heavy
                    reports.

                - If a :obj:`list` or :class:`~numpy.ndarray`: This indicates
                  the indices of the maps to be displayed in the report. For
                  example, the following code will generate a report with maps
                  6, 3, and 12, displayed in this specific order:

                .. code-block:: python

                    masker.generate_report([6, 3, 12])

                - If an :obj:`int`: This will only display the first n maps,
                  n being the value of the parameter. By default, the report
                  will only contain the first 10 maps. Example to display the
                  first 16 maps:

                .. code-block:: python

                    masker.generate_report(16)

        engine : :obj:`str`, default="matplotlib"
            The plotting engine to use for the report. Can be either
            "matplotlib" or "plotly". If "matplotlib" is selected, the report
            will be static. If "plotly" is selected, the report
            will be interactive. If the selected engine is not installed, the
            report will use the available plotting engine. If none of the
            engines are installed, no report will be generated.

        Returns
        -------
        report : `nilearn.reporting.html_report.HTMLReport`
            HTML report for the masker.
        """
        # need to have matplotlib installed to generate reports no matter what
        # engine is selected
        from nilearn.reporting.html_report import generate_report

        if not is_matplotlib_installed():
            return generate_report(self)

        if engine not in ["plotly", "matplotlib"]:
            raise ValueError(
                "Parameter ``engine`` should be either 'matplotlib' or "
                "'plotly'."
            )

        # switch to matplotlib if plotly is selected but not installed
        if engine == "plotly" and not is_plotly_installed():
            engine = "matplotlib"
            warnings.warn(
                "Plotly is not installed. "
                "Switching to matplotlib for report generation.",
                stacklevel=find_stack_level(),
            )
        if hasattr(self, "_report_content"):
            self._report_content["engine"] = engine

        incorrect_type = not isinstance(
            displayed_maps, (list, np.ndarray, int, str)
        )
        incorrect_string = (
            isinstance(displayed_maps, str) and displayed_maps != "all"
        )
        not_integer = (
            not isinstance(displayed_maps, str)
            and np.array(displayed_maps).dtype != int
        )
        if incorrect_type or incorrect_string or not_integer:
            raise TypeError(
                "Parameter ``displayed_maps`` of "
                "``generate_report()`` should be either 'all' or "
                "an int, or a list/array of ints. You provided a "
                f"{type(displayed_maps)}"
            )

        self.displayed_maps = displayed_maps

        return generate_report(self)

    def _reporting(self):
        """Load displays needed for report.

        Returns
        -------
        displays : list
            A list of all displays to be rendered.
        """
        import matplotlib.pyplot as plt

        from nilearn.reporting.utils import figure_to_png_base64

        # Handle the edge case where this function is
        # called with a masker having report capabilities disabled
        if self._reporting_data is None:
            return [None]

        maps_img = self._reporting_data["maps_img"]

        img = self._reporting_data["images"]
        if img:
            img = mean_img(img)

        n_maps = self.maps_img_.shape[1]
        maps_to_be_displayed = range(n_maps)
        if isinstance(self.displayed_maps, int):
            if n_maps < self.displayed_maps:
                msg = (
                    "`generate_report()` received "
                    f"{self.displayed_maps} maps to be displayed. "
                    f"But masker only has {n_maps} maps. "
                    f"Setting number of displayed maps to {n_maps}."
                )
                warnings.warn(
                    category=UserWarning,
                    message=msg,
                    stacklevel=find_stack_level(),
                )
                self.displayed_maps = n_maps
            maps_to_be_displayed = range(self.displayed_maps)

        elif isinstance(self.displayed_maps, (list, np.ndarray)):
            if max(self.displayed_maps) > n_maps:
                raise ValueError(
                    "Report cannot display the following maps "
                    f"{self.displayed_maps} because "
                    f"masker only has {n_maps} maps."
                )
            maps_to_be_displayed = self.displayed_maps

        self._report_content["number_of_maps"] = n_maps
        self._report_content["displayed_maps"] = list(maps_to_be_displayed)
        embeded_images = []

        if img is None:
            msg = (
                "SurfaceMapsMasker has not been transformed (via transform() "
                "method) on any image yet. Plotting only maps for reporting."
            )
            warnings.warn(msg, stacklevel=find_stack_level())

        for roi in maps_to_be_displayed:
            roi = index_img(maps_img, roi)
            fig = self._create_figure_for_report(roi=roi, bg_img=img)
            if self._report_content["engine"] == "plotly":
                embeded_images.append(fig)
            elif self._report_content["engine"] == "matplotlib":
                embeded_images.append(figure_to_png_base64(fig))
                plt.close()

        return embeded_images

    def _create_figure_for_report(self, roi, bg_img):
        """Create a figure of maps image, one region at a time.

        If transform() was applied to an image, this image is used as
        background on which the maps are plotted.
        """
        import matplotlib.pyplot as plt

        from nilearn.plotting import plot_surf, view_surf

        threshold = 1e-6
        if self._report_content["engine"] == "plotly":
            # squeeze the last dimension
            for part in roi.data.parts:
                roi.data.parts[part] = np.squeeze(
                    roi.data.parts[part], axis=-1
                )
            fig = view_surf(
                surf_map=roi,
                bg_map=bg_img,
                bg_on_data=True,
                threshold=threshold,
                hemi="both",
                cmap=self.cmap,
            ).get_iframe(width=500)
        elif self._report_content["engine"] == "matplotlib":
            # TODO: possibly allow to generate a report with other views
            views = ["lateral", "medial"]
            hemispheres = ["left", "right"]
            fig, axes = plt.subplots(
                len(views),
                len(hemispheres),
                subplot_kw={"projection": "3d"},
                figsize=(20, 20),
                **constrained_layout_kwargs(),
            )
            axes = np.atleast_2d(axes)
            for ax_row, view in zip(axes, views):
                for ax, hemi in zip(ax_row, hemispheres):
                    # very low threshold to only make 0 values transparent
                    plot_surf(
                        surf_map=roi,
                        bg_map=bg_img,
                        hemi=hemi,
                        view=view,
                        figure=fig,
                        axes=ax,
                        cmap=self.cmap,
                        colorbar=False,
                        threshold=threshold,
                        bg_on_data=True,
                    )
        return fig<|MERGE_RESOLUTION|>--- conflicted
+++ resolved
@@ -267,15 +267,10 @@
         """
         check_compatibility_mask_and_images(self.maps_img, imgs)
 
-        # check img data is 2D
-<<<<<<< HEAD
         imgs.data._check_ndims(2, "imgs")
-        assert_polymesh_equal(self.maps_img.mesh, imgs.mesh)
-
-=======
-        img.data._check_ndims(2, "img")
-        check_polymesh_equal(self.maps_img.mesh, img.mesh)
->>>>>>> 4cf69a21
+
+        check_polymesh_equal(self.maps_img.mesh, imgs.mesh)
+
         img_data = np.concatenate(
             list(imgs.data.parts.values()), axis=0
         ).astype(np.float32)
