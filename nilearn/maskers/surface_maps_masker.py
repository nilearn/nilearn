--- conflicted
+++ resolved
@@ -280,20 +280,6 @@
         mask_data = (
             get_data(self.mask_img) if self.mask_img is not None else None
         )
-<<<<<<< HEAD
-=======
-        if self.smoothing_fwhm is not None:
-            warnings.warn(
-                "Parameter smoothing_fwhm "
-                "is not yet supported for surface data",
-                UserWarning,
-                stacklevel=find_stack_level(),
-            )
-            self.smoothing_fwhm = None
-
-        # add the image to the reporting data
-        if self.reports:
-            self._reporting_data["images"] = img
 
         parameters = get_params(
             self.__class__,
@@ -302,7 +288,6 @@
         if self.clean_args is None:
             self.clean_args = {}
         parameters["clean_args"] = self.clean_args
->>>>>>> 01c01994
 
         # apply mask if provided
         # and then extract signal via least square regression
