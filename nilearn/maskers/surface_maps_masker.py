"""Extract data from a SurfaceImage, using maps of potentially overlapping
brain regions.
"""

import warnings
from typing import Literal

import numpy as np
from scipy import linalg
from sklearn.base import ClassNamePrefixFeaturesOutMixin
from sklearn.utils.estimator_checks import check_is_fitted

from nilearn import DEFAULT_SEQUENTIAL_CMAP, signal
from nilearn._utils.class_inspect import get_params
from nilearn._utils.docs import fill_doc
from nilearn._utils.helpers import (
    is_matplotlib_installed,
    is_plotly_installed,
)
from nilearn._utils.logger import find_stack_level
from nilearn._utils.masker_validation import (
    check_compatibility_mask_and_images,
)
from nilearn._utils.param_validation import (
    check_parameter_in_allowed,
    check_params,
)
from nilearn.image import index_img, mean_img
from nilearn.maskers.base_masker import (
    _BaseSurfaceMasker,
    check_displayed_maps,
    mask_logger,
    sanitize_displayed_maps,
)
from nilearn.surface.surface import (
    SurfaceImage,
    at_least_2d,
    check_surf_img,
    get_data,
)
from nilearn.surface.utils import check_polymesh_equal


@fill_doc
class SurfaceMapsMasker(ClassNamePrefixFeaturesOutMixin, _BaseSurfaceMasker):
    """Extract data from a SurfaceImage, using maps of potentially overlapping
    brain regions.

    .. nilearn_versionadded:: 0.11.1

    Parameters
    ----------
    maps_img : :obj:`~nilearn.surface.SurfaceImage`
        Set of maps that define the regions. A representative time course \
        per map is extracted using least square regression. The data for \
        each hemisphere is of shape (n_vertices_per_hemisphere, n_regions).

    mask_img : :obj:`~nilearn.surface.SurfaceImage`, optional, default=None
        Mask to apply to regions before extracting signals. Defines the \
        overall area of the brain to consider. The data for each \
        hemisphere is of shape (n_vertices_per_hemisphere, n_regions).

    allow_overlap : :obj:`bool`, default=True
        If False, an error is raised if the maps overlaps (ie at least two
        maps have a non-zero value for the same voxel).

    %(smoothing_fwhm)s
        This parameter is not implemented yet.

    %(standardize_false)s

    %(standardize_confounds)s

    %(detrend)s

    high_variance_confounds : :obj:`bool`, default=False
        If True, high variance confounds are computed on provided image \
        with :func:`nilearn.image.high_variance_confounds` and default \
        parameters and regressed out.

    %(low_pass)s

    %(high_pass)s

    %(t_r)s

    %(memory)s

    %(memory_level1)s

    %(verbose0)s

    reports : :obj:`bool`, default=True
        If set to True, data is saved in order to produce a report.

    %(cmap)s
        default="inferno"
        Only relevant for the report figures.

    %(clean_args)s

    Attributes
    ----------
    %(clean_args_)s

    maps_img_ : :obj:`~nilearn.surface.SurfaceImage`
        The same as the input `maps_img`, kept solely for consistency
        across maskers.

    mask_img_ : A 1D binary :obj:`~nilearn.surface.SurfaceImage` or None.
        The mask of the data.
        If no ``mask_img`` was passed at masker construction,
        then ``mask_img_`` is ``None``, otherwise
        is the resulting binarized version of ``mask_img``
        where each vertex is ``True`` if all values across samples
        (for example across timepoints) is finite value different from 0.

    memory_ : joblib memory cache

    n_elements_ : :obj:`int`
        The number of regions in the maps image.

    See Also
    --------
        nilearn.maskers.SurfaceMasker
        nilearn.maskers.SurfaceLabelsMasker

    """

    def __init__(
        self,
        maps_img=None,
        mask_img=None,
        allow_overlap=True,
        smoothing_fwhm=None,
        standardize=False,
        standardize_confounds=True,
        detrend=False,
        high_variance_confounds=False,
        low_pass=None,
        high_pass=None,
        t_r=None,
        memory=None,
        memory_level=1,
        verbose=0,
        reports=True,
        cmap=DEFAULT_SEQUENTIAL_CMAP,
        clean_args=None,
    ):
        self.maps_img = maps_img
        self.mask_img = mask_img
        self.allow_overlap = allow_overlap
        self.smoothing_fwhm = smoothing_fwhm
        self.standardize = standardize
        self.standardize_confounds = standardize_confounds
        self.high_variance_confounds = high_variance_confounds
        self.detrend = detrend
        self.low_pass = low_pass
        self.high_pass = high_pass
        self.t_r = t_r
        self.memory = memory
        self.memory_level = memory_level
        self.verbose = verbose
        self.reports = reports
        self.cmap = cmap
        self.clean_args = clean_args

        self._report_content = {
            "description": (
                "This report shows the input surface image "
                "(if provided via img) overlaid with the regions provided "
                "via maps_img."
            ),
            "n_vertices": {},
            "number_of_regions": getattr(self, "n_elements_", 0),
            "displayed_maps": [],
            "number_of_maps": 0,
            "summary": {},
            "warning_messages": [],
        }

    @fill_doc
    def fit(self, imgs=None, y=None):
        """Prepare signal extraction from regions.

        Parameters
        ----------
        imgs : :obj:`~nilearn.surface.SurfaceImage` object or None, \
               default=None

        %(y_dummy)s

        Returns
        -------
        SurfaceMapsMasker object
        """
        del y
        check_params(self.__dict__)

        # Reset warning message
        # in case where the masker was previously fitted
        self._report_content["warning_messages"] = []

        if imgs is not None:
            self._check_imgs(imgs)

            if hasattr(imgs, "__iter__"):
                for x in imgs:
                    x.data._check_n_samples(1)

        return self._fit(imgs)

    def _fit(self, imgs):
        if self.maps_img is None:
            raise ValueError(
                "Please provide a maps_img during initialization. "
                "For example, masker = SurfaceMapsMasker(maps_img=maps_img)"
            )

        if imgs is not None:
            check_surf_img(imgs)

        self._fit_cache()

        mask_logger("load_regions", self.maps_img, verbose=self.verbose)

        # check maps_img data is 2D
        self.maps_img.data._check_ndims(2)
        self.maps_img_ = self.maps_img

        self.n_elements_ = self.maps_img.shape[1]

        self.mask_img_ = self._load_mask(imgs)
        if self.mask_img_ is not None:
            check_polymesh_equal(self.maps_img.mesh, self.mask_img_.mesh)

        self._report_content["reports_at_fit_time"] = self.reports
        # initialize reporting content and data
        if self.reports:
            for part in self.maps_img.data.parts:
                self._report_content["n_vertices"][part] = (
                    self.maps_img.mesh.parts[part].n_vertices
                )

            self._report_content["number_of_regions"] = self.n_elements_

            self._reporting_data = {
                "maps_image": self.maps_img_,
                "mask": self.mask_img_,
                "images": None,  # we will update image in transform
            }

            if self.clean_args is None:
                self.clean_args_ = {}
            else:
                self.clean_args_ = self.clean_args

        mask_logger("fit_done", verbose=self.verbose)

        return self

    def __sklearn_is_fitted__(self):
        return hasattr(self, "n_elements_")

    @fill_doc
    def transform_single_imgs(self, imgs, confounds=None, sample_mask=None):
        """Extract signals from surface object.

        Parameters
        ----------
        imgs : imgs : :obj:`~nilearn.surface.SurfaceImage` object or \
              iterable of :obj:`~nilearn.surface.SurfaceImage`
            Images to process.
            Mesh and data for both hemispheres/parts.

        %(confounds)s

        %(sample_mask)s

        Returns
        -------
        %(signals_transform_surface)s
        """
        check_is_fitted(self)

        check_compatibility_mask_and_images(self.maps_img, imgs)
        check_polymesh_equal(self.maps_img.mesh, imgs.mesh)

        if hasattr(imgs, "__iter__"):
            for x in imgs:
                x.data._check_n_samples(1)

        imgs = at_least_2d(imgs)

<<<<<<< HEAD
        img_data = get_data(imgs).astype(np.float32)
=======
        self._reporting_data["images"] = imgs

        img_data = np.concatenate(
            list(imgs.data.parts.values()), axis=0
        ).astype(np.float32)
>>>>>>> 3d6b11bc

        # get concatenated hemispheres/parts data from maps_img and mask_img
        maps_data = get_data(self.maps_img)
        mask_data = (
            get_data(self.mask_img_) if self.mask_img_ is not None else None
        )

        parameters = get_params(self.__class__, self)
        parameters["clean_args"] = self.clean_args_

        # apply mask if provided
        # and then extract signal via least square regression
        mask_logger("extracting", verbose=self.verbose)
        if mask_data is not None:
            region_signals = self._cache(linalg.lstsq, func_memory_level=2)(
                maps_data[mask_data.flatten(), :],
                img_data[mask_data.flatten(), :],
            )[0].T
        # if no mask, directly extract signal
        else:
            region_signals = self._cache(linalg.lstsq, func_memory_level=2)(
                maps_data, img_data
            )[0].T

        mask_logger("cleaning", verbose=self.verbose)

        parameters = get_params(self.__class__, self)

        parameters["clean_args"] = self.clean_args_

        # signal cleaning here
        region_signals = self._cache(signal.clean, func_memory_level=2)(
            region_signals,
            detrend=parameters["detrend"],
            standardize=parameters["standardize"],
            standardize_confounds=parameters["standardize_confounds"],
            t_r=parameters["t_r"],
            low_pass=parameters["low_pass"],
            high_pass=parameters["high_pass"],
            confounds=confounds,
            sample_mask=sample_mask,
            **parameters["clean_args"],
        )

        return region_signals

    @fill_doc
    def inverse_transform(self, region_signals):
        """Compute :term:`vertex` signals from region signals.

        Parameters
        ----------
        %(region_signals_inv_transform)s

        Returns
        -------
        %(img_inv_transform_surface)s
        """
        check_is_fitted(self)

        return_1D = region_signals.ndim < 2

        region_signals = self._check_array(region_signals)

        # get concatenated hemispheres/parts data from maps_img and mask_img
        maps_data = get_data(self.maps_img)
        mask_data = (
            get_data(self.mask_img) if self.mask_img is not None else None
        )
        if region_signals.shape[1] != self.n_elements_:
            raise ValueError(
                f"Expected {self.n_elements_} regions, "
                f"but got {region_signals.shape[1]}."
            )

        mask_logger("inverse_transform", verbose=self.verbose)

        # project region signals back to vertices
        if mask_data is not None:
            # vertices that are not in the mask will have a signal of 0
            # so we initialize the vertex signals with 0
            # and shape (n_timepoints, n_vertices)
            vertex_signals = np.zeros(
                (region_signals.shape[0], self.maps_img.mesh.n_vertices)
            )
            # dot product between (n_timepoints, n_regions) and
            # (n_regions, n_vertices)
            vertex_signals[:, mask_data.flatten()] = np.dot(
                region_signals, maps_data[mask_data.flatten(), :].T
            )
        else:
            vertex_signals = np.dot(region_signals, maps_data.T)

        # we need the data to be of shape (n_vertices, n_timepoints)
        # because the SurfaceImage object expects it
        vertex_signals = vertex_signals.T

        # split the signal into hemispheres
        vertex_signals = {
            "left": vertex_signals[
                : self.maps_img.data.parts["left"].shape[0], :
            ],
            "right": vertex_signals[
                self.maps_img.data.parts["left"].shape[0] :, :
            ],
        }

        imgs = SurfaceImage(mesh=self.maps_img.mesh, data=vertex_signals)

        if return_1D:
            for k, v in imgs.data.parts.items():
                imgs.data.parts[k] = v.squeeze()

        return imgs

    @fill_doc
    def generate_report(
        self,
        displayed_maps: list[int]
        | np.typing.NDArray[np.int_]
        | int
        | Literal["all"] = 10,
        engine: str = "matplotlib",
        title: str | None = None,
    ):
        """Generate an HTML report for the current ``SurfaceMapsMasker``
        object.

        .. note::
            This functionality requires to have ``Matplotlib`` installed.

        Parameters
        ----------
        %(displayed_maps)s

        title : :obj:`str` or None, default=None
            title for the report. If None, title will be the class name.

        engine : :obj:`str`, default="matplotlib"
            The plotting engine to use for the report. Can be either
            "matplotlib" or "plotly". If "matplotlib" is selected, the report
            will be static. If "plotly" is selected, the report
            will be interactive. If the selected engine is not installed, the
            report will use the available plotting engine. If none of the
            engines are installed, no report will be generated.

        Returns
        -------
        report : `nilearn.reporting.html_report.HTMLReport`
            HTML report for the masker.
        """
        check_displayed_maps(displayed_maps)

        self._report_content["number_of_maps"] = 0
        self._report_content["displayed_maps"] = []

        if self._has_report_data():
            maps_image = self._reporting_data["maps_image"]
            n_maps = maps_image.shape[1]

            self._report_content["number_of_maps"] = n_maps

            self, maps_to_be_displayed = sanitize_displayed_maps(
                self, displayed_maps, n_maps
            )

            self._report_content["displayed_maps"] = maps_to_be_displayed

            if self._reporting_data.get("images") is None:
                msg = (
                    "SurfaceMapsMasker has not been transformed "
                    "(via transform() method) on any image yet. "
                    "Plotting only maps for reporting."
                )
                self._report_content["warning_messages"].append(msg)

        # need to have matplotlib installed to generate reports no matter what
        # engine is selected
        if is_matplotlib_installed():
            check_parameter_in_allowed(
                engine, ["plotly", "matplotlib"], "engine"
            )

            # switch to matplotlib if plotly is selected but not installed
            if engine == "plotly" and not is_plotly_installed():
                engine = "matplotlib"
                warnings.warn(
                    "Plotly is not installed. "
                    "Switching to matplotlib for report generation.",
                    stacklevel=find_stack_level(),
                )
            self._report_content["engine"] = engine

        return super().generate_report(title)

    def _reporting(self) -> list:
        """Load displays needed for report.

        Returns
        -------
        displays : list
            A list of all displays to be rendered.
        """
        # Handle the edge case where this function is called
        # without matplolib or
        # with a masker having report capabilities disabled
        if not is_matplotlib_installed() or not self._has_report_data():
            return [None]

        from nilearn.reporting.utils import figure_to_png_base64

        img = self._reporting_data["images"]
        if img:
            img = mean_img(img)

        maps_image = self._reporting_data["maps_image"]

        embeded_images = []

        for roi in self._report_content["displayed_maps"]:
            roi = index_img(maps_image, roi)
            fig = self._create_figure_for_report(roi=roi, bg_img=img)[0]
            if self._report_content["engine"] == "plotly":
                embeded_images.append(fig)
            elif self._report_content["engine"] == "matplotlib":
                embeded_images.append(figure_to_png_base64(fig))

        return embeded_images

    def _create_figure_for_report(self, roi, bg_img) -> list:
        """Create a figure of maps image, one region at a time.

        If transform() was applied to an image, this image is used as
        background on which the maps are plotted.

        Returns
        -------
        list of :class:`~matplotlib.figure.Figure` or None
        """
        threshold = 1e-6

        if self._report_content["engine"] == "plotly":
            from nilearn.plotting import view_surf

            # squeeze the last dimension
            for part in roi.data.parts:
                roi.data.parts[part] = np.squeeze(
                    roi.data.parts[part], axis=-1
                )
            fig = view_surf(
                surf_map=roi,
                bg_map=bg_img,
                bg_on_data=True,
                threshold=threshold,
                hemi="both",
                cmap=self.cmap,
            ).get_iframe(width=500)

        elif self._report_content["engine"] == "matplotlib":
            fig = self._generate_figure(
                img=roi, bg_map=bg_img, threshold=threshold
            )

        return [fig]<|MERGE_RESOLUTION|>--- conflicted
+++ resolved
@@ -292,15 +292,11 @@
 
         imgs = at_least_2d(imgs)
 
-<<<<<<< HEAD
-        img_data = get_data(imgs).astype(np.float32)
-=======
         self._reporting_data["images"] = imgs
 
         img_data = np.concatenate(
             list(imgs.data.parts.values()), axis=0
         ).astype(np.float32)
->>>>>>> 3d6b11bc
 
         # get concatenated hemispheres/parts data from maps_img and mask_img
         maps_data = get_data(self.maps_img)
