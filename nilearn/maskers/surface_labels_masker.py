--- conflicted
+++ resolved
@@ -486,11 +486,8 @@
 
         from matplotlib.pyplot import plt
 
-<<<<<<< HEAD
         from nilearn.reporting.utils import figure_to_png_base64
 
-=======
->>>>>>> 37bb83b1
         fig = self._create_figure_for_report()
 
         plt.close()
