--- conflicted
+++ resolved
@@ -303,16 +303,10 @@
         self.label_names_ = self.lut_.name.to_list()
 
         if self.mask_img is not None:
-<<<<<<< HEAD
             if imgs is not None:
                 check_compatibility_mask_and_images(self.mask_img, imgs)
-            assert_polymesh_equal(self.labels_img.mesh, self.mask_img.mesh)
-
-=======
-            if img is not None:
-                check_compatibility_mask_and_images(self.mask_img, img)
             check_polymesh_equal(self.labels_img.mesh, self.mask_img.mesh)
->>>>>>> 1830a4d7
+
         self.mask_img_ = self.mask_img
 
         self._shelving = False
