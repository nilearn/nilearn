--- conflicted
+++ resolved
@@ -481,17 +481,12 @@
         displays : list
             A list of all displays to be rendered.
         """
-<<<<<<< HEAD
         # Handle the edge case where this function is called
         # without matplolib or
         # with a masker having report capabilities disabled
         if not is_matplotlib_installed() or not self._has_report_data():
             return [None]
-
-        import matplotlib.pyplot as plt
-
-=======
->>>>>>> c17811f1
+          
         from nilearn.reporting.utils import figure_to_png_base64
 
         fig = self._create_figure_for_report()
