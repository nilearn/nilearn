"""Extract data from a SurfaceImage, averaging over atlas regions."""

import warnings
from pathlib import Path

import numpy as np
import pandas as pd
from joblib import Memory
<<<<<<< HEAD
from sklearn.utils.estimator_checks import check_is_fitted
=======
from scipy import ndimage
>>>>>>> eb9a0725

from nilearn import signal
from nilearn._utils.bids import (
    generate_atlas_look_up_table,
    sanitize_look_up_table,
)
from nilearn._utils.cache_mixin import cache
from nilearn._utils.class_inspect import get_params
from nilearn._utils.docs import fill_doc
from nilearn._utils.helpers import (
    constrained_layout_kwargs,
    is_matplotlib_installed,
)
from nilearn._utils.param_validation import check_reduction_strategy
from nilearn.maskers.base_masker import _BaseSurfaceMasker
from nilearn.surface.surface import (
    SurfaceImage,
    at_least_2d,
    check_same_n_vertices,
    concat_imgs,
    mean_img,
)


def _apply_surf_mask_on_labels(mask_data, labels_data, background_label=0):
    """Apply mask to labels data.

    Ensures that we only get the data back
    according to the mask that was applied.
    So if some labels were removed,
    we will only get the data for the remaining labels,
    the vertices that were masked out will be set to the background label.
    """
    labels_before_mask = {int(label) for label in np.unique(labels_data)}
    labels_data[np.logical_not(mask_data.flatten())] = background_label
    labels_after_mask = {int(label) for label in np.unique(labels_data)}
    labels_diff = labels_before_mask - labels_after_mask
    if labels_diff:
        warnings.warn(
            "After applying mask to the labels image, "
            "the following labels were "
            f"removed: {labels_diff}. "
            f"Out of {len(labels_before_mask)} labels, the "
            "masked labels image only contains "
            f"{len(labels_after_mask)} labels "
            "(including background).",
            stacklevel=3,
        )
    labels = np.unique(labels_data)
    labels = labels[labels != background_label]

    return labels_data, labels


def signals_to_surf_img_labels(
    signals,
    labels,
    labels_img,
    mask_img,
    background_label=0,
):
    """Transform signals to surface image labels."""
    if mask_img is not None:
        mask_data = np.concatenate(list(mask_img.data.parts.values()), axis=0)
        labels_data = np.concatenate(
            list(labels_img.data.parts.values()), axis=0
        )
        _, labels = _apply_surf_mask_on_labels(
            mask_data, labels_data, background_label
        )

    data = {}
    for part_name, labels_part in labels_img.data.parts.items():
        data[part_name] = np.zeros(
            (labels_part.shape[0], signals.shape[0]),
            dtype=signals.dtype,
        )
        for label_idx, label in enumerate(labels):
            data[part_name][labels_part == label] = signals[:, label_idx].T
    return SurfaceImage(mesh=labels_img.mesh, data=data)


@fill_doc
class SurfaceLabelsMasker(_BaseSurfaceMasker):
    """Extract data from a SurfaceImage, averaging over atlas regions.

    .. versionadded:: 0.11.0

    Parameters
    ----------
    labels_img : :obj:`~nilearn.surface.SurfaceImage` object
        Region definitions, as one image of labels.
        The data for each hemisphere
        is of shape (n_vertices_per_hemisphere, n_regions).

    labels : :obj:`list` of :obj:`str`, default=None
        Mutually exclusive with ``lut``.
        Labels corresponding to the labels image.
        This is used to improve reporting quality if provided.

        .. warning::
            If the labels are not be consistent with the label values
            provided through ``labels_img``,
            excess labels will be dropped,
            and missing labels will be labeled ``'unknown'``.

    'lut' : :obj:`pandas.DataFrame` or :obj:`str` \
            or :obj:`pathlib.Path` to a TSV file or None, default=None
        Mutually exclusive with ``labels``.
        Act as a look up table (lut)
        with at least columns 'index' and 'name'.
        Formatted according to 'dseg.tsv' format from
        `BIDS <https://bids-specification.readthedocs.io/en/latest/derivatives/imaging.html#common-image-derived-labels>`_.

    background_label : :obj:`int` or :obj:`float`, default=0
        Label used in labels_img to represent background.

        .. warning::

            This value must be consistent with label values
            and image provided.

    mask_img : :obj:`~nilearn.surface.SurfaceImage` object, optional
        Mask to apply to labels_img before extracting signals. Defines the \
        overall area of the brain to consider. The data for each \
        hemisphere is of shape (n_vertices_per_hemisphere, n_regions).

    %(smoothing_fwhm)s
        This parameter is not implemented yet.

    %(standardize_maskers)s

    %(standardize_confounds)s

    %(detrend)s

    high_variance_confounds : :obj:`bool`, default=False
        If True, high variance confounds are computed on provided image with
        :func:`nilearn.image.high_variance_confounds` and default parameters
        and regressed out.

    %(low_pass)s

    %(high_pass)s

    %(t_r)s

    %(memory)s

    %(memory_level1)s

    %(verbose0)s

    reports : :obj:`bool`, default=True
        If set to True, data is saved in order to produce a report.

    %(cmap)s
        default="inferno"
        Only relevant for the report figures.

    %(clean_args)s

    Attributes
    ----------
    n_elements_ : :obj:`int`
        The number of discrete values in the mask.
        This is equivalent to the number of unique values in the mask image,
        ignoring the background value.

    lut_ : :obj:`pandas.DataFrame`
        Look-up table derived from the ``labels`` or ``lut``
        or from the values of the label image.
    """

    def __init__(
        self,
        labels_img=None,
        labels=None,
        lut=None,
        background_label=0,
        mask_img=None,
        smoothing_fwhm=None,
        standardize=False,
        standardize_confounds=True,
        detrend=False,
        high_variance_confounds=False,
        low_pass=None,
        high_pass=None,
        t_r=None,
        memory=None,
        memory_level=1,
        verbose=0,
        strategy="mean",
        reports=True,
        cmap="inferno",
        clean_args=None,
    ):
        self.labels_img = labels_img
        self.labels = labels
        self.lut = lut
        self.background_label = background_label
        self.mask_img = mask_img
        self.smoothing_fwhm = smoothing_fwhm
        self.standardize = standardize
        self.standardize_confounds = standardize_confounds
        self.high_variance_confounds = high_variance_confounds
        self.detrend = detrend
        self.low_pass = low_pass
        self.high_pass = high_pass
        self.t_r = t_r
        self.memory = memory
        self.memory_level = memory_level
        self.verbose = verbose
        self.reports = reports
        self.strategy = strategy
        self.cmap = cmap
        self.clean_args = clean_args

    @property
    def _labels_data(self):
        """Return data of label image concatenated over hemispheres."""
        all_labels = [x.ravel() for x in self.labels_img.data.parts.values()]
        return np.concatenate(all_labels)

    def fit(self, img=None, y=None):
        """Prepare signal extraction from regions.

        Parameters
        ----------
        img : :obj:`~nilearn.surface.SurfaceImage` object or None, default=None
            This parameter is currently unused.

        y : None
            This parameter is unused.
            It is solely included for scikit-learn compatibility.

        Returns
        -------
        SurfaceLabelsMasker object
        """
        del img, y

        check_reduction_strategy(self.strategy)

        if self.labels_img is None:
            raise ValueError(
                "Please provide a labels_img to the masker. For example, "
                "masker = SurfaceLabelsMasker(labels_img=labels_img)"
            )

        if self.labels and self.lut is not None:
            raise ValueError(
                "Pass either labels or a lookup table (lut) to the masker, "
                "but not both."
            )

        self._shelving = False

        all_labels = set(self._labels_data.ravel())
        all_labels.discard(self.background_label)
        self._labels_ = list(all_labels)

        self.n_elements_ = len(self._labels_)

        # generate a look up table if one was not provided
        if self.lut is not None:
            if isinstance(self.lut, (str, Path)):
                lut = pd.read_table(self.lut, sep=None)
            else:
                lut = self.lut
        elif self.labels:
            lut = generate_atlas_look_up_table(
                function=None,
                name=self.labels,
                index=self.labels_img,
            )
        else:
            lut = generate_atlas_look_up_table(
                function=None, index=self.labels_img
            )

        self.lut_ = sanitize_look_up_table(lut, atlas=self.labels_img)

        self.label_names_ = self.lut_.name.to_list()

        if self.mask_img is not None:
            check_same_n_vertices(self.labels_img.mesh, self.mask_img.mesh)
        self.mask_img_ = self.mask_img

        self._shelving = False

        if not self.reports:
            self._reporting_data = None
            return self

        # content to inject in the HTML template
        self._report_content = {
            "description": (
                "This report shows the input surface image overlaid "
                "with the outlines of the mask. "
                "We recommend to inspect the report for the overlap "
                "between the mask and its input image. "
            ),
            "n_vertices": {},
            "number_of_regions": self.n_elements_,
            "summary": {},
        }

        for part in self.labels_img.data.parts:
            self._report_content["n_vertices"][part] = (
                self.labels_img.mesh.parts[part].n_vertices
            )

        self._reporting_data = self._generate_reporting_data()

        return self

    def _generate_reporting_data(self):
        for part in self.labels_img.data.parts:
            size = []
            relative_size = []

            table = self.lut_.copy()

            for _, row in table.iterrows():
                n_vertices = self.labels_img.data.parts[part] == row["index"]
                size.append(n_vertices.sum())
                tmp = (
                    n_vertices.sum()
                    / self.labels_img.mesh.parts[part].n_vertices
                    * 100
                )
                relative_size.append(f"{tmp:.2}")

            table["size"] = size
            table["relative size"] = relative_size

            self._report_content["summary"][part] = table

        return {
            "labels_image": self.labels_img,
            "images": None,
        }

    def __sklearn_is_fitted__(self):
        return (
            hasattr(self, "n_elements_")
            and hasattr(self, "lut_")
            and hasattr(self, "mask_img_")
        )

    def transform(self, img, confounds=None, sample_mask=None):
        """Extract signals from surface object.

        Parameters
        ----------
        img : :obj:`~nilearn.surface.SurfaceImage` object or \
              :obj:`list` of :obj:`~nilearn.surface.SurfaceImage` or \
              :obj:`tuple` of :obj:`~nilearn.surface.SurfaceImage`
            Mesh and data for both hemispheres.

        confounds : :class:`numpy.ndarray`, :obj:`str`,\
                    :class:`pathlib.Path`, \
                    :class:`pandas.DataFrame` \
                    or :obj:`list` of confounds timeseries, default=None
            Confounds to pass to :func:`nilearn.signal.clean`.

        sample_mask : None, Any type compatible with numpy-array indexing, \
                  or :obj:`list` of \
                  shape: (total number of scans - number of scans removed) \
                  for explicit index, or (number of scans) for binary mask, \
                  default=None
            sample_mask to pass to :func:`nilearn.signal.clean`.

        Returns
        -------
        region_signals : 2D :obj:`numpy.ndarray`
            Signal for each element.
            shape: (img data shape, total number of vertices)
        """
        check_is_fitted(self)

        # if img is a single image, convert it to a list
        # to be able to concatenate it
        if not isinstance(img, list):
            img = [img]
        img = concat_imgs(img)
        check_same_n_vertices(self.labels_img.mesh, img.mesh)
        img = at_least_2d(img)
        # concatenate data over hemispheres
        img_data = np.concatenate(list(img.data.parts.values()), axis=0)

        labels_data = self._labels_data
        labels = self._labels_
        if self.mask_img_ is not None:
            mask_data = np.concatenate(
                list(self.mask_img.data.parts.values()), axis=0
            )
            labels_data, labels = _apply_surf_mask_on_labels(
                mask_data,
                self._labels_data,
                self.background_label,
            )

        if self.smoothing_fwhm is not None:
            warnings.warn(
                "Parameter smoothing_fwhm "
                "is not yet supported for surface data",
                UserWarning,
                stacklevel=2,
            )
            self.smoothing_fwhm = None

        if self.reports:
            self._reporting_data["images"] = img

        parameters = get_params(
            self.__class__,
            self,
            ignore=[
                "mask_img",
            ],
        )
        if self.clean_args is None:
            self.clean_args = {}
        parameters["clean_args"] = self.clean_args

        if self.memory is None:
            self.memory = Memory(location=None)

        n_time_points = 1 if len(img_data.shape) == 1 else img_data.shape[1]
        region_signals = np.empty((n_time_points, len(labels)))

        # adapted from nilearn.regions.signal_extraction.img_to_signals_labels
        # iterate over time points and apply reduction function over labels.
        reduction_function = getattr(ndimage, self.strategy)
        for n, img in enumerate(np.rollaxis(img_data, -1)):
            region_signals[n] = np.asarray(
                reduction_function(img, labels=labels_data, index=labels)
            )

        # signal cleaning here
        region_signals = cache(
            signal.clean,
            memory=self.memory,
            func_memory_level=2,
            memory_level=self.memory_level,
            shelve=self._shelving,
        )(
            region_signals,
            detrend=parameters["detrend"],
            standardize=parameters["standardize"],
            standardize_confounds=parameters["standardize_confounds"],
            t_r=parameters["t_r"],
            low_pass=parameters["low_pass"],
            high_pass=parameters["high_pass"],
            confounds=confounds,
            sample_mask=sample_mask,
            **parameters["clean_args"],
        )

        return region_signals

    def fit_transform(self, img, y=None, confounds=None, sample_mask=None):
        """Prepare and perform signal extraction from regions.

        Parameters
        ----------
        img : :obj:`~nilearn.surface.SurfaceImage` object or \
              :obj:`list` of :obj:`~nilearn.surface.SurfaceImage` or \
              :obj:`tuple` of :obj:`~nilearn.surface.SurfaceImage`
            Mesh and data for both hemispheres.

        y : None
            This parameter is unused.
            It is solely included for scikit-learn compatibility.

        confounds : :class:`numpy.ndarray`, :obj:`str`,\
                    :class:`pathlib.Path`, \
                    :class:`pandas.DataFrame` \
                    or :obj:`list` of confounds timeseries, default=None
            Confounds to pass to :func:`nilearn.signal.clean`.

        sample_mask : None, Any type compatible with numpy-array indexing, \
                  or :obj:`list` of \
                  shape: (total number of scans - number of scans removed) \
                  for explicit index, or (number of scans) for binary mask, \
                  default=None
            sample_mask to pass to :func:`nilearn.signal.clean`.

        Returns
        -------
        :obj:`numpy.ndarray`
            Signal for each element.
            shape: (img data shape, total number of vertices)
        """
        del y
        return self.fit().transform(img, confounds, sample_mask)

    def inverse_transform(self, signals):
        """Transform extracted signal back to surface image.

        Parameters
        ----------
        signals : :obj:`numpy.ndarray`
            Extracted signal for each region.
            If a 1D array is provided, then the shape of each hemisphere's data
            should be (number of elements,) in the returned surface image.
            If a 2D array is provided, then it would be
            (number of scans, number of elements).


        Returns
        -------
        :obj:`~nilearn.surface.SurfaceImage` object
            Mesh and data for both hemispheres.
        """
        check_is_fitted(self)

        return signals_to_surf_img_labels(
            signals,
            self._labels_,
            self.labels_img,
            self.mask_img,
            self.background_label,
        )

    def generate_report(self):
        """Generate a report."""
        if not is_matplotlib_installed():
            with warnings.catch_warnings():
                mpl_unavail_msg = (
                    "Matplotlib is not imported! No reports will be generated."
                )
                warnings.filterwarnings("always", message=mpl_unavail_msg)
                warnings.warn(category=ImportWarning, message=mpl_unavail_msg)
                return [None]

        from nilearn.reporting.html_report import generate_report

        return generate_report(self)

    def _reporting(self):
        """Load displays needed for report.

        Returns
        -------
        displays : list
            A list of all displays to be rendered.
        """
        import matplotlib.pyplot as plt

        from nilearn.reporting.utils import figure_to_png_base64

        # Handle the edge case where this function is
        # called with a masker having report capabilities disabled
        if self._reporting_data is None:
            return [None]

        fig = self._create_figure_for_report()

        plt.close()

        init_display = figure_to_png_base64(fig)

        return [init_display]

    def _create_figure_for_report(self):
        """Create a figure of the contours of label image.

        If transform() was applied to an image,
        this image is used as background
        on which the contours are drawn.
        """
        import matplotlib.pyplot as plt

        from nilearn.plotting import plot_surf, plot_surf_contours

        labels_img = self._reporting_data["labels_image"]

        img = self._reporting_data["images"]
        if img:
            img = mean_img(img)
            vmin, vmax = img.data._get_min_max()

        # TODO: possibly allow to generate a report with other views
        views = ["lateral", "medial"]
        hemispheres = ["left", "right"]

        fig, axes = plt.subplots(
            len(views),
            len(hemispheres),
            subplot_kw={"projection": "3d"},
            figsize=(20, 20),
            **constrained_layout_kwargs(),
        )
        axes = np.atleast_2d(axes)

        for ax_row, view in zip(axes, views):
            for ax, hemi in zip(ax_row, hemispheres):
                if img:
                    plot_surf(
                        surf_map=img,
                        hemi=hemi,
                        view=view,
                        figure=fig,
                        axes=ax,
                        cmap=self.cmap,
                        vmin=vmin,
                        vmax=vmax,
                    )
                plot_surf_contours(
                    roi_map=labels_img,
                    hemi=hemi,
                    view=view,
                    figure=fig,
                    axes=ax,
                )

        return fig<|MERGE_RESOLUTION|>--- conflicted
+++ resolved
@@ -6,11 +6,8 @@
 import numpy as np
 import pandas as pd
 from joblib import Memory
-<<<<<<< HEAD
+from scipy import ndimage
 from sklearn.utils.estimator_checks import check_is_fitted
-=======
-from scipy import ndimage
->>>>>>> eb9a0725
 
 from nilearn import signal
 from nilearn._utils.bids import (
