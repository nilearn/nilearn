"""Extract data from a SurfaceImage, averaging over atlas regions."""

import copy
import warnings
from pathlib import Path
from typing import Union

import numpy as np
import pandas as pd
from scipy import ndimage
from sklearn.utils.estimator_checks import check_is_fitted

from nilearn import DEFAULT_SEQUENTIAL_CMAP, signal
from nilearn._utils.bids import (
    generate_atlas_look_up_table,
    sanitize_look_up_table,
)
from nilearn._utils.cache_mixin import cache
from nilearn._utils.class_inspect import get_params
from nilearn._utils.docs import fill_doc
from nilearn._utils.helpers import (
    constrained_layout_kwargs,
    rename_parameters,
)
from nilearn._utils.logger import find_stack_level
from nilearn._utils.masker_validation import (
    check_compatibility_mask_and_images,
)
from nilearn._utils.param_validation import (
    check_params,
    check_reduction_strategy,
)
from nilearn.image import mean_img
from nilearn.maskers.base_masker import _BaseSurfaceMasker
from nilearn.surface.surface import SurfaceImage, at_least_2d, get_data
from nilearn.surface.utils import check_polymesh_equal


def signals_to_surf_img_labels(
    signals: np.ndarray,
    labels: np.ndarray,
    labels_img: SurfaceImage,
    background_label=0,
) -> SurfaceImage:
    """Transform signals to surface image labels."""
    labels = labels[labels != background_label]

    data = {}
    for part_name, labels_part in labels_img.data.parts.items():
        data[part_name] = np.zeros(
            (labels_part.shape[0], signals.shape[0]),
            dtype=signals.dtype,
        )
        for label_idx, label in enumerate(labels):
            data[part_name][labels_part == label] = signals[:, label_idx].T
    return SurfaceImage(mesh=labels_img.mesh, data=data)


@fill_doc
class SurfaceLabelsMasker(_BaseSurfaceMasker):
    """Extract data from a SurfaceImage, averaging over atlas regions.

    .. versionadded:: 0.11.0

    Parameters
    ----------
    labels_img : :obj:`~nilearn.surface.SurfaceImage` object
        Region definitions, as one image of labels.
        The data for each hemisphere
        is of shape (n_vertices_per_hemisphere, n_regions).

    labels : :obj:`list` of :obj:`str`, default=None
        Mutually exclusive with ``lut``.
        Labels corresponding to the labels image.
        This is used to improve reporting quality if provided.

        .. warning::
            If the labels are not be consistent with the label values
            provided through ``labels_img``,
            excess labels will be dropped,
            and missing labels will be labeled ``'unknown'``.

    %(masker_lut)s

    background_label : :obj:`int` or :obj:`float`, default=0
        Label used in labels_img to represent background.

        .. warning::

            This value must be consistent with label values
            and image provided.

    mask_img : :obj:`~nilearn.surface.SurfaceImage` object, optional
        Mask to apply to labels_img before extracting signals. Defines the \
        overall area of the brain to consider. The data for each \
        hemisphere is of shape (n_vertices_per_hemisphere, n_regions).

    %(smoothing_fwhm)s
        This parameter is not implemented yet.

    %(standardize_maskers)s

    %(standardize_confounds)s

    %(detrend)s

    high_variance_confounds : :obj:`bool`, default=False
        If True, high variance confounds are computed on provided image with
        :func:`nilearn.image.high_variance_confounds` and default parameters
        and regressed out.

    %(low_pass)s

    %(high_pass)s

    %(t_r)s

    %(memory)s

    %(memory_level1)s

    %(verbose0)s

    reports : :obj:`bool`, default=True
        If set to True, data is saved in order to produce a report.

    %(cmap)s
        default="inferno"
        Only relevant for the report figures.

    %(clean_args)s

    Attributes
    ----------
    labels_img_ : :obj:`nibabel.nifti1.Nifti1Image`
        The labels image after fitting.
        If a mask_img was used,
        then masked vertices will have the background value.

    mask_img_ : A 1D binary :obj:`~nilearn.surface.SurfaceImage` or None.
        The mask of the data.
        If no ``mask_img`` was passed at masker construction,
        then ``mask_img_`` is ``None``, otherwise
        is the resulting binarized version of ``mask_img``
        where each vertex is ``True`` if all values across samples
        (for example across timepoints) is finite value different from 0.

    lut_ : :obj:`pandas.DataFrame`
        Look-up table derived from the ``labels`` or ``lut``
        or from the values of the label image.
    """

    def __init__(
        self,
        labels_img=None,
        labels=None,
        lut=None,
        background_label=0,
        mask_img=None,
        smoothing_fwhm=None,
        standardize=False,
        standardize_confounds=True,
        detrend=False,
        high_variance_confounds=False,
        low_pass=None,
        high_pass=None,
        t_r=None,
        memory=None,
        memory_level=1,
        verbose=0,
        strategy="mean",
        reports=True,
        cmap=DEFAULT_SEQUENTIAL_CMAP,
        clean_args=None,
    ):
        self.labels_img = labels_img
        self.labels = labels
        self.lut = lut
        self.background_label = background_label
        self.mask_img = mask_img
        self.smoothing_fwhm = smoothing_fwhm
        self.standardize = standardize
        self.standardize_confounds = standardize_confounds
        self.high_variance_confounds = high_variance_confounds
        self.detrend = detrend
        self.low_pass = low_pass
        self.high_pass = high_pass
        self.t_r = t_r
        self.memory = memory
        self.memory_level = memory_level
        self.verbose = verbose
        self.reports = reports
        self.strategy = strategy
        self.cmap = cmap
        self.clean_args = clean_args

    @property
    def n_elements_(self) -> int:
        """Return number of regions.

        This is equal to the number of unique values
        in the fitted label image,
        minus the background value.
        """
        check_is_fitted(self)
        lut = self.lut_
        return len(lut[lut["index"] != self.background_label])

    @property
    def labels_(self) -> list[Union[int, float]]:
        """Return list of labels of the regions."""
        check_is_fitted(self)
        lut = self.lut_
        return lut["index"].to_list()

    @property
    def region_names_(self) -> dict[int, str]:
        """Return a dictionary containing the region names corresponding \n
            to each column in the array returned by `transform`.

        The region names correspond to the labels provided
        in labels in input.
        The region name corresponding to ``region_signal[:,i]``
        is ``region_names_[i]``.

        .. versionadded:: 0.11.2dev
        """
        check_is_fitted(self)
        lut = self.lut_
        return lut.loc[lut["index"] != self.background_label, "name"].to_dict()

    @property
    def region_ids_(self) -> dict[Union[str, int], int]:
        """Return dictionary containing the region ids corresponding \n
           to each column in the array \n
           returned by `transform`.

        The region id corresponding to ``region_signal[:,i]``
        is ``region_ids_[i]``.
        ``region_ids_['background']`` is the background label.

        .. versionadded:: 0.11.2dev
        """
        check_is_fitted(self)
        lut = self.lut_
        return lut["index"].to_dict()

    @rename_parameters(
        replacement_params={"img": "imgs"}, end_version="0.13.2"
    )
    def fit(self, imgs=None, y=None):
        """Prepare signal extraction from regions.

        Parameters
        ----------
        imgs : :obj:`~nilearn.surface.SurfaceImage` object or None, \
               default=None

        y : None
            This parameter is unused.
            It is solely included for scikit-learn compatibility.

        Returns
        -------
        SurfaceLabelsMasker object
        """
        del y
        check_params(self.__dict__)

        check_reduction_strategy(self.strategy)

        if self.labels_img is None:
            raise ValueError(
                "Please provide a labels_img to the masker. For example, "
                "masker = SurfaceLabelsMasker(labels_img=labels_img)"
            )

        if self.labels and self.lut is not None:
            raise ValueError(
                "Pass either labels or a lookup table (lut) to the masker, "
                "but not both."
            )

<<<<<<< HEAD
        all_labels = set(self._labels_data.ravel())
        all_labels.discard(self.background_label)
        self._labels_ = list(all_labels)
=======
        self.labels_img_ = copy.deepcopy(self.labels_img)

        self.mask_img_ = self._load_mask(imgs)
        if self.mask_img_ is not None:
            check_polymesh_equal(self.labels_img_.mesh, self.mask_img.mesh)

            # apply mask to label image
            for k in self.labels_img_.data.parts:
                mask = self.mask_img_.data.parts[k]
                self.labels_img_.data.parts[k][np.logical_not(mask)] = (
                    self.background_label
                )

            labels_before_mask = {
                int(x) for x in np.unique(get_data(self.labels_img))
            }
            labels_after_mask = {
                int(x) for x in np.unique(get_data(self.labels_img_))
            }
            labels_diff = labels_before_mask - labels_after_mask
            if labels_diff:
                warnings.warn(
                    "After applying mask to the labels image, "
                    "the following labels were "
                    f"removed: {labels_diff}. "
                    f"Out of {len(labels_before_mask)} labels, the "
                    "masked labels image only contains "
                    f"{len(labels_after_mask)} labels "
                    "(including background).",
                    stacklevel=find_stack_level(),
                )
>>>>>>> 1479961e

        self._shelving = False

        # generate a look up table if one was not provided
        if self.lut is not None:
            if isinstance(self.lut, (str, Path)):
                lut = pd.read_table(self.lut, sep=None)
            else:
                lut = self.lut
        elif self.labels:
            lut = generate_atlas_look_up_table(
                function=None,
                name=self.labels,
                index=self.labels_img_,
            )
        else:
            lut = generate_atlas_look_up_table(
                function=None, index=self.labels_img_
            )

        self.lut_ = sanitize_look_up_table(lut, atlas=self.labels_img_)

        self._shelving = False

        if self.clean_args is None:
            self.clean_args = {}

        if not self.reports:
            self._reporting_data = None
            return self

        # content to inject in the HTML template
        self._report_content = {
            "description": (
                "This report shows the input surface image overlaid "
                "with the outlines of the mask. "
                "We recommend to inspect the report for the overlap "
                "between the mask and its input image. "
            ),
            "n_vertices": {},
            "number_of_regions": self.n_elements_,
            "summary": {},
            "warning_message": None,
        }

        for part in self.labels_img_.data.parts:
            self._report_content["n_vertices"][part] = (
                self.labels_img_.mesh.parts[part].n_vertices
            )

        self._reporting_data = self._generate_reporting_data()

        return self

    def _generate_reporting_data(self):
        for part in self.labels_img_.data.parts:
            size = []
            relative_size = []

            table = self.lut_.copy()

            for _, row in table.iterrows():
                n_vertices = self.labels_img_.data.parts[part] == row["index"]
                size.append(n_vertices.sum())
                tmp = (
                    n_vertices.sum()
                    / self.labels_img_.mesh.parts[part].n_vertices
                    * 100
                )
                relative_size.append(f"{tmp:.2}")

            table["size"] = size
            table["relative size"] = relative_size

            self._report_content["summary"][part] = table

        return {
            "labels_image": self.labels_img_,
            "images": None,
        }

    def __sklearn_is_fitted__(self):
        return hasattr(self, "lut_") and hasattr(self, "mask_img_")

    @fill_doc
    def transform_single_imgs(self, imgs, confounds=None, sample_mask=None):
        """Extract signals from surface object.

        Parameters
        ----------
        imgs : imgs : :obj:`~nilearn.surface.SurfaceImage` object or \
              iterable of :obj:`~nilearn.surface.SurfaceImage`
            Images to process.
            Mesh and data for both hemispheres.

        %(confounds)s

        %(sample_mask)s

        Returns
        -------
        region_signals : 2D :obj:`numpy.ndarray`
            Signal for each element.
            shape: (img data shape, total number of vertices)
        """
        check_compatibility_mask_and_images(self.labels_img_, imgs)
        check_polymesh_equal(self.labels_img_.mesh, imgs.mesh)

        imgs = at_least_2d(imgs)
        img_data = get_data(imgs)

        target_datatype = (
            np.float32 if img_data.dtype == np.float32 else np.float64
        )

        img_data = img_data.astype(target_datatype)

        n_samples = 1 if len(img_data.shape) == 1 else img_data.shape[1]

        region_signals = np.ndarray(
            (n_samples, self.n_elements_), dtype=target_datatype
        )
        # adapted from nilearn.regions.signal_extraction.img_to_signals_labels
        # iterate over time points and apply reduction function over labels.
        labels_data = get_data(self.labels_img_)

        index = self.labels_
        if self.background_label in index:
            index.pop(index.index(self.background_label))

        reduction_function = getattr(ndimage, self.strategy)

        for n, sample in enumerate(np.rollaxis(img_data, -1)):
            tmp = np.asarray(
                reduction_function(sample, labels=labels_data, index=index)
            )
            region_signals[n] = tmp

        parameters = get_params(
            self.__class__,
            self,
            ignore=[
                "mask_img",
            ],
        )
        parameters["clean_args"] = self.clean_args

        # signal cleaning here
        region_signals = cache(
            signal.clean,
            memory=self.memory,
            func_memory_level=2,
            memory_level=self.memory_level,
            shelve=self._shelving,
        )(
            region_signals,
            detrend=parameters["detrend"],
            standardize=parameters["standardize"],
            standardize_confounds=parameters["standardize_confounds"],
            t_r=parameters["t_r"],
            low_pass=parameters["low_pass"],
            high_pass=parameters["high_pass"],
            confounds=confounds,
            sample_mask=sample_mask,
            **parameters["clean_args"],
        )

        return region_signals

    def inverse_transform(self, signals):
        """Transform extracted signal back to surface image.

        Parameters
        ----------
        signals : :obj:`numpy.ndarray`
            Extracted signal for each region.
            If a 1D array is provided, then the shape of each hemisphere's data
            should be (number of elements,) in the returned surface image.
            If a 2D array is provided, then it would be
            (number of scans, number of elements).


        Returns
        -------
        :obj:`~nilearn.surface.SurfaceImage` object
            Mesh and data for both hemispheres.
        """
        check_is_fitted(self)

        self._check_signal_shape(signals)

        return signals_to_surf_img_labels(
            signals,
            np.asarray(self.labels_),
            self.labels_img_,
            self.background_label,
        )

    def generate_report(self):
        """Generate a report."""
        from nilearn.reporting.html_report import generate_report

        return generate_report(self)

    def _reporting(self):
        """Load displays needed for report.

        Returns
        -------
        displays : list
            A list of all displays to be rendered.
        """
        import matplotlib.pyplot as plt

        from nilearn.reporting.utils import figure_to_png_base64

        # Handle the edge case where this function is
        # called with a masker having report capabilities disabled
        if self._reporting_data is None:
            return [None]

        fig = self._create_figure_for_report()

        plt.close()

        init_display = figure_to_png_base64(fig)

        return [init_display]

    def _create_figure_for_report(self):
        """Create a figure of the contours of label image.

        If transform() was applied to an image,
        this image is used as background
        on which the contours are drawn.
        """
        import matplotlib.pyplot as plt

        from nilearn.plotting import plot_surf, plot_surf_contours

        labels_img = self._reporting_data["labels_image"]

        img = self._reporting_data["images"]
        if img:
            img = mean_img(img)
            vmin, vmax = img.data._get_min_max()

        # TODO: possibly allow to generate a report with other views
        views = ["lateral", "medial"]
        hemispheres = ["left", "right"]

        fig, axes = plt.subplots(
            len(views),
            len(hemispheres),
            subplot_kw={"projection": "3d"},
            figsize=(20, 20),
            **constrained_layout_kwargs(),
        )
        axes = np.atleast_2d(axes)

        for ax_row, view in zip(axes, views):
            for ax, hemi in zip(ax_row, hemispheres):
                if img:
                    plot_surf(
                        surf_map=img,
                        hemi=hemi,
                        view=view,
                        figure=fig,
                        axes=ax,
                        cmap=self.cmap,
                        vmin=vmin,
                        vmax=vmax,
                    )
                plot_surf_contours(
                    roi_map=labels_img,
                    hemi=hemi,
                    view=view,
                    figure=fig,
                    axes=ax,
                )

        return fig<|MERGE_RESOLUTION|>--- conflicted
+++ resolved
@@ -281,11 +281,6 @@
                 "but not both."
             )
 
-<<<<<<< HEAD
-        all_labels = set(self._labels_data.ravel())
-        all_labels.discard(self.background_label)
-        self._labels_ = list(all_labels)
-=======
         self.labels_img_ = copy.deepcopy(self.labels_img)
 
         self.mask_img_ = self._load_mask(imgs)
@@ -317,7 +312,6 @@
                     "(including background).",
                     stacklevel=find_stack_level(),
                 )
->>>>>>> 1479961e
 
         self._shelving = False
 
