"""Extract data from a SurfaceImage, averaging over atlas regions."""

import warnings
from copy import deepcopy
from pathlib import Path
from typing import Union

import numpy as np
import pandas as pd
from joblib import Memory
from scipy import ndimage
from sklearn.utils.estimator_checks import check_is_fitted

from nilearn import DEFAULT_SEQUENTIAL_CMAP, signal
from nilearn._utils.bids import (
    generate_atlas_look_up_table,
    sanitize_look_up_table,
)
from nilearn._utils.class_inspect import get_params
from nilearn._utils.docs import fill_doc
from nilearn._utils.helpers import (
    constrained_layout_kwargs,
    rename_parameters,
)
from nilearn._utils.logger import find_stack_level
from nilearn._utils.masker_validation import (
    check_compatibility_mask_and_images,
)
from nilearn._utils.param_validation import (
    check_params,
    check_reduction_strategy,
)
from nilearn.image import mean_img
from nilearn.maskers.base_masker import _BaseSurfaceMasker, mask_logger
from nilearn.surface.surface import (
    SurfaceImage,
    at_least_2d,
    check_surf_img,
    get_data,
)
from nilearn.surface.utils import check_polymesh_equal


def signals_to_surf_img_labels(
    signals: np.ndarray,
    labels: np.ndarray,
    labels_img: SurfaceImage,
    background_label=0,
) -> SurfaceImage:
    """Transform signals to surface image labels."""
    labels = labels[labels != background_label]

    data = {}
    for part_name, labels_part in labels_img.data.parts.items():
        data[part_name] = np.zeros(
            (labels_part.shape[0], signals.shape[0]),
            dtype=signals.dtype,
        )
        for label_idx, label in enumerate(labels):
            data[part_name][labels_part == label] = signals[:, label_idx].T
    return SurfaceImage(mesh=labels_img.mesh, data=data)


@fill_doc
class SurfaceLabelsMasker(_BaseSurfaceMasker):
    """Extract data from a SurfaceImage, averaging over atlas regions.

    .. versionadded:: 0.11.0

    Parameters
    ----------
    labels_img : :obj:`~nilearn.surface.SurfaceImage` object
        Region definitions, as one image of labels.
        The data for each hemisphere
        is of shape (n_vertices_per_hemisphere, n_regions).

    labels : :obj:`list` of :obj:`str`, default=None
        Mutually exclusive with ``lut``.
        Labels corresponding to the labels image.
        This is used to improve reporting quality if provided.

        .. warning::
            If the labels are not be consistent with the label values
            provided through ``labels_img``,
            excess labels will be dropped,
            and missing labels will be labeled ``'unknown'``.

    %(masker_lut)s

    background_label : :obj:`int` or :obj:`float`, default=0
        Label used in labels_img to represent background.

        .. warning::

            This value must be consistent with label values
            and image provided.

    mask_img : :obj:`~nilearn.surface.SurfaceImage` object, optional
        Mask to apply to labels_img before extracting signals. Defines the \
        overall area of the brain to consider. The data for each \
        hemisphere is of shape (n_vertices_per_hemisphere, n_regions).

    %(smoothing_fwhm)s
        This parameter is not implemented yet.

    %(standardize_maskers)s

    %(standardize_confounds)s

    %(detrend)s

    high_variance_confounds : :obj:`bool`, default=False
        If True, high variance confounds are computed on provided image with
        :func:`nilearn.image.high_variance_confounds` and default parameters
        and regressed out.

    %(low_pass)s

    %(high_pass)s

    %(t_r)s

    %(memory)s

    %(memory_level1)s

    %(verbose0)s

    reports : :obj:`bool`, default=True
        If set to True, data is saved in order to produce a report.

    %(cmap)s
        default="inferno"
        Only relevant for the report figures.

    %(clean_args)s

    Attributes
    ----------
    labels_img_ : :obj:`nibabel.nifti1.Nifti1Image`
        The labels image after fitting.
        If a mask_img was used,
        then masked vertices will have the background value.

    mask_img_ : A 1D binary :obj:`~nilearn.surface.SurfaceImage` or None.
        The mask of the data.
        If no ``mask_img`` was passed at masker construction,
        then ``mask_img_`` is ``None``, otherwise
        is the resulting binarized version of ``mask_img``
        where each vertex is ``True`` if all values across samples
        (for example across timepoints) is finite value different from 0.

    lut_ : :obj:`pandas.DataFrame`
        Look-up table derived from the ``labels`` or ``lut``
        or from the values of the label image.
    """

    def __init__(
        self,
        labels_img=None,
        labels=None,
        lut=None,
        background_label=0,
        mask_img=None,
        smoothing_fwhm=None,
        standardize=False,
        standardize_confounds=True,
        detrend=False,
        high_variance_confounds=False,
        low_pass=None,
        high_pass=None,
        t_r=None,
        memory=None,
        memory_level=1,
        verbose=0,
        strategy="mean",
        reports=True,
        cmap=DEFAULT_SEQUENTIAL_CMAP,
        clean_args=None,
    ):
        self.labels_img = labels_img
        self.labels = labels
        self.lut = lut
        self.background_label = background_label
        self.mask_img = mask_img
        self.smoothing_fwhm = smoothing_fwhm
        self.standardize = standardize
        self.standardize_confounds = standardize_confounds
        self.high_variance_confounds = high_variance_confounds
        self.detrend = detrend
        self.low_pass = low_pass
        self.high_pass = high_pass
        self.t_r = t_r
        self.memory = memory
        self.memory_level = memory_level
        self.verbose = verbose
        self.reports = reports
        self.strategy = strategy
        self.cmap = cmap
        self.clean_args = clean_args

    @property
    def n_elements_(self) -> int:
        """Return number of regions.

        This is equal to the number of unique values
        in the fitted label image,
        minus the background value.
        """
        check_is_fitted(self)
        lut = self.lut_
        return len(lut[lut["index"] != self.background_label])

    @property
    def labels_(self) -> list[Union[int, float]]:
        """Return list of labels of the regions."""
        check_is_fitted(self)
        lut = self.lut_
        return lut["index"].to_list()

    @property
    def region_names_(self) -> dict[int, str]:
        """Return a dictionary containing the region names corresponding \n
            to each column in the array returned by `transform`.

        The region names correspond to the labels provided
        in labels in input.
        The region name corresponding to ``region_signal[:,i]``
        is ``region_names_[i]``.

        .. versionadded:: 0.12.0
        """
        check_is_fitted(self)
        lut = self.lut_
        return lut.loc[lut["index"] != self.background_label, "name"].to_dict()

    @property
    def region_ids_(self) -> dict[Union[str, int], int]:
        """Return dictionary containing the region ids corresponding \n
           to each column in the array \n
           returned by `transform`.

        The region id corresponding to ``region_signal[:,i]``
        is ``region_ids_[i]``.
        ``region_ids_['background']`` is the background label.

        .. versionadded:: 0.12.0
        """
        check_is_fitted(self)
        lut = self.lut_
        return lut["index"].to_dict()

    @fill_doc
    @rename_parameters(
        replacement_params={"img": "imgs"}, end_version="0.13.0"
    )
    def fit(self, imgs=None, y=None):
        """Prepare signal extraction from regions.

        Parameters
        ----------
        imgs : :obj:`~nilearn.surface.SurfaceImage` object or None, \
               default=None

        %(y_dummy)s

        Returns
        -------
        SurfaceLabelsMasker object
        """
        del y
        check_params(self.__dict__)
        if imgs is not None:
            self._check_imgs(imgs)

        if imgs is not None:
            check_surf_img(imgs)

        check_reduction_strategy(self.strategy)

        if self.labels_img is None:
            raise ValueError(
                "Please provide a labels_img to the masker. For example, "
                "masker = SurfaceLabelsMasker(labels_img=labels_img)"
            )

        if self.labels and self.lut is not None:
            raise ValueError(
                "Pass either labels or a lookup table (lut) to the masker, "
                "but not both."
            )

<<<<<<< HEAD
        self._fit_cache()
=======
        if self.memory is None:
            self.memory = Memory(location=None)
>>>>>>> 03062004

        mask_logger("load_regions", self.labels_img, verbose=self.verbose)

        self.labels_img_ = deepcopy(self.labels_img)

        self.mask_img_ = self._load_mask(imgs)
        if self.mask_img_ is not None:
            check_polymesh_equal(self.labels_img_.mesh, self.mask_img.mesh)

            # apply mask to label image
            for k in self.labels_img_.data.parts:
                mask = self.mask_img_.data.parts[k]
                self.labels_img_.data.parts[k][np.logical_not(mask)] = (
                    self.background_label
                )

            labels_before_mask = {
                int(x) for x in np.unique(get_data(self.labels_img))
            }
            labels_after_mask = {
                int(x) for x in np.unique(get_data(self.labels_img_))
            }
            labels_diff = labels_before_mask - labels_after_mask
            if labels_diff:
                warnings.warn(
                    "After applying mask to the labels image, "
                    "the following labels were "
                    f"removed: {labels_diff}. "
                    f"Out of {len(labels_before_mask)} labels, the "
                    "masked labels image only contains "
                    f"{len(labels_after_mask)} labels "
                    "(including background).",
                    stacklevel=find_stack_level(),
                )

        # generate a look up table if one was not provided
        if self.lut is not None:
            if isinstance(self.lut, (str, Path)):
                lut = pd.read_table(self.lut, sep=None)
            else:
                lut = self.lut
        elif self.labels:
            lut = generate_atlas_look_up_table(
                function=None,
                name=self.labels,
                index=self.labels_img_,
            )
        else:
            lut = generate_atlas_look_up_table(
                function=None, index=self.labels_img_
            )

        self.lut_ = sanitize_look_up_table(lut, atlas=self.labels_img_)

        if self.clean_args is None:
            self.clean_args_ = {}
        else:
            self.clean_args_ = self.clean_args

        if not self.reports:
            self._reporting_data = None
            return self

        # content to inject in the HTML template
        self._report_content = {
            "description": (
                "This report shows the input surface image overlaid "
                "with the outlines of the mask. "
                "We recommend to inspect the report for the overlap "
                "between the mask and its input image. "
            ),
            "n_vertices": {},
            "number_of_regions": self.n_elements_,
            "summary": {},
            "warning_message": None,
        }

        for part in self.labels_img_.data.parts:
            self._report_content["n_vertices"][part] = (
                self.labels_img_.mesh.parts[part].n_vertices
            )

        self._reporting_data = self._generate_reporting_data()

        mask_logger("fit_done", verbose=self.verbose)

        return self

    def _generate_reporting_data(self):
        for part in self.labels_img_.data.parts:
            size = []
            relative_size = []

            table = self.lut_.copy()

            for _, row in table.iterrows():
                n_vertices = self.labels_img_.data.parts[part] == row["index"]
                size.append(n_vertices.sum())
                tmp = (
                    n_vertices.sum()
                    / self.labels_img_.mesh.parts[part].n_vertices
                    * 100
                )
                relative_size.append(f"{tmp:.2}")

            table["size"] = size
            table["relative size"] = relative_size

            self._report_content["summary"][part] = table

        return {
            "labels_image": self.labels_img_,
            "images": None,
        }

    def __sklearn_is_fitted__(self):
        return hasattr(self, "lut_") and hasattr(self, "mask_img_")

    @fill_doc
    def transform_single_imgs(self, imgs, confounds=None, sample_mask=None):
        """Extract signals from surface object.

        Parameters
        ----------
        imgs : imgs : :obj:`~nilearn.surface.SurfaceImage` object or \
              iterable of :obj:`~nilearn.surface.SurfaceImage`
            Images to process.
            Mesh and data for both hemispheres.

        %(confounds)s

        %(sample_mask)s

        Returns
        -------
        %(signals_transform_surface)s
        """
        check_is_fitted(self)

        check_compatibility_mask_and_images(self.labels_img_, imgs)
        check_polymesh_equal(self.labels_img_.mesh, imgs.mesh)

        imgs = at_least_2d(imgs)
        img_data = get_data(imgs)

        target_datatype = (
            np.float32 if img_data.dtype == np.float32 else np.float64
        )

        img_data = img_data.astype(target_datatype)

        n_samples = 1 if len(img_data.shape) == 1 else img_data.shape[1]

        region_signals = np.ndarray(
            (n_samples, self.n_elements_), dtype=target_datatype
        )
        # adapted from nilearn.regions.signal_extraction.img_to_signals_labels
        # iterate over time points and apply reduction function over labels.
        labels_data = get_data(self.labels_img_)

        index = self.labels_
        if self.background_label in index:
            index.pop(index.index(self.background_label))

        reduction_function = getattr(ndimage, self.strategy)

        mask_logger("extracting", verbose=self.verbose)

        for n, sample in enumerate(np.rollaxis(img_data, -1)):
            tmp = np.asarray(
                reduction_function(sample, labels=labels_data, index=index)
            )
            region_signals[n] = tmp

        mask_logger("cleaning", verbose=self.verbose)

        parameters = get_params(self.__class__, self, ignore=["mask_img"])
        parameters["clean_args"] = self.clean_args_

        # signal cleaning here
<<<<<<< HEAD
        region_signals = self._cache(signal.clean, func_memory_level=2)(
=======
        region_signals = self._cache(
            signal.clean,
            func_memory_level=2,
            shelve=self._shelving,
        )(
>>>>>>> 03062004
            region_signals,
            detrend=parameters["detrend"],
            standardize=parameters["standardize"],
            standardize_confounds=parameters["standardize_confounds"],
            t_r=parameters["t_r"],
            low_pass=parameters["low_pass"],
            high_pass=parameters["high_pass"],
            confounds=confounds,
            sample_mask=sample_mask,
            **parameters["clean_args"],
        )

        return region_signals

    @fill_doc
    def inverse_transform(self, signals):
        """Transform extracted signal back to surface image.

        Parameters
        ----------
        %(signals_inv_transform)s

        Returns
        -------
        %(img_inv_transform_surface)s
        """
        check_is_fitted(self)

        return_1D = signals.ndim < 2

        signals = self._check_array(signals)

        mask_logger("inverse_transform", verbose=self.verbose)

        imgs = signals_to_surf_img_labels(
            signals,
            np.asarray(self.labels_),
            self.labels_img_,
            self.background_label,
        )

        if return_1D:
            for k, v in imgs.data.parts.items():
                imgs.data.parts[k] = v.squeeze()

        return imgs

    def generate_report(self):
        """Generate a report."""
        from nilearn.reporting.html_report import generate_report

        return generate_report(self)

    def _reporting(self):
        """Load displays needed for report.

        Returns
        -------
        displays : list
            A list of all displays to be rendered.
        """
        import matplotlib.pyplot as plt

        from nilearn.reporting.utils import figure_to_png_base64

        # Handle the edge case where this function is
        # called with a masker having report capabilities disabled
        if self._reporting_data is None:
            return [None]

        fig = self._create_figure_for_report()

        plt.close()

        init_display = figure_to_png_base64(fig)

        return [init_display]

    def _create_figure_for_report(self):
        """Create a figure of the contours of label image.

        If transform() was applied to an image,
        this image is used as background
        on which the contours are drawn.
        """
        import matplotlib.pyplot as plt

        from nilearn.plotting import plot_surf, plot_surf_contours

        labels_img = self._reporting_data["labels_image"]

        img = self._reporting_data["images"]
        if img:
            img = mean_img(img)
            vmin, vmax = img.data._get_min_max()

        # TODO: possibly allow to generate a report with other views
        views = ["lateral", "medial"]
        hemispheres = ["left", "right"]

        fig, axes = plt.subplots(
            len(views),
            len(hemispheres),
            subplot_kw={"projection": "3d"},
            figsize=(20, 20),
            **constrained_layout_kwargs(),
        )
        axes = np.atleast_2d(axes)

        for ax_row, view in zip(axes, views):
            for ax, hemi in zip(ax_row, hemispheres):
                if img:
                    plot_surf(
                        surf_map=img,
                        hemi=hemi,
                        view=view,
                        figure=fig,
                        axes=ax,
                        cmap=self.cmap,
                        vmin=vmin,
                        vmax=vmax,
                        darkness=None,
                    )
                plot_surf_contours(
                    roi_map=labels_img,
                    hemi=hemi,
                    view=view,
                    figure=fig,
                    axes=ax,
                )

        return fig<|MERGE_RESOLUTION|>--- conflicted
+++ resolved
@@ -290,12 +290,7 @@
                 "but not both."
             )
 
-<<<<<<< HEAD
         self._fit_cache()
-=======
-        if self.memory is None:
-            self.memory = Memory(location=None)
->>>>>>> 03062004
 
         mask_logger("load_regions", self.labels_img, verbose=self.verbose)
 
@@ -476,15 +471,7 @@
         parameters["clean_args"] = self.clean_args_
 
         # signal cleaning here
-<<<<<<< HEAD
         region_signals = self._cache(signal.clean, func_memory_level=2)(
-=======
-        region_signals = self._cache(
-            signal.clean,
-            func_memory_level=2,
-            shelve=self._shelving,
-        )(
->>>>>>> 03062004
             region_signals,
             detrend=parameters["detrend"],
             standardize=parameters["standardize"],
