"""Extract data from a SurfaceImage, averaging over atlas regions."""

import warnings
from pathlib import Path

import numpy as np
import pandas as pd
from scipy import ndimage
from sklearn.utils.estimator_checks import check_is_fitted

from nilearn import DEFAULT_SEQUENTIAL_CMAP, signal
from nilearn._utils.bids import (
    generate_atlas_look_up_table,
    sanitize_look_up_table,
)
from nilearn._utils.cache_mixin import cache
from nilearn._utils.class_inspect import get_params
from nilearn._utils.docs import fill_doc
from nilearn._utils.helpers import (
    constrained_layout_kwargs,
)
from nilearn._utils.logger import find_stack_level
from nilearn._utils.masker_validation import (
    check_compatibility_mask_and_images,
)
from nilearn._utils.param_validation import (
    check_params,
    check_reduction_strategy,
)
from nilearn.image import mean_img
from nilearn.maskers.base_masker import _BaseSurfaceMasker
from nilearn.surface.surface import (
    SurfaceImage,
    at_least_2d,
)
from nilearn.surface.utils import check_polymesh_equal


def _apply_surf_mask_on_labels(mask_data, labels_data, background_label=0):
    """Apply mask to labels data.

    Ensures that we only get the data back
    according to the mask that was applied.
    So if some labels were removed,
    we will only get the data for the remaining labels,
    the vertices that were masked out will be set to the background label.
    """
    labels_before_mask = {int(label) for label in np.unique(labels_data)}
    labels_data[np.logical_not(mask_data.flatten())] = background_label
    labels_after_mask = {int(label) for label in np.unique(labels_data)}
    labels_diff = labels_before_mask - labels_after_mask
    if labels_diff:
        warnings.warn(
            "After applying mask to the labels image, "
            "the following labels were "
            f"removed: {labels_diff}. "
            f"Out of {len(labels_before_mask)} labels, the "
            "masked labels image only contains "
            f"{len(labels_after_mask)} labels "
            "(including background).",
            stacklevel=find_stack_level(),
        )
    labels = np.unique(labels_data)
    labels = labels[labels != background_label]

    return labels_data, labels


def signals_to_surf_img_labels(
    signals,
    labels,
    labels_img,
    mask_img,
    background_label=0,
):
    """Transform signals to surface image labels."""
    if mask_img is not None:
        mask_data = np.concatenate(list(mask_img.data.parts.values()), axis=0)
        labels_data = np.concatenate(
            list(labels_img.data.parts.values()), axis=0
        )
        _, labels = _apply_surf_mask_on_labels(
            mask_data, labels_data, background_label
        )

    data = {}
    for part_name, labels_part in labels_img.data.parts.items():
        data[part_name] = np.zeros(
            (labels_part.shape[0], signals.shape[0]),
            dtype=signals.dtype,
        )
        for label_idx, label in enumerate(labels):
            data[part_name][labels_part == label] = signals[:, label_idx].T
    return SurfaceImage(mesh=labels_img.mesh, data=data)


@fill_doc
class SurfaceLabelsMasker(_BaseSurfaceMasker):
    """Extract data from a SurfaceImage, averaging over atlas regions.

    .. versionadded:: 0.11.0

    Parameters
    ----------
    labels_img : :obj:`~nilearn.surface.SurfaceImage` object
        Region definitions, as one image of labels.
        The data for each hemisphere
        is of shape (n_vertices_per_hemisphere, n_regions).

    labels : :obj:`list` of :obj:`str`, default=None
        Mutually exclusive with ``lut``.
        Labels corresponding to the labels image.
        This is used to improve reporting quality if provided.

        .. warning::
            If the labels are not be consistent with the label values
            provided through ``labels_img``,
            excess labels will be dropped,
            and missing labels will be labeled ``'unknown'``.

    'lut' : :obj:`pandas.DataFrame` or :obj:`str` \
            or :obj:`pathlib.Path` to a TSV file or None, default=None
        Mutually exclusive with ``labels``.
        Act as a look up table (lut)
        with at least columns 'index' and 'name'.
        Formatted according to 'dseg.tsv' format from
        `BIDS <https://bids-specification.readthedocs.io/en/latest/derivatives/imaging.html#common-image-derived-labels>`_.

    background_label : :obj:`int` or :obj:`float`, default=0
        Label used in labels_img to represent background.

        .. warning::

            This value must be consistent with label values
            and image provided.

    mask_img : :obj:`~nilearn.surface.SurfaceImage` object, optional
        Mask to apply to labels_img before extracting signals. Defines the \
        overall area of the brain to consider. The data for each \
        hemisphere is of shape (n_vertices_per_hemisphere, n_regions).

    %(smoothing_fwhm)s
        This parameter is not implemented yet.

    %(standardize_maskers)s

    %(standardize_confounds)s

    %(detrend)s

    high_variance_confounds : :obj:`bool`, default=False
        If True, high variance confounds are computed on provided image with
        :func:`nilearn.image.high_variance_confounds` and default parameters
        and regressed out.

    %(low_pass)s

    %(high_pass)s

    %(t_r)s

    %(memory)s

    %(memory_level1)s

    %(verbose0)s

    reports : :obj:`bool`, default=True
        If set to True, data is saved in order to produce a report.

    %(cmap)s
        default="inferno"
        Only relevant for the report figures.

    %(clean_args)s

    Attributes
    ----------
    n_elements_ : :obj:`int`
        The number of discrete values in the mask.
        This is equivalent to the number of unique values in the mask image,
        ignoring the background value.

    lut_ : :obj:`pandas.DataFrame`
        Look-up table derived from the ``labels`` or ``lut``
        or from the values of the label image.
    """

    def __init__(
        self,
        labels_img=None,
        labels=None,
        lut=None,
        background_label=0,
        mask_img=None,
        smoothing_fwhm=None,
        standardize=False,
        standardize_confounds=True,
        detrend=False,
        high_variance_confounds=False,
        low_pass=None,
        high_pass=None,
        t_r=None,
        memory=None,
        memory_level=1,
        verbose=0,
        strategy="mean",
        reports=True,
        cmap=DEFAULT_SEQUENTIAL_CMAP,
        clean_args=None,
    ):
        self.labels_img = labels_img
        self.labels = labels
        self.lut = lut
        self.background_label = background_label
        self.mask_img = mask_img
        self.smoothing_fwhm = smoothing_fwhm
        self.standardize = standardize
        self.standardize_confounds = standardize_confounds
        self.high_variance_confounds = high_variance_confounds
        self.detrend = detrend
        self.low_pass = low_pass
        self.high_pass = high_pass
        self.t_r = t_r
        self.memory = memory
        self.memory_level = memory_level
        self.verbose = verbose
        self.reports = reports
        self.strategy = strategy
        self.cmap = cmap
        self.clean_args = clean_args

    @property
    def _labels_data(self):
        """Return data of label image concatenated over hemispheres."""
        all_labels = [x.ravel() for x in self.labels_img.data.parts.values()]
        return np.concatenate(all_labels)

    def fit(self, img=None, y=None):
        """Prepare signal extraction from regions.

        Parameters
        ----------
        img : :obj:`~nilearn.surface.SurfaceImage` object or None, default=None

        y : None
            This parameter is unused.
            It is solely included for scikit-learn compatibility.

        Returns
        -------
        SurfaceLabelsMasker object
        """
        check_params(self.__dict__)
        del y

        check_reduction_strategy(self.strategy)

        if self.labels_img is None:
            raise ValueError(
                "Please provide a labels_img to the masker. For example, "
                "masker = SurfaceLabelsMasker(labels_img=labels_img)"
            )

        if self.labels and self.lut is not None:
            raise ValueError(
                "Pass either labels or a lookup table (lut) to the masker, "
                "but not both."
            )

        self._shelving = False

        all_labels = set(self._labels_data.ravel())
        all_labels.discard(self.background_label)
        self._labels_ = list(all_labels)

        self.n_elements_ = len(self._labels_)

        # generate a look up table if one was not provided
        if self.lut is not None:
            if isinstance(self.lut, (str, Path)):
                lut = pd.read_table(self.lut, sep=None)
            else:
                lut = self.lut
        elif self.labels:
            lut = generate_atlas_look_up_table(
                function=None,
                name=self.labels,
                index=self.labels_img,
            )
        else:
            lut = generate_atlas_look_up_table(
                function=None, index=self.labels_img
            )

        self.lut_ = sanitize_look_up_table(lut, atlas=self.labels_img)

        self.label_names_ = self.lut_.name.to_list()

        if self.mask_img is not None:
            if img is not None:
                check_compatibility_mask_and_images(self.mask_img, img)
            check_polymesh_equal(self.labels_img.mesh, self.mask_img.mesh)
        self.mask_img_ = self.mask_img

        self._shelving = False

        if not self.reports:
            self._reporting_data = None
            return self

        # content to inject in the HTML template
        self._report_content = {
            "description": (
                "This report shows the input surface image overlaid "
                "with the outlines of the mask. "
                "We recommend to inspect the report for the overlap "
                "between the mask and its input image. "
            ),
            "n_vertices": {},
            "number_of_regions": self.n_elements_,
            "summary": {},
            "warning_message": None,
        }

        for part in self.labels_img.data.parts:
            self._report_content["n_vertices"][part] = (
                self.labels_img.mesh.parts[part].n_vertices
            )

        self._reporting_data = self._generate_reporting_data()

        return self

    def _generate_reporting_data(self):
        for part in self.labels_img.data.parts:
            size = []
            relative_size = []

            table = self.lut_.copy()

            for _, row in table.iterrows():
                n_vertices = self.labels_img.data.parts[part] == row["index"]
                size.append(n_vertices.sum())
                tmp = (
                    n_vertices.sum()
                    / self.labels_img.mesh.parts[part].n_vertices
                    * 100
                )
                relative_size.append(f"{tmp:.2}")

            table["size"] = size
            table["relative size"] = relative_size

            self._report_content["summary"][part] = table

        return {
            "labels_image": self.labels_img,
            "images": None,
        }

    def __sklearn_is_fitted__(self):
        return (
            hasattr(self, "n_elements_")
            and hasattr(self, "lut_")
            and hasattr(self, "mask_img_")
        )

    def transform_single_imgs(self, imgs, confounds=None, sample_mask=None):
        """Extract signals from surface object.

        Parameters
        ----------
        imgs : imgs : :obj:`~nilearn.surface.SurfaceImage` object or \
              iterable of :obj:`~nilearn.surface.SurfaceImage`
            Images to process.
            Mesh and data for both hemispheres.

        confounds : :class:`numpy.ndarray`, :obj:`str`,\
                    :class:`pathlib.Path`, \
                    :class:`pandas.DataFrame` \
                    or :obj:`list` of confounds timeseries, default=None
            Confounds to pass to :func:`nilearn.signal.clean`.

        sample_mask : None, Any type compatible with numpy-array indexing, \
                  or :obj:`list` of \
                  shape: (total number of scans - number of scans removed) \
                  for explicit index, or (number of scans) for binary mask, \
                  default=None
            sample_mask to pass to :func:`nilearn.signal.clean`.

        Returns
        -------
        region_signals : 2D :obj:`numpy.ndarray`
            Signal for each element.
            shape: (img data shape, total number of vertices)
        """
        check_compatibility_mask_and_images(self.labels_img, imgs)
        assert_polymesh_equal(self.labels_img.mesh, imgs.mesh)
        imgs = at_least_2d(imgs)

<<<<<<< HEAD
=======
        # if img is a single image, convert it to a list
        # to be able to concatenate it
        if not isinstance(img, list):
            img = [img]
        img = concat_imgs(img)
        check_compatibility_mask_and_images(self.labels_img, img)
        check_polymesh_equal(self.labels_img.mesh, img.mesh)
        img = at_least_2d(img)
>>>>>>> 4cf69a21
        # concatenate data over hemispheres
        img_data = np.concatenate(list(imgs.data.parts.values()), axis=0)

        labels_data = self._labels_data
        labels = self._labels_

        if self.mask_img_ is not None:
            mask_data = np.concatenate(
                list(self.mask_img.data.parts.values()), axis=0
            )
            labels_data, labels = _apply_surf_mask_on_labels(
                mask_data,
                self._labels_data,
                self.background_label,
            )

        target_datatype = (
            np.float32 if img_data.dtype == np.float32 else np.float64
        )

        img_data = img_data.astype(target_datatype)

        n_time_points = 1 if len(img_data.shape) == 1 else img_data.shape[1]

        region_signals = np.ndarray(
            (n_time_points, len(labels)), dtype=target_datatype
        )
        # adapted from nilearn.regions.signal_extraction.img_to_signals_labels
        # iterate over time points and apply reduction function over labels.
        reduction_function = getattr(ndimage, self.strategy)
        for n, sample in enumerate(np.rollaxis(img_data, -1)):
            region_signals[n] = np.asarray(
                reduction_function(sample, labels=labels_data, index=labels)
            )

        parameters = get_params(
            self.__class__,
            self,
            ignore=[
                "mask_img",
            ],
        )
        if self.clean_args is None:
            self.clean_args = {}
        parameters["clean_args"] = self.clean_args

        # signal cleaning here
        region_signals = cache(
            signal.clean,
            memory=self.memory,
            func_memory_level=2,
            memory_level=self.memory_level,
            shelve=self._shelving,
        )(
            region_signals,
            detrend=parameters["detrend"],
            standardize=parameters["standardize"],
            standardize_confounds=parameters["standardize_confounds"],
            t_r=parameters["t_r"],
            low_pass=parameters["low_pass"],
            high_pass=parameters["high_pass"],
            confounds=confounds,
            sample_mask=sample_mask,
            **parameters["clean_args"],
        )

        return region_signals

    def fit_transform(self, img, y=None, confounds=None, sample_mask=None):
        """Prepare and perform signal extraction from regions.

        Parameters
        ----------
        img : :obj:`~nilearn.surface.SurfaceImage` object or \
              :obj:`list` of :obj:`~nilearn.surface.SurfaceImage` or \
              :obj:`tuple` of :obj:`~nilearn.surface.SurfaceImage`
            Mesh and data for both hemispheres.

        y : None
            This parameter is unused.
            It is solely included for scikit-learn compatibility.

        confounds : :class:`numpy.ndarray`, :obj:`str`,\
                    :class:`pathlib.Path`, \
                    :class:`pandas.DataFrame` \
                    or :obj:`list` of confounds timeseries, default=None
            Confounds to pass to :func:`nilearn.signal.clean`.

        sample_mask : None, Any type compatible with numpy-array indexing, \
                  or :obj:`list` of \
                  shape: (total number of scans - number of scans removed) \
                  for explicit index, or (number of scans) for binary mask, \
                  default=None
            sample_mask to pass to :func:`nilearn.signal.clean`.

        Returns
        -------
        :obj:`numpy.ndarray`
            Signal for each element.
            shape: (img data shape, total number of vertices)
        """
        del y
        return self.fit().transform(img, confounds, sample_mask)

    def inverse_transform(self, signals):
        """Transform extracted signal back to surface image.

        Parameters
        ----------
        signals : :obj:`numpy.ndarray`
            Extracted signal for each region.
            If a 1D array is provided, then the shape of each hemisphere's data
            should be (number of elements,) in the returned surface image.
            If a 2D array is provided, then it would be
            (number of scans, number of elements).


        Returns
        -------
        :obj:`~nilearn.surface.SurfaceImage` object
            Mesh and data for both hemispheres.
        """
        check_is_fitted(self)

        return signals_to_surf_img_labels(
            signals,
            self._labels_,
            self.labels_img,
            self.mask_img,
            self.background_label,
        )

    def generate_report(self):
        """Generate a report."""
        from nilearn.reporting.html_report import generate_report

        return generate_report(self)

    def _reporting(self):
        """Load displays needed for report.

        Returns
        -------
        displays : list
            A list of all displays to be rendered.
        """
        import matplotlib.pyplot as plt

        from nilearn.reporting.utils import figure_to_png_base64

        # Handle the edge case where this function is
        # called with a masker having report capabilities disabled
        if self._reporting_data is None:
            return [None]

        fig = self._create_figure_for_report()

        plt.close()

        init_display = figure_to_png_base64(fig)

        return [init_display]

    def _create_figure_for_report(self):
        """Create a figure of the contours of label image.

        If transform() was applied to an image,
        this image is used as background
        on which the contours are drawn.
        """
        import matplotlib.pyplot as plt

        from nilearn.plotting import plot_surf, plot_surf_contours

        labels_img = self._reporting_data["labels_image"]

        img = self._reporting_data["images"]
        if img:
            img = mean_img(img)
            vmin, vmax = img.data._get_min_max()

        # TODO: possibly allow to generate a report with other views
        views = ["lateral", "medial"]
        hemispheres = ["left", "right"]

        fig, axes = plt.subplots(
            len(views),
            len(hemispheres),
            subplot_kw={"projection": "3d"},
            figsize=(20, 20),
            **constrained_layout_kwargs(),
        )
        axes = np.atleast_2d(axes)

        for ax_row, view in zip(axes, views):
            for ax, hemi in zip(ax_row, hemispheres):
                if img:
                    plot_surf(
                        surf_map=img,
                        hemi=hemi,
                        view=view,
                        figure=fig,
                        axes=ax,
                        cmap=self.cmap,
                        vmin=vmin,
                        vmax=vmax,
                    )
                plot_surf_contours(
                    roi_map=labels_img,
                    hemi=hemi,
                    view=view,
                    figure=fig,
                    axes=ax,
                )

        return fig<|MERGE_RESOLUTION|>--- conflicted
+++ resolved
@@ -396,20 +396,9 @@
             shape: (img data shape, total number of vertices)
         """
         check_compatibility_mask_and_images(self.labels_img, imgs)
-        assert_polymesh_equal(self.labels_img.mesh, imgs.mesh)
+        check_polymesh_equal(self.labels_img.mesh, imgs.mesh)
         imgs = at_least_2d(imgs)
 
-<<<<<<< HEAD
-=======
-        # if img is a single image, convert it to a list
-        # to be able to concatenate it
-        if not isinstance(img, list):
-            img = [img]
-        img = concat_imgs(img)
-        check_compatibility_mask_and_images(self.labels_img, img)
-        check_polymesh_equal(self.labels_img.mesh, img.mesh)
-        img = at_least_2d(img)
->>>>>>> 4cf69a21
         # concatenate data over hemispheres
         img_data = np.concatenate(list(imgs.data.parts.values()), axis=0)
 
