"""Extract data from a SurfaceImage, averaging over atlas regions."""

import warnings
from pathlib import Path

import numpy as np
import pandas as pd
from joblib import Memory

from nilearn import signal
from nilearn._utils.bids import (
    generate_atlas_look_up_table,
    sanitize_look_up_table,
)
from nilearn._utils.cache_mixin import cache
from nilearn._utils.class_inspect import get_params
from nilearn._utils.docs import fill_doc
from nilearn._utils.helpers import (
    constrained_layout_kwargs,
    is_matplotlib_installed,
)
from nilearn.maskers.base_masker import _BaseSurfaceMasker
from nilearn.surface.surface import (
    SurfaceImage,
    check_same_n_vertices,
    concat_imgs,
    mean_img,
)
<<<<<<< HEAD
from nilearn.regions.signal_extraction import check_reduction_strategy
from nilearn.surface import SurfaceImage
=======


def _apply_surf_mask_on_labels(mask_data, labels_data, background_label=0):
    """Apply mask to labels data.

    Ensures that we only get the data back
    according to the mask that was applied. So if some labels were removed,
    we will only get the data for the remaining labels, the vertices that were
    masked out will be set to the background label.
    """
    labels_before_mask = {int(label) for label in np.unique(labels_data)}
    labels_data[np.logical_not(mask_data.flatten())] = background_label
    labels_after_mask = {int(label) for label in np.unique(labels_data)}
    labels_diff = labels_before_mask - labels_after_mask
    if labels_diff:
        warnings.warn(
            "After applying mask to the labels image, "
            "the following labels were "
            f"removed: {labels_diff}. "
            f"Out of {len(labels_before_mask)} labels, the "
            "masked labels image only contains "
            f"{len(labels_after_mask)} labels "
            "(including background).",
            stacklevel=3,
        )
    labels = np.unique(labels_data)
    labels = labels[labels != background_label]

    return labels_data, labels


def signals_to_surf_img_labels(
    signals,
    labels,
    labels_img,
    mask_img,
    background_label=0,
):
    """Transform signals to surface image labels."""
    if mask_img is not None:
        mask_data = np.concatenate(list(mask_img.data.parts.values()), axis=0)
        labels_data = np.concatenate(
            list(labels_img.data.parts.values()), axis=0
        )
        _, labels = _apply_surf_mask_on_labels(
            mask_data, labels_data, background_label
        )

    data = {}
    for part_name, labels_part in labels_img.data.parts.items():
        data[part_name] = np.zeros(
            (labels_part.shape[0], signals.shape[0]),
            dtype=signals.dtype,
        )
        for label_idx, label in enumerate(labels):
            data[part_name][labels_part == label] = signals[:, label_idx].T
    return SurfaceImage(mesh=labels_img.mesh, data=data)
>>>>>>> 9c222855


@fill_doc
class SurfaceLabelsMasker(_BaseSurfaceMasker):
    """Extract data from a SurfaceImage, averaging over atlas regions.

    .. versionadded:: 0.11.0

    Parameters
    ----------
    labels_img : :obj:`~nilearn.surface.SurfaceImage` object
        Region definitions, as one image of labels.
        The data for each hemisphere
        is of shape (n_vertices_per_hemisphere, n_regions).

    labels : :obj:`list` of :obj:`str`, default=None
        Mutually exclusive with ``lut``.
        Labels corresponding to the labels image.
        This is used to improve reporting quality if provided.

        .. warning::
            If the labels are not be consistent with the label values
            provided through ``labels_img``,
            excess labels will be dropped,
            and missing labels will be labeled ``'unknown'``.

    'lut' : :obj:`pandas.DataFrame` or :obj:`str` \
            or :obj:`pathlib.Path` to a TSV file or None, default=None
        Mutually exclusive with ``labels``.
        Act as a look up table (lut)
        with at least columns 'index' and 'name'.
        Formatted according to 'dseg.tsv' format from
        `BIDS <https://bids-specification.readthedocs.io/en/latest/derivatives/imaging.html#common-image-derived-labels>`_.

    background_label : :obj:`int` or :obj:`float`, default=0
        Label used in labels_img to represent background.

        .. warning::

            This value must be consistent with label values
            and image provided.

    mask_img : :obj:`~nilearn.surface.SurfaceImage` object, optional
        Mask to apply to labels_img before extracting signals. Defines the \
        overall area of the brain to consider. The data for each \
        hemisphere is of shape (n_vertices_per_hemisphere, n_regions).

    %(smoothing_fwhm)s
        This parameter is not implemented yet.

    %(standardize_maskers)s

    %(standardize_confounds)s

    %(detrend)s

    high_variance_confounds : :obj:`bool`, default=False
        If True, high variance confounds are computed on provided image with
        :func:`nilearn.image.high_variance_confounds` and default parameters
        and regressed out.

    %(low_pass)s

    %(high_pass)s

    %(t_r)s

    %(memory)s

    %(memory_level1)s

    %(verbose0)s

    reports : :obj:`bool`, default=True
        If set to True, data is saved in order to produce a report.

    %(cmap)s
        default="inferno"
        Only relevant for the report figures.

    %(clean_args)s

    Attributes
    ----------
    n_elements_ : :obj:`int`
        The number of discrete values in the mask.
        This is equivalent to the number of unique values in the mask image,
        ignoring the background value.

    lut_ : :obj:`pandas.DataFrame`
        Look-up table derived from the ``labels`` or ``lut``
        or from the values of the label image.
    """

    def __init__(
        self,
        labels_img=None,
        labels=None,
        lut=None,
        background_label=0,
        mask_img=None,
        smoothing_fwhm=None,
        standardize=False,
        standardize_confounds=True,
        detrend=False,
        high_variance_confounds=False,
        low_pass=None,
        high_pass=None,
        t_r=None,
        memory=None,
        memory_level=1,
        verbose=0,
        strategy="mean",
        reports=True,
        cmap="inferno",
        clean_args=None,
    ):
        self.labels_img = labels_img
        self.labels = labels
        self.lut = lut
        self.background_label = background_label
        self.mask_img = mask_img
        self.smoothing_fwhm = smoothing_fwhm
        self.standardize = standardize
        self.standardize_confounds = standardize_confounds
        self.high_variance_confounds = high_variance_confounds
        self.detrend = detrend
        self.low_pass = low_pass
        self.high_pass = high_pass
        self.t_r = t_r
        self.memory = memory
        self.memory_level = memory_level
        self.verbose = verbose
        self.reports = reports
        self.strategy = strategy
        self.cmap = cmap
        self.clean_args = clean_args

    @property
    def _labels_data(self):
        """Return data of label image concatenated over hemispheres."""
        all_labels = [x.ravel() for x in self.labels_img.data.parts.values()]
        return np.concatenate(all_labels)

    def fit(self, img=None, y=None):
        """Prepare signal extraction from regions.

        Parameters
        ----------
        img : :obj:`~nilearn.surface.SurfaceImage` object or None, default=None
            This parameter is currently unused.

        y : None
            This parameter is unused.
            It is solely included for scikit-learn compatibility.

        Returns
        -------
        SurfaceLabelsMasker object
        """
        del img, y

<<<<<<< HEAD
        check_reduction_strategy(self.strategy)
=======
        if self.labels_img is None:
            raise ValueError(
                "Please provide a labels_img to the masker. For example, "
                "masker = SurfaceLabelsMasker(labels_img=labels_img)"
            )

        if self.labels and self.lut is not None:
            raise ValueError(
                "Pass either labels or a lookup table (lut) to the masker, "
                "but not both."
            )

        self._shelving = False
>>>>>>> 9c222855

        all_labels = set(self._labels_data.ravel())
        all_labels.discard(self.background_label)
        self._labels_ = list(all_labels)

        self.n_elements_ = len(self._labels_)

        # generate a look up table if one was not provided
        if self.lut is not None:
            if isinstance(self.lut, (str, Path)):
                lut = pd.read_table(self.lut, sep=None)
            else:
                lut = self.lut
        elif self.labels:
            lut = generate_atlas_look_up_table(
                function=None,
                name=self.labels,
                index=self.labels_img,
            )
        else:
            lut = generate_atlas_look_up_table(
                function=None, index=self.labels_img
            )

        self.lut_ = sanitize_look_up_table(lut, atlas=self.labels_img)

        self.label_names_ = self.lut_.name.to_list()

        if self.mask_img is not None:
            check_same_n_vertices(self.labels_img.mesh, self.mask_img.mesh)
        self.mask_img_ = self.mask_img

        self._shelving = False

        if not self.reports:
            self._reporting_data = None
            return self

        # content to inject in the HTML template
        self._report_content = {
            "description": (
                "This report shows the input surface image overlaid "
                "with the outlines of the mask. "
                "We recommend to inspect the report for the overlap "
                "between the mask and its input image. "
            ),
            "n_vertices": {},
            "number_of_regions": self.n_elements_,
            "summary": {},
        }

        for part in self.labels_img.data.parts:
            self._report_content["n_vertices"][part] = (
                self.labels_img.mesh.parts[part].n_vertices
            )

        self._reporting_data = self._generate_reporting_data()

        return self

    def _generate_reporting_data(self):
        for part in self.labels_img.data.parts:
            size = []
            relative_size = []

            table = self.lut_.copy()

            for _, row in table.iterrows():
                n_vertices = self.labels_img.data.parts[part] == row["index"]
                size.append(n_vertices.sum())
                tmp = (
                    n_vertices.sum()
                    / self.labels_img.mesh.parts[part].n_vertices
                    * 100
                )
                relative_size.append(f"{tmp:.2}")

            table["size"] = size
            table["relative size"] = relative_size

            self._report_content["summary"][part] = table

        return {
            "labels_image": self.labels_img,
            "images": None,
        }

    def __sklearn_is_fitted__(self):
        return (
            hasattr(self, "n_elements_")
            and hasattr(self, "lut_")
            and hasattr(self, "mask_img_")
        )

    def _check_fitted(self):
        if not self.__sklearn_is_fitted__():
            raise ValueError(
                f"It seems that {self.__class__.__name__} has not been fitted."
            )

    def transform(self, img, confounds=None, sample_mask=None):
        """Extract signals from surface object.

        Parameters
        ----------
        img : :obj:`~nilearn.surface.SurfaceImage` object or \
              :obj:`list` of :obj:`~nilearn.surface.SurfaceImage` or \
              :obj:`tuple` of :obj:`~nilearn.surface.SurfaceImage`
            Mesh and data for both hemispheres.

        confounds : :class:`numpy.ndarray`, :obj:`str`,\
                    :class:`pathlib.Path`, \
                    :class:`pandas.DataFrame` \
                    or :obj:`list` of confounds timeseries, default=None
            Confounds to pass to :func:`nilearn.signal.clean`.

        sample_mask : None, Any type compatible with numpy-array indexing, \
                  or :obj:`list` of \
                  shape: (total number of scans - number of scans removed) \
                  for explicit index, or (number of scans) for binary mask, \
                  default=None
            sample_mask to pass to :func:`nilearn.signal.clean`.

        Returns
        -------
        output : :obj:`numpy.ndarray`
            Signal for each element.
            shape: (img data shape, total number of vertices)
        """
        self._check_fitted()

        # if img is a single image, convert it to a list
        # to be able to concatenate it
        if not isinstance(img, list):
            img = [img]
        img = concat_imgs(img)
        check_same_n_vertices(self.labels_img.mesh, img.mesh)
        # concatenate data over hemispheres
        img_data = np.concatenate(list(img.data.parts.values()), axis=0)

        labels_data = self._labels_data
        labels = self._labels_
        if self.mask_img_ is not None:
            mask_data = np.concatenate(
                list(self.mask_img.data.parts.values()), axis=0
            )
            labels_data, labels = _apply_surf_mask_on_labels(
                mask_data,
                self._labels_data,
                self.background_label,
            )

        if self.smoothing_fwhm is not None:
            warnings.warn(
                "Parameter smoothing_fwhm "
                "is not yet supported for surface data",
                UserWarning,
                stacklevel=2,
            )
            self.smoothing_fwhm = None

        if self.reports:
            self._reporting_data["images"] = img

        parameters = get_params(
            self.__class__,
            self,
            ignore=[
                "mask_img",
            ],
        )
        if self.clean_args is None:
            self.clean_args = {}
        parameters["clean_args"] = self.clean_args

        if self.memory is None:
            self.memory = Memory(location=None)

        n_time_points = 1 if len(img_data.shape) == 1 else img_data.shape[1]
        output = np.empty((n_time_points, len(labels)))
        for i, label in enumerate(labels):
            output[:, i] = img_data[labels_data == label].mean(axis=0)

        # signal cleaning here
        output = cache(
            signal.clean,
            memory=self.memory,
            func_memory_level=2,
            memory_level=self.memory_level,
            shelve=self._shelving,
        )(
            output,
            detrend=parameters["detrend"],
            standardize=parameters["standardize"],
            standardize_confounds=parameters["standardize_confounds"],
            t_r=parameters["t_r"],
            low_pass=parameters["low_pass"],
            high_pass=parameters["high_pass"],
            confounds=confounds,
            sample_mask=sample_mask,
            **parameters["clean_args"],
        )

        return output

    def fit_transform(self, img, y=None, confounds=None, sample_mask=None):
        """Prepare and perform signal extraction from regions.

        Parameters
        ----------
        img : :obj:`~nilearn.surface.SurfaceImage` object or \
              :obj:`list` of :obj:`~nilearn.surface.SurfaceImage` or \
              :obj:`tuple` of :obj:`~nilearn.surface.SurfaceImage`
            Mesh and data for both hemispheres.

        y : None
            This parameter is unused.
            It is solely included for scikit-learn compatibility.

        confounds : :class:`numpy.ndarray`, :obj:`str`,\
                    :class:`pathlib.Path`, \
                    :class:`pandas.DataFrame` \
                    or :obj:`list` of confounds timeseries, default=None
            Confounds to pass to :func:`nilearn.signal.clean`.

        sample_mask : None, Any type compatible with numpy-array indexing, \
                  or :obj:`list` of \
                  shape: (total number of scans - number of scans removed) \
                  for explicit index, or (number of scans) for binary mask, \
                  default=None
            sample_mask to pass to :func:`nilearn.signal.clean`.

        Returns
        -------
        :obj:`numpy.ndarray`
            Signal for each element.
            shape: (img data shape, total number of vertices)
        """
        del y
        return self.fit().transform(img, confounds, sample_mask)

    def inverse_transform(self, signals):
        """Transform extracted signal back to surface image.

        Parameters
        ----------
        signals : :obj:`numpy.ndarray`
            Extracted signal for each region.
            If a 1D array is provided, then the shape of each hemisphere's data
            should be (number of elements,) in the returned surface image.
            If a 2D array is provided, then it would be
            (number of scans, number of elements).


        Returns
        -------
        :obj:`~nilearn.surface.SurfaceImage` object
            Mesh and data for both hemispheres.
        """
        self._check_fitted()

        return signals_to_surf_img_labels(
            signals,
            self._labels_,
            self.labels_img,
            self.mask_img,
            self.background_label,
        )

    def generate_report(self):
        """Generate a report."""
        if not is_matplotlib_installed():
            with warnings.catch_warnings():
                mpl_unavail_msg = (
                    "Matplotlib is not imported! No reports will be generated."
                )
                warnings.filterwarnings("always", message=mpl_unavail_msg)
                warnings.warn(category=ImportWarning, message=mpl_unavail_msg)
                return [None]

        from nilearn.reporting.html_report import generate_report

        return generate_report(self)

    def _reporting(self):
        """Load displays needed for report.

        Returns
        -------
        displays : list
            A list of all displays to be rendered.
        """
        import matplotlib.pyplot as plt

        from nilearn.reporting.utils import figure_to_png_base64

        # Handle the edge case where this function is
        # called with a masker having report capabilities disabled
        if self._reporting_data is None:
            return [None]

        fig = self._create_figure_for_report()

        plt.close()

        init_display = figure_to_png_base64(fig)

        return [init_display]

    def _create_figure_for_report(self):
        """Create a figure of the contours of label image.

        If transform() was applied to an image,
        this image is used as background
        on which the contours are drawn.
        """
        import matplotlib.pyplot as plt

        from nilearn.plotting import plot_surf, plot_surf_contours

        labels_img = self._reporting_data["labels_image"]

        img = self._reporting_data["images"]
        if img:
            img = mean_img(img)
            vmin, vmax = img.data._get_min_max()

        # TODO: possibly allow to generate a report with other views
        views = ["lateral", "medial"]
        hemispheres = ["left", "right"]

        fig, axes = plt.subplots(
            len(views),
            len(hemispheres),
            subplot_kw={"projection": "3d"},
            figsize=(20, 20),
            **constrained_layout_kwargs(),
        )
        axes = np.atleast_2d(axes)

        for ax_row, view in zip(axes, views):
            for ax, hemi in zip(ax_row, hemispheres):
                if img:
                    plot_surf(
                        surf_map=img,
                        hemi=hemi,
                        view=view,
                        figure=fig,
                        axes=ax,
                        cmap=self.cmap,
                        vmin=vmin,
                        vmax=vmax,
                    )
                plot_surf_contours(
                    roi_map=labels_img,
                    hemi=hemi,
                    view=view,
                    figure=fig,
                    axes=ax,
                )

        return fig<|MERGE_RESOLUTION|>--- conflicted
+++ resolved
@@ -20,16 +20,13 @@
     is_matplotlib_installed,
 )
 from nilearn.maskers.base_masker import _BaseSurfaceMasker
+from nilearn.regions.signal_extraction import check_reduction_strategy
 from nilearn.surface.surface import (
     SurfaceImage,
     check_same_n_vertices,
     concat_imgs,
     mean_img,
 )
-<<<<<<< HEAD
-from nilearn.regions.signal_extraction import check_reduction_strategy
-from nilearn.surface import SurfaceImage
-=======
 
 
 def _apply_surf_mask_on_labels(mask_data, labels_data, background_label=0):
@@ -87,7 +84,6 @@
         for label_idx, label in enumerate(labels):
             data[part_name][labels_part == label] = signals[:, label_idx].T
     return SurfaceImage(mesh=labels_img.mesh, data=data)
->>>>>>> 9c222855
 
 
 @fill_doc
@@ -250,9 +246,8 @@
         """
         del img, y
 
-<<<<<<< HEAD
         check_reduction_strategy(self.strategy)
-=======
+
         if self.labels_img is None:
             raise ValueError(
                 "Please provide a labels_img to the masker. For example, "
@@ -266,7 +261,6 @@
             )
 
         self._shelving = False
->>>>>>> 9c222855
 
         all_labels = set(self._labels_data.ravel())
         all_labels.discard(self.background_label)
