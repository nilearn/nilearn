--- conflicted
+++ resolved
@@ -21,11 +21,10 @@
     constrained_layout_kwargs,
     is_matplotlib_installed,
 )
-<<<<<<< HEAD
-from nilearn._utils.param_validation import check_params
-=======
-from nilearn._utils.param_validation import check_reduction_strategy
->>>>>>> 246a11fc
+from nilearn._utils.param_validation import (
+    check_params,
+    check_reduction_strategy,
+)
 from nilearn.maskers.base_masker import _BaseSurfaceMasker
 from nilearn.surface.surface import (
     SurfaceImage,
