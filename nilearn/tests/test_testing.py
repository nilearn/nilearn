--- conflicted
+++ resolved
@@ -68,10 +68,7 @@
             assert target.size == length
 
     pytest.raises(ValueError, generate_fake_fmri, length=10, n_blocks=10,
-<<<<<<< HEAD
                   block_size=None, random_state=rand_gen)
-=======
-                  block_size=None, rand_gen=rand_gen)
 
 
 def test_int64_niftis(tmp_path):
@@ -83,4 +80,3 @@
     for dtype in "int64", "uint64":
         with pytest.raises(AssertionError):
             nibabel.Nifti1Image(data.astype(dtype), affine)
->>>>>>> 7d04e2fa
