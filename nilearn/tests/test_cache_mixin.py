"""
Test the _utils.cache_mixin module
"""
import json
import os
import shutil
import tempfile
from pathlib import Path

import pytest

from nilearn._utils.compat import Memory

import nilearn
from nilearn._utils import cache_mixin, CacheMixin


def _get_subdirs(top_dir):
    top_dir = Path(top_dir)
    children = list(top_dir.glob("*"))
    return [child for child in children if child.is_dir()]


def f(x):
    # A simple test function
    return x


def test_check_memory():
    # Test if _check_memory returns a memory object with the location equal to
    # input path
    with tempfile.TemporaryDirectory() as temp_dir:

        mem_none = Memory(location=None)
        mem_temp = Memory(location=temp_dir)

        for mem in [None, mem_none]:
            memory = cache_mixin._check_memory(mem, verbose=False)
<<<<<<< HEAD
            assert_true(memory, Memory)
            assert_equal(memory.location, mem_none.location)

        for mem in [temp_dir, mem_temp]:
            memory = cache_mixin._check_memory(mem, verbose=False)
            assert_equal(memory.location, mem_temp.location)
            assert_true(memory, Memory)

    finally:
        if os.path.exists(temp_dir):
            shutil.rmtree(temp_dir)

=======
            assert memory, Memory
            assert memory.cachedir == mem_none.cachedir

        for mem in [temp_dir, mem_temp]:
            memory = cache_mixin._check_memory(mem, verbose=False)
            assert memory.cachedir == mem_temp.cachedir
            assert memory, Memory
>>>>>>> cc227751


def test__safe_cache_dir_creation():
    # Test the _safe_cache function that is supposed to flush the
    # cache if the nibabel version changes
<<<<<<< HEAD
    try:
        temp_dir = tempfile.mkdtemp()
        mem = Memory(location=temp_dir)
=======
    with tempfile.TemporaryDirectory() as temp_dir:
        mem = Memory(cachedir=temp_dir)
>>>>>>> cc227751
        version_file = os.path.join(temp_dir, 'joblib', 'module_versions.json')
        assert not os.path.exists(version_file)
        # First test that a version file get created
        cache_mixin._safe_cache(mem, f)
        assert os.path.exists(version_file)
        # Test that it does not get recreated during the same session
        os.unlink(version_file)
        cache_mixin._safe_cache(mem, f)
        assert not os.path.exists(version_file)


def test__safe_cache_flush():
    # Test the _safe_cache function that is supposed to flush the
    # cache if the nibabel version changes
<<<<<<< HEAD
    try:
        temp_dir = tempfile.mkdtemp()
        mem = Memory(location=temp_dir)
=======
    with tempfile.TemporaryDirectory() as temp_dir:
        mem = Memory(cachedir=temp_dir)
>>>>>>> cc227751
        version_file = os.path.join(temp_dir, 'joblib', 'module_versions.json')
        # Create an mock version_file with old module versions
        with open(version_file, 'w') as f:
            json.dump({"nibabel": [0, 0]}, f)
        # Create some store structure
        nibabel_dir = os.path.join(temp_dir, 'joblib', 'nibabel_')
        os.makedirs(nibabel_dir)

        # First turn off version checking
        nilearn.CHECK_CACHE_VERSION = False
        cache_mixin._safe_cache(mem, f)
        assert os.path.exists(nibabel_dir)

        # Second turn on version checking
        nilearn.CHECK_CACHE_VERSION = True
        # Make sure that the check will run again
        cache_mixin.__CACHE_CHECKED = {}
        with open(version_file, 'w') as f:
            json.dump({"nibabel": [0, 0]}, f)
        cache_mixin._safe_cache(mem, f)
        assert os.path.exists(version_file)
        assert not os.path.exists(nibabel_dir)


def test_cache_memory_level():
<<<<<<< HEAD
    temp_dir = tempfile.mkdtemp()
    job_glob = os.path.join(temp_dir, 'joblib', 'nilearn', 'tests',
                            'test_cache_mixin', 'f', '*')
    mem = Memory(location=temp_dir, verbose=0)
    cache_mixin.cache(f, mem, func_memory_level=2, memory_level=1)(2)
    assert_equal(len(glob.glob(job_glob)), 0)
    cache_mixin.cache(f, Memory(location=None))(2)
    assert_equal(len(glob.glob(job_glob)), 0)
    cache_mixin.cache(f, mem, func_memory_level=2, memory_level=3)(2)
    assert_equal(len(glob.glob(job_glob)), 2)
    cache_mixin.cache(f, mem)(3)
    assert_equal(len(glob.glob(job_glob)), 3)
=======
    with tempfile.TemporaryDirectory() as temp_dir:
        joblib_dir = Path(
            temp_dir, 'joblib', 'nilearn', 'tests', 'test_cache_mixin', 'f')
        mem = Memory(cachedir=temp_dir, verbose=0)
        cache_mixin.cache(f, mem, func_memory_level=2, memory_level=1)(2)
        assert len(_get_subdirs(joblib_dir)) == 0
        cache_mixin.cache(f, Memory(cachedir=None))(2)
        assert len(_get_subdirs(joblib_dir)) == 0
        cache_mixin.cache(f, mem, func_memory_level=2, memory_level=3)(2)
        assert len(_get_subdirs(joblib_dir)) == 1
        cache_mixin.cache(f, mem)(3)
        assert len(_get_subdirs(joblib_dir)) == 2
>>>>>>> cc227751


class CacheMixinTest(CacheMixin):
    """Dummy mock object that wraps a CacheMixin."""

    def __init__(self, memory=None, memory_level=1):
        self.memory = memory
        self.memory_level = memory_level

    def run(self):
        self._cache(f)


def test_cache_mixin_with_expand_user():
    # Test the memory cache is correctly created when using ~.
    cache_dir = "~/nilearn_data/test_cache"
    expand_cache_dir = os.path.expanduser(cache_dir)
    mixin_mock = CacheMixinTest(cache_dir)

    try:
        assert not os.path.exists(expand_cache_dir)
        mixin_mock.run()
        assert os.path.exists(expand_cache_dir)
    finally:
        if os.path.exists(expand_cache_dir):
            shutil.rmtree(expand_cache_dir)


def test_cache_mixin_without_expand_user():
    # Test the memory cache is correctly created when using ~.
    cache_dir = "~/nilearn_data/test_cache"
    expand_cache_dir = os.path.expanduser(cache_dir)
    mixin_mock = CacheMixinTest(cache_dir)

    try:
        assert not os.path.exists(expand_cache_dir)
        nilearn.EXPAND_PATH_WILDCARDS = False
        with pytest.raises(
                ValueError,
                match="Given cache path parent directory doesn't"):
            mixin_mock.run()
        assert not os.path.exists(expand_cache_dir)
        nilearn.EXPAND_PATH_WILDCARDS = True
    finally:
        if os.path.exists(expand_cache_dir):
            shutil.rmtree(expand_cache_dir)


def test_cache_mixin_wrong_dirs():
    # Test the memory cache raises a ValueError when input base path doesn't
    # exist.

    for cache_dir in ("/bad_dir/cache",
                      "~/nilearn_data/tmp/test_cache"):
        expand_cache_dir = os.path.expanduser(cache_dir)
        mixin_mock = CacheMixinTest(cache_dir)

        try:
            with pytest.raises(
                    ValueError,
                    match="Given cache path parent directory doesn't"):
                mixin_mock.run()
            assert not os.path.exists(expand_cache_dir)
        finally:
            if os.path.exists(expand_cache_dir):
                shutil.rmtree(expand_cache_dir)


def test_cache_shelving():
<<<<<<< HEAD
    try:
        temp_dir = tempfile.mkdtemp()
        job_glob = os.path.join(temp_dir, 'joblib', 'nilearn', 'tests',
                                'test_cache_mixin', 'f', '*')
        mem = Memory(location=temp_dir, verbose=0)
=======
    with tempfile.TemporaryDirectory() as temp_dir:
        joblib_dir = Path(
            temp_dir, 'joblib', 'nilearn', 'tests', 'test_cache_mixin', 'f')
        mem = Memory(cachedir=temp_dir, verbose=0)
>>>>>>> cc227751
        res = cache_mixin.cache(f, mem, shelve=True)(2)
        assert res.get() == 2
        assert len(_get_subdirs(joblib_dir)) == 1
        res = cache_mixin.cache(f, mem, shelve=True)(2)
        assert res.get() == 2
        assert len(_get_subdirs(joblib_dir)) == 1<|MERGE_RESOLUTION|>--- conflicted
+++ resolved
@@ -36,41 +36,20 @@
 
         for mem in [None, mem_none]:
             memory = cache_mixin._check_memory(mem, verbose=False)
-<<<<<<< HEAD
-            assert_true(memory, Memory)
-            assert_equal(memory.location, mem_none.location)
+            assert memory, Memory
+            assert memory.location == mem_none.location
 
         for mem in [temp_dir, mem_temp]:
             memory = cache_mixin._check_memory(mem, verbose=False)
-            assert_equal(memory.location, mem_temp.location)
-            assert_true(memory, Memory)
-
-    finally:
-        if os.path.exists(temp_dir):
-            shutil.rmtree(temp_dir)
-
-=======
+            assert memory.location == mem_temp.location
             assert memory, Memory
-            assert memory.cachedir == mem_none.cachedir
-
-        for mem in [temp_dir, mem_temp]:
-            memory = cache_mixin._check_memory(mem, verbose=False)
-            assert memory.cachedir == mem_temp.cachedir
-            assert memory, Memory
->>>>>>> cc227751
 
 
 def test__safe_cache_dir_creation():
     # Test the _safe_cache function that is supposed to flush the
     # cache if the nibabel version changes
-<<<<<<< HEAD
-    try:
-        temp_dir = tempfile.mkdtemp()
+    with tempfile.TemporaryDirectory() as temp_dir:
         mem = Memory(location=temp_dir)
-=======
-    with tempfile.TemporaryDirectory() as temp_dir:
-        mem = Memory(cachedir=temp_dir)
->>>>>>> cc227751
         version_file = os.path.join(temp_dir, 'joblib', 'module_versions.json')
         assert not os.path.exists(version_file)
         # First test that a version file get created
@@ -85,14 +64,8 @@
 def test__safe_cache_flush():
     # Test the _safe_cache function that is supposed to flush the
     # cache if the nibabel version changes
-<<<<<<< HEAD
-    try:
-        temp_dir = tempfile.mkdtemp()
+    with tempfile.TemporaryDirectory() as temp_dir:
         mem = Memory(location=temp_dir)
-=======
-    with tempfile.TemporaryDirectory() as temp_dir:
-        mem = Memory(cachedir=temp_dir)
->>>>>>> cc227751
         version_file = os.path.join(temp_dir, 'joblib', 'module_versions.json')
         # Create an mock version_file with old module versions
         with open(version_file, 'w') as f:
@@ -118,33 +91,18 @@
 
 
 def test_cache_memory_level():
-<<<<<<< HEAD
-    temp_dir = tempfile.mkdtemp()
-    job_glob = os.path.join(temp_dir, 'joblib', 'nilearn', 'tests',
-                            'test_cache_mixin', 'f', '*')
-    mem = Memory(location=temp_dir, verbose=0)
-    cache_mixin.cache(f, mem, func_memory_level=2, memory_level=1)(2)
-    assert_equal(len(glob.glob(job_glob)), 0)
-    cache_mixin.cache(f, Memory(location=None))(2)
-    assert_equal(len(glob.glob(job_glob)), 0)
-    cache_mixin.cache(f, mem, func_memory_level=2, memory_level=3)(2)
-    assert_equal(len(glob.glob(job_glob)), 2)
-    cache_mixin.cache(f, mem)(3)
-    assert_equal(len(glob.glob(job_glob)), 3)
-=======
     with tempfile.TemporaryDirectory() as temp_dir:
         joblib_dir = Path(
             temp_dir, 'joblib', 'nilearn', 'tests', 'test_cache_mixin', 'f')
-        mem = Memory(cachedir=temp_dir, verbose=0)
+        mem = Memory(location=temp_dir, verbose=0)
         cache_mixin.cache(f, mem, func_memory_level=2, memory_level=1)(2)
         assert len(_get_subdirs(joblib_dir)) == 0
-        cache_mixin.cache(f, Memory(cachedir=None))(2)
+        cache_mixin.cache(f, Memory(location=None))(2)
         assert len(_get_subdirs(joblib_dir)) == 0
         cache_mixin.cache(f, mem, func_memory_level=2, memory_level=3)(2)
         assert len(_get_subdirs(joblib_dir)) == 1
         cache_mixin.cache(f, mem)(3)
         assert len(_get_subdirs(joblib_dir)) == 2
->>>>>>> cc227751
 
 
 class CacheMixinTest(CacheMixin):
@@ -214,18 +172,10 @@
 
 
 def test_cache_shelving():
-<<<<<<< HEAD
-    try:
-        temp_dir = tempfile.mkdtemp()
-        job_glob = os.path.join(temp_dir, 'joblib', 'nilearn', 'tests',
-                                'test_cache_mixin', 'f', '*')
-        mem = Memory(location=temp_dir, verbose=0)
-=======
     with tempfile.TemporaryDirectory() as temp_dir:
         joblib_dir = Path(
             temp_dir, 'joblib', 'nilearn', 'tests', 'test_cache_mixin', 'f')
-        mem = Memory(cachedir=temp_dir, verbose=0)
->>>>>>> cc227751
+        mem = Memory(location=temp_dir, verbose=0)
         res = cache_mixin.cache(f, mem, shelve=True)(2)
         assert res.get() == 2
         assert len(_get_subdirs(joblib_dir)) == 1
