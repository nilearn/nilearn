--- conflicted
+++ resolved
@@ -46,44 +46,8 @@
 @parametrize_with_checks(estimators=[EmpiricalCovariance(), LedoitWolf()])
 def test_check_estimator_sklearn(estimator, check):
     """Check compliance with sklearn estimators."""
-<<<<<<< HEAD
-    sklearn_check_estimator(estimator)
-
-
-expected_failed_checks = {
-    "check_complex_data": "TODO",
-    "check_dont_overwrite_parameters": "TODO",
-    "check_dtype_object": "TODO",
-    "check_estimators_dtypes": "TODO",
-    "check_estimator_sparse_array": "TODO",
-    "check_estimator_sparse_matrix": "TODO",
-    "check_estimators_empty_data_messages": "TODO",
-    "check_estimators_nan_inf": "TODO",
-    "check_estimators_overwrite_params": "TODO",
-    "check_f_contiguous_array_estimator": "TODO",
-    "check_fit_check_is_fitted": "handled by nilearn checks",
-    "check_fit_score_takes_y": "not applicable",
-    "check_fit2d_1feature": "TODO",
-    "check_fit2d_1sample": "TODO",
-    "check_fit2d_predict1d": "TODO",
-    "check_methods_sample_order_invariance": "TODO",
-    "check_methods_subset_invariance": "TODO",
-    "check_positive_only_tag_during_fit": "TODO",
-    "check_n_features_in": "TODO",
-    "check_n_features_in_after_fitting": "TODO",
-    "check_readonly_memmap_input": "TODO",
-    "check_transformer_data_not_an_array": "TODO",
-    "check_transformer_general": "TODO",
-    "check_transformer_preserve_dtypes": "TODO",
-}
-
-if compare_version(sklearn_version, "<", "1.5.0"):
-    expected_failed_checks |= {
-        "check_estimator_sparse_data": "TODO",
-    }
-=======
     check(estimator)
->>>>>>> ed25d292
+
 
 
 ESTIMATORS_TO_CHECK = [
