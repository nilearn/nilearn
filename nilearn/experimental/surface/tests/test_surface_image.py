--- conflicted
+++ resolved
@@ -73,11 +73,7 @@
 
     Check that
     - the appropriate hemisphere information is added to the filename
-<<<<<<< HEAD
-    - only one hemisphere is saved if heme- is in the filename
-=======
     - only one hemisphere is saved if hemi- is in the filename
->>>>>>> fe6296aa
     - the roundtrip does not change the data
     """
     mesh_right = datasets.fetch_surf_fsaverage().pial_right
