--- conflicted
+++ resolved
@@ -18,11 +18,4 @@
     "PolyData",
     "SurfaceImage",
     "SurfaceLabelsMasker",
-<<<<<<< HEAD
-    "SurfaceMasker",
-=======
-    "fetch_nki",
-    "load_fsaverage",
-    "load_fsaverage_data",
->>>>>>> 3427ace3
 ]