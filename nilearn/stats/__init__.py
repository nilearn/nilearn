"""
Analysing fMRI data using GLMs.
"""
# __all__ = ['contrasts', 'design_matrix', 'experimental_paradigm',
#            'first_level_model', 'hemodynamic_models', 'model',
#            'regression', 'second_level_model', 'thresholding', 'utils',
#            ]

<<<<<<< HEAD
# from nilearn.stats.contrasts import (
#     compute_contrast,
#     compute_fixed_effects,
# )
# from nilearn.stats.design_matrix import (
#     make_first_level_design_matrix,
#     make_second_level_design_matrix,
# )
#
# __all__ = ['compute_contrast',
#            'compute_fixed_effects',
#            'make_first_level_design_matrix',
#            'make_second_level_design_matrix',
#            ]
=======
# __all__ = ['datasets', 'design_matrix']

from .contrasts import (
    compute_contrast,
    compute_fixed_effects,
    Contrast,
    expression_to_contrast_vector,
)
from .model import (
    LikelihoodModelResults,
    TContrastResults,
    FContrastResults,
)
from .regression import (
    OLSModel,
    ARModel,
    RegressionResults,
    SimpleRegressionResults,
)
from .thresholding import (
    fdr_threshold,
    cluster_level_inference,
    map_threshold,
)

__all__ = [
    'compute_contrast',
    'compute_fixed_effects',
    'Contrast',
    'expression_to_contrast_vector',
    'LikelihoodModelResults',
    'TContrastResults',
    'FContrastResults',
    'OLSModel',
    'ARModel',
    'RegressionResults',
    'SimpleRegressionResults',
    'fdr_threshold',
    'cluster_level_inference',
    'map_threshold',
]
>>>>>>> 7f6172b5
<|MERGE_RESOLUTION|>--- conflicted
+++ resolved
@@ -1,29 +1,6 @@
 """
 Analysing fMRI data using GLMs.
 """
-# __all__ = ['contrasts', 'design_matrix', 'experimental_paradigm',
-#            'first_level_model', 'hemodynamic_models', 'model',
-#            'regression', 'second_level_model', 'thresholding', 'utils',
-#            ]
-
-<<<<<<< HEAD
-# from nilearn.stats.contrasts import (
-#     compute_contrast,
-#     compute_fixed_effects,
-# )
-# from nilearn.stats.design_matrix import (
-#     make_first_level_design_matrix,
-#     make_second_level_design_matrix,
-# )
-#
-# __all__ = ['compute_contrast',
-#            'compute_fixed_effects',
-#            'make_first_level_design_matrix',
-#            'make_second_level_design_matrix',
-#            ]
-=======
-# __all__ = ['datasets', 'design_matrix']
-
 from .contrasts import (
     compute_contrast,
     compute_fixed_effects,
@@ -62,5 +39,4 @@
     'fdr_threshold',
     'cluster_level_inference',
     'map_threshold',
-]
->>>>>>> 7f6172b5
+]