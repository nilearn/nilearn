"""
Massively Univariate Linear Model estimated with OLS and permutation test.
"""
# Author: Benoit Da Mota, <benoit.da_mota@inria.fr>, sept. 2011
#         Virgile Fritsch, <virgile.fritsch@inria.fr>, jan. 2014
import sys
import time
import warnings

import joblib
import nibabel as nib
import numpy as np
from nilearn.masking import apply_mask
from scipy import linalg, ndimage, stats
from sklearn.utils import check_random_state

from ._utils import _calculate_cluster_measures, _null_to_p


def _normalize_matrix_on_axis(m, axis=0):
    """ Normalize a 2D matrix on an axis.

    Parameters
    ----------
    m : numpy 2D array,
        The matrix to normalize.

    axis : integer in {0, 1}, optional
        A valid axis to normalize across.
        Default=0.

    Returns
    -------
    ret : numpy array, shape = m.shape
        The normalized matrix

    Examples
    --------
    >>> import numpy as np
    >>> from nilearn.mass_univariate.permuted_least_squares import (
    ...     _normalize_matrix_on_axis)
    >>> X = np.array([[0, 4], [1, 0]])
    >>> _normalize_matrix_on_axis(X)
    array([[0., 1.],
           [1., 0.]])
    >>> _normalize_matrix_on_axis(X, axis=1)
    array([[0., 1.],
           [1., 0.]])

    """
    if m.ndim > 2:
        raise ValueError('This function only accepts 2D arrays. '
                         'An array of shape %r was passed.' % m.shape)

    if axis == 0:
        # array transposition preserves the contiguity flag of that array
        ret = (m.T / np.sqrt(np.sum(m ** 2, axis=0))[:, np.newaxis]).T
    elif axis == 1:
        ret = _normalize_matrix_on_axis(m.T).T
    else:
        raise ValueError('axis(=%d) out of bounds' % axis)
    return ret


def _orthonormalize_matrix(m, tol=1.e-12):
    """ Orthonormalize a matrix.

    Uses a Singular Value Decomposition.
    If the input matrix is rank-deficient, then its shape is cropped.

    Parameters
    ----------
    m : numpy array,
        The matrix to orthonormalize.

    tol: float, optional
        Tolerance parameter for nullity. Default=1e-12.

    Returns
    -------
    ret : numpy array, shape = m.shape
        The orthonormalized matrix.

    Examples
    --------
    >>> import numpy as np
    >>> from nilearn.mass_univariate.permuted_least_squares import (
    ...     _orthonormalize_matrix)
    >>> X = np.array([[1, 2], [0, 1], [1, 1]])
    >>> _orthonormalize_matrix(X)
    array([[-0.81049889, -0.0987837 ],
           [-0.31970025, -0.75130448],
           [-0.49079864,  0.65252078]])
    >>> X = np.array([[0, 1], [4, 0]])
    >>> _orthonormalize_matrix(X)
    array([[ 0., -1.],
           [-1.,  0.]])

    """
    U, s, _ = linalg.svd(m, full_matrices=False)
    n_eig = np.count_nonzero(s > tol)
    return np.ascontiguousarray(U[:, :n_eig])


def _t_score_with_covars_and_normalized_design(tested_vars, target_vars,
                                               covars_orthonormalized=None):
    """t-score in the regression of tested variates against target variates

    Covariates are taken into account (if not None).
    The normalized_design case corresponds to the following assumptions:
    - tested_vars and target_vars are normalized
    - covars_orthonormalized are orthonormalized
    - tested_vars and covars_orthonormalized are orthogonal
      (np.dot(tested_vars.T, covars) == 0)

    Parameters
    ----------
    tested_vars : array-like, shape=(n_samples, n_tested_vars)
        Explanatory variates.

    target_vars : array-like, shape=(n_samples, n_target_vars)
        Targets variates. F-ordered is better for efficient computation.

    covars_orthonormalized : array-like, shape=(n_samples, n_covars) or None, \
            optional
        Confounding variates.

    Returns
    -------
    score : numpy.ndarray, shape=(n_target_vars, n_tested_vars)
        t-scores associated with the tests of each explanatory variate against
        each target variate (in the presence of covars).

    """
    if covars_orthonormalized is None:
        lost_dof = 0
    else:
        lost_dof = covars_orthonormalized.shape[1]
    # Tested variates are fitted independently,
    # so lost_dof is unrelated to n_tested_vars.
    dof = target_vars.shape[0] - lost_dof
    beta_targetvars_testedvars = np.dot(target_vars.T, tested_vars)
    if covars_orthonormalized is None:
        rss = (1 - beta_targetvars_testedvars ** 2)
    else:
        beta_targetvars_covars = np.dot(target_vars.T, covars_orthonormalized)
        a2 = np.sum(beta_targetvars_covars ** 2, 1)
        rss = (1 - a2[:, np.newaxis] - beta_targetvars_testedvars ** 2)
    return beta_targetvars_testedvars * np.sqrt((dof - 1.) / rss)


def _permuted_ols_on_chunk(
    scores_original_data,
    tested_vars,
    target_vars,
    thread_id,
    threshold=None,
    confounding_vars=None,
    masker=None,
    n_perm=10000,
    n_perm_chunk=10000,
    intercept_test=True,
    two_sided_test=True,
    random_state=None,
    verbose=0,
):
    """Perform massively univariate analysis with permuted OLS on a data chunk.

    To be used in a parallel computing context.

    Parameters
    ----------
    scores_original_data : array-like, shape=(n_descriptors, n_regressors)
        t-scores obtained for the original (non-permuted) data.

    tested_vars : array-like, shape=(n_samples, n_regressors)
        Explanatory variates.

    target_vars : array-like, shape=(n_samples, n_targets)
        fMRI data. F-ordered for efficient computations.

    thread_id : int
        process id, used for display.

    threshold : :obj:`float`
        Cluster-forming threshold in t-scale.
        This is only used for cluster-level inference.
        If ``masker`` is set to None, it will be ignored.

        .. versionadded:: 0.9.2

    confounding_vars : array-like, shape=(n_samples, n_covars), optional
        Clinical data (covariates).

    masker : None or NiftiMasker or MultiNiftiMasker object, optional
        A mask to be used on the data.
        This is only used for cluster-level inference.
        If None, cluster-level inference will not be performed.

        .. versionadded:: 0.9.2

    n_perm : int, optional
        Total number of permutations to perform, only used for
        display in this function. Default=10000.

    n_perm_chunk : int, optional
        Number of permutations to be performed. Default=10000.

    intercept_test : boolean, optional
        Change the permutation scheme (swap signs for intercept,
        switch labels otherwise). See :footcite:`Fisher1935`.
        Default=True.

    two_sided_test : boolean, optional
        If True, performs an unsigned t-test. Both positive and negative
        effects are considered; the null hypothesis is that the effect is zero.
        If False, only positive effects are considered as relevant. The null
        hypothesis is that the effect is zero or negative.
        Default=True

    random_state : int or None, optional
        Seed for random number generator, to have the same permutations
        in each computing units.

    verbose : int, optional
        Defines the verbosity level. Default=0.

    Returns
    -------
    scores_as_ranks_part : array-like, shape=(n_regressors, n_descriptors)
        The ranks of the original scores in h0_fmax_part.
        When ``n_descriptors`` or ``n_perm`` are large, it can be quite long to
        find the rank of the original scores into the whole H0 distribution.
        Here, it is performed in parallel by the workers involved in the
        permutation computation.

    h0_fmax_part : array-like, shape=(n_perm_chunk, n_regressors)
        Distribution of the (max) t-statistic under the null hypothesis
        (limited to this permutation chunk).

    h0_csfwe_part, h0_cmfwe_part : array-like, \
            shape=(n_perm_chunk, n_regressors)
        Distribution of max cluster sizes/masses under the null hypothesis.
        Only calculated if ``masker`` is not None.
        Otherwise, these will both be None.

        .. versionadded:: 0.9.2

    References
    ----------
    .. footbibliography::

    """
    # initialize the seed of the random generator
    rng = check_random_state(random_state)

    n_samples, n_regressors = tested_vars.shape
    n_descriptors = target_vars.shape[1]

    # run the permutations
    t0 = time.time()
    h0_vfwe_part = np.empty((n_regressors, n_perm_chunk))
    vfwe_scores_as_ranks_part = np.zeros((n_regressors, n_descriptors))
    if threshold is not None:
        h0_csfwe_part = np.empty((n_regressors, n_perm_chunk))
        h0_cmfwe_part = np.empty((n_regressors, n_perm_chunk))
    else:
        h0_csfwe_part, h0_cmfwe_part = None, None

    for i_perm in range(n_perm_chunk):
        if intercept_test:
            # sign swap (random multiplication by 1 or -1)
            target_vars = (
                target_vars * (rng.randint(2, size=(n_samples, 1)) * 2 - 1)
            )

        else:
            # shuffle data
            # Regarding computation costs, we choose to shuffle testvars
            # and covars rather than fmri_signal.
            # Also, it is important to shuffle tested_vars and covars
            # jointly to simplify t-scores computation (null dot product).
            shuffle_idx = rng.permutation(n_samples)
            tested_vars = tested_vars[shuffle_idx]
            if confounding_vars is not None:
                confounding_vars = confounding_vars[shuffle_idx]

        # OLS regression on randomized data
        perm_scores = np.asfortranarray(
            _t_score_with_covars_and_normalized_design(
                tested_vars, target_vars, confounding_vars
            )
        )

        if threshold is not None:
            # TODO: Eliminate need for transpose
            arr4d = masker.inverse_transform(perm_scores.T).get_fdata()
            bin_struct = ndimage.generate_binary_structure(3, 1)
            (
                h0_csfwe_part[:, i_perm],
                h0_cmfwe_part[:, i_perm],
            ) = _calculate_cluster_measures(
                arr4d,
                threshold,
                bin_struct,
                two_sided_test=two_sided_test,
            )

        # find the rank of the original scores in h0_vfwe_part
        # (when n_descriptors or n_perm are large, it can be quite long to
        #  find the rank of the original scores into the whole H0 distribution.
        #  Here, it is performed in parallel by the workers involved in the
        #  permutation computation)
        # NOTE: This is not done for the cluster-level methods.
        if two_sided_test:
            # Get maximum absolute value for voxel-level FWE
            h0_vfwe_part[:, i_perm] = np.nanmax(np.fabs(perm_scores), axis=0)
            vfwe_scores_as_ranks_part += (
                h0_vfwe_part[:, i_perm].reshape((-1, 1))
                < np.fabs(scores_original_data).T
            )
        else:
            # Get maximum value for voxel-level FWE
            h0_vfwe_part[:, i_perm] = np.nanmax(perm_scores, axis=0)
            vfwe_scores_as_ranks_part += (
                h0_vfwe_part[:, i_perm].reshape((-1, 1))
                < scores_original_data.T
            )

        if verbose > 0:
            step = 11 - min(verbose, 10)
            if i_perm % step == 0:
                # If there is only one job, progress information is fixed
                if n_perm == n_perm_chunk:
                    crlf = '\r'
                else:
                    crlf = '\n'

                percent = float(i_perm) / n_perm_chunk
                percent = round(percent * 100, 2)
                dt = time.time() - t0
                remaining = (100. - percent) / max(0.01, percent) * dt
                sys.stderr.write(
                    f'Job #{thread_id}, processed {i_perm}/{n_perm_chunk} '
                    f'permutations ({percent:0.2f}%, {remaining} seconds '
                    f'remaining){crlf}'
                )

    return (
        vfwe_scores_as_ranks_part,
        h0_vfwe_part,
        h0_csfwe_part,
        h0_cmfwe_part,
    )


def permuted_ols(
    tested_vars,
    target_vars,
    confounding_vars=None,
    model_intercept=True,
    n_perm=10000,
    two_sided_test=True,
    random_state=None,
    n_jobs=1,
    verbose=0,
    masker=None,
    threshold=None,
    output_type='legacy',
):
    """Massively univariate group analysis with permuted OLS.

    Tested variates are independently fitted to target variates descriptors
    (e.g. brain imaging signal) according to a linear model solved with an
    Ordinary Least Squares criterion.
    Confounding variates may be included in the model.
    Permutation testing is used to assess the significance of the relationship
<<<<<<< HEAD
    between the tested variates and the target variates [1]_, [2]_.
    A max-type procedure is used to obtain family-wise corrected p-values
    based on t-statistics (voxel-level FWE), cluster sizes, and cluster masses.

    The specific permutation scheme implemented here is the one of [3]_.
    It has been demonstrated in [1]_ that this scheme conveys more
    sensitivity than alternative schemes.
    This holds for neuroimaging applications, as discussed in details in [2]_.
=======
    between the tested variates and the target variates
    :footcite:`Anderson2001`, :footcite:`Winkler2014`.
    A max-type procedure is used to obtain family-wise corrected p-values.

    The specific permutation scheme implemented here is the one of
    :footcite:`Freedman1983`. Its has been demonstrated in
    :footcite:`Anderson2001` that this scheme conveys more sensitivity than
    alternative schemes. This holds for neuroimaging applications, as
    discussed in details in :footcite:`Winkler2014`.
>>>>>>> e210f196

    Permutations are performed on parallel computing units.
    Each of them performs a fraction of permutations on the whole dataset.
    Thus, the max t-score amongst data descriptors can be computed directly,
    which avoids storing all the computed t-scores.

    The variates should be given C-contiguous.
    ``target_vars`` are fortran-ordered automatically to speed-up computations.

    Parameters
    ----------
    tested_vars : array-like, shape=(n_samples, n_regressors)
        Explanatory variates, fitted and tested independently from each others.

    target_vars : array-like, shape=(n_samples, n_descriptors)
        fMRI data to analyze according to the explanatory and confounding
        variates.

        In a group-level analysis, the samples will typically be voxels
        (for volumetric data) or vertices (for surface data), while the
        descriptors will generally be images, such as run-wise z-statistic
        maps.

    confounding_vars : array-like, shape=(n_samples, n_covars), optional
        Confounding variates (covariates), fitted but not tested.
        If None, no confounding variate is added to the model
        (except maybe a constant column according to the value of
        ``model_intercept``).

    model_intercept : :obj:`bool`, optional
        If True, a constant column is added to the confounding variates
        unless the tested variate is already the intercept.
        Default=True.

    n_perm : :obj:`int`, optional
        Number of permutations to perform.
        Permutations are costly but the more are performed, the more precision
        one gets in the p-values estimation.
        If ``n_perm`` is set to 0, then no p-values will be estimated.
        Default=10000.

    two_sided_test : :obj:`bool`, optional
        If True, performs an unsigned t-test. Both positive and negative
        effects are considered; the null hypothesis is that the effect is zero.
        If False, only positive effects are considered as relevant. The null
        hypothesis is that the effect is zero or negative. Default=True.

    random_state : :obj:`int` or None, optional
        Seed for random number generator, to have the same permutations
        in each computing units.

    n_jobs : :obj:`int`, optional
        Number of parallel workers.
        If -1 is provided, all CPUs are used.
        A negative number indicates that all the CPUs except (abs(n_jobs) - 1)
        ones will be used. Default=1.

    verbose : :obj:`int`, optional
        verbosity level (0 means no message). Default=0.

    masker : None or NiftiMasker or MultiNiftiMasker object, optional
        A mask to be used on the data.
        This is required for cluster-level inference, so it must be provided
        if ``threshold`` is not None.

        .. versionadded:: 0.9.2

    threshold : None or :obj:`float`, optional
        Cluster-forming threshold in p-scale.
        This is only used for cluster-level inference.
        If None, cluster-level inference will not be performed.
        Default=None.

        .. warning::

            Performing cluster-level inference will increase the computation
            time of the permutation procedure.

        .. versionadded:: 0.9.2

    output_type : {'legacy', 'dict'}, optional
        Determines how outputs should be returned.
        The two options are:

        -   'legacy': return a pvals, score_orig_data, and h0_fmax
        -   'dict': return a dictionary containing output arrays

    Returns
    -------
    pvals : array-like, shape=(n_regressors, n_descriptors)
        Negative log10 p-values associated with the significance test of the
        n_regressors explanatory variates against the n_descriptors target
        variates. Family-wise corrected p-values.

        .. note::
            This is returned if ``output_type`` == 'legacy'.

    score_orig_data : numpy.ndarray, shape=(n_regressors, n_descriptors)
        t-statistic associated with the significance test of the n_regressors
        explanatory variates against the n_descriptors target variates.
        The ranks of the scores into the h0 distribution correspond to the
        p-values.

        .. note::
            This is returned if ``output_type`` == 'legacy'.

    h0_fmax : array-like, shape=(n_regressors, n_perm)
        Distribution of the (max) t-statistic under the null hypothesis
        (obtained from the permutations). Array is sorted.

        .. note::
            This is returned if ``output_type`` == 'legacy'.

        .. versionchanged:: 0.9.2

            Return H0 for all regressors, instead of only the first one.

    outputs : :obj:`dict`
        Output arrays, organized in a dictionary.

        .. note::
            This is returned if ``output_type`` == 'dict'.

        .. versionadded:: 0.9.2

        Here are the keys:

        ============= ============== ==========================================
        key           shape          description
        ============= ============== ==========================================
        t             (n_regressors, t-statistic associated with the
                      n_descriptors) significance test of the n_regressors
                                     explanatory variates against the
                                     n_descriptors target variates.
                                     The ranks of the scores into the h0
                                     distribution correspond to the p-values.
        logp_max_t    (n_regressors, Negative log10 p-values associated with
                      n_descriptors) the significance test of the n_regressors
                                     explanatory variates against the
                                     n_descriptors target variates.
                                     Family-wise corrected p-values, based on
                                     ``h0_max_t``.
        h0_max_t      (n_regressors, Distribution of the max t-statistic under
                      n_perm)        the null hypothesis (obtained from the
                                     permutations). Array is sorted.
        logp_max_size (n_regressors, Negative log10 p-values associated with
                      n_descriptors) the cluster-level significance test of the
                                     n_regressors explanatory variates against
                                     the n_descriptors target variates.
                                     Family-wise corrected, cluster-level
                                     p-values, based on ``h0_max_size``.

                                     Returned only if ``masker`` is not None.
        h0_max_size   (n_regressors, Distribution of the max cluster size value
                      n_perm)        under the null hypothesis (obtained from
                                     the permutations). Array is sorted.

                                     Returned only if ``masker`` is not None.
        logp_max_mass (n_regressors, Negative log10 p-values associated with
                      n_descriptors) the cluster-level significance test of the
                                     n_regressors explanatory variates against
                                     the n_descriptors target variates.
                                     Family-wise corrected, cluster-level
                                     p-values, based on ``h0_max_mass``.

                                     Returned only if ``masker`` is not None.
        h0_max_mass   (n_regressors, Distribution of the max cluster mass value
                      n_perm)        under the null hypothesis (obtained from
                                     the permutations). Array is sorted.

                                     Returned only if ``masker`` is not None.
        ============= ============== ==========================================

    References
    ----------
    .. footbibliography::

    """
    # initialize the seed of the random generator
    rng = check_random_state(random_state)

    # check n_jobs (number of CPUs)
    if n_jobs == 0:  # invalid according to joblib's conventions
        raise ValueError(
            "'n_jobs == 0' is not a valid choice. "
            "Please provide a positive number of CPUs, or -1 for all CPUs, "
            "or a negative number (-i) for 'all but (i-1)' CPUs "
            "(joblib conventions)."
        )
    elif n_jobs < 0:
        n_jobs = max(1, joblib.cpu_count() - int(n_jobs) + 1)
    else:
        n_jobs = min(n_jobs, joblib.cpu_count())

    if (threshold is not None) and (masker is None):
        raise ValueError(
            'If "threshold" is not None, masker must be defined as well.'
        )
    elif (threshold is None) and (masker is not None):
        warnings.warn(
            'If "threshold" is not set, then masker will be ignored.'
        )

    if (threshold is not None) and (output_type == 'legacy'):
        warnings.warn(
            'If "threshold" is not None, "output_type" must be set to "dict". '
            'Overriding.'
        )
        output_type = 'dict'
    elif output_type == 'legacy':
        warnings.warn(
            category=DeprecationWarning,
            message=(
                'The "legacy" output structure for "permuted_ols" is '
                'deprecated. '
                'The default output structure will be changed to "dict" '
                'in version 0.0.13.'
            ),
            stacklevel=3,
        )

    # make target_vars F-ordered to speed-up computation
    if target_vars.ndim != 2:
        raise ValueError(
            "'target_vars' should be a 2D array. "
            f"An array with {target_vars.ndim} dimension(s) was passed."
        )

    target_vars = np.asfortranarray(target_vars)  # efficient for chunking
    n_descriptors = target_vars.shape[1]
    if np.any(np.all(target_vars == 0, axis=0)):
        warnings.warn(
            "Some descriptors in 'target_vars' have zeros across all samples. "
            "These descriptors will be ignored during null distribution "
            "generation."
        )

    # check explanatory variates' dimensions
    if tested_vars.ndim == 1:
        tested_vars = np.atleast_2d(tested_vars).T

    n_samples, n_regressors = tested_vars.shape

    # check if explanatory variates is intercept (constant) or not
    if (n_regressors == 1 and np.unique(tested_vars).size == 1):
        intercept_test = True
    else:
        intercept_test = False

    # optionally add intercept
    if model_intercept and not intercept_test:
        if confounding_vars is not None:
            confounding_vars = np.hstack(
                (confounding_vars, np.ones((n_samples, 1))))
        else:
            confounding_vars = np.ones((n_samples, 1))

    # OLS regression on original data
    if confounding_vars is not None:
        # step 1: extract effect of covars from target vars
        covars_orthonormalized = _orthonormalize_matrix(confounding_vars)
        if not covars_orthonormalized.flags['C_CONTIGUOUS']:
            # useful to developer
            warnings.warn('Confounding variates not C_CONTIGUOUS.')
            covars_orthonormalized = np.ascontiguousarray(
                covars_orthonormalized)

        targetvars_normalized = _normalize_matrix_on_axis(
            target_vars).T  # faster with F-ordered target_vars_chunk
        if not targetvars_normalized.flags['C_CONTIGUOUS']:
            # useful to developer
            warnings.warn('Target variates not C_CONTIGUOUS.')
            targetvars_normalized = np.ascontiguousarray(targetvars_normalized)

        beta_targetvars_covars = np.dot(
            targetvars_normalized, covars_orthonormalized
        )
        targetvars_resid_covars = targetvars_normalized - np.dot(
            beta_targetvars_covars, covars_orthonormalized.T)
        targetvars_resid_covars = _normalize_matrix_on_axis(
            targetvars_resid_covars, axis=1
        )

        # step 2: extract effect of covars from tested vars
        testedvars_normalized = _normalize_matrix_on_axis(
            tested_vars.T, axis=1
        )
        beta_testedvars_covars = np.dot(
            testedvars_normalized, covars_orthonormalized
        )
        testedvars_resid_covars = testedvars_normalized - np.dot(
            beta_testedvars_covars, covars_orthonormalized.T)
        testedvars_resid_covars = _normalize_matrix_on_axis(
            testedvars_resid_covars, axis=1
        ).T.copy()

        n_covars = confounding_vars.shape[1]

    else:
        targetvars_resid_covars = _normalize_matrix_on_axis(target_vars).T
        testedvars_resid_covars = _normalize_matrix_on_axis(tested_vars).copy()
        covars_orthonormalized = None
        n_covars = 0

    # check arrays contiguousity (for the sake of code efficiency)
    if not targetvars_resid_covars.flags['C_CONTIGUOUS']:
        # useful to developer
        warnings.warn('Target variates not C_CONTIGUOUS.')
        targetvars_resid_covars = np.ascontiguousarray(targetvars_resid_covars)

    if not testedvars_resid_covars.flags['C_CONTIGUOUS']:
        # useful to developer
        warnings.warn('Tested variates not C_CONTIGUOUS.')
        testedvars_resid_covars = np.ascontiguousarray(testedvars_resid_covars)

    # step 3: original regression (= regression on residuals + adjust t-score)
    # compute t score map of each tested var for original data
    # scores_original_data is in samples-by-regressors shape
    scores_original_data = _t_score_with_covars_and_normalized_design(
        testedvars_resid_covars,
        targetvars_resid_covars.T,
        covars_orthonormalized,
    )

    if threshold is not None:
        # determine t-statistic threshold
        dof = n_samples - (n_regressors + n_covars)
        if two_sided_test:
            threshold_t = stats.t.isf(threshold / 2, df=dof)
        else:
            threshold_t = stats.t.isf(threshold, df=dof)
    else:
        threshold_t = None

    # Permutations
    # parallel computing units perform a reduced number of permutations each
    if n_perm > n_jobs:
        n_perm_chunks = np.asarray([n_perm / n_jobs] * n_jobs, dtype=int)
        n_perm_chunks[-1] += n_perm % n_jobs

    elif n_perm > 0:
        warnings.warn(
            f'The specified number of permutations is {n_perm} and the number '
            f'of jobs to be performed in parallel has set to {n_jobs}. '
            f'This is incompatible so only {n_perm} jobs will be running. '
            'You may want to perform more permutations in order to take the '
            'most of the available computing resources.'
        )
        n_perm_chunks = np.ones(n_perm, dtype=int)

    # 0 or negative number of permutations => original data scores only
    elif output_type == 'legacy':
        return np.asarray([]), scores_original_data.T, np.asarray([])
    else:
        return {'t': scores_original_data.T}

    # actual permutations, seeded from a random integer between 0 and maximum
    # value represented by np.int32 (to have a large entropy).
    ret = joblib.Parallel(n_jobs=n_jobs, verbose=verbose)(
        joblib.delayed(_permuted_ols_on_chunk)(
            scores_original_data,
            testedvars_resid_covars,
            targetvars_resid_covars.T,
            thread_id=thread_id + 1,
            threshold=threshold_t,
            confounding_vars=covars_orthonormalized,
            masker=masker,
            n_perm=n_perm,
            n_perm_chunk=n_perm_chunk,
            intercept_test=intercept_test,
            two_sided_test=two_sided_test,
            random_state=rng.randint(1, np.iinfo(np.int32).max - 1),
            verbose=verbose,
        )
        for thread_id, n_perm_chunk in enumerate(n_perm_chunks))

    # reduce results
    (
        vfwe_scores_as_ranks_parts,
        vfwe_h0_parts,
        csfwe_h0_parts,
        cmfwe_h0_parts,
    ) = zip(*ret)

    # Voxel-level FWE
    vfwe_h0 = np.hstack((vfwe_h0_parts))
    vfwe_scores_as_ranks = np.zeros((n_regressors, n_descriptors))
    for vfwe_scores_as_ranks_part in vfwe_scores_as_ranks_parts:
        vfwe_scores_as_ranks += vfwe_scores_as_ranks_part

    vfwe_pvals = (n_perm + 1 - vfwe_scores_as_ranks) / float(1 + n_perm)

    if threshold is not None:
        # Cluster-size and cluster-mass FWE
        csfwe_h0 = np.hstack((csfwe_h0_parts))
        cmfwe_h0 = np.hstack((cmfwe_h0_parts))

        csfwe_pvals = np.zeros_like(vfwe_pvals)
        cmfwe_pvals = np.zeros_like(vfwe_pvals)
        size_arr = np.zeros_like(vfwe_pvals).astype(int)
        mass_arr = np.zeros_like(vfwe_pvals)

        # TODO: Eliminate need to transpose
        scores_original_data_4d = masker.inverse_transform(
            scores_original_data.T
        ).get_fdata()
        bin_struct = ndimage.generate_binary_structure(3, 1)

        for i_regressor in range(n_regressors):
            scores_original_data_3d = scores_original_data_4d[..., i_regressor]

            # Label the clusters
            labeled_arr3d, _ = ndimage.measurements.label(
                scores_original_data_3d > threshold_t,
                bin_struct,
            )

            if two_sided_test:
                # Label positive and negative clusters separately
                n_positive_clusters = np.max(labeled_arr3d)
                temp_labeled_arr3d, _ = ndimage.measurements.label(
                    scores_original_data_3d < -threshold_t,
                    bin_struct,
                )
                temp_labeled_arr3d[
                    temp_labeled_arr3d > threshold_t
                ] += n_positive_clusters
                labeled_arr3d = labeled_arr3d + temp_labeled_arr3d
                del temp_labeled_arr3d

            cluster_labels, idx, cluster_sizes = np.unique(
                labeled_arr3d,
                return_inverse=True,
                return_counts=True,
            )
            assert cluster_labels[0] == 0  # the background

            # Cluster mass-based inference
            cluster_masses = np.zeros(cluster_labels.shape)
            for j_val in cluster_labels[1:]:  # skip background
                cluster_mass = np.sum(
                    np.fabs(scores_original_data_3d[labeled_arr3d == j_val])
                    - threshold_t
                )
                cluster_masses[j_val] = cluster_mass

            p_cmfwe_vals = _null_to_p(
                cluster_masses,
                cmfwe_h0[i_regressor, :],
                'larger',
            )
            p_cmfwe_map = p_cmfwe_vals[np.reshape(idx, labeled_arr3d.shape)]
            mass_map = cluster_masses[np.reshape(idx, labeled_arr3d.shape)]

            # Convert 3D to image, then to 1D
            # There is a problem if the masker performs preprocessing,
            # so we use apply_mask here.
            cmfwe_pvals[i_regressor, :] = np.squeeze(
                apply_mask(
                    nib.Nifti1Image(
                        p_cmfwe_map,
                        masker.mask_img_.affine,
                        masker.mask_img_.header,
                    ),
                    masker.mask_img_,
                )
            )
            mass_arr[i_regressor, :] = np.squeeze(
                apply_mask(
                    nib.Nifti1Image(
                        mass_map,
                        masker.mask_img_.affine,
                        masker.mask_img_.header,
                    ),
                    masker.mask_img_,
                )
            )

            # Cluster size-based inference
            cluster_sizes[0] = 0  # replace background's "cluster size" w zeros
            p_csfwe_vals = _null_to_p(
                cluster_sizes,
                csfwe_h0[i_regressor, :],
                'larger',
            )
            p_csfwe_map = p_csfwe_vals[np.reshape(idx, labeled_arr3d.shape)]
            size_map = cluster_sizes[np.reshape(idx, labeled_arr3d.shape)]

            # There is a problem if the masker performs preprocessing,
            # so we use apply_mask here.
            csfwe_pvals[i_regressor, :] = np.squeeze(
                apply_mask(
                    nib.Nifti1Image(
                        p_csfwe_map,
                        masker.mask_img_.affine,
                        masker.mask_img_.header,
                    ),
                    masker.mask_img_,
                )
            )
            size_arr[i_regressor, :] = np.squeeze(
                apply_mask(
                    nib.Nifti1Image(
                        size_map,
                        masker.mask_img_.affine,
                        masker.mask_img_.header,
                    ),
                    masker.mask_img_,
                )
            )

    if output_type == 'legacy':
        outputs = (-np.log10(vfwe_pvals), scores_original_data.T, vfwe_h0)
    else:
        outputs = {
            't': scores_original_data.T,
            'logp_max_t': -np.log10(vfwe_pvals),
            'h0_max_t': vfwe_h0,
        }

        if threshold is not None:
            outputs['size'] = size_arr
            outputs['logp_max_size'] = -np.log10(csfwe_pvals)
            outputs['h0_max_size'] = csfwe_h0
            outputs['mass'] = mass_arr
            outputs['logp_max_mass'] = -np.log10(cmfwe_pvals)
            outputs['h0_max_mass'] = cmfwe_h0

    return outputs<|MERGE_RESOLUTION|>--- conflicted
+++ resolved
@@ -375,26 +375,16 @@
     Ordinary Least Squares criterion.
     Confounding variates may be included in the model.
     Permutation testing is used to assess the significance of the relationship
-<<<<<<< HEAD
-    between the tested variates and the target variates [1]_, [2]_.
+    between the tested variates and the target variates
+    :footcite:`Anderson2001`, :footcite:`Winkler2014`.
     A max-type procedure is used to obtain family-wise corrected p-values
     based on t-statistics (voxel-level FWE), cluster sizes, and cluster masses.
-
-    The specific permutation scheme implemented here is the one of [3]_.
-    It has been demonstrated in [1]_ that this scheme conveys more
-    sensitivity than alternative schemes.
-    This holds for neuroimaging applications, as discussed in details in [2]_.
-=======
-    between the tested variates and the target variates
-    :footcite:`Anderson2001`, :footcite:`Winkler2014`.
-    A max-type procedure is used to obtain family-wise corrected p-values.
 
     The specific permutation scheme implemented here is the one of
     :footcite:`Freedman1983`. Its has been demonstrated in
     :footcite:`Anderson2001` that this scheme conveys more sensitivity than
     alternative schemes. This holds for neuroimaging applications, as
     discussed in details in :footcite:`Winkler2014`.
->>>>>>> e210f196
 
     Permutations are performed on parallel computing units.
     Each of them performs a fraction of permutations on the whole dataset.
