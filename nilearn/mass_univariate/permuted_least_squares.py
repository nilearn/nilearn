--- conflicted
+++ resolved
@@ -643,16 +643,12 @@
     if two_sided_test:
         scores_original_data = scores_original_data * sign_scores_original_data
 
-<<<<<<< HEAD
     if tfce:
         return (
             -np.log10(pvals),
             scores_original_data.T,
-            h0_fmax[0],
+            h0_fmax,
             -np.log10(tfce_pvals),
         )
     else:
-        return - np.log10(pvals), scores_original_data.T, h0_fmax[0]
-=======
-    return - np.log10(pvals), scores_original_data.T, h0_fmax
->>>>>>> f3e18418
+        return - np.log10(pvals), scores_original_data.T, h0_fmax