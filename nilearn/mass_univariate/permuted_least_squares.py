--- conflicted
+++ resolved
@@ -11,147 +11,6 @@
 import nibabel as nib
 import numpy as np
 from nilearn.masking import apply_mask
-<<<<<<< HEAD
-from nilearn.mass_univariate._utils import (
-    _calculate_cluster_measures,
-    _calculate_tfce,
-    _null_to_p,
-)
-from scipy import linalg, ndimage, stats
-from sklearn.utils import check_random_state
-
-
-def _normalize_matrix_on_axis(m, axis=0):
-    """ Normalize a 2D matrix on an axis.
-
-    Parameters
-    ----------
-    m : numpy 2D array,
-        The matrix to normalize.
-
-    axis : integer in {0, 1}, optional
-        A valid axis to normalize across.
-        Default=0.
-
-    Returns
-    -------
-    ret : numpy array, shape = m.shape
-        The normalized matrix
-
-    Examples
-    --------
-    >>> import numpy as np
-    >>> from nilearn.mass_univariate.permuted_least_squares import (
-    ...     _normalize_matrix_on_axis)
-    >>> X = np.array([[0, 4], [1, 0]])
-    >>> _normalize_matrix_on_axis(X)
-    array([[0., 1.],
-           [1., 0.]])
-    >>> _normalize_matrix_on_axis(X, axis=1)
-    array([[0., 1.],
-           [1., 0.]])
-
-    """
-    if m.ndim > 2:
-        raise ValueError('This function only accepts 2D arrays. '
-                         'An array of shape %r was passed.' % m.shape)
-
-    if axis == 0:
-        # array transposition preserves the contiguity flag of that array
-        ret = (m.T / np.sqrt(np.sum(m ** 2, axis=0))[:, np.newaxis]).T
-    elif axis == 1:
-        ret = _normalize_matrix_on_axis(m.T).T
-    else:
-        raise ValueError('axis(=%d) out of bounds' % axis)
-    return ret
-
-
-def _orthonormalize_matrix(m, tol=1.e-12):
-    """ Orthonormalize a matrix.
-
-    Uses a Singular Value Decomposition.
-    If the input matrix is rank-deficient, then its shape is cropped.
-
-    Parameters
-    ----------
-    m : numpy array,
-        The matrix to orthonormalize.
-
-    tol: float, optional
-        Tolerance parameter for nullity. Default=1e-12.
-
-    Returns
-    -------
-    ret : numpy array, shape = m.shape
-        The orthonormalized matrix.
-
-    Examples
-    --------
-    >>> import numpy as np
-    >>> from nilearn.mass_univariate.permuted_least_squares import (
-    ...     _orthonormalize_matrix)
-    >>> X = np.array([[1, 2], [0, 1], [1, 1]])
-    >>> _orthonormalize_matrix(X)
-    array([[-0.81049889, -0.0987837 ],
-           [-0.31970025, -0.75130448],
-           [-0.49079864,  0.65252078]])
-    >>> X = np.array([[0, 1], [4, 0]])
-    >>> _orthonormalize_matrix(X)
-    array([[ 0., -1.],
-           [-1.,  0.]])
-
-    """
-    U, s, _ = linalg.svd(m, full_matrices=False)
-    n_eig = np.count_nonzero(s > tol)
-    return np.ascontiguousarray(U[:, :n_eig])
-
-
-def _t_score_with_covars_and_normalized_design(tested_vars, target_vars,
-                                               covars_orthonormalized=None):
-    """t-score in the regression of tested variates against target variates
-
-    Covariates are taken into account (if not None).
-    The normalized_design case corresponds to the following assumptions:
-    - tested_vars and target_vars are normalized
-    - covars_orthonormalized are orthonormalized
-    - tested_vars and covars_orthonormalized are orthogonal
-      (np.dot(tested_vars.T, covars) == 0)
-
-    Parameters
-    ----------
-    tested_vars : array-like, shape=(n_samples, n_tested_vars)
-        Explanatory variates.
-
-    target_vars : array-like, shape=(n_samples, n_target_vars)
-        Targets variates. F-ordered is better for efficient computation.
-
-    covars_orthonormalized : array-like, shape=(n_samples, n_covars) or None, \
-            optional
-        Confounding variates.
-
-    Returns
-    -------
-    score : numpy.ndarray, shape=(n_target_vars, n_tested_vars)
-        t-scores associated with the tests of each explanatory variate against
-        each target variate (in the presence of covars).
-
-    """
-    if covars_orthonormalized is None:
-        lost_dof = 0
-    else:
-        lost_dof = covars_orthonormalized.shape[1]
-    # Tested variates are fitted independently,
-    # so lost_dof is unrelated to n_tested_vars.
-    dof = target_vars.shape[0] - lost_dof
-    beta_targetvars_testedvars = np.dot(target_vars.T, tested_vars)
-    if covars_orthonormalized is None:
-        rss = (1 - beta_targetvars_testedvars ** 2)
-    else:
-        beta_targetvars_covars = np.dot(target_vars.T, covars_orthonormalized)
-        a2 = np.sum(beta_targetvars_covars ** 2, 1)
-        rss = (1 - a2[:, np.newaxis] - beta_targetvars_testedvars ** 2)
-    return beta_targetvars_testedvars * np.sqrt((dof - 1.) / rss)
-=======
 from scipy import ndimage, stats
 from sklearn.utils import check_random_state
 
@@ -162,7 +21,6 @@
     _orthonormalize_matrix,
     _t_score_with_covars_and_normalized_design,
 )
->>>>>>> 839feda8
 
 
 def _permuted_ols_on_chunk(
