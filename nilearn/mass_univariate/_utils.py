--- conflicted
+++ resolved
@@ -137,11 +137,7 @@
     max_score = (
         np.nanmax(np.abs(arr3d)) if two_sided_test else np.nanmax(arr3d)
     )
-<<<<<<< HEAD
-    number_steps = (
-        100 if dh == "auto" else np.clip(round(max_score / dh), 10, 1000)
-    )
-=======
+
     number_steps = 100 if dh == "auto" else round(max_score / dh)
     if number_steps < 10:
         warn(
@@ -157,7 +153,7 @@
             stacklevel=4,
         )
         number_steps = 1000
->>>>>>> bc94a8b4
+
     return np.linspace(0, max_score, number_steps + 1)[1:]
 
 
