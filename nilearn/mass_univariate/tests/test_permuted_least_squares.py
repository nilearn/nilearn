"""Tests for the permuted_ols function."""

import warnings

import numpy as np
import pytest
from nibabel import Nifti1Image
from numpy.testing import (
    assert_array_almost_equal,
    assert_array_less,
    assert_equal,
)
from scipy import stats

from nilearn.conftest import _rng
from nilearn.maskers import NiftiMasker
from nilearn.mass_univariate import permuted_ols
from nilearn.mass_univariate.permuted_least_squares import (
    _sanitize_inputs_permuted_ols,
)

N_COVARS = 2

N_PERM = 10

N_SAMPLES = 50


def _tfce_design():
    target_var1 = np.arange(0, 10).reshape((-1, 1))  # positive effect
    target_var = np.hstack(
        (  # corresponds to 3 x 3 x 3 x 10 niimg
            target_var1,  # voxel 1 has positive effect
            -target_var1,  # voxel 2 has negative effect
            _rng().random((10, 25)),  # 25 remaining voxels
        )
    )
    tested_var = np.arange(0, 20, 2)

    mask_img = Nifti1Image(np.ones((3, 3, 3)), np.eye(4))
    masker = NiftiMasker(mask_img)
    masker.fit(mask_img)

    n_descriptors = np.prod(mask_img.shape)
    n_regressors = 1  # tested_var is 1D

    return target_var, tested_var, masker, n_descriptors, n_regressors


def compare_to_ref_score(own_score, tested_var, target_var, covars=None):
    """Compare obtained score to expected score."""
    reference = ref_score(tested_var, target_var, covars)
    assert_array_almost_equal(own_score, reference, decimal=6)
    return reference


def ref_score(tested_var, target_var, covars=None):
    """Compute t-scores with linalg or statsmodels."""
    from nilearn.mass_univariate.tests._testing import (
        get_tvalue_with_alternative_library,
    )

    return get_tvalue_with_alternative_library(tested_var, target_var, covars)


def _create_design(rng, n_samples, n_descriptors, n_regressors):
    target_var = rng.standard_normal((n_samples, n_descriptors))
    tested_var = rng.standard_normal((n_samples, n_regressors))

    return target_var, tested_var, n_descriptors, n_regressors


@pytest.fixture
def design(rng):
    """Return a design to run tests on."""
    return _create_design(
        rng, n_samples=N_SAMPLES, n_descriptors=1, n_regressors=1
    )


@pytest.fixture
def dummy_design(rng):
    """Use to test errors and warnings."""
    return _create_design(rng, n_samples=10, n_descriptors=1, n_regressors=1)


@pytest.fixture
def confounding_vars(rng):
    """Return normally distributed confounds."""
    return rng.standard_normal((N_SAMPLES, N_COVARS))


@pytest.fixture()
def masker(affine_eye):
    """Return a default masker."""
    mask_img = Nifti1Image(np.ones((5, 5, 5)), affine_eye)
    masker = NiftiMasker(mask_img)
    masker.fit(mask_img)
    return masker


@pytest.fixture()
def cluster_level_design(rng):
    """Create design for cluster level tests."""
    target_var1 = np.arange(0, 10).reshape((-1, 1))  # positive effect
    voxel_vars = np.hstack(
        (
            -target_var1,  # negative effect
            target_var1,  # positive effect
            rng.random((10, 1)),  # random voxel
        )
    )

    columns = np.arange(0, voxel_vars.shape[1])
    # create 125 voxels
    chosen_columns = rng.choice(columns, size=125, p=[0.1, 0.1, 0.8])
    # corresponds to 5 x 5 x 5 x 10 niimg
    target_var = voxel_vars[:, chosen_columns]
    tested_var = np.arange(0, 20, 2)

    return target_var, tested_var


# General tests for permuted_ols function
#
# Check that h0 is close to the theoretical distribution
# for permuted OLS with label swap.
#
# Theoretical distribution is known for this simple design t(n_samples - dof).


PERM_RANGES = [10, 1000]


def run_permutations(tested_var, target_var, model_intercept):
    """Compute the Mean Squared Error between cumulative Density Function \
    as a proof of consistency of the permutation algorithm.
    """
    all_mse = []
    all_kstest_pvals = []

    for i, n_perm in enumerate(np.repeat(PERM_RANGES, 10)):
        if model_intercept:
            h0 = permuted_ols_with_intercept(
                tested_var, target_var, int(n_perm), i
            )
            dof = N_SAMPLES - 2
        else:
            h0 = permuted_ols_no_intercept(
                tested_var, target_var, int(n_perm), i
            )
            dof = N_SAMPLES - 1

        h0_intercept = h0[0, :]
        kstest_pval, mse = ks_stat_and_mse(dof, h0_intercept)

        all_kstest_pvals.append(kstest_pval)
        all_mse.append(mse)

    return all_kstest_pvals, all_mse


def permuted_ols_no_intercept(tested_var, target_var, n_perm, i):
    """Wrap to run permuted_ols without model_intercept."""
    n_regressors = 1
    output = permuted_ols(
        tested_var,
        target_var,
        model_intercept=False,
        n_perm=n_perm,
        two_sided_test=False,
        random_state=i,
        verbose=1,
    )
    assert_equal(output["h0_max_t"].shape, (n_regressors, n_perm))
    return output["h0_max_t"]


def permuted_ols_with_intercept(tested_var, target_var, n_perm, i):
    """Wrap to run permuted_ols with model_intercept."""
    output = permuted_ols(
        tested_var,
        target_var,
        model_intercept=True,
        n_perm=n_perm,
        two_sided_test=False,
        random_state=i,
        verbose=1,
    )
    # pval should not be significant
    assert_array_less(output["logp_max_t"], 1.0)
    return output["h0_max_t"]


def ks_stat_and_mse(df, h0_intercept):
    """Run Kolmogorov-Smirnov test and compute Mean Squared Error."""
    kstest_pval = stats.kstest(h0_intercept, stats.t(df).cdf)[1]
    mse = mean_squared_error(df=df, h0_intercept=h0_intercept)
    return kstest_pval, mse


def mean_squared_error(df, h0_intercept):
    """Compute meen square error."""
    return np.mean(
        (
            stats.t(df).cdf(np.sort(h0_intercept))
            - np.linspace(0, 1, h0_intercept.size + 1)[1:]
        )
        ** 2
    )


def check_ktest_p_values_distribution_and_mse(all_kstest_pvals, all_mse):
    """Check difference between distributions is not rejected by KS test."""
    all_kstest_pvals = np.array(all_kstest_pvals).reshape(
        (len(PERM_RANGES), -1)
    )
    assert_array_less(0.01, all_kstest_pvals)

    # consistency of the algorithm: the more permutations, the less the MSE
    all_mse = np.array(all_mse).reshape((len(PERM_RANGES), -1))
    assert_array_less(np.diff(all_mse.mean(1)), 0)


@pytest.mark.timeout(0)
@pytest.mark.parametrize("model_intercept", [True, False])
def test_permuted_ols_check_h0_noeffect_labelswap_centered(model_intercept):
    """Check distributions of permutations when tested vars are centered."""
    # create dummy design with no effect
    rng = np.random.RandomState(0)
    target_var = rng.randn(N_SAMPLES, 1)

    centered_var = np.arange(N_SAMPLES, dtype="f8").reshape((-1, 1))
    centered_var -= centered_var.mean(0)

    all_kstest_pvals, all_mse = run_permutations(
        centered_var, target_var, model_intercept=model_intercept
    )

    check_ktest_p_values_distribution_and_mse(all_kstest_pvals, all_mse)


@pytest.mark.timeout(0)
def test_permuted_ols_check_h0_noeffect_labelswap_uncentered():
    """Check distributions of permutations when tested vars are uncentered."""
    # create dummy design with no effect
    rng = np.random.RandomState(0)
    target_var = rng.randn(N_SAMPLES, 1)

    uncentered_var = np.arange(N_SAMPLES, dtype="f8").reshape((-1, 1))

    all_kstest_pvals, all_mse = run_permutations(
        uncentered_var, target_var, model_intercept=True
    )

    check_ktest_p_values_distribution_and_mse(all_kstest_pvals, all_mse)


@pytest.mark.timeout(0)
def test_permuted_ols_check_h0_noeffect_signswap():
    """Check that h0 is close to the theoretical distribution \
    for permuted OLS with sign swap.

    Theoretical distribution is known for this simple design \
        (= t(n_samples - dof)).
    """
    # create dummy design with no effect
    rng = np.random.RandomState(0)
    target_var = rng.randn(N_SAMPLES, 1)

    n_regressors = 1
    tested_var = np.ones((N_SAMPLES, n_regressors))

    all_kstest_pvals, all_mse = run_permutations(
        tested_var, target_var, model_intercept=False
    )

    all_kstest_pvals = np.array(all_kstest_pvals).reshape(
        (len(PERM_RANGES), -1)
    )
    all_mse = np.array(all_mse).reshape((len(PERM_RANGES), -1))

    # check that a difference between distributions is not rejected by KS test
    assert_array_less(0.01 / (len(PERM_RANGES) * 10.0), all_kstest_pvals)
    # consistency of the algorithm: the more permutations, the less the MSE
    assert_array_less(np.diff(all_mse.mean(1)), 0)


# Tests for labels swapping permutation scheme


def test_permuted_ols_no_covar(design):
    """Check output."""
    target_var, tested_var, *_ = design
    output = permuted_ols(
        tested_var,
        target_var,
        model_intercept=False,
        n_perm=0,
        random_state=0,
        verbose=1,
    )
    compare_to_ref_score(output["t"], tested_var, target_var)


def test_permuted_ols_no_covar_with_ravelized_tested_var(design):
    """Check output when tested var is flattened."""
    target_var, tested_var, *_ = design

    output = permuted_ols(
        np.ravel(tested_var),
        target_var,
        model_intercept=False,
        n_perm=0,
        random_state=0,
        verbose=1,
    )
    compare_to_ref_score(output["t"], tested_var, target_var)


def test_permuted_ols_no_covar_with_intercept(design):
    """Check output when modeling intercept with no confounds."""
    # Add intercept (should be equivalent to centering variates).
    target_var, tested_var, *_ = design

    output = permuted_ols(
        tested_var,
        target_var,
        model_intercept=True,
        n_perm=0,
        random_state=0,
        verbose=1,
    )
    target_var -= target_var.mean(0)
    tested_var -= tested_var.mean(0)

    compare_to_ref_score(
        output["t"], tested_var, target_var, np.ones((N_SAMPLES, 1))
    )


def test_permuted_ols_with_covar(design, confounding_vars):
    """Check output when not modeling intercept with normal confounds."""
    target_var, tested_var, n_descriptors, n_regressors = design

    output = permuted_ols(
        tested_var,
        target_var,
        confounding_vars,
        model_intercept=False,
        n_perm=0,
        random_state=0,
        verbose=1,
    )

    ref_score = compare_to_ref_score(
        output["t"], tested_var, target_var, confounding_vars
    )
    assert output["t"].shape == (n_regressors, n_descriptors)
    assert ref_score.shape == (n_regressors, n_descriptors)


def test_permuted_ols_with_covar_with_intercept(design, confounding_vars):
    """Check output when modeling intercept with normal confounds."""
    target_var, tested_var, n_descriptors, n_regressors = design

    output = permuted_ols(
        tested_var,
        target_var,
        confounding_vars,
        model_intercept=True,
        n_perm=0,
        random_state=0,
        verbose=1,
    )

    confounding_vars = np.hstack((confounding_vars, np.ones((N_SAMPLES, 1))))
    ref_score = compare_to_ref_score(
        output["t"], tested_var, target_var, confounding_vars
    )
    assert output["t"].shape == (n_regressors, n_descriptors)
    assert ref_score.shape == (n_regressors, n_descriptors)


@pytest.mark.parametrize("model_intercept", [True, False])
def test_permuted_ols_with_covar_with_intercept_in_confonding_vars(
    design, model_intercept
):
    """Check output when modeling intercept or not, \
        with confounds containing intercept.
    """
    target_var, tested_var, n_descriptors, n_regressors = design
    confounding_vars = np.ones([N_SAMPLES, 1])

    output = permuted_ols(
        tested_var,
        target_var,
        confounding_vars,
        model_intercept=model_intercept,
        n_perm=0,
        random_state=0,
        verbose=1,
    )
    assert output["t"].shape == (n_regressors, n_descriptors)


def test_permuted_ols_with_multiple_constants_and_covars(design, rng):
    """Check output when multiple constants and covariate are passed."""
    target_var, tested_var, n_descriptors, n_regressors = design

    n_covars = 2

    confounding_vars = np.hstack(
        (rng.standard_normal((N_SAMPLES, n_covars)), np.ones([N_SAMPLES, 2]))
    )
    output = permuted_ols(
        tested_var,
        target_var,
        confounding_vars,
        model_intercept=False,
        n_perm=0,
        random_state=0,
        verbose=1,
    )
    assert output["t"].shape == (n_regressors, n_descriptors)


def test_permuted_ols_nocovar_multivariate(rng):
    """Test permuted_ols with multiple tested variates and no covariate.

    It is equivalent to fitting several models with only one tested variate.
    """
    n_descriptors = 10
    n_regressors = 2
    target_vars, tested_var, *_ = _create_design(
        rng,
        n_samples=N_SAMPLES,
        n_descriptors=n_descriptors,
        n_regressors=n_regressors,
    )

    n_perm = N_PERM
    output = permuted_ols(
        tested_var,
        target_vars,
        model_intercept=False,
        n_perm=n_perm,
        random_state=0,
        verbose=1,
    )

    compare_to_ref_score(output["t"], tested_var, target_vars)

    assert output["logp_max_t"].shape == (n_regressors, n_descriptors)
    assert output["h0_max_t"].shape == (n_regressors, n_perm)

    # Adds intercept (should be equivalent to centering variates)
    output_intercept = permuted_ols(
        tested_var,
        target_vars,
        model_intercept=True,
        n_perm=0,
        random_state=0,
        verbose=1,
    )

    target_vars -= target_vars.mean(0)
    tested_var -= tested_var.mean(0)
    compare_to_ref_score(
        output_intercept["t"], tested_var, target_vars, np.ones((N_SAMPLES, 1))
    )


# Tests for sign swapping permutation scheme


def test_permuted_ols_intercept_nocovar(rng):
    """Check output when no covariate is passed."""
    n_descriptors = 10
    n_regressors = 1
    tested_var = np.ones((N_SAMPLES, n_regressors))
    target_var = rng.standard_normal((N_SAMPLES, n_descriptors))

    output = permuted_ols(
        tested_var,
        target_var,
        confounding_vars=None,
        n_perm=N_PERM,
        random_state=0,
        verbose=1,
    )

    ref_score = compare_to_ref_score(output["t"], tested_var, target_var)
    assert ref_score.shape == (n_regressors, n_descriptors)
    assert output["logp_max_t"].shape == (n_regressors, n_descriptors)
    assert output["t"].shape == (n_regressors, n_descriptors)
    assert_array_less(
        output["logp_max_t"], 1.0
    )  # ensure sign swap is correctly done

    # same thing but with model_intercept=True to check it has no effect
    output_addintercept = permuted_ols(
        tested_var,
        target_var,
        confounding_vars=None,
        model_intercept=False,
        n_perm=0,
        random_state=0,
        verbose=1,
    )
    compare_to_ref_score(output_addintercept["t"], tested_var, target_var)
    assert output_addintercept["t"].shape == (n_regressors, n_descriptors)


def test_permuted_ols_intercept_statsmodels_withcovar(
    rng,
):
    """Check output when covariate is passed."""
    n_descriptors = 10
    n_regressors = 1
    n_covars = 2
    tested_var = np.ones((N_SAMPLES, n_regressors))
    target_var = rng.standard_normal((N_SAMPLES, n_descriptors))
    confounding_vars = rng.standard_normal((N_SAMPLES, n_covars))

    output = permuted_ols(
        tested_var,
        target_var,
        confounding_vars,
        n_perm=0,
        random_state=0,
        verbose=1,
    )
    ref_score = compare_to_ref_score(
        output["t"], tested_var, target_var, confounding_vars
    )
    assert ref_score.shape == (n_regressors, n_descriptors)
    assert output["t"].shape == (n_regressors, n_descriptors)

    # same thing but with model_intercept=True to check it has no effect
    output_intercept = permuted_ols(
        tested_var,
        target_var,
        confounding_vars,
        model_intercept=True,
        n_perm=0,
        random_state=0,
        verbose=1,
    )
    compare_to_ref_score(
        output_intercept["t"], tested_var, target_var, confounding_vars
    )
    assert output_intercept["t"].shape == (n_regressors, n_descriptors)


def test_one_sided_versus_two_test(rng):
    """Check that a positive effect is always better \
    recovered with one-sided.
    """
    n_descriptors = 100
    n_regressors = 1
    target_var = rng.standard_normal((N_SAMPLES, n_descriptors))
    tested_var = rng.standard_normal((N_SAMPLES, n_regressors))

    # one-sided
    output_1_sided = permuted_ols(
        tested_var,
        target_var,
        model_intercept=False,
        two_sided_test=False,
        n_perm=N_PERM,
        random_state=0,
        verbose=1,
    )
    assert output_1_sided["logp_max_t"].shape == (n_regressors, n_descriptors)

    # two-sided
    output_2_sided = permuted_ols(
        tested_var,
        target_var,
        model_intercept=False,
        two_sided_test=True,
        n_perm=N_PERM,
        random_state=0,
        verbose=1,
    )
    assert output_2_sided["logp_max_t"].shape == (n_regressors, n_descriptors)

    positive_effect_location = output_1_sided["logp_max_t"] > 1
    assert_equal(
        np.sum(
            output_2_sided["logp_max_t"][positive_effect_location]
            - output_1_sided["logp_max_t"][positive_effect_location]
            > 0
        ),
        0,
    )


def test_two_sided_recover_positive_and_negative_effects():
    """Check that two-sided can actually recover \
    positive and negative effects.
    """
    target_var1 = np.arange(0, 10).reshape((-1, 1))  # positive effect
    target_var = np.hstack((target_var1, -target_var1))
    tested_var = np.arange(0, 20, 2)

    # one-sided
    output_1_sided_1 = permuted_ols(
        tested_var,
        target_var,
        model_intercept=False,
        two_sided_test=False,
        n_perm=N_PERM,
        random_state=0,
        verbose=1,
    )
    output_1_sided_1["logp_max_t"]

    # one-sided (other side)
    output_1_sided_2 = permuted_ols(
        tested_var,
        -target_var,
        model_intercept=False,
        two_sided_test=False,
        n_perm=N_PERM,
        random_state=0,
        verbose=1,
    )

    # two-sided
    output_2_sided = permuted_ols(
        tested_var,
        target_var,
        model_intercept=False,
        two_sided_test=True,
        n_perm=N_PERM,
        random_state=0,
        verbose=1,
    )
    output_2_sided["logp_max_t"]

    assert_array_almost_equal(
        output_1_sided_1["logp_max_t"][0],
        output_1_sided_2["logp_max_t"][0][::-1],
    )
    assert_array_almost_equal(
        output_1_sided_1["logp_max_t"] + output_1_sided_2["logp_max_t"],
        output_2_sided["logp_max_t"],
    )


def test_tfce_smoke_legacy_smoke():
    """Check tfce output of dict with or without permutations."""
    (
        target_var,
        tested_var,
        masker,
        n_descriptors,
        n_regressors,
    ) = _tfce_design()

    # no permutations and output_type is "dict", so check for "t" and
    # "tfce" maps
    out = permuted_ols(
        tested_var,
        target_var,
        model_intercept=False,
        two_sided_test=False,
        n_perm=0,
        random_state=0,
        masker=masker,
        tfce=True,
        verbose=1,
    )

    assert isinstance(out, dict)
    assert "t" in out
    assert "tfce" in out
    assert out["t"].shape == (n_regressors, n_descriptors)
    assert out["tfce"].shape == (n_regressors, n_descriptors)

    # permutations, TFCE, and masker are defined,
    # so check for TFCE maps
    n_perm = N_PERM
    out = permuted_ols(
        tested_var,
        target_var,
        model_intercept=False,
        two_sided_test=False,
        n_perm=n_perm,
        random_state=0,
        masker=masker,
        tfce=True,
        verbose=1,
    )

    assert isinstance(out, dict)
    assert "t" in out
    assert "tfce" in out
    assert "logp_max_t" in out
    assert "logp_max_tfce" in out
    assert "h0_max_t" in out
    assert "h0_max_tfce" in out
    assert out["t"].shape == (n_regressors, n_descriptors)
    assert out["tfce"].shape == (n_regressors, n_descriptors)
    assert out["logp_max_t"].shape == (n_regressors, n_descriptors)
    assert out["logp_max_tfce"].shape == (n_regressors, n_descriptors)
    assert out["h0_max_t"].size == n_perm
    assert out["h0_max_tfce"].size == n_perm


def test_cluster_level_parameters_smoke(cluster_level_design, masker):
    """Test combinations of parameters related to cluster-level inference."""
    target_var, tested_var = cluster_level_design

    # no permutations and output_type is "dict", so check for "t" map
    out = permuted_ols(
        tested_var,
        target_var,
        model_intercept=False,
        two_sided_test=False,
        n_perm=0,
        random_state=0,
        verbose=1,
    )

    assert isinstance(out, dict)
    assert "t" in out

    # permutations, threshold, and masker are defined,
    # so check for cluster-level maps
    n_perm = N_PERM
    out = permuted_ols(
        tested_var,
        target_var,
        model_intercept=False,
        two_sided_test=True,
        n_perm=n_perm,
        random_state=0,
        threshold=0.001,
        masker=masker,
        verbose=1,
    )

    assert isinstance(out, dict)
    assert "t" in out
    assert "logp_max_t" in out
    assert "logp_max_size" in out
    assert "logp_max_mass" in out
    assert "h0_max_t" in out
    assert "h0_max_size" in out
    assert "h0_max_mass" in out
    assert out["h0_max_t"].size == n_perm
    assert out["h0_max_size"].size == n_perm
    assert out["h0_max_mass"].size == n_perm


def test_sanitize_inputs_permuted_ols(design):
    """Smoke test for input sanitization."""
    target_vars, tested_vars, *_ = design
    _sanitize_inputs_permuted_ols(
        n_jobs=-1,
        output_type="dict",
        tfce=False,
        threshold=None,
        target_vars=target_vars,
        tested_vars=tested_vars,
    )


def test_permuted_ols_warnings_n_perm_n_job(cluster_level_design, masker):
    """Check that proper warning are thrown depending on n_job VS n_perm."""
    target_var, tested_var = cluster_level_design

    # n_perm > n_job --> no warning
    with warnings.catch_warnings(record=True) as warning_list:
        permuted_ols(
            tested_var,
            target_var,
            n_perm=4,
            n_jobs=1,
            masker=masker,
        )
    assert all(
        "perform more permutations" not in str(x.message) for x in warning_list
    )

    # n_perm <= n_job  and n_job > 0 -->  warning
    with pytest.warns(
        UserWarning,
        match="perform more permutations",
    ):
        permuted_ols(tested_var, target_var, n_perm=1, masker=masker, n_jobs=2)


def test_cluster_level_parameters_warnings(cluster_level_design, masker):
    """Test combinations of parameters related to cluster-level inference."""
    target_var, tested_var = cluster_level_design

    # masker is defined, but threshold is not.
    # no cluster-level inference is performed, but there's a warning.
    with pytest.warns(
<<<<<<< HEAD
        FutureWarning,
        match='"legacy" output structure for "permuted_ols" is deprecated',
=======
        DeprecationWarning,
        match='The ``"output_type"`` parameter for "permuted_ols"',
>>>>>>> 934f2932
    ):
        out = permuted_ols(
            tested_var,
            target_var,
            model_intercept=False,
            two_sided_test=False,
            n_perm=N_PERM,
            random_state=0,
            masker=masker,
            output_type="legacy",
        )

    assert isinstance(out, tuple)

    # threshold is defined, but output_type is "legacy".
    # raise a warning, and get a dictionary.
    with pytest.warns(
        Warning,
        match='If "threshold" is not None',
    ):
        out = permuted_ols(
            tested_var,
            target_var,
            model_intercept=False,
            two_sided_test=False,
            n_perm=0,
            random_state=0,
            threshold=0.001,
            masker=masker,
            output_type="legacy",
        )

    assert isinstance(out, dict)

    # output_type is "legacy".
    # raise a deprecation warning, but get the standard output.
    with pytest.deprecated_call():
        out = permuted_ols(
            tested_var,
            target_var,
            model_intercept=False,
            two_sided_test=False,
            n_perm=N_PERM,
            random_state=0,
            output_type="legacy",
        )

    assert isinstance(out, tuple)


def test_permuted_ols_no_covar_warning(rng):
    """Ensure that a warning is raised when a given voxel has all zeros."""
    target_var, tested_var, *_ = _create_design(
        rng, n_samples=N_SAMPLES, n_descriptors=10, n_regressors=1
    )
    output_1 = permuted_ols(
        tested_var,
        target_var,
        model_intercept=False,
        n_perm=N_PERM,
        random_state=0,
        verbose=1,
    )

    # test with ravelized tested_var
    target_var[:, 0] = 0

    with pytest.warns(UserWarning, match="have zeros across all samples"):
        output_2 = permuted_ols(
            np.ravel(tested_var),
            target_var,
            model_intercept=False,
            n_perm=N_PERM,
            random_state=0,
        )

    assert np.array_equal(output_1["t"][1:], output_2["t"][1:])


def test_permuted_ols_with_multiple_constants_and_covars_warnings(design):
    """Check warnings for constants and covariates."""
    target_var, tested_var, *_ = design

    # Multiple intercepts should raise a warning
    # In confounding vars
    with pytest.warns(UserWarning, match="Multiple columns across"):
        confounding_vars = np.ones([N_SAMPLES, 2])
        permuted_ols(
            tested_var,
            target_var,
            confounding_vars,
            n_perm=0,
            random_state=0,
        )

    # Across tested vars and confounding vars
    with pytest.warns(UserWarning, match="Multiple columns across"):
        confounding_vars = np.ones([N_SAMPLES, 1])
        tested_var = np.ones([N_SAMPLES, 1])
        permuted_ols(
            tested_var,
            target_var,
            confounding_vars,
            n_perm=0,
            random_state=0,
        )


def test_tfce_smoke_legacy_warnings():
    """Check that requesting a legacy output throws a warning."""
    target_var, tested_var, masker, *_ = _tfce_design()

    # tfce is True, but output_type is "legacy".
    # raise a warning, and get a dictionary.
    with pytest.warns(UserWarning, match="Overriding."):
        out = permuted_ols(
            tested_var,
            target_var,
            model_intercept=False,
            two_sided_test=False,
            n_perm=0,
            random_state=0,
            masker=masker,
            tfce=True,
            output_type="legacy",
        )

    assert isinstance(out, dict)

    # output_type is "legacy".
    # raise a deprecation warning, but get the standard output.
    with pytest.deprecated_call():
        out = permuted_ols(
            tested_var,
            target_var,
            model_intercept=False,
            two_sided_test=False,
            n_perm=N_PERM,
            random_state=0,
            output_type="legacy",
        )

    assert isinstance(out, tuple)


def test_permuted_ols_no_covar_n_job_error(dummy_design):
    """Check that an invalid n_jobs value will raise a ValueError."""
    target_var, tested_var, *_ = dummy_design

    with pytest.raises(
        ValueError, match="'n_jobs == 0' is not a valid choice."
    ):
        permuted_ols(
            tested_var,
            target_var,
            n_jobs=0,  # not allowed
        )


def test_permuted_ols_target_vars_error(dummy_design):
    """Checks dimension of target_var."""
    target_var, tested_var, *_ = dummy_design

    with pytest.raises(
        ValueError, match="'target_vars' should be a 2D array."
    ):
        permuted_ols(
            tested_var,
            target_var.ravel(),  # must be 2D
        )


def test_permuted_ols_type_n_perm(dummy_design):
    """Checks type n_perm."""
    target_var, tested_var, *_ = dummy_design

    with pytest.raises(TypeError, match="'n_perm' should be of type"):
        permuted_ols(tested_var, target_var, n_perm=0.1)


def test_tfce_no_masker_error():
    """Raise error when no masker is passed for TFCE."""
    target_var, tested_var, *_ = _tfce_design()

    with pytest.raises(ValueError, match="masker must be provided"):
        permuted_ols(
            tested_var,
            target_var,
            model_intercept=False,
            two_sided_test=False,
            n_perm=N_PERM,
            tfce=True,
        )


def test_cluster_level_parameters_error_no_masker(cluster_level_design):
    """Test combinations of parameters related to cluster-level inference."""
    target_var, tested_var = cluster_level_design

    # threshold is defined, indicating cluster-level inference should be done,
    # but masker is not defined.
    with pytest.raises(
        ValueError,
        match='If "threshold" is not None, masker must be defined as well.',
    ):
        permuted_ols(
            tested_var,
            target_var,
            two_sided_test=False,
            threshold=0.001,
            tfce=False,
        )<|MERGE_RESOLUTION|>--- conflicted
+++ resolved
@@ -801,13 +801,8 @@
     # masker is defined, but threshold is not.
     # no cluster-level inference is performed, but there's a warning.
     with pytest.warns(
-<<<<<<< HEAD
         FutureWarning,
         match='"legacy" output structure for "permuted_ols" is deprecated',
-=======
-        DeprecationWarning,
-        match='The ``"output_type"`` parameter for "permuted_ols"',
->>>>>>> 934f2932
     ):
         out = permuted_ols(
             tested_var,
