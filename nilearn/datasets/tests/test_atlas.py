--- conflicted
+++ resolved
@@ -743,13 +743,8 @@
     return serialize_niimg(img, gzipped=False)
 
 
-<<<<<<< HEAD
-@pytest.mark.timeout(0)
+@pytest.mark.slow
 def test_fetch_atlas_talairach(tmp_path, request_mocker, capsys):
-=======
-@pytest.mark.slow
-def test_fetch_atlas_talairach(tmp_path, request_mocker):
->>>>>>> d075431b
     request_mocker.url_mapping["*talairach.nii"] = _get_small_fake_talairach()
     level_values = np.ones((81, 3)) * [0, 1, 2]
     talairach = fetch_atlas_talairach("hemisphere", data_dir=tmp_path)
