"""Test the datasets module."""

import itertools
import re
import xml.etree.ElementTree as ET
from pathlib import Path

import numpy as np
import pandas as pd
import pytest
from nibabel import Nifti1Header, Nifti1Image, freesurfer, load, nifti1
from numpy.testing import assert_array_equal
from sklearn.utils import Bunch

from nilearn._utils import data_gen
from nilearn._utils.testing import serialize_niimg
from nilearn.conftest import _rng
from nilearn.datasets import atlas
from nilearn.datasets._utils import fetch_files
from nilearn.datasets.atlas import (
    fetch_atlas_aal,
    fetch_atlas_allen_2011,
    fetch_atlas_basc_multiscale_2015,
    fetch_atlas_craddock_2012,
    fetch_atlas_destrieux_2009,
    fetch_atlas_difumo,
    fetch_atlas_harvard_oxford,
    fetch_atlas_juelich,
    fetch_atlas_msdl,
    fetch_atlas_pauli_2017,
    fetch_atlas_schaefer_2018,
    fetch_atlas_smith_2009,
    fetch_atlas_surf_destrieux,
    fetch_atlas_talairach,
    fetch_atlas_yeo_2011,
)
from nilearn.datasets.tests._testing import check_type_fetcher, dict_to_archive
from nilearn.image import get_data


def validate_atlas(atlas_data, check_type=True):
    """Validate content of the atlas bunch.

    Atlas must:
    - be a bunch
    - with description, template and atlas_type attributes
    - deterministic atlases must have:
      - a labels attribute that is a list
      - a lut attribute that is a pd.DataFrame
    """
    if check_type:
        check_type_fetcher(atlas_data)
    assert isinstance(atlas_data, Bunch)

    assert atlas_data.template != ""
    assert atlas_data.atlas_type in {"deterministic", "probabilistic"}
    if atlas_data.atlas_type == "deterministic":
        assert isinstance(atlas_data.labels, list)
        assert all(isinstance(x, str) for x in atlas_data.labels)
        assert isinstance(atlas_data.lut, pd.DataFrame)
        if "fsaverage" not in atlas_data.template:
            assert "Background" in atlas_data.labels


def test_downloader(tmp_path, request_mocker):
    # Sandboxing test
    # ===============

    # When nilearn downloads a file, everything is first downloaded in a
    # temporary directory (sandbox) and moved to the "real" data directory if
    # all files are present. In case of error, the sandbox is deleted.

    # To test this feature, we do as follow:
    # - create the data dir with a file that has a specific content
    # - try to download the dataset but make it fail
    #   on purpose (by requesting a file that is not in the archive)
    # - check that the previously created file is untouched :
    #   - if sandboxing is faulty, the file would be replaced
    #     by the file of the archive
    #   - if sandboxing works, the file must be untouched.

    local_archive = (
        Path(__file__).parent / "data" / "craddock_2011_parcellations.tar.gz"
    )
    url = "http://example.com/craddock_atlas"
    request_mocker.url_mapping["*craddock*"] = local_archive
    datasetdir = tmp_path / "craddock_2012"
    datasetdir.mkdir()

    # Create a dummy file. If sandboxing is successful, it won't be overwritten
    dummy_file = datasetdir / "random_all.nii.gz"
    with dummy_file.open("w") as f:
        f.write("stuff")

    opts = {"uncompress": True}
    files = [
        ("random_all.nii.gz", url, opts),
        # The following file does not exists. It will cause an abortion of
        # the fetching procedure
        ("bald.nii.gz", url, opts),
    ]

    with pytest.raises(IOError):
        fetch_files(
            str(tmp_path / "craddock_2012"),
            files,
            verbose=0,
        )
    with dummy_file.open("r") as f:
        stuff = f.read(5)
    assert stuff == "stuff"

    # Downloading test
    # ================

    # Now, we use the regular downloading feature. This will override the dummy
    # file created before.

    fetch_atlas_craddock_2012(data_dir=tmp_path)
    with dummy_file.open() as f:
        stuff = f.read()
    assert stuff == ""


def test_fetch_atlas_source():
    # specify non-existing atlas source
    with pytest.raises(ValueError, match="Atlas source"):
        atlas._get_atlas_data_and_labels("new_source", "not_inside")


def _write_sample_atlas_metadata(ho_dir, filename, is_symm):
    with Path(ho_dir, f"{filename}.xml").open("w") as dm:
        if not is_symm:
            dm.write(
                "<?xml version='1.0' encoding='us-ascii'?>\n"
                "<data>\n"
                '<label index="0" x="48" y="94" z="35">R1</label>\n'
                '<label index="1" x="25" y="70" z="32">R2</label>\n'
                '<label index="2" x="33" y="73" z="63">R3</label>\n'
                "</data>"
            )
        else:
            dm.write(
                "<?xml version='1.0' encoding='us-ascii'?>\n"
                "<data>\n"
                '<label index="0" x="63" y="86" z="49">Left R1</label>\n'
                '<label index="1" x="21" y="86" z="33">Right R1</label>\n'
                '<label index="2" x="64" y="69" z="32">Left R2</label>\n'
                '<label index="3" x="26" y="70" z="32">Right R2</label>\n'
                '<label index="4" x="47" y="75" z="66">Left R3</label>\n'
                '<label index="5" x="43" y="80" z="61">Right R3</label>\n'
                "</data>"
            )
        dm.close()


def _test_atlas_instance_should_match_data(atlas, is_symm):
    assert Path(atlas.filename).exists() and Path(atlas.filename).is_absolute()
    assert isinstance(atlas.maps, Nifti1Image)
    assert isinstance(atlas.labels, list)

    expected_atlas_labels = (
        [
            "Background",
            "Left R1",
            "Right R1",
            "Left R2",
            "Right R2",
            "Left R3",
            "Right R3",
        ]
        if is_symm
        else ["Background", "R1", "R2", "R3"]
    )
    assert atlas.labels == expected_atlas_labels


@pytest.fixture
def fsl_fetcher(name):
    return (
        fetch_atlas_juelich
        if name == "Juelich"
        else fetch_atlas_harvard_oxford
    )


@pytest.mark.parametrize(
    "name,prob", [("HarvardOxford", "cortl-prob-1mm"), ("Juelich", "prob-1mm")]
)
def test_fetch_atlas_fsl_errors(prob, fsl_fetcher, tmp_path):
    # specify non-existing atlas item
    with pytest.raises(ValueError, match="Invalid atlas name"):
        fsl_fetcher("not_inside")
    # Choose a probabilistic atlas with symmetric split
    with pytest.raises(ValueError, match="Region splitting"):
        fsl_fetcher(prob, data_dir=str(tmp_path), symmetric_split=True)


@pytest.fixture
def atlas_data():
    # Create false atlas
    atlas_data = np.zeros((10, 10, 10), dtype="int32")
    # Create an interhemispheric map
    atlas_data[:, :2, :] = 1
    # Create a left map
    atlas_data[5:, 7:9, :] = 3
    atlas_data[5:, 3, :] = 2
    # Create a right map, with one voxel on the left side
    atlas_data[:5:, 3:5, :] = 2
    atlas_data[:5, 8, :] = 3
    atlas_data[4, 7, 0] = 3
    return atlas_data


@pytest.mark.parametrize(
    "name,label_fname,fname,is_symm,split",
    [
        ("HarvardOxford", "-Cortical", "cort-prob-1mm", False, False),
        ("HarvardOxford", "-Subcortical", "sub-maxprob-thr0-1mm", False, True),
        (
            "HarvardOxford",
            "-Cortical-Lateralized",
            "cortl-maxprob-thr0-1mm",
            True,
            True,
        ),
        ("Juelich", "", "prob-1mm", False, False),
        ("Juelich", "", "maxprob-thr0-1mm", False, False),
        ("Juelich", "", "maxprob-thr0-1mm", False, True),
    ],
)
def test_fetch_atlas_fsl(
    name,
    label_fname,
    fname,
    is_symm,
    split,
    atlas_data,
    fsl_fetcher,
    tmp_path,
    affine_eye,
):
    # Create directory which will contain fake atlas data
    atlas_dir = tmp_path / "fsl" / "data" / "atlases"
    nifti_dir = atlas_dir / name
    nifti_dir.mkdir(parents=True)
    # Write labels and sample atlas image in directory
    _write_sample_atlas_metadata(
        atlas_dir,
        f"{name}{label_fname}",
        is_symm=is_symm,
    )
    target_atlas_nii = nifti_dir / f"{name}-{fname}.nii.gz"
    Nifti1Image(atlas_data, affine_eye * 3).to_filename(target_atlas_nii)
    # Check that the fetch lead to consistent results
    atlas_instance = fsl_fetcher(
        fname,
        data_dir=tmp_path,
        symmetric_split=split,
    )

    validate_atlas(atlas_instance)
    _test_atlas_instance_should_match_data(
        atlas_instance,
        is_symm=is_symm or split,
    )

    # check for typo in label names
    for label in atlas_instance.labels:
        # no extra whitespace
        assert label.strip() == label


@pytest.mark.parametrize(
    "homogeneity, grp_mean, expected",
    [
        ("spatial", True, "scorr05_mean_all.nii.gz"),
        ("random", True, "random_all.nii.gz"),
        ("spatial", False, "scorr05_2level_all.nii.gz"),
    ],
)
def test_fetch_atlas_craddock_2012(
    tmp_path, request_mocker, homogeneity, grp_mean, expected
):
    local_archive = (
        Path(__file__).parent / "data" / "craddock_2011_parcellations.tar.gz"
    )
    request_mocker.url_mapping["*craddock*"] = local_archive

    bunch = fetch_atlas_craddock_2012(
        data_dir=tmp_path,
        verbose=0,
        homogeneity=homogeneity,
        grp_mean=grp_mean,
    )

    validate_atlas(bunch)
    assert bunch["maps"] == str(tmp_path / "craddock_2012" / expected)

    assert request_mocker.url_count == 1


<<<<<<< HEAD
def test_fetch_atlas_smith_2009(tmp_path):
=======
def test_fetch_atlas_craddock_2012_legacy(tmp_path, request_mocker):
    """Check legacy format that return all maps at once."""
    local_archive = (
        Path(__file__).parent / "data" / "craddock_2011_parcellations.tar.gz"
    )
    request_mocker.url_mapping["*craddock*"] = local_archive

    bunch = fetch_atlas_craddock_2012(data_dir=tmp_path, verbose=0)

    keys = (
        "scorr_mean",
        "tcorr_mean",
        "scorr_2level",
        "tcorr_2level",
        "random",
    )
    filenames = [
        "scorr05_mean_all.nii.gz",
        "tcorr05_mean_all.nii.gz",
        "scorr05_2level_all.nii.gz",
        "tcorr05_2level_all.nii.gz",
        "random_all.nii.gz",
    ]

    assert request_mocker.url_count == 1
    for key, fn in zip(keys, filenames, strict=False):
        assert bunch[key] == str(tmp_path / "craddock_2012" / fn)


def test_fetch_atlas_smith_2009(tmp_path, request_mocker):
>>>>>>> 14a89340
    bunch = fetch_atlas_smith_2009(data_dir=tmp_path, verbose=0, dimension=20)

    validate_atlas(bunch)
    assert bunch["maps"] == str(tmp_path / "smith_2009" / "rsn20.nii.gz")

<<<<<<< HEAD
=======
    # Old code
    bunch = fetch_atlas_smith_2009(data_dir=tmp_path, verbose=0)

    keys = ("rsn20", "rsn10", "rsn70", "bm20", "bm10", "bm70")
    filenames = [
        "rsn20.nii.gz",
        "PNAS_Smith09_rsn10.nii.gz",
        "rsn70.nii.gz",
        "bm20.nii.gz",
        "PNAS_Smith09_bm10.nii.gz",
        "bm70.nii.gz",
    ]

    assert request_mocker.url_count == 6
    for key, fn in zip(keys, filenames, strict=False):
        assert bunch[key] == str(tmp_path / "smith_2009" / fn)

>>>>>>> 14a89340

def test_fetch_coords_power_2011():
    bunch = atlas.fetch_coords_power_2011()

    assert len(bunch.rois) == 264


def test_fetch_coords_seitzman_2018():
    bunch = atlas.fetch_coords_seitzman_2018()

    assert len(bunch.rois) == 300
    assert len(bunch.radius) == 300
    assert len(bunch.networks) == 300
    assert len(bunch.regions) == 300
    assert len(np.unique(bunch.networks)) == 14
    assert len(np.unique(bunch.regions)) == 8
    assert_array_equal(bunch.networks, np.sort(bunch.networks))
    assert bunch.regions[0] == "cortexL"

    bunch = atlas.fetch_coords_seitzman_2018(ordered_regions=False)
    assert np.any(bunch.networks != np.sort(bunch.networks))


def _destrieux_data():
    """Mock the download of the destrieux atlas."""
    data = {"destrieux2009.rst": "readme"}
    background_value = 0
    atlas = _rng().integers(background_value, 10, (10, 10, 10), dtype="int32")
    atlas_img = Nifti1Image(atlas, np.eye(4))
    labels = "\n".join([f"{idx},label {idx}" for idx in range(10)])
    labels = f"index,name\n0,Background\n{labels}"
    for lat in ["_lateralized", ""]:
        lat_data = {
            f"destrieux2009_rois_labels{lat}.csv": labels,
            f"destrieux2009_rois{lat}.nii.gz": atlas_img,
        }
        data.update(lat_data)
    return dict_to_archive(data)


@pytest.mark.parametrize("lateralized", [True, False])
def test_fetch_atlas_destrieux_2009(tmp_path, request_mocker, lateralized):
    """Tests for function `fetch_atlas_destrieux_2009`.

    The atlas is fetched with different values for `lateralized`.
    """
    request_mocker.url_mapping["*destrieux2009.tgz"] = _destrieux_data()
    bunch = fetch_atlas_destrieux_2009(
        lateralized=lateralized, data_dir=tmp_path, verbose=0
    )

    validate_atlas(bunch)

    assert request_mocker.url_count == 1

    name = "_lateralized" if lateralized else ""

    assert bunch["maps"] == str(
        tmp_path / "destrieux_2009" / f"destrieux2009_rois{name}.nii.gz"
    )


def test_fetch_atlas_msdl(tmp_path, request_mocker):
    labels = pd.DataFrame(
        {
            "x": [1.5, 1.2],
            "y": [1.5, 1.3],
            "z": [1.5, 1.4],
            "name": ["Aud", "DMN"],
            "net name": ["Aud", "DMN"],
        }
    )
    root = Path("MSDL_rois")
    archive = {
        root / "msdl_rois_labels.csv": labels.to_csv(index=False),
        root / "msdl_rois.nii": "",
        root / "README.txt": "",
    }
    request_mocker.url_mapping["*MSDL_rois.zip"] = dict_to_archive(
        archive, "zip"
    )
    dataset = fetch_atlas_msdl(data_dir=tmp_path, verbose=0)

    validate_atlas(dataset)
    assert isinstance(dataset.region_coords, list)
    assert isinstance(dataset.networks, list)
    assert isinstance(dataset.maps, str)
    assert request_mocker.url_count == 1


def _generate_yeo_data(tmp_path):
    """Generate files for a dummy Yeo atlas.

    So far it only generates 7 networks data.
    """
    dataset_name = "yeo_2011"
    yeo_archive_root = "Yeo_JNeurophysiol11_MNI152"

    mock_dir = tmp_path / dataset_name / yeo_archive_root
    mock_dir.mkdir(exist_ok=True, parents=True)

    # only mock 7 networks for now
    n_roi = 7

    to_archive = {}

    mock_map = data_gen.generate_labeled_regions((53, 64, 52), n_roi)
    for basename in (
        "Yeo2011_7Networks_MNI152_FreeSurferConformed1mm.nii.gz",
        "Yeo2011_7Networks_MNI152_FreeSurferConformed1mm_LiberalMask.nii.gz",
        "Yeo2011_17Networks_MNI152_FreeSurferConformed1mm.nii.gz",
        "Yeo2011_17Networks_MNI152_FreeSurferConformed1mm_LiberalMask.nii.gz",
        "FSL_MNI152_FreeSurferConformed_1mm.nii.gz",
    ):
        mock_file = mock_dir / basename
        mock_map.to_filename(mock_file)
        to_archive[Path(yeo_archive_root) / basename] = mock_file

    mock_lut = pd.DataFrame(
        {
            "name": [None] + [f"7Networks_{x}" for x in range(1, n_roi + 1)],
            "r": [1] * (n_roi + 1),
            "g": [1] * (n_roi + 1),
            "b": [1] * (n_roi + 1),
            "o": [0] * (n_roi + 1),
        }
    )
    for basename in (
        "Yeo2011_7Networks_ColorLUT.txt",
        "Yeo2011_17Networks_ColorLUT.txt",
    ):
        mock_file = mock_dir / basename
        mock_lut.to_csv(mock_file, sep=" ", header=False)
        to_archive[Path(yeo_archive_root) / basename] = mock_file

    return dict_to_archive(to_archive, archive_format="zip")


def test_fetch_atlas_yeo_2011(tmp_path, request_mocker):
    """Check fetcher for the Yeo atlas.

    Mocks data for each deterministic atlas and their look up tables.
    """
    yeo_data = _generate_yeo_data(tmp_path)

    request_mocker.url_mapping["*Yeo_JNeurophysiol11_MNI152*"] = yeo_data

    dataset = fetch_atlas_yeo_2011(data_dir=tmp_path, verbose=0)

    dataset = fetch_atlas_yeo_2011(data_dir=tmp_path, verbose=0, n_networks=17)
    dataset = fetch_atlas_yeo_2011(
        data_dir=tmp_path, verbose=0, thickness="thin"
    )

    validate_atlas(dataset)


def test_fetch_atlas_yeo_2011_error(tmp_path):
    """Raise errors when the wrong values are passed."""
    with pytest.raises(ValueError, match="'n_networks' must be 7 or 17."):
        fetch_atlas_yeo_2011(data_dir=tmp_path, verbose=0, n_networks=10)

    with pytest.raises(
        ValueError, match="'thickness' must be 'thin' or 'thick'."
    ):
        fetch_atlas_yeo_2011(
            data_dir=tmp_path, verbose=0, thickness="dead_parot"
        )


def test_fetch_atlas_difumo(tmp_path, request_mocker):
    resolutions = [2, 3]  # Valid resolution values
    dimensions = [64, 128, 256, 512, 1024]  # Valid dimension values
    dimension_urls = ["pqu9r", "wjvd5", "3vrct", "9b76y", "34792"]
    url_mapping = dict(zip(dimensions, dimension_urls, strict=False))
    for url_count, dim in enumerate(dimensions, start=2):
        url = f"*osf.io/{url_mapping[dim]}/*"
        labels = pd.DataFrame(
            {
                "Component": list(range(1, dim + 1)),
                "Difumo_names": ["" for _ in range(dim)],
                "Yeo_networks7": ["" for _ in range(dim)],
                "Yeo_networks17": ["" for _ in range(dim)],
                "GM": ["" for _ in range(dim)],
                "WM": ["" for _ in range(dim)],
                "CSF": ["" for _ in range(dim)],
            }
        )
        root = Path(f"{dim}")
        archive = {
            root / f"labels_{dim}_dictionary.csv": labels.to_csv(index=False),
            root / "2mm" / "maps.nii.gz": "",
            root / "3mm" / "maps.nii.gz": "",
        }
        request_mocker.url_mapping[url] = dict_to_archive(archive, "zip")

        for res in resolutions:
            dataset = fetch_atlas_difumo(
                data_dir=tmp_path, dimension=dim, resolution_mm=res, verbose=0
            )

            validate_atlas(dataset)
            assert len(dataset.labels) == dim
            assert isinstance(dataset.maps, str)
            assert request_mocker.url_count == url_count

    with pytest.raises(ValueError):
        fetch_atlas_difumo(data_dir=tmp_path, dimension=42, resolution_mm=3)
        fetch_atlas_difumo(
            data_dir=tmp_path, dimension=128, resolution_mm=3.14
        )


@pytest.fixture
def aal_archive_root(version):
    if version == "SPM12":
        return Path("aal", "atlas")
    else:
        return Path(f"aal_for_{version}")


@pytest.mark.parametrize(
    "version,archive_format,url_key",
    [
        ("SPM5", "zip", "uploads"),
        ("SPM8", "zip", "uploads"),
        ("SPM12", "gztar", "AAL_files"),
    ],
)
def test_fetch_atlas_aal(
    version,
    archive_format,
    url_key,
    aal_archive_root,
    tmp_path,
    request_mocker,
    img_3d_rand_eye,
):
    metadata = "1\t2\t3\n"
    if version == "SPM12":
        metadata = (
            b"<?xml version='1.0' encoding='us-ascii'?>"
            b"<metadata><label><index>1</index>"
            b"<name>A</name></label></metadata>"
        )
    label_file = "AAL.xml" if version == "SPM12" else "ROI_MNI_V4.txt"

    atlas_file = "AAL.nii" if version == "SPM12" else "ROI_MNI_V4.nii"

    mock_file = tmp_path / f"aal_{version}" / aal_archive_root / atlas_file
    mock_file.parent.mkdir(exist_ok=True, parents=True)
    img_3d_rand_eye.to_filename(mock_file)

    aal_data = dict_to_archive(
        {
            aal_archive_root / label_file: metadata,
            aal_archive_root / atlas_file: mock_file,
        },
        archive_format=archive_format,
    )
    request_mocker.url_mapping[f"*{url_key}*"] = aal_data

    dataset = fetch_atlas_aal(version=version, data_dir=tmp_path, verbose=0)

    validate_atlas(dataset)
    assert isinstance(dataset.maps, str)
    assert isinstance(dataset.indices, list)
    assert request_mocker.url_count == 1


def test_fetch_atlas_aal_version_error(tmp_path):
    with pytest.raises(
        ValueError, match="The version of AAL requested 'FLS33'"
    ):
        fetch_atlas_aal(version="FLS33", data_dir=tmp_path, verbose=0)


def test_fetch_atlas_basc_multiscale_2015(tmp_path):
    resolution = 7

    dataset_name = "basc_multiscale_2015"
    name_sym = "template_cambridge_basc_multiscale_nii_sym"
    basename_sym = "template_cambridge_basc_multiscale_sym_scale007.nii.gz"

    mock_map = data_gen.generate_labeled_regions((53, 64, 52), resolution)
    mock_file = tmp_path / dataset_name / name_sym / basename_sym
    mock_file.parent.mkdir(exist_ok=True, parents=True)
    mock_map.to_filename(mock_file)

    # default version='sym',
    data_sym = fetch_atlas_basc_multiscale_2015(
        data_dir=tmp_path, verbose=0, resolution=resolution
    )

    validate_atlas(data_sym)
    assert data_sym["maps"] == str(
        tmp_path / dataset_name / name_sym / basename_sym
    )

    name_asym = "template_cambridge_basc_multiscale_nii_asym"
    basename_asym = "template_cambridge_basc_multiscale_asym_scale007.nii.gz"

    # version='asym'
    mock_file = tmp_path / dataset_name / name_asym / basename_asym
    mock_file.parent.mkdir(exist_ok=True, parents=True)
    mock_map.to_filename(mock_file)

    data_asym = fetch_atlas_basc_multiscale_2015(
        version="asym", verbose=0, data_dir=tmp_path, resolution=resolution
    )

    validate_atlas(data_asym)
    assert data_asym["maps"] == str(
        tmp_path / dataset_name / name_asym / basename_asym
    )


def test_fetch_atlas_basc_multiscale_2015_error(tmp_path):
    with pytest.raises(
        ValueError, match="The version of Brain parcellations requested 'aym'"
    ):
        fetch_atlas_basc_multiscale_2015(
            version="aym", data_dir=tmp_path, verbose=0
        )


@pytest.mark.parametrize(
    "resolution",
    [
        7,
        12,
        20,
        36,
        64,
        122,
        197,
        325,
        444,
    ],
)
def test_fetch_atlas_basc_multiscale_2015_old_code(
    key, tmp_path, request_mocker, resolution
):
    # Old code
    # default version='sym',
    data_sym = fetch_atlas_basc_multiscale_2015(
        data_dir=tmp_path, verbose=0, resolution=resolution
    )
    # version='asym'
    data_asym = fetch_atlas_basc_multiscale_2015(
        version="asym", verbose=0, data_dir=tmp_path, resolution=resolution
    )

    dataset_name = "basc_multiscale_2015"
    name_sym = "template_cambridge_basc_multiscale_nii_sym"
    basename_sym = f"template_cambridge_basc_multiscale_sym_{key}.nii.gz"

    assert data_sym.maps == str(
        tmp_path / dataset_name / name_sym / basename_sym
    )

    name_asym = "template_cambridge_basc_multiscale_nii_asym"
    basename_asym = f"template_cambridge_basc_multiscale_asym_{key}.nii.gz"

    assert data_asym.maps == str(
        tmp_path / dataset_name / name_asym / basename_asym
    )

    assert request_mocker.url_count == 2


def test_fetch_coords_dosenbach_2010():
    bunch = atlas.fetch_coords_dosenbach_2010()

    assert len(bunch.rois) == 160
    assert len(bunch.labels) == 160
    assert len(np.unique(bunch.networks)) == 6
    assert_array_equal(bunch.networks, np.sort(bunch.networks))

    bunch = atlas.fetch_coords_dosenbach_2010(ordered_regions=False)

    assert np.any(bunch.networks != np.sort(bunch.networks))


def test_fetch_atlas_allen_2011(tmp_path, request_mocker):
    """Fetch allen atlas and checks filenames are those expected."""
    bunch = fetch_atlas_allen_2011(data_dir=tmp_path, verbose=0)
    keys = ("maps", "rsn28", "comps")

    filenames = [
        "ALL_HC_unthresholded_tmaps.nii.gz",
        "RSN_HC_unthresholded_tmaps.nii.gz",
        "rest_hcp_agg__component_ica_.nii.gz",
    ]

    validate_atlas(bunch)
    assert request_mocker.url_count == 1
    for key, fn in zip(keys, filenames, strict=False):
        assert bunch[key] == str(
            tmp_path / "allen_rsn_2011" / "allen_rsn_2011" / fn
        )


def test_fetch_atlas_surf_destrieux(tmp_path):
    data_dir = tmp_path / "destrieux_surface"
    data_dir.mkdir()

    # Create mock annots
    for hemi in ("left", "right"):
        freesurfer.write_annot(
            data_dir / f"{hemi}.aparc.a2009s.annot",
            np.arange(4),
            np.zeros((4, 5)),
            5 * ["a"],
        )

    bunch = fetch_atlas_surf_destrieux(data_dir=tmp_path, verbose=0)

    # one exception is made here to return some numpy array
    # so we do not check the type
    validate_atlas(bunch, check_type=False)

    # Our mock annots have 4 labels
    assert len(bunch.labels) == 4
    assert bunch.map_left.shape == (4,)
    assert bunch.map_right.shape == (4,)


def _get_small_fake_talairach():
    labels = ["*", "b", "a"]
    all_labels = itertools.product(*(labels,) * 5)
    labels_txt = "\n".join(map(".".join, all_labels))
    extensions = nifti1.Nifti1Extensions(
        [nifti1.Nifti1Extension("afni", labels_txt.encode("utf-8"))]
    )
    img = Nifti1Image(
        np.arange(243, dtype="int32").reshape((3, 9, 9)),
        np.eye(4),
        Nifti1Header(extensions=extensions),
    )
    return serialize_niimg(img, gzipped=False)


@pytest.mark.timeout(0)
def test_fetch_atlas_talairach(tmp_path, request_mocker):
    request_mocker.url_mapping["*talairach.nii"] = _get_small_fake_talairach()
    level_values = np.ones((81, 3)) * [0, 1, 2]
    talairach = fetch_atlas_talairach("hemisphere", data_dir=tmp_path)

    validate_atlas(talairach)

    assert_array_equal(
        get_data(talairach.maps).ravel(), level_values.T.ravel()
    )
    assert_array_equal(talairach.labels, ["Background", "b", "a"])

    talairach = fetch_atlas_talairach("ba", data_dir=tmp_path)

    assert_array_equal(get_data(talairach.maps).ravel(), level_values.ravel())

    with pytest.raises(ValueError):
        fetch_atlas_talairach("bad_level")


def test_fetch_atlas_pauli_2017(tmp_path, request_mocker):
    labels = pd.DataFrame({"label": [f"label_{i}" for i in range(16)]}).to_csv(
        sep="\t", header=False
    )
    det_atlas = data_gen.generate_labeled_regions((7, 6, 5), 16)
    prob_atlas, _ = data_gen.generate_maps((7, 6, 5), 16)
    request_mocker.url_mapping["*osf.io/6qrcb/*"] = labels
    request_mocker.url_mapping["*osf.io/5mqfx/*"] = det_atlas
    request_mocker.url_mapping["*osf.io/w8zq2/*"] = prob_atlas
    data_dir = str(tmp_path / "pauli_2017")

    data = fetch_atlas_pauli_2017("deterministic", data_dir)

    validate_atlas(data)
    assert len(data.labels) == 17

    values = get_data(load(data.maps))

    assert len(np.unique(values)) == 17

    data = fetch_atlas_pauli_2017("probabilistic", data_dir)

    validate_atlas(data)
    assert load(data.maps).shape[-1] == 16

    with pytest.raises(NotImplementedError):
        fetch_atlas_pauli_2017("junk for testing", data_dir)


def _schaefer_labels(match, requests):  # noqa: ARG001
    # fails if requests is not passed
    info = match.groupdict()
    label_names = [f"{info['network']}Networks"] * int(info["n_rois"])
    labels = pd.DataFrame({"label": label_names})
    return labels.to_csv(sep="\t", header=False).encode("utf-8")


def _schaefer_img(match, requests):  # noqa: ARG001
    # fails if requests is not passed
    info = match.groupdict()
    shape = (15, 14, 13)
    affine = np.eye(4) * float(info["res"])
    affine[3, 3] = 1.0
    img = data_gen.generate_labeled_regions(
        shape, int(info["n_rois"]), affine=affine
    )
    return serialize_niimg(img)


def test_fetch_atlas_schaefer_2018_errors():
    with pytest.raises(ValueError):
        fetch_atlas_schaefer_2018(n_rois=44)
    with pytest.raises(ValueError):
        fetch_atlas_schaefer_2018(yeo_networks=10)
    with pytest.raises(ValueError):
        fetch_atlas_schaefer_2018(resolution_mm=3)


@pytest.mark.parametrize("n_rois", list(range(100, 1100, 100)))
@pytest.mark.parametrize("yeo_networks", [7, 17])
@pytest.mark.parametrize("resolution_mm", [1, 2])
def test_fetch_atlas_schaefer_2018(
    tmp_path, request_mocker, n_rois, yeo_networks, resolution_mm
):
    labels_pattern = re.compile(
        r".*2018_(?P<n_rois>\d+)Parcels_(?P<network>\d+)Networks_order.txt"
    )
    img_pattern = re.compile(
        r".*_(?P<n_rois>\d+)Parcels_(?P<network>\d+)"
        r"Networks_order_FSLMNI152_(?P<res>\d)mm.nii.gz"
    )
    request_mocker.url_mapping[labels_pattern] = _schaefer_labels
    request_mocker.url_mapping[img_pattern] = _schaefer_img

    mock_lut = pd.DataFrame(
        {
            "name": [f"{yeo_networks}Networks_{x}" for x in range(1, n_rois)],
            "r": [1] * (n_rois - 1),
            "g": [1] * (n_rois - 1),
            "b": [1] * (n_rois - 1),
            "o": [0] * (n_rois - 1),
        }
    )
    basename = f"Schaefer2018_{n_rois}Parcels_{yeo_networks}Networks_order.txt"
    mock_dir = tmp_path / "schaefer_2018"
    mock_dir.mkdir(exist_ok=True, parents=True)
    mock_file = mock_dir / basename
    mock_lut.to_csv(mock_file, sep="\t", header=False)

    data = fetch_atlas_schaefer_2018(
        n_rois=n_rois,
        yeo_networks=yeo_networks,
        resolution_mm=resolution_mm,
        data_dir=tmp_path,
        verbose=0,
    )

    validate_atlas(data)

    assert isinstance(data.maps, str)

    assert len(data.labels) == n_rois
    assert data.labels[0] == "Background"
    assert data.labels[1].startswith(f"{yeo_networks}Networks")

    img = load(data.maps)

    assert img.header.get_zooms()[0] == resolution_mm
    assert np.array_equal(np.unique(img.dataobj), np.arange(n_rois + 1))


@pytest.fixture
def aal_xml():
    atlas = ET.Element("atlas", version="2.0")

    data = ET.SubElement(atlas, "data")

    label1 = ET.SubElement(data, "label")
    ET.SubElement(label1, "index").text = "2001"
    ET.SubElement(label1, "name").text = "Precentral_L"

    # Convert the XML tree to a string with proper encoding and declaration
    return ET.ElementTree(atlas)<|MERGE_RESOLUTION|>--- conflicted
+++ resolved
@@ -300,65 +300,12 @@
     assert request_mocker.url_count == 1
 
 
-<<<<<<< HEAD
 def test_fetch_atlas_smith_2009(tmp_path):
-=======
-def test_fetch_atlas_craddock_2012_legacy(tmp_path, request_mocker):
-    """Check legacy format that return all maps at once."""
-    local_archive = (
-        Path(__file__).parent / "data" / "craddock_2011_parcellations.tar.gz"
-    )
-    request_mocker.url_mapping["*craddock*"] = local_archive
-
-    bunch = fetch_atlas_craddock_2012(data_dir=tmp_path, verbose=0)
-
-    keys = (
-        "scorr_mean",
-        "tcorr_mean",
-        "scorr_2level",
-        "tcorr_2level",
-        "random",
-    )
-    filenames = [
-        "scorr05_mean_all.nii.gz",
-        "tcorr05_mean_all.nii.gz",
-        "scorr05_2level_all.nii.gz",
-        "tcorr05_2level_all.nii.gz",
-        "random_all.nii.gz",
-    ]
-
-    assert request_mocker.url_count == 1
-    for key, fn in zip(keys, filenames, strict=False):
-        assert bunch[key] == str(tmp_path / "craddock_2012" / fn)
-
-
-def test_fetch_atlas_smith_2009(tmp_path, request_mocker):
->>>>>>> 14a89340
     bunch = fetch_atlas_smith_2009(data_dir=tmp_path, verbose=0, dimension=20)
 
     validate_atlas(bunch)
     assert bunch["maps"] == str(tmp_path / "smith_2009" / "rsn20.nii.gz")
 
-<<<<<<< HEAD
-=======
-    # Old code
-    bunch = fetch_atlas_smith_2009(data_dir=tmp_path, verbose=0)
-
-    keys = ("rsn20", "rsn10", "rsn70", "bm20", "bm10", "bm70")
-    filenames = [
-        "rsn20.nii.gz",
-        "PNAS_Smith09_rsn10.nii.gz",
-        "rsn70.nii.gz",
-        "bm20.nii.gz",
-        "PNAS_Smith09_bm10.nii.gz",
-        "bm70.nii.gz",
-    ]
-
-    assert request_mocker.url_count == 6
-    for key, fn in zip(keys, filenames, strict=False):
-        assert bunch[key] == str(tmp_path / "smith_2009" / fn)
-
->>>>>>> 14a89340
 
 def test_fetch_coords_power_2011():
     bunch = atlas.fetch_coords_power_2011()
