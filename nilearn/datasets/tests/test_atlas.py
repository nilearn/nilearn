--- conflicted
+++ resolved
@@ -220,7 +220,6 @@
         dummy.close()
 
     # when symmetric_split=False (by default), then atlas fetcher should
-<<<<<<< HEAD
     # have maps as string and n_labels=4 with background.
     # Since, we relay on xml file to retrieve labels.
 
@@ -232,13 +231,6 @@
     ho_wo_symm = atlas.fetch_atlas_harvard_oxford('cort-prob-1mm',
                                                   data_dir=str(tmp_path))
     assert isinstance(ho_wo_symm.maps, nibabel.Nifti1Image)
-=======
-    # have maps as string and n_labels=4 with background. Since, we relay on xml
-    # file to retrieve labels.
-    ho_wo_symm = atlas.fetch_atlas_harvard_oxford(target_atlas,
-                                                  data_dir=tmp_path)
-    assert isinstance(ho_wo_symm.maps, str)
->>>>>>> cc99fa76
     assert isinstance(ho_wo_symm.labels, list)
     assert ho_wo_symm.labels[0] == "Background"
     assert ho_wo_symm.labels[1] == "R1"
@@ -281,13 +273,8 @@
 
     nibabel.Nifti1Image(atlas_data, np.eye(4) * 3).to_filename(
         nifti_target_split)
-<<<<<<< HEAD
     ho = atlas.fetch_atlas_harvard_oxford('cort-maxprob-thr0-1mm',
                                           data_dir=str(tmp_path),
-=======
-    ho = atlas.fetch_atlas_harvard_oxford(target_atlas,
-                                          data_dir=tmp_path,
->>>>>>> cc99fa76
                                           symmetric_split=True)
 
     assert isinstance(ho.maps, nibabel.Nifti1Image)
