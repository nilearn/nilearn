"""Test the datasets module."""

import itertools
import re
import xml.etree.ElementTree as ET
from pathlib import Path

import numpy as np
import pandas as pd
import pytest
from nibabel import Nifti1Header, Nifti1Image, freesurfer, load, nifti1
from numpy.testing import assert_array_equal
from sklearn.utils import Bunch

from nilearn._utils import data_gen
from nilearn._utils.testing import serialize_niimg
from nilearn.conftest import _rng
from nilearn.datasets import atlas
from nilearn.datasets._utils import fetch_files
from nilearn.datasets.atlas import (
    fetch_atlas_aal,
    fetch_atlas_allen_2011,
    fetch_atlas_basc_multiscale_2015,
    fetch_atlas_craddock_2012,
    fetch_atlas_destrieux_2009,
    fetch_atlas_difumo,
    fetch_atlas_harvard_oxford,
    fetch_atlas_juelich,
    fetch_atlas_msdl,
    fetch_atlas_pauli_2017,
    fetch_atlas_schaefer_2018,
    fetch_atlas_smith_2009,
    fetch_atlas_surf_destrieux,
    fetch_atlas_talairach,
    fetch_atlas_yeo_2011,
)
from nilearn.datasets.tests._testing import check_type_fetcher, dict_to_archive
from nilearn.image import get_data


def validate_atlas(atlas_data, check_type=True):
    """Validate content of the atlas bunch.

    Atlas must:
    - be a bunch
    - with description, template and atlas_type attributes
    - deterministic atlases must have:
      - a labels attribute that is a list
      - a lut attribute that is a pd.DataFrame
    """
    if check_type:
        check_type_fetcher(atlas_data)
    assert isinstance(atlas_data, Bunch)

    assert atlas_data.template != ""
    assert atlas_data.atlas_type in {"deterministic", "probabilistic"}
    if atlas_data.atlas_type == "deterministic":
        assert isinstance(atlas_data.labels, list)
        assert all(isinstance(x, str) for x in atlas_data.labels)
        assert isinstance(atlas_data.lut, pd.DataFrame)
        if "fsaverage" not in atlas_data.template:
            assert "Background" in atlas_data.labels


def test_downloader(tmp_path, request_mocker):
    # Sandboxing test
    # ===============

    # When nilearn downloads a file, everything is first downloaded in a
    # temporary directory (sandbox) and moved to the "real" data directory if
    # all files are present. In case of error, the sandbox is deleted.

    # To test this feature, we do as follow:
    # - create the data dir with a file that has a specific content
    # - try to download the dataset but make it fail
    #   on purpose (by requesting a file that is not in the archive)
    # - check that the previously created file is untouched :
    #   - if sandboxing is faulty, the file would be replaced
    #     by the file of the archive
    #   - if sandboxing works, the file must be untouched.

    local_archive = (
        Path(__file__).parent / "data" / "craddock_2011_parcellations.tar.gz"
    )
    url = "http://example.com/craddock_atlas"
    request_mocker.url_mapping["*craddock*"] = local_archive
    datasetdir = tmp_path / "craddock_2012"
    datasetdir.mkdir()

    # Create a dummy file. If sandboxing is successful, it won't be overwritten
    dummy_file = datasetdir / "random_all.nii.gz"
    with dummy_file.open("w") as f:
        f.write("stuff")

    opts = {"uncompress": True}
    files = [
        ("random_all.nii.gz", url, opts),
        # The following file does not exists. It will cause an abortion of
        # the fetching procedure
        ("bald.nii.gz", url, opts),
    ]

    with pytest.raises(IOError):
        fetch_files(
            str(tmp_path / "craddock_2012"),
            files,
            verbose=0,
        )
    with dummy_file.open("r") as f:
        stuff = f.read(5)
    assert stuff == "stuff"

    # Downloading test
    # ================

    # Now, we use the regular downloading feature. This will override the dummy
    # file created before.

    fetch_atlas_craddock_2012(data_dir=tmp_path)
    with dummy_file.open() as f:
        stuff = f.read()
    assert stuff == ""


def test_fetch_atlas_source():
    # specify non-existing atlas source
    with pytest.raises(ValueError, match="'atlas_source' must be one of"):
        atlas._get_atlas_data_and_labels("new_source", "not_inside")


def _write_sample_atlas_metadata(ho_dir, filename, is_symm):
    with Path(ho_dir, f"{filename}.xml").open("w") as dm:
        if not is_symm:
            dm.write(
                "<?xml version='1.0' encoding='us-ascii'?>\n"
                "<data>\n"
                '<label index="0" x="48" y="94" z="35">R1</label>\n'
                '<label index="1" x="25" y="70" z="32">R2</label>\n'
                '<label index="2" x="33" y="73" z="63">R3</label>\n'
                "</data>"
            )
        else:
            dm.write(
                "<?xml version='1.0' encoding='us-ascii'?>\n"
                "<data>\n"
                '<label index="0" x="63" y="86" z="49">Left R1</label>\n'
                '<label index="1" x="21" y="86" z="33">Right R1</label>\n'
                '<label index="2" x="64" y="69" z="32">Left R2</label>\n'
                '<label index="3" x="26" y="70" z="32">Right R2</label>\n'
                '<label index="4" x="47" y="75" z="66">Left R3</label>\n'
                '<label index="5" x="43" y="80" z="61">Right R3</label>\n'
                "</data>"
            )
        dm.close()


def _test_atlas_instance_should_match_data(atlas, is_symm):
    assert Path(atlas.filename).exists() and Path(atlas.filename).is_absolute()
    assert isinstance(atlas.maps, Nifti1Image)
    assert isinstance(atlas.labels, list)

    expected_atlas_labels = (
        [
            "Background",
            "Left R1",
            "Right R1",
            "Left R2",
            "Right R2",
            "Left R3",
            "Right R3",
        ]
        if is_symm
        else ["Background", "R1", "R2", "R3"]
    )
    assert atlas.labels == expected_atlas_labels


@pytest.fixture
def fsl_fetcher(name):
    return (
        fetch_atlas_juelich
        if name == "Juelich"
        else fetch_atlas_harvard_oxford
    )


@pytest.mark.parametrize(
    "name,prob", [("HarvardOxford", "cortl-prob-1mm"), ("Juelich", "prob-1mm")]
)
def test_fetch_atlas_fsl_errors(prob, fsl_fetcher, tmp_path):
    # specify non-existing atlas item
    with pytest.raises(ValueError, match="'atlas_name' must be one of"):
        fsl_fetcher(atlas_name="not_inside")
    # Choose a probabilistic atlas with symmetric split
    with pytest.raises(ValueError, match="Region splitting"):
        fsl_fetcher(prob, data_dir=str(tmp_path), symmetric_split=True)


@pytest.fixture
def atlas_data():
    # Create false atlas
    atlas_data = np.zeros((10, 10, 10), dtype="int32")
    # Create an interhemispheric map
    atlas_data[:, :2, :] = 1
    # Create a left map
    atlas_data[5:, 7:9, :] = 3
    atlas_data[5:, 3, :] = 2
    # Create a right map, with one voxel on the left side
    atlas_data[:5:, 3:5, :] = 2
    atlas_data[:5, 8, :] = 3
    atlas_data[4, 7, 0] = 3
    return atlas_data


@pytest.mark.parametrize(
    "name,label_fname,fname,is_symm,split",
    [
        ("HarvardOxford", "-Cortical", "cort-prob-1mm", False, False),
        ("HarvardOxford", "-Subcortical", "sub-maxprob-thr0-1mm", False, True),
        (
            "HarvardOxford",
            "-Cortical-Lateralized",
            "cortl-maxprob-thr0-1mm",
            True,
            True,
        ),
        ("Juelich", "", "prob-1mm", False, False),
        ("Juelich", "", "maxprob-thr0-1mm", False, False),
        ("Juelich", "", "maxprob-thr0-1mm", False, True),
    ],
)
def test_fetch_atlas_fsl(
    name,
    label_fname,
    fname,
    is_symm,
    split,
    atlas_data,
    fsl_fetcher,
    tmp_path,
    affine_eye,
):
    # Create directory which will contain fake atlas data
    atlas_dir = tmp_path / "fsl" / "data" / "atlases"
    nifti_dir = atlas_dir / name
    nifti_dir.mkdir(parents=True)
    # Write labels and sample atlas image in directory
    _write_sample_atlas_metadata(
        atlas_dir,
        f"{name}{label_fname}",
        is_symm=is_symm,
    )
    target_atlas_nii = nifti_dir / f"{name}-{fname}.nii.gz"
    Nifti1Image(atlas_data, affine_eye * 3).to_filename(target_atlas_nii)
    # Check that the fetch lead to consistent results
    atlas_instance = fsl_fetcher(
        fname,
        data_dir=tmp_path,
        symmetric_split=split,
    )

    validate_atlas(atlas_instance)
    _test_atlas_instance_should_match_data(
        atlas_instance,
        is_symm=is_symm or split,
    )

    # check for typo in label names
    for label in atlas_instance.labels:
        # no extra whitespace
        assert label.strip() == label


@pytest.mark.parametrize(
    "homogeneity, grp_mean, expected",
    [
        ("spatial", True, "scorr05_mean_all.nii.gz"),
        ("random", True, "random_all.nii.gz"),
        ("spatial", False, "scorr05_2level_all.nii.gz"),
    ],
)
def test_fetch_atlas_craddock_2012(
    tmp_path, request_mocker, homogeneity, grp_mean, expected
):
    local_archive = (
        Path(__file__).parent / "data" / "craddock_2011_parcellations.tar.gz"
    )
    request_mocker.url_mapping["*craddock*"] = local_archive

    bunch = fetch_atlas_craddock_2012(
        data_dir=tmp_path,
        verbose=0,
        homogeneity=homogeneity,
        grp_mean=grp_mean,
    )

    validate_atlas(bunch)
    assert bunch["maps"] == str(tmp_path / "craddock_2012" / expected)

    assert request_mocker.url_count == 1


def test_fetch_atlas_smith_2009(tmp_path):
    bunch = fetch_atlas_smith_2009(data_dir=tmp_path, verbose=0, dimension=20)

    validate_atlas(bunch)
    assert bunch["maps"] == str(tmp_path / "smith_2009" / "rsn20.nii.gz")


def test_fetch_coords_power_2011():
    bunch = atlas.fetch_coords_power_2011()

    assert len(bunch.rois) == 264


def test_fetch_coords_seitzman_2018():
    bunch = atlas.fetch_coords_seitzman_2018()

    assert len(bunch.rois) == 300
    assert len(bunch.radius) == 300
    assert len(bunch.networks) == 300
    assert len(bunch.regions) == 300
    assert len(np.unique(bunch.networks)) == 14
    assert len(np.unique(bunch.regions)) == 8
    assert_array_equal(bunch.networks, np.sort(bunch.networks))
    assert bunch.regions[0] == "cortexL"

    bunch = atlas.fetch_coords_seitzman_2018(ordered_regions=False)
    assert np.any(bunch.networks != np.sort(bunch.networks))


def _destrieux_data():
    """Mock the download of the destrieux atlas."""
    data = {"destrieux2009.rst": "readme"}
    background_value = 0
    atlas = _rng().integers(background_value, 10, (10, 10, 10), dtype="int32")
    atlas_img = Nifti1Image(atlas, np.eye(4))
    labels = "\n".join([f"{idx},label {idx}" for idx in range(10)])
    labels = f"index,name\n0,Background\n{labels}"
    for lat in ["_lateralized", ""]:
        lat_data = {
            f"destrieux2009_rois_labels{lat}.csv": labels,
            f"destrieux2009_rois{lat}.nii.gz": atlas_img,
        }
        data.update(lat_data)
    return dict_to_archive(data)


@pytest.mark.parametrize("lateralized", [True, False])
def test_fetch_atlas_destrieux_2009(tmp_path, request_mocker, lateralized):
    """Tests for function `fetch_atlas_destrieux_2009`.

    The atlas is fetched with different values for `lateralized`.
    """
    request_mocker.url_mapping["*destrieux2009.tgz"] = _destrieux_data()
    bunch = fetch_atlas_destrieux_2009(
        lateralized=lateralized, data_dir=tmp_path, verbose=0
    )

    validate_atlas(bunch)

    assert request_mocker.url_count == 1

    name = "_lateralized" if lateralized else ""

    assert bunch["maps"] == str(
        tmp_path / "destrieux_2009" / f"destrieux2009_rois{name}.nii.gz"
    )


def test_fetch_atlas_msdl(tmp_path, request_mocker):
    labels = pd.DataFrame(
        {
            "x": [1.5, 1.2],
            "y": [1.5, 1.3],
            "z": [1.5, 1.4],
            "name": ["Aud", "DMN"],
            "net name": ["Aud", "DMN"],
        }
    )
    root = Path("MSDL_rois")
    archive = {
        root / "msdl_rois_labels.csv": labels.to_csv(index=False),
        root / "msdl_rois.nii": "",
        root / "README.txt": "",
    }
    request_mocker.url_mapping["*MSDL_rois.zip"] = dict_to_archive(
        archive, "zip"
    )
    dataset = fetch_atlas_msdl(data_dir=tmp_path, verbose=0)

    validate_atlas(dataset)
    assert isinstance(dataset.region_coords, list)
    assert isinstance(dataset.networks, list)
    assert isinstance(dataset.maps, str)
    assert request_mocker.url_count == 1


def _generate_yeo_data(tmp_path):
    """Generate files for a dummy Yeo atlas.

    So far it only generates 7 networks data.
    """
    dataset_name = "yeo_2011"
    yeo_archive_root = "Yeo_JNeurophysiol11_MNI152"

    mock_dir = tmp_path / dataset_name / yeo_archive_root
    mock_dir.mkdir(exist_ok=True, parents=True)

    # only mock 7 networks for now
    n_roi = 7

    to_archive = {}

    mock_map = data_gen.generate_labeled_regions((53, 64, 52), n_roi)
    for basename in (
        "Yeo2011_7Networks_MNI152_FreeSurferConformed1mm.nii.gz",
        "Yeo2011_7Networks_MNI152_FreeSurferConformed1mm_LiberalMask.nii.gz",
        "Yeo2011_17Networks_MNI152_FreeSurferConformed1mm.nii.gz",
        "Yeo2011_17Networks_MNI152_FreeSurferConformed1mm_LiberalMask.nii.gz",
        "FSL_MNI152_FreeSurferConformed_1mm.nii.gz",
    ):
        mock_file = mock_dir / basename
        mock_map.to_filename(mock_file)
        to_archive[Path(yeo_archive_root) / basename] = mock_file

    mock_lut = pd.DataFrame(
        {
            "name": [None] + [f"7Networks_{x}" for x in range(1, n_roi + 1)],
            "r": [1] * (n_roi + 1),
            "g": [1] * (n_roi + 1),
            "b": [1] * (n_roi + 1),
            "o": [0] * (n_roi + 1),
        }
    )
    for basename in (
        "Yeo2011_7Networks_ColorLUT.txt",
        "Yeo2011_17Networks_ColorLUT.txt",
    ):
        mock_file = mock_dir / basename
        mock_lut.to_csv(mock_file, sep=" ", header=False)
        to_archive[Path(yeo_archive_root) / basename] = mock_file

    return dict_to_archive(to_archive, archive_format="zip")


def test_fetch_atlas_yeo_2011(tmp_path, request_mocker):
    """Check fetcher for the Yeo atlas.

    Mocks data for each deterministic atlas and their look up tables.
    """
    yeo_data = _generate_yeo_data(tmp_path)

    request_mocker.url_mapping["*Yeo_JNeurophysiol11_MNI152*"] = yeo_data

<<<<<<< HEAD
    with pytest.warns(
        FutureWarning, match="the parameters 'n_networks' and 'thickness'"
    ):
        dataset = fetch_atlas_yeo_2011(data_dir=tmp_path, verbose=0)

    assert isinstance(dataset.anat, str)
    assert isinstance(dataset.colors_17, str)
    assert isinstance(dataset.colors_7, str)
    assert isinstance(dataset.thick_17, str)
    assert isinstance(dataset.thick_7, str)
    assert isinstance(dataset.thin_17, str)
    assert isinstance(dataset.thin_7, str)
=======
    dataset = fetch_atlas_yeo_2011(data_dir=tmp_path, verbose=0)
>>>>>>> 8f822968

    dataset = fetch_atlas_yeo_2011(data_dir=tmp_path, verbose=0, n_networks=17)
    dataset = fetch_atlas_yeo_2011(
        data_dir=tmp_path, verbose=0, thickness="thin"
    )

    validate_atlas(dataset)


def test_fetch_atlas_yeo_2011_error(tmp_path):
    """Raise errors when the wrong values are passed."""
    with pytest.raises(ValueError, match="'n_networks' must be one of"):
        fetch_atlas_yeo_2011(data_dir=tmp_path, verbose=0, n_networks=10)

    with pytest.raises(ValueError, match="'thickness' must be one of"):
        fetch_atlas_yeo_2011(
            data_dir=tmp_path, verbose=0, thickness="dead_parot"
        )


def test_fetch_atlas_difumo(tmp_path, request_mocker):
    resolutions = [2, 3]  # Valid resolution values
    dimensions = [64, 128, 256, 512, 1024]  # Valid dimension values
    dimension_urls = ["pqu9r", "wjvd5", "3vrct", "9b76y", "34792"]
    url_mapping = dict(zip(dimensions, dimension_urls, strict=False))
    for url_count, dim in enumerate(dimensions, start=2):
        url = f"*osf.io/{url_mapping[dim]}/*"
        labels = pd.DataFrame(
            {
                "Component": list(range(1, dim + 1)),
                "Difumo_names": ["" for _ in range(dim)],
                "Yeo_networks7": ["" for _ in range(dim)],
                "Yeo_networks17": ["" for _ in range(dim)],
                "GM": ["" for _ in range(dim)],
                "WM": ["" for _ in range(dim)],
                "CSF": ["" for _ in range(dim)],
            }
        )
        root = Path(f"{dim}")
        archive = {
            root / f"labels_{dim}_dictionary.csv": labels.to_csv(index=False),
            root / "2mm" / "maps.nii.gz": "",
            root / "3mm" / "maps.nii.gz": "",
        }
        request_mocker.url_mapping[url] = dict_to_archive(archive, "zip")

        for res in resolutions:
            dataset = fetch_atlas_difumo(
                data_dir=tmp_path, dimension=dim, resolution_mm=res, verbose=0
            )

            validate_atlas(dataset)
            assert len(dataset.labels) == dim
            assert isinstance(dataset.maps, str)
            assert request_mocker.url_count == url_count

    with pytest.raises(ValueError):
        fetch_atlas_difumo(data_dir=tmp_path, dimension=42, resolution_mm=3)
        fetch_atlas_difumo(
            data_dir=tmp_path, dimension=128, resolution_mm=3.14
        )


@pytest.fixture
def aal_archive_root(version):
    if version == "SPM12":
        return Path("aal", "atlas")
    else:
        return Path(f"aal_for_{version}")


@pytest.mark.parametrize(
    "version,archive_format,url_key",
    [
        ("SPM5", "zip", "uploads"),
        ("SPM8", "zip", "uploads"),
        ("SPM12", "gztar", "AAL_files"),
    ],
)
def test_fetch_atlas_aal(
    version,
    archive_format,
    url_key,
    aal_archive_root,
    tmp_path,
    request_mocker,
    img_3d_rand_eye,
):
    metadata = "1\t2\t3\n"
    if version == "SPM12":
        metadata = (
            b"<?xml version='1.0' encoding='us-ascii'?>"
            b"<metadata><label><index>1</index>"
            b"<name>A</name></label></metadata>"
        )
    label_file = "AAL.xml" if version == "SPM12" else "ROI_MNI_V4.txt"

    atlas_file = "AAL.nii" if version == "SPM12" else "ROI_MNI_V4.nii"

    mock_file = tmp_path / f"aal_{version}" / aal_archive_root / atlas_file
    mock_file.parent.mkdir(exist_ok=True, parents=True)
    img_3d_rand_eye.to_filename(mock_file)

    aal_data = dict_to_archive(
        {
            aal_archive_root / label_file: metadata,
            aal_archive_root / atlas_file: mock_file,
        },
        archive_format=archive_format,
    )
    request_mocker.url_mapping[f"*{url_key}*"] = aal_data

    dataset = fetch_atlas_aal(version=version, data_dir=tmp_path, verbose=0)

    validate_atlas(dataset)
    assert isinstance(dataset.maps, str)
    assert isinstance(dataset.indices, list)
    assert request_mocker.url_count == 1


def test_fetch_atlas_aal_version_error(tmp_path):
    with pytest.raises(ValueError, match="'version' must be one of"):
        fetch_atlas_aal(version="FLS33", data_dir=tmp_path, verbose=0)


def test_fetch_atlas_basc_multiscale_2015(tmp_path):
    resolution = 7

    dataset_name = "basc_multiscale_2015"
    name_sym = "template_cambridge_basc_multiscale_nii_sym"
    basename_sym = "template_cambridge_basc_multiscale_sym_scale007.nii.gz"

    mock_map = data_gen.generate_labeled_regions((53, 64, 52), resolution)
    mock_file = tmp_path / dataset_name / name_sym / basename_sym
    mock_file.parent.mkdir(exist_ok=True, parents=True)
    mock_map.to_filename(mock_file)

    # default version='sym',
    data_sym = fetch_atlas_basc_multiscale_2015(
        data_dir=tmp_path, verbose=0, resolution=resolution
    )

    validate_atlas(data_sym)
    assert data_sym["maps"] == str(
        tmp_path / dataset_name / name_sym / basename_sym
    )

    name_asym = "template_cambridge_basc_multiscale_nii_asym"
    basename_asym = "template_cambridge_basc_multiscale_asym_scale007.nii.gz"

    # version='asym'
    mock_file = tmp_path / dataset_name / name_asym / basename_asym
    mock_file.parent.mkdir(exist_ok=True, parents=True)
    mock_map.to_filename(mock_file)

    data_asym = fetch_atlas_basc_multiscale_2015(
        version="asym", verbose=0, data_dir=tmp_path, resolution=resolution
    )

    validate_atlas(data_asym)
    assert data_asym["maps"] == str(
        tmp_path / dataset_name / name_asym / basename_asym
    )


def test_fetch_atlas_basc_multiscale_2015_error(tmp_path):
    with pytest.raises(ValueError, match="'version' must be one of"):
        fetch_atlas_basc_multiscale_2015(
            version="aym", data_dir=tmp_path, verbose=0
        )


def test_fetch_coords_dosenbach_2010():
    bunch = atlas.fetch_coords_dosenbach_2010()

    assert len(bunch.rois) == 160
    assert len(bunch.labels) == 160
    assert len(np.unique(bunch.networks)) == 6
    assert_array_equal(bunch.networks, np.sort(bunch.networks))

    bunch = atlas.fetch_coords_dosenbach_2010(ordered_regions=False)

    assert np.any(bunch.networks != np.sort(bunch.networks))


def test_fetch_atlas_allen_2011(tmp_path, request_mocker):
    """Fetch allen atlas and checks filenames are those expected."""
    bunch = fetch_atlas_allen_2011(data_dir=tmp_path, verbose=0)
    keys = ("maps", "rsn28", "comps")

    filenames = [
        "ALL_HC_unthresholded_tmaps.nii.gz",
        "RSN_HC_unthresholded_tmaps.nii.gz",
        "rest_hcp_agg__component_ica_.nii.gz",
    ]

    validate_atlas(bunch)
    assert request_mocker.url_count == 1
    for key, fn in zip(keys, filenames, strict=False):
        assert bunch[key] == str(
            tmp_path / "allen_rsn_2011" / "allen_rsn_2011" / fn
        )


def test_fetch_atlas_surf_destrieux(tmp_path):
    data_dir = tmp_path / "destrieux_surface"
    data_dir.mkdir()

    # Create mock annots
    for hemi in ("left", "right"):
        freesurfer.write_annot(
            data_dir / f"{hemi}.aparc.a2009s.annot",
            np.arange(4),
            np.zeros((4, 5)),
            5 * ["a"],
        )

    bunch = fetch_atlas_surf_destrieux(data_dir=tmp_path, verbose=0)

    # one exception is made here to return some numpy array
    # so we do not check the type
    validate_atlas(bunch, check_type=False)

    # Our mock annots have 4 labels
    assert len(bunch.labels) == 4
    assert bunch.map_left.shape == (4,)
    assert bunch.map_right.shape == (4,)


def _get_small_fake_talairach():
    labels = ["*", "b", "a"]
    all_labels = itertools.product(*(labels,) * 5)
    labels_txt = "\n".join(map(".".join, all_labels))
    extensions = nifti1.Nifti1Extensions(
        [nifti1.Nifti1Extension("afni", labels_txt.encode("utf-8"))]
    )
    img = Nifti1Image(
        np.arange(243, dtype="int32").reshape((3, 9, 9)),
        np.eye(4),
        Nifti1Header(extensions=extensions),
    )
    return serialize_niimg(img, gzipped=False)


@pytest.mark.timeout(0)
def test_fetch_atlas_talairach(tmp_path, request_mocker):
    request_mocker.url_mapping["*talairach.nii"] = _get_small_fake_talairach()
    level_values = np.ones((81, 3)) * [0, 1, 2]
    talairach = fetch_atlas_talairach("hemisphere", data_dir=tmp_path)

    validate_atlas(talairach)

    assert_array_equal(
        get_data(talairach.maps).ravel(), level_values.T.ravel()
    )
    assert_array_equal(talairach.labels, ["Background", "b", "a"])

    talairach = fetch_atlas_talairach("ba", data_dir=tmp_path)

    assert_array_equal(get_data(talairach.maps).ravel(), level_values.ravel())

    with pytest.raises(ValueError):
        fetch_atlas_talairach("bad_level")


def test_fetch_atlas_pauli_2017(tmp_path, request_mocker):
    labels = pd.DataFrame({"label": [f"label_{i}" for i in range(16)]}).to_csv(
        sep="\t", header=False
    )
    det_atlas = data_gen.generate_labeled_regions((7, 6, 5), 16)
    prob_atlas, _ = data_gen.generate_maps((7, 6, 5), 16)
    request_mocker.url_mapping["*osf.io/6qrcb/*"] = labels
    request_mocker.url_mapping["*osf.io/5mqfx/*"] = det_atlas
    request_mocker.url_mapping["*osf.io/w8zq2/*"] = prob_atlas
    data_dir = str(tmp_path / "pauli_2017")

    data = fetch_atlas_pauli_2017("deterministic", data_dir)

    validate_atlas(data)
    assert len(data.labels) == 17

    values = get_data(load(data.maps))

    assert len(np.unique(values)) == 17

    data = fetch_atlas_pauli_2017("probabilistic", data_dir)

    validate_atlas(data)
    assert load(data.maps).shape[-1] == 16

    with pytest.raises(ValueError, match="'atlas_type' must be one of"):
        fetch_atlas_pauli_2017(
            atlas_type="junk for testing", data_dir=data_dir
        )


<<<<<<< HEAD
# TODO (nilearn >= 0.13.0) remove this test
def test_fetch_atlas_pauli_2017_deprecated_values(tmp_path, request_mocker):
    """Tests nilearn.datasets.atlas.fetch_atlas_pauli_2017 to receive
    DepricationWarning upon use of deprecated version parameter and its
    possible values "prob" and "det".
    """
    labels = pd.DataFrame({"label": [f"label_{i}" for i in range(16)]}).to_csv(
        sep="\t", header=False
    )
    det_atlas = data_gen.generate_labeled_regions((7, 6, 5), 16)
    prob_atlas, _ = data_gen.generate_maps((7, 6, 5), 16)
    request_mocker.url_mapping["*osf.io/6qrcb/*"] = labels
    request_mocker.url_mapping["*osf.io/5mqfx/*"] = det_atlas
    request_mocker.url_mapping["*osf.io/w8zq2/*"] = prob_atlas
    data_dir = str(tmp_path / "pauli_2017")

    with pytest.warns(FutureWarning, match='The parameter "version"'):
        data = fetch_atlas_pauli_2017(
            version="probabilistic", data_dir=data_dir
        )

        assert load(data.maps).shape[-1] == 16

    with pytest.warns(
        FutureWarning, match="The possible values for atlas_type"
    ):
        data = fetch_atlas_pauli_2017("det", data_dir)

        assert len(data.labels) == 17

    with pytest.warns(
        FutureWarning, match="The possible values for atlas_type"
    ):
        data = fetch_atlas_pauli_2017("prob", data_dir)

        assert load(data.maps).shape[-1] == 16


=======
>>>>>>> 8f822968
def _schaefer_labels(match, requests):  # noqa: ARG001
    # fails if requests is not passed
    info = match.groupdict()
    label_names = [f"{info['network']}Networks"] * int(info["n_rois"])
    labels = pd.DataFrame({"label": label_names})
    return labels.to_csv(sep="\t", header=False).encode("utf-8")


def _schaefer_img(match, requests):  # noqa: ARG001
    # fails if requests is not passed
    info = match.groupdict()
    shape = (15, 14, 13)
    affine = np.eye(4) * float(info["res"])
    affine[3, 3] = 1.0
    img = data_gen.generate_labeled_regions(
        shape, int(info["n_rois"]), affine=affine
    )
    return serialize_niimg(img)


def test_fetch_atlas_schaefer_2018_errors():
    with pytest.raises(ValueError):
        fetch_atlas_schaefer_2018(n_rois=44)
    with pytest.raises(ValueError):
        fetch_atlas_schaefer_2018(yeo_networks=10)
    with pytest.raises(ValueError):
        fetch_atlas_schaefer_2018(resolution_mm=3)


@pytest.mark.parametrize("n_rois", list(range(100, 1100, 100)))
@pytest.mark.parametrize("yeo_networks", [7, 17])
@pytest.mark.parametrize("resolution_mm", [1, 2])
def test_fetch_atlas_schaefer_2018(
    tmp_path, request_mocker, n_rois, yeo_networks, resolution_mm
):
    labels_pattern = re.compile(
        r".*2018_(?P<n_rois>\d+)Parcels_(?P<network>\d+)Networks_order.txt"
    )
    img_pattern = re.compile(
        r".*_(?P<n_rois>\d+)Parcels_(?P<network>\d+)"
        r"Networks_order_FSLMNI152_(?P<res>\d)mm.nii.gz"
    )
    request_mocker.url_mapping[labels_pattern] = _schaefer_labels
    request_mocker.url_mapping[img_pattern] = _schaefer_img

    mock_lut = pd.DataFrame(
        {
            "name": [f"{yeo_networks}Networks_{x}" for x in range(1, n_rois)],
            "r": [1] * (n_rois - 1),
            "g": [1] * (n_rois - 1),
            "b": [1] * (n_rois - 1),
            "o": [0] * (n_rois - 1),
        }
    )
    basename = f"Schaefer2018_{n_rois}Parcels_{yeo_networks}Networks_order.txt"
    mock_dir = tmp_path / "schaefer_2018"
    mock_dir.mkdir(exist_ok=True, parents=True)
    mock_file = mock_dir / basename
    mock_lut.to_csv(mock_file, sep="\t", header=False)

    data = fetch_atlas_schaefer_2018(
        n_rois=n_rois,
        yeo_networks=yeo_networks,
        resolution_mm=resolution_mm,
        data_dir=tmp_path,
        verbose=0,
    )

    validate_atlas(data)

    assert isinstance(data.maps, str)

    assert len(data.labels) == n_rois
    assert data.labels[0] == "Background"
    assert data.labels[1].startswith(f"{yeo_networks}Networks")

    img = load(data.maps)

    assert img.header.get_zooms()[0] == resolution_mm
    assert np.array_equal(np.unique(img.dataobj), np.arange(n_rois + 1))


@pytest.fixture
def aal_xml():
    atlas = ET.Element("atlas", version="2.0")

    data = ET.SubElement(atlas, "data")

    label1 = ET.SubElement(data, "label")
    ET.SubElement(label1, "index").text = "2001"
    ET.SubElement(label1, "name").text = "Precentral_L"

    # Convert the XML tree to a string with proper encoding and declaration
    return ET.ElementTree(atlas)<|MERGE_RESOLUTION|>--- conflicted
+++ resolved
@@ -453,22 +453,7 @@
 
     request_mocker.url_mapping["*Yeo_JNeurophysiol11_MNI152*"] = yeo_data
 
-<<<<<<< HEAD
-    with pytest.warns(
-        FutureWarning, match="the parameters 'n_networks' and 'thickness'"
-    ):
-        dataset = fetch_atlas_yeo_2011(data_dir=tmp_path, verbose=0)
-
-    assert isinstance(dataset.anat, str)
-    assert isinstance(dataset.colors_17, str)
-    assert isinstance(dataset.colors_7, str)
-    assert isinstance(dataset.thick_17, str)
-    assert isinstance(dataset.thick_7, str)
-    assert isinstance(dataset.thin_17, str)
-    assert isinstance(dataset.thin_7, str)
-=======
     dataset = fetch_atlas_yeo_2011(data_dir=tmp_path, verbose=0)
->>>>>>> 8f822968
 
     dataset = fetch_atlas_yeo_2011(data_dir=tmp_path, verbose=0, n_networks=17)
     dataset = fetch_atlas_yeo_2011(
@@ -765,47 +750,6 @@
         )
 
 
-<<<<<<< HEAD
-# TODO (nilearn >= 0.13.0) remove this test
-def test_fetch_atlas_pauli_2017_deprecated_values(tmp_path, request_mocker):
-    """Tests nilearn.datasets.atlas.fetch_atlas_pauli_2017 to receive
-    DepricationWarning upon use of deprecated version parameter and its
-    possible values "prob" and "det".
-    """
-    labels = pd.DataFrame({"label": [f"label_{i}" for i in range(16)]}).to_csv(
-        sep="\t", header=False
-    )
-    det_atlas = data_gen.generate_labeled_regions((7, 6, 5), 16)
-    prob_atlas, _ = data_gen.generate_maps((7, 6, 5), 16)
-    request_mocker.url_mapping["*osf.io/6qrcb/*"] = labels
-    request_mocker.url_mapping["*osf.io/5mqfx/*"] = det_atlas
-    request_mocker.url_mapping["*osf.io/w8zq2/*"] = prob_atlas
-    data_dir = str(tmp_path / "pauli_2017")
-
-    with pytest.warns(FutureWarning, match='The parameter "version"'):
-        data = fetch_atlas_pauli_2017(
-            version="probabilistic", data_dir=data_dir
-        )
-
-        assert load(data.maps).shape[-1] == 16
-
-    with pytest.warns(
-        FutureWarning, match="The possible values for atlas_type"
-    ):
-        data = fetch_atlas_pauli_2017("det", data_dir)
-
-        assert len(data.labels) == 17
-
-    with pytest.warns(
-        FutureWarning, match="The possible values for atlas_type"
-    ):
-        data = fetch_atlas_pauli_2017("prob", data_dir)
-
-        assert load(data.maps).shape[-1] == 16
-
-
-=======
->>>>>>> 8f822968
 def _schaefer_labels(match, requests):  # noqa: ARG001
     # fails if requests is not passed
     info = match.groupdict()
