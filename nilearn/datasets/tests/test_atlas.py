"""
Test the datasets module
"""
# Author: Alexandre Abraham
# License: simplified BSD

import os
import shutil
import itertools

import numpy as np

import nibabel
import pytest

from nose import with_setup
from numpy.testing import assert_array_equal

from nilearn._utils.testing import assert_raises_regex
from . import test_utils as tst

from nilearn._utils.compat import _basestring, _urllib

from nilearn.datasets import utils, atlas
from nilearn.image import get_data


@pytest.fixture()
def mock_request():
    tst.setup_mock(utils, atlas)
    yield mock_request
    tst.teardown_mock(utils, atlas)


def test_get_dataset_dir(tmp_path):
    # testing folder creation under different environments, enforcing
    # a custom clean install
    os.environ.pop('NILEARN_DATA', None)
    os.environ.pop('NILEARN_SHARED_DATA', None)

    expected_base_dir = os.path.expanduser('~/nilearn_data')
    data_dir = utils._get_dataset_dir('test', verbose=0)
    assert data_dir == os.path.join(expected_base_dir, 'test')
    assert os.path.exists(data_dir)
    shutil.rmtree(data_dir)

    expected_base_dir = str(tmp_path / 'test_nilearn_data')
    os.environ['NILEARN_DATA'] = expected_base_dir
    data_dir = utils._get_dataset_dir('test', verbose=0)
    assert data_dir == os.path.join(expected_base_dir, 'test')
    assert os.path.exists(data_dir)
    shutil.rmtree(data_dir)

    expected_base_dir = str(tmp_path / 'nilearn_shared_data')
    os.environ['NILEARN_SHARED_DATA'] = expected_base_dir
    data_dir = utils._get_dataset_dir('test', verbose=0)
    assert data_dir == os.path.join(expected_base_dir, 'test')
    assert os.path.exists(data_dir)
    shutil.rmtree(data_dir)

    expected_base_dir = str(tmp_path / 'env_data')
    expected_dataset_dir = os.path.join(expected_base_dir, 'test')
    data_dir = utils._get_dataset_dir(
        'test', default_paths=[expected_dataset_dir], verbose=0)
    assert data_dir == os.path.join(expected_base_dir, 'test')
    assert os.path.exists(data_dir)
    shutil.rmtree(data_dir)

    no_write = str(tmp_path / 'no_write')
    os.makedirs(no_write)
    os.chmod(no_write, 0o400)

    expected_base_dir = str(tmp_path / 'nilearn_shared_data')
    os.environ['NILEARN_SHARED_DATA'] = expected_base_dir
    data_dir = utils._get_dataset_dir('test',
                                      default_paths=[no_write],
                                      verbose=0)
    # Non writeable dir is returned because dataset may be in there.
    assert data_dir == no_write
    assert os.path.exists(data_dir)
    # Set back write permissions in order to be able to remove the file
    os.chmod(no_write, 0o600)
    shutil.rmtree(data_dir)

    # Verify exception for a path which exists and is a file
    test_file = str(tmp_path / 'some_file')
    with open(test_file, 'w') as out:
        out.write('abcfeg')
    assert_raises_regex(OSError,
                        'Nilearn tried to store the dataset '
                        'in the following directories, but',
                        utils._get_dataset_dir,
                        'test', test_file, verbose=0)


def test_downloader(tmp_path):

    # Sandboxing test
    # ===============

    # When nilearn downloads a file, everything is first downloaded in a
    # temporary directory (sandbox) and moved to the "real" data directory if
    # all files are present. In case of error, the sandbox is deleted.

    # To test this feature, we do as follow:
    # - create the data dir with a file that has a specific content
    # - try to download the dataset but make it fail on purpose (by requesting a
    #   file that is not in the archive)
    # - check that the previously created file is untouched :
    #   - if sandboxing is faulty, the file would be replaced by the file of the
    #     archive
    #   - if sandboxing works, the file must be untouched.

    local_url = "file:" + _urllib.request.pathname2url(
        os.path.join(tst.datadir, "craddock_2011_parcellations.tar.gz"))
    datasetdir = str(tmp_path / 'craddock_2012')
    os.makedirs(datasetdir)

    # Create a dummy file. If sandboxing is successful, it won't be overwritten
    dummy = open(os.path.join(datasetdir, 'random_all.nii.gz'), 'w')
    dummy.write('stuff')
    dummy.close()

    opts = {'uncompress': True}
    files = [
        ('random_all.nii.gz', local_url, opts),
        # The following file does not exists. It will cause an abortion of
        # the fetching procedure
        ('bald.nii.gz', local_url, opts)
    ]

    pytest.raises(IOError, utils._fetch_files,
                  str(tmp_path / 'craddock_2012'), files,
                  verbose=0)
    dummy = open(os.path.join(datasetdir, 'random_all.nii.gz'), 'r')
    stuff = dummy.read(5)
    dummy.close()
    assert stuff == 'stuff'

    # Downloading test
    # ================

    # Now, we use the regular downloading feature. This will override the dummy
    # file created before.

    atlas.fetch_atlas_craddock_2012(data_dir=str(tmp_path), url=local_url)
    dummy = open(os.path.join(datasetdir, 'random_all.nii.gz'), 'r')
    stuff = dummy.read()
    dummy.close()
    assert stuff == ''


def test_fail_fetch_atlas_harvard_oxford(tmp_path):
    # specify non-existing atlas item
    assert_raises_regex(ValueError, 'Invalid atlas name',
                        atlas.fetch_atlas_harvard_oxford,
                        'not_inside')

    # specify existing atlas item
    target_atlas = 'cort-maxprob-thr0-1mm'
    target_atlas_fname = 'HarvardOxford-' + target_atlas + '.nii.gz'
    ho_dir = str(tmp_path / 'fsl' / 'data' / 'atlases')
    os.makedirs(ho_dir)
    nifti_dir = os.path.join(ho_dir, 'HarvardOxford')
    os.makedirs(nifti_dir)

    target_atlas_nii = os.path.join(nifti_dir, target_atlas_fname)

    # Create false atlas
    atlas_data = np.zeros((10, 10, 10), dtype=int)

    # Create an interhemispheric map
    atlas_data[:, :2, :] = 1

    # Create a left map
    atlas_data[:5, 3:5, :] = 2

    # Create a right map, with one voxel on the left side
    atlas_data[5:, 7:9, :] = 3
    atlas_data[4, 7, 0] = 3

    nibabel.Nifti1Image(atlas_data, np.eye(4) * 3).to_filename(
        target_atlas_nii)

    dummy = open(os.path.join(ho_dir, 'HarvardOxford-Cortical.xml'), 'w')
    dummy.write("<?xml version='1.0' encoding='us-ascii'?>\n"
                "<data>\n"
                '<label index="0" x="48" y="94" z="35">R1</label>\n'
                '<label index="1" x="25" y="70" z="32">R2</label>\n'
                '<label index="2" x="33" y="73" z="63">R3</label>\n'
                "</data>")
    dummy.close()

    # when symmetric_split=False (by default), then atlas fetcher should
    # have maps as string and n_labels=4 with background. Since, we relay on xml
    # file to retrieve labels.
    ho_wo_symm = atlas.fetch_atlas_harvard_oxford(target_atlas,
                                                  data_dir=str(tmp_path))
    assert isinstance(ho_wo_symm.maps, _basestring)
    assert isinstance(ho_wo_symm.labels, list)
    assert ho_wo_symm.labels[0] == "Background"
    assert ho_wo_symm.labels[1] == "R1"
    assert ho_wo_symm.labels[2] == "R2"
    assert ho_wo_symm.labels[3] == "R3"

    # This section tests with lateralized version. In other words,
    # symmetric_split=True

    # Dummy xml file for lateralized control of cortical atlas images
    # shipped with FSL 5.0. Atlases are already lateralized in this version
    # for cortical type atlases denoted with maxprob but not full prob and but
    # not also with subcortical.

    # So, we test the fetcher with symmetric_split=True by creating a new
    # dummy local file and fetch them and test the output variables
    # accordingly.
    dummy2 = open(os.path.join(ho_dir, 'HarvardOxford-Cortical-Lateralized.xml'), 'w')
    dummy2.write("<?xml version='1.0' encoding='us-ascii'?>\n"
                 "<data>\n"
                 '<label index="0" x="63" y="86" z="49">Left R1</label>\n'
                 '<label index="1" x="21" y="86" z="33">Right R1</label>\n'
                 '<label index="2" x="64" y="69" z="32">Left R2</label>\n'
                 '<label index="3" x="26" y="70" z="32">Right R2</label>\n'
                 '<label index="4" x="47" y="75" z="66">Left R3</label>\n'
                 '<label index="5" x="43" y="80" z="61">Right R3</label>\n'
                 "</data>")
    dummy2.close()

    # Here, with symmetric_split=True, atlas maps are returned as nibabel Nifti
    # image but not string. Now, with symmetric split number of labels should be
    # more than without split and contain Left and Right tags in the labels.

    # Create dummy image files too with cortl specified for symmetric split.
    split_atlas_fname = 'HarvardOxford-' + 'cortl-maxprob-thr0-1mm' + '.nii.gz'
    nifti_target_split = os.path.join(nifti_dir, split_atlas_fname)
    nibabel.Nifti1Image(atlas_data, np.eye(4) * 3).to_filename(
        nifti_target_split)
    ho = atlas.fetch_atlas_harvard_oxford(target_atlas,
                                          data_dir=str(tmp_path),
                                          symmetric_split=True)

    assert isinstance(ho.maps, nibabel.Nifti1Image)
    assert isinstance(ho.labels, list)
    assert len(ho.labels) == 7
    assert ho.labels[0] == "Background"
    assert ho.labels[1] == "Left R1"
    assert ho.labels[2] == "Right R1"
    assert ho.labels[3] == "Left R2"
    assert ho.labels[4] == "Right R2"
    assert ho.labels[5] == "Left R3"
    assert ho.labels[6] == "Right R3"


<<<<<<< HEAD
@with_setup(tst.setup_tmpdata, tst.teardown_tmpdata)
def test_fetch_atlas_craddock_2012(mock_request):
    bunch = atlas.fetch_atlas_craddock_2012(data_dir=tst.tmpdir,
=======
@with_setup(setup_mock, teardown_mock)
def test_fetch_atlas_craddock_2012(tmp_path):
    bunch = atlas.fetch_atlas_craddock_2012(data_dir=str(tmp_path),
>>>>>>> fc45d6ea
                                            verbose=0)

    keys = ("scorr_mean", "tcorr_mean",
            "scorr_2level", "tcorr_2level",
            "random")
    filenames = [
        "scorr05_mean_all.nii.gz",
        "tcorr05_mean_all.nii.gz",
        "scorr05_2level_all.nii.gz",
        "tcorr05_2level_all.nii.gz",
        "random_all.nii.gz",
    ]
    assert len(tst.mock_url_request.urls) == 1
    for key, fn in zip(keys, filenames):
        assert bunch[key] == str(tmp_path / 'craddock_2012' / fn)
    assert bunch.description != ''


<<<<<<< HEAD
@with_setup(tst.setup_tmpdata, tst.teardown_tmpdata)
def test_fetch_atlas_smith_2009(mock_request):
    bunch = atlas.fetch_atlas_smith_2009(data_dir=tst.tmpdir, verbose=0)
=======
@with_setup(setup_mock, teardown_mock)
def test_fetch_atlas_smith_2009(tmp_path):
    bunch = atlas.fetch_atlas_smith_2009(data_dir=str(tmp_path), verbose=0)
>>>>>>> fc45d6ea

    keys = ("rsn20", "rsn10", "rsn70",
            "bm20", "bm10", "bm70")
    filenames = [
        "rsn20.nii.gz",
        "PNAS_Smith09_rsn10.nii.gz",
        "rsn70.nii.gz",
        "bm20.nii.gz",
        "PNAS_Smith09_bm10.nii.gz",
        "bm70.nii.gz",
    ]

    assert len(tst.mock_url_request.urls) == 6
    for key, fn in zip(keys, filenames):
        assert bunch[key] == str(tmp_path / 'smith_2009' / fn)
    assert bunch.description != ''


def test_fetch_coords_power_2011():
    bunch = atlas.fetch_coords_power_2011()
    assert len(bunch.rois) == 264
    assert bunch.description != ''


def test_fetch_coords_seitzman_2018():
    bunch = atlas.fetch_coords_seitzman_2018()
    assert len(bunch.rois) == 300
    assert len(bunch.radius) == 300
    assert len(bunch.networks) == 300
    assert len(bunch.regions) == 300
    assert len(np.unique(bunch.networks)) == 14
    assert len(np.unique(bunch.regions)) == 8
    np.testing.assert_array_equal(bunch.networks, np.sort(bunch.networks))
    assert bunch.description != ''

    assert bunch.regions[0] == "cortexL"

    bunch = atlas.fetch_coords_seitzman_2018(ordered_regions=False)
    assert np.any(bunch.networks != np.sort(bunch.networks))


<<<<<<< HEAD

@with_setup(tst.setup_tmpdata, tst.teardown_tmpdata)
def test_fetch_atlas_destrieux_2009(mock_request):
    datadir = os.path.join(tst.tmpdir, 'destrieux_2009')
=======
@with_setup(setup_mock, teardown_mock)
def test_fetch_atlas_destrieux_2009(tmp_path):
    datadir = str(tmp_path / 'destrieux_2009')
>>>>>>> fc45d6ea
    os.mkdir(datadir)
    dummy = open(os.path.join(
        datadir, 'destrieux2009_rois_labels_lateralized.csv'), 'w')
    dummy.write("name,index")
    dummy.close()
    bunch = atlas.fetch_atlas_destrieux_2009(data_dir=str(tmp_path),
                                             verbose=0)

    assert len(tst.mock_url_request.urls) == 1
    assert bunch['maps'] == str(tmp_path / 'destrieux_2009'
                                / 'destrieux2009_rois_lateralized.nii.gz')

    dummy = open(os.path.join(
        datadir, 'destrieux2009_rois_labels.csv'), 'w')
    dummy.write("name,index")
    dummy.close()
    bunch = atlas.fetch_atlas_destrieux_2009(
        lateralized=False, data_dir=str(tmp_path), verbose=0)

    assert len(tst.mock_url_request.urls) == 1
    assert bunch['maps'] == os.path.join(
        datadir, 'destrieux2009_rois.nii.gz')


<<<<<<< HEAD
@with_setup(tst.setup_tmpdata, tst.teardown_tmpdata)
def test_fetch_atlas_msdl(mock_request):
    datadir = os.path.join(tst.tmpdir, 'msdl_atlas')
=======
@with_setup(setup_mock, teardown_mock)
def test_fetch_atlas_msdl(tmp_path):
    datadir = str(tmp_path / 'msdl_atlas')
>>>>>>> fc45d6ea
    os.mkdir(datadir)
    os.mkdir(os.path.join(datadir, 'MSDL_rois'))
    data_dir = os.path.join(datadir, 'MSDL_rois', 'msdl_rois_labels.csv')
    csv = np.rec.array([(1.5, 1.5, 1.5, 'Aud', 'Aud'),
                        (1.2, 1.3, 1.4, 'DMN', 'DMN')],
                       dtype=[('x', '<f8'), ('y', '<f8'),
                              ('z', '<f8'), ('name', 'S12'),
                              ('net_name', 'S19')])
    with open(data_dir, 'wb') as csv_file:
        header = '{0}\n'.format(','.join(csv.dtype.names))
        csv_file.write(header.encode())
        np.savetxt(csv_file, csv, delimiter=',', fmt='%s')

    dataset = atlas.fetch_atlas_msdl(data_dir=str(tmp_path), verbose=0)
    assert isinstance(dataset.labels, list)
    assert isinstance(dataset.region_coords, list)
    assert isinstance(dataset.networks, list)
    assert isinstance(dataset.maps, _basestring)
    assert len(tst.mock_url_request.urls) == 1
    assert dataset.description != ''


<<<<<<< HEAD
@with_setup(tst.setup_tmpdata, tst.teardown_tmpdata)
def test_fetch_atlas_yeo_2011(mock_request):
    dataset = atlas.fetch_atlas_yeo_2011(data_dir=tst.tmpdir, verbose=0)
=======
@with_setup(setup_mock, teardown_mock)
def test_fetch_atlas_yeo_2011(tmp_path):
    dataset = atlas.fetch_atlas_yeo_2011(data_dir=str(tmp_path), verbose=0)
>>>>>>> fc45d6ea
    assert isinstance(dataset.anat, _basestring)
    assert isinstance(dataset.colors_17, _basestring)
    assert isinstance(dataset.colors_7, _basestring)
    assert isinstance(dataset.thick_17, _basestring)
    assert isinstance(dataset.thick_7, _basestring)
    assert isinstance(dataset.thin_17, _basestring)
    assert isinstance(dataset.thin_7, _basestring)
    assert len(tst.mock_url_request.urls) == 1
    assert dataset.description != ''


<<<<<<< HEAD
@with_setup(tst.setup_tmpdata, tst.teardown_tmpdata)
def test_fetch_atlas_aal(mock_request):
    ho_dir = os.path.join(tst.tmpdir, 'aal_SPM12', 'aal', 'atlas')
=======
@with_setup(setup_mock, teardown_mock)
def test_fetch_atlas_aal(tmp_path):
    ho_dir = str(tmp_path / 'aal_SPM12' / 'aal' / 'atlas')
>>>>>>> fc45d6ea
    os.makedirs(ho_dir)
    with open(os.path.join(ho_dir, 'AAL.xml'), 'w') as xml_file:
        xml_file.write("<?xml version='1.0' encoding='us-ascii'?> "
                       "<metadata>"
                       "</metadata>")
    dataset = atlas.fetch_atlas_aal(data_dir=str(tmp_path), verbose=0)
    assert isinstance(dataset.maps, _basestring)
    assert isinstance(dataset.labels, list)
    assert isinstance(dataset.indices, list)
    assert len(tst.mock_url_request.urls) == 1

    assert_raises_regex(ValueError, 'The version of AAL requested "FLS33"',
                        atlas.fetch_atlas_aal, version="FLS33",
                        data_dir=str(tmp_path), verbose=0)

    assert dataset.description != ''


<<<<<<< HEAD
@with_setup(tst.setup_tmpdata, tst.teardown_tmpdata)
def test_fetch_atlas_basc_multiscale_2015(mock_request):
=======
@with_setup(setup_mock, teardown_mock)
def test_fetch_atlas_basc_multiscale_2015(tmp_path):
>>>>>>> fc45d6ea
    # default version='sym'
    data_sym = atlas.fetch_atlas_basc_multiscale_2015(data_dir=str(tmp_path),
                                                      verbose=0)
    # version='asym'
    data_asym = atlas.fetch_atlas_basc_multiscale_2015(version='asym',
                                                       verbose=0,
                                                       data_dir=str(tmp_path))

    keys = ['scale007', 'scale012', 'scale020', 'scale036', 'scale064',
            'scale122', 'scale197', 'scale325', 'scale444']

    dataset_name = 'basc_multiscale_2015'
    name_sym = 'template_cambridge_basc_multiscale_nii_sym'
    basenames_sym = ['template_cambridge_basc_multiscale_sym_' +
                     key + '.nii.gz' for key in keys]
    for key, basename_sym in zip(keys, basenames_sym):
        assert data_sym[key] == str(tmp_path / dataset_name / name_sym
                                    / basename_sym)

    name_asym = 'template_cambridge_basc_multiscale_nii_asym'
    basenames_asym = ['template_cambridge_basc_multiscale_asym_' +
                      key + '.nii.gz' for key in keys]
    for key, basename_asym in zip(keys, basenames_asym):
        assert data_asym[key] == str(tmp_path / dataset_name / name_asym
                                     / basename_asym)

    assert len(data_sym) == 10
    assert_raises_regex(ValueError,
                        'The version of Brain parcellations requested "aym"',
                        atlas.fetch_atlas_basc_multiscale_2015, version="aym",
                        data_dir=str(tmp_path), verbose=0)

    assert len(tst.mock_url_request.urls) == 2
    assert data_sym.description != ''
    assert data_asym.description != ''


def test_fetch_coords_dosenbach_2010():
    bunch = atlas.fetch_coords_dosenbach_2010()
    assert len(bunch.rois) == 160
    assert len(bunch.labels) == 160
    assert len(np.unique(bunch.networks)) == 6
    assert bunch.description != ''
    np.testing.assert_array_equal(bunch.networks, np.sort(bunch.networks))

    bunch = atlas.fetch_coords_dosenbach_2010(ordered_regions=False)
    assert np.any(bunch.networks != np.sort(bunch.networks))


<<<<<<< HEAD
@with_setup(tst.setup_tmpdata, tst.teardown_tmpdata)
def test_fetch_atlas_allen_2011(mock_request):
    bunch = atlas.fetch_atlas_allen_2011(data_dir=tst.tmpdir, verbose=0)
=======
@with_setup(setup_mock, teardown_mock)
def test_fetch_atlas_allen_2011(tmp_path):
    bunch = atlas.fetch_atlas_allen_2011(data_dir=str(tmp_path), verbose=0)
>>>>>>> fc45d6ea
    keys = ("maps",
            "rsn28",
            "comps")

    filenames = ["ALL_HC_unthresholded_tmaps.nii.gz",
                 "RSN_HC_unthresholded_tmaps.nii.gz",
                 "rest_hcp_agg__component_ica_.nii.gz"]

    assert len(tst.mock_url_request.urls) == 1
    for key, fn in zip(keys, filenames):
        assert bunch[key] == str(tmp_path / 'allen_rsn_2011'
                                 / 'allen_rsn_2011' / fn)

    assert bunch.description != ''


<<<<<<< HEAD
@with_setup(tst.setup_tmpdata, tst.teardown_tmpdata)
def test_fetch_atlas_surf_destrieux(mock_request, data_dir=tst.tmpdir, verbose=0):
    data_dir = os.path.join(tst.tmpdir, 'destrieux_surface')
=======
@with_setup(setup_mock, teardown_mock)
def test_fetch_atlas_surf_destrieux(tmp_path, verbose=0):
    data_dir = str(tmp_path / 'destrieux_surface')
>>>>>>> fc45d6ea
    os.mkdir(data_dir)
    # Create mock annots
    for hemi in ('left', 'right'):
        nibabel.freesurfer.write_annot(
                os.path.join(data_dir,
                             '%s.aparc.a2009s.annot' % hemi),
                np.arange(4), np.zeros((4, 5)), 5 * ['a'],
                )

    bunch = atlas.fetch_atlas_surf_destrieux(data_dir=str(tmp_path), verbose=0)
    # Our mock annots have 4 labels
    assert len(bunch.labels) == 4
    assert bunch.map_left.shape == (4, )
    assert bunch.map_right.shape == (4, )
    assert bunch.description != ''


def _get_small_fake_talairach():
    labels = ['*', 'b', 'a']
    all_labels = itertools.product(*(labels,) * 5)
    labels_txt = '\n'.join(map('.'.join, all_labels))
    extensions = nibabel.nifti1.Nifti1Extensions([
        nibabel.nifti1.Nifti1Extension(
            'afni', labels_txt.encode('utf-8'))
    ])
    img = nibabel.Nifti1Image(
        np.arange(243).reshape((3, 9, 9)),
        np.eye(4), nibabel.Nifti1Header(extensions=extensions))
    return img, all_labels


def _mock_talairach_fetch_files(data_dir, *args, **kwargs):
    img, all_labels = _get_small_fake_talairach()
    file_name = os.path.join(data_dir, 'talairach.nii')
    img.to_filename(file_name)
    return [file_name]


<<<<<<< HEAD
@with_setup(tst.setup_tmpdata, tst.teardown_tmpdata)
def test_fetch_atlas_talairach(mock_request, data_dir=tst.tmpdir):
=======
@with_setup(setup_mock, teardown_mock)
def test_fetch_atlas_talairach(tmp_path):
>>>>>>> fc45d6ea
    atlas._fetch_files = _mock_talairach_fetch_files
    level_values = np.ones((81, 3)) * [0, 1, 2]
    talairach = atlas.fetch_atlas_talairach('hemisphere',
                                            data_dir=str(tmp_path))
    assert_array_equal(get_data(talairach.maps).ravel(),
                       level_values.T.ravel())
    assert_array_equal(talairach.labels, ['Background', 'b', 'a'])
    talairach = atlas.fetch_atlas_talairach('ba', data_dir=str(tmp_path))
    assert_array_equal(get_data(talairach.maps).ravel(),
                       level_values.ravel())
    pytest.raises(ValueError, atlas.fetch_atlas_talairach, 'bad_level')


def test_fetch_atlas_pauli_2017(tmp_path):
    data_dir = str(tmp_path / 'pauli_2017')

    data = atlas.fetch_atlas_pauli_2017('det', data_dir)
    assert len(data.labels) == 16

    values = get_data(nibabel.load(data.maps))
    assert len(np.unique(values)) == 17

    data = atlas.fetch_atlas_pauli_2017('prob', data_dir)
    assert nibabel.load(data.maps).shape[-1] == 16

    with pytest.raises(NotImplementedError):
        atlas.fetch_atlas_pauli_2017('junk for testing', data_dir)


def test_fetch_atlas_schaefer_2018(tmp_path):
    valid_n_rois = list(range(100, 1100, 100))
    valid_yeo_networks = [7, 17]
    valid_resolution_mm = [1, 2]

    pytest.raises(ValueError, atlas.fetch_atlas_schaefer_2018, n_rois=44)
    pytest.raises(ValueError, atlas.fetch_atlas_schaefer_2018, yeo_networks=10)
    pytest.raises(ValueError, atlas.fetch_atlas_schaefer_2018, resolution_mm=3)

    for n_rois, yeo_networks, resolution_mm in \
            itertools.product(valid_n_rois, valid_yeo_networks,
                              valid_resolution_mm):
        data = atlas.fetch_atlas_schaefer_2018(n_rois=n_rois,
                                               yeo_networks=yeo_networks,
                                               resolution_mm=resolution_mm,
                                               data_dir=str(tmp_path),
                                               verbose=0)
        assert data.description != ''
        assert isinstance(data.maps, _basestring)
        assert isinstance(data.labels, np.ndarray)
        assert len(data.labels) == n_rois
        assert data.labels[0].astype(str).startswith("{}Networks".
                                              format(yeo_networks))
        img = nibabel.load(data.maps)
        assert img.header.get_zooms()[0] == resolution_mm
        assert np.array_equal(np.unique(img.dataobj),
                                   np.arange(n_rois+1))<|MERGE_RESOLUTION|>--- conflicted
+++ resolved
@@ -251,15 +251,8 @@
     assert ho.labels[6] == "Right R3"
 
 
-<<<<<<< HEAD
-@with_setup(tst.setup_tmpdata, tst.teardown_tmpdata)
-def test_fetch_atlas_craddock_2012(mock_request):
-    bunch = atlas.fetch_atlas_craddock_2012(data_dir=tst.tmpdir,
-=======
-@with_setup(setup_mock, teardown_mock)
-def test_fetch_atlas_craddock_2012(tmp_path):
+def test_fetch_atlas_craddock_2012(tmp_path, mock_request):
     bunch = atlas.fetch_atlas_craddock_2012(data_dir=str(tmp_path),
->>>>>>> fc45d6ea
                                             verbose=0)
 
     keys = ("scorr_mean", "tcorr_mean",
@@ -278,15 +271,8 @@
     assert bunch.description != ''
 
 
-<<<<<<< HEAD
-@with_setup(tst.setup_tmpdata, tst.teardown_tmpdata)
-def test_fetch_atlas_smith_2009(mock_request):
-    bunch = atlas.fetch_atlas_smith_2009(data_dir=tst.tmpdir, verbose=0)
-=======
-@with_setup(setup_mock, teardown_mock)
-def test_fetch_atlas_smith_2009(tmp_path):
+def test_fetch_atlas_smith_2009(tmp_path, mock_request):
     bunch = atlas.fetch_atlas_smith_2009(data_dir=str(tmp_path), verbose=0)
->>>>>>> fc45d6ea
 
     keys = ("rsn20", "rsn10", "rsn70",
             "bm20", "bm10", "bm70")
@@ -328,16 +314,8 @@
     assert np.any(bunch.networks != np.sort(bunch.networks))
 
 
-<<<<<<< HEAD
-
-@with_setup(tst.setup_tmpdata, tst.teardown_tmpdata)
-def test_fetch_atlas_destrieux_2009(mock_request):
-    datadir = os.path.join(tst.tmpdir, 'destrieux_2009')
-=======
-@with_setup(setup_mock, teardown_mock)
-def test_fetch_atlas_destrieux_2009(tmp_path):
+def test_fetch_atlas_destrieux_2009(tmp_path, mock_request):
     datadir = str(tmp_path / 'destrieux_2009')
->>>>>>> fc45d6ea
     os.mkdir(datadir)
     dummy = open(os.path.join(
         datadir, 'destrieux2009_rois_labels_lateralized.csv'), 'w')
@@ -362,15 +340,8 @@
         datadir, 'destrieux2009_rois.nii.gz')
 
 
-<<<<<<< HEAD
-@with_setup(tst.setup_tmpdata, tst.teardown_tmpdata)
-def test_fetch_atlas_msdl(mock_request):
-    datadir = os.path.join(tst.tmpdir, 'msdl_atlas')
-=======
-@with_setup(setup_mock, teardown_mock)
-def test_fetch_atlas_msdl(tmp_path):
+def test_fetch_atlas_msdl(tmp_path, mock_request):
     datadir = str(tmp_path / 'msdl_atlas')
->>>>>>> fc45d6ea
     os.mkdir(datadir)
     os.mkdir(os.path.join(datadir, 'MSDL_rois'))
     data_dir = os.path.join(datadir, 'MSDL_rois', 'msdl_rois_labels.csv')
@@ -393,15 +364,8 @@
     assert dataset.description != ''
 
 
-<<<<<<< HEAD
-@with_setup(tst.setup_tmpdata, tst.teardown_tmpdata)
-def test_fetch_atlas_yeo_2011(mock_request):
-    dataset = atlas.fetch_atlas_yeo_2011(data_dir=tst.tmpdir, verbose=0)
-=======
-@with_setup(setup_mock, teardown_mock)
-def test_fetch_atlas_yeo_2011(tmp_path):
+def test_fetch_atlas_yeo_2011(tmp_path, mock_request):
     dataset = atlas.fetch_atlas_yeo_2011(data_dir=str(tmp_path), verbose=0)
->>>>>>> fc45d6ea
     assert isinstance(dataset.anat, _basestring)
     assert isinstance(dataset.colors_17, _basestring)
     assert isinstance(dataset.colors_7, _basestring)
@@ -413,15 +377,8 @@
     assert dataset.description != ''
 
 
-<<<<<<< HEAD
-@with_setup(tst.setup_tmpdata, tst.teardown_tmpdata)
-def test_fetch_atlas_aal(mock_request):
-    ho_dir = os.path.join(tst.tmpdir, 'aal_SPM12', 'aal', 'atlas')
-=======
-@with_setup(setup_mock, teardown_mock)
-def test_fetch_atlas_aal(tmp_path):
+def test_fetch_atlas_aal(tmp_path, mock_request):
     ho_dir = str(tmp_path / 'aal_SPM12' / 'aal' / 'atlas')
->>>>>>> fc45d6ea
     os.makedirs(ho_dir)
     with open(os.path.join(ho_dir, 'AAL.xml'), 'w') as xml_file:
         xml_file.write("<?xml version='1.0' encoding='us-ascii'?> "
@@ -440,14 +397,8 @@
     assert dataset.description != ''
 
 
-<<<<<<< HEAD
-@with_setup(tst.setup_tmpdata, tst.teardown_tmpdata)
-def test_fetch_atlas_basc_multiscale_2015(mock_request):
-=======
-@with_setup(setup_mock, teardown_mock)
-def test_fetch_atlas_basc_multiscale_2015(tmp_path):
->>>>>>> fc45d6ea
-    # default version='sym'
+def test_fetch_atlas_basc_multiscale_2015(tmp_path, mock_request):
+    # default version='sym',
     data_sym = atlas.fetch_atlas_basc_multiscale_2015(data_dir=str(tmp_path),
                                                       verbose=0)
     # version='asym'
@@ -496,15 +447,8 @@
     assert np.any(bunch.networks != np.sort(bunch.networks))
 
 
-<<<<<<< HEAD
-@with_setup(tst.setup_tmpdata, tst.teardown_tmpdata)
-def test_fetch_atlas_allen_2011(mock_request):
-    bunch = atlas.fetch_atlas_allen_2011(data_dir=tst.tmpdir, verbose=0)
-=======
-@with_setup(setup_mock, teardown_mock)
-def test_fetch_atlas_allen_2011(tmp_path):
+def test_fetch_atlas_allen_2011(tmp_path, mock_request):
     bunch = atlas.fetch_atlas_allen_2011(data_dir=str(tmp_path), verbose=0)
->>>>>>> fc45d6ea
     keys = ("maps",
             "rsn28",
             "comps")
@@ -521,15 +465,8 @@
     assert bunch.description != ''
 
 
-<<<<<<< HEAD
-@with_setup(tst.setup_tmpdata, tst.teardown_tmpdata)
-def test_fetch_atlas_surf_destrieux(mock_request, data_dir=tst.tmpdir, verbose=0):
-    data_dir = os.path.join(tst.tmpdir, 'destrieux_surface')
-=======
-@with_setup(setup_mock, teardown_mock)
-def test_fetch_atlas_surf_destrieux(tmp_path, verbose=0):
+def test_fetch_atlas_surf_destrieux(tmp_path, mock_request, verbose=0):
     data_dir = str(tmp_path / 'destrieux_surface')
->>>>>>> fc45d6ea
     os.mkdir(data_dir)
     # Create mock annots
     for hemi in ('left', 'right'):
@@ -568,13 +505,7 @@
     return [file_name]
 
 
-<<<<<<< HEAD
-@with_setup(tst.setup_tmpdata, tst.teardown_tmpdata)
-def test_fetch_atlas_talairach(mock_request, data_dir=tst.tmpdir):
-=======
-@with_setup(setup_mock, teardown_mock)
-def test_fetch_atlas_talairach(tmp_path):
->>>>>>> fc45d6ea
+def test_fetch_atlas_talairach(tmp_path, mock_request):
     atlas._fetch_files = _mock_talairach_fetch_files
     level_values = np.ones((81, 3)) * [0, 1, 2]
     talairach = atlas.fetch_atlas_talairach('hemisphere',
