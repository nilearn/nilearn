--- conflicted
+++ resolved
@@ -23,8 +23,6 @@
 
 from nilearn.datasets import utils, atlas
 from nilearn.image import get_data
-
-import pytest
 
 
 def setup_mock():
@@ -549,13 +547,10 @@
 def test_fetch_atlas_pauli_2017():
     data_dir = os.path.join(tst.tmpdir, 'pauli_2017')
 
-<<<<<<< HEAD
+    data = atlas.fetch_atlas_pauli_2017('det', data_dir)
+    assert_equal(len(data.labels), 16)
     data = atlas.fetch_atlas_pauli_2017('labels', data_dir)
     assert len(data.labels) == 16
-=======
-    data = atlas.fetch_atlas_pauli_2017('det', data_dir)
-    assert_equal(len(data.labels), 16)
->>>>>>> 5acb6570
 
     values = get_data(nibabel.load(data.maps))
     assert len(np.unique(values)) == 17
