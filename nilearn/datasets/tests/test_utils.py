"""Test the datasets module."""

# Author: Alexandre Abraham

import contextlib
import gzip
import os
import shutil
import tarfile
import urllib
from pathlib import Path
from tempfile import mkdtemp, mkstemp
from unittest.mock import MagicMock
from zipfile import ZipFile

import numpy as np
import pytest
import requests

from nilearn.datasets import _utils

currdir = os.path.dirname(os.path.abspath(__file__))
datadir = Path(currdir, "data")

DATASET_NAMES = {
    "aal",
    "ABIDE_pcp",
    "adhd",
    "allen_rsn_2011",
    "basc_multiscale_2015",
    "bids_langloc",
    "brainomics_localizer",
    "craddock_2012",
    "destrieux_surface",
    "development_fmri",
    "difumo_atlases",
    "dosenbach_2010",
    "fiac",
    "fsaverage3",
    "fsaverage4",
    "fsaverage5",
    "fsaverage6",
    "fsaverage",
    "harvard_oxford",
    "haxby2001",
    "icbm152_2009",
    "language_localizer_demo",
    "localizer_first_level",
    "juelich",
    "Megatrawls",
    "mixed_gambles",
    "miyawaki2008",
    "msdl_atlas",
    "neurovault",
    "nki_enhanced_surface",
    "oasis1",
    "pauli_2017",
    "power_2011",
    "spm_auditory",
    "spm_multimodal",
    "schaefer_2018",
    "smith_2009",
    "talairach_atlas",
    "yeo_2011",
}


def test_get_dataset_descr_warning():
    """Tests that function ``get_dataset_descr()`` gives a warning \
       when no description is available.
    """
    with pytest.warns(
        UserWarning, match="Could not find dataset description."
    ):
        descr = _utils.get_dataset_descr("")

    assert descr == ""


@pytest.mark.parametrize("name", DATASET_NAMES)
def test_get_dataset_descr(name):
    """Test function ``get_dataset_descr()``."""
    descr = _utils.get_dataset_descr(name)

    assert isinstance(descr, str)
    assert len(descr) > 0


def test_get_dataset_dir(tmp_path):
    # testing folder creation under different environments, enforcing
    # a custom clean install
    os.environ.pop("NILEARN_DATA", None)
    os.environ.pop("NILEARN_SHARED_DATA", None)

    expected_base_dir = os.path.expanduser("~/nilearn_data")
    data_dir = _utils.get_dataset_dir("test", verbose=0)

    assert data_dir == str(Path(expected_base_dir, "test"))
    assert os.path.exists(data_dir)

    shutil.rmtree(data_dir)

    expected_base_dir = str(tmp_path / "test_nilearn_data")
    os.environ["NILEARN_DATA"] = expected_base_dir
    data_dir = _utils.get_dataset_dir("test", verbose=0)

    assert data_dir == str(Path(expected_base_dir, "test"))
    assert os.path.exists(data_dir)

    shutil.rmtree(data_dir)

    expected_base_dir = str(tmp_path / "nilearn_shared_data")
    os.environ["NILEARN_SHARED_DATA"] = expected_base_dir
    data_dir = _utils.get_dataset_dir("test", verbose=0)

    assert data_dir == str(Path(expected_base_dir, "test"))
    assert os.path.exists(data_dir)

    shutil.rmtree(data_dir)

    # Verify exception for a path which exists and is a file
    test_file = str(tmp_path / "some_file")
    with open(test_file, "w") as out:
        out.write("abcfeg")

    with pytest.raises(
        OSError,
        match="Nilearn tried to store the dataset in the following "
        "directories, but",
    ):
        _utils.get_dataset_dir("test", test_file, verbose=0)


def test_add_readme_to_default_data_locations(tmp_path):
    assert not (tmp_path / "README.md").exists()
    _utils.get_dataset_dir(dataset_name="test", verbose=0, data_dir=tmp_path)
    assert (tmp_path / "README.md").exists()


@pytest.mark.parametrize("should_cast_path_to_string", [False, True])
def test_get_dataset_dir_path_as_str(should_cast_path_to_string, tmp_path):
    expected_base_dir = tmp_path / "env_data"
    expected_dataset_dir = expected_base_dir / "test"
    if should_cast_path_to_string:
        expected_dataset_dir = str(expected_dataset_dir)
    data_dir = _utils.get_dataset_dir(
        "test", default_paths=[expected_dataset_dir], verbose=0
    )

    assert data_dir == str(expected_dataset_dir)
    assert os.path.exists(data_dir)

    shutil.rmtree(data_dir)


def test_get_dataset_dir_write_access(tmp_path):
    os.environ.pop("NILEARN_SHARED_DATA", None)

    no_write = str(tmp_path / "no_write")
    os.makedirs(no_write)
    os.chmod(no_write, 0o400)

    expected_base_dir = str(tmp_path / "nilearn_shared_data")
    os.environ["NILEARN_SHARED_DATA"] = expected_base_dir
    data_dir = _utils.get_dataset_dir(
        "test", default_paths=[no_write], verbose=0
    )

    # Non writeable dir is returned because dataset may be in there.
    assert data_dir == no_write
    assert os.path.exists(data_dir)

    os.chmod(no_write, 0o600)
    shutil.rmtree(data_dir)


def test_md5_sum_file():
    # Create dummy temporary file
    out, f = mkstemp()
    os.write(out, b"abcfeg")
    os.close(out)

    assert _utils._md5_sum_file(f) == "18f32295c556b2a1a3a8e68fe1ad40f7"

    os.remove(f)


def test_read_md5_sum_file():
    # Create dummy temporary file
    out, f = mkstemp()
    os.write(
        out,
        b"20861c8c3fe177da19a7e9539a5dbac  /tmp/test\n"
        b"70886dcabe7bf5c5a1c24ca24e4cbd94  test/some_image.nii",
    )
    os.close(out)
    h = _utils.read_md5_sum_file(f)

    assert "/tmp/test" in h
    assert "/etc/test" not in h
    assert h["test/some_image.nii"] == "70886dcabe7bf5c5a1c24ca24e4cbd94"
    assert h["/tmp/test"] == "20861c8c3fe177da19a7e9539a5dbac"

    os.remove(f)


def test_tree():
    # Create a dummy directory tree
    parent = mkdtemp()

    open(Path(parent, "file1"), "w").close()
    open(Path(parent, "file2"), "w").close()
    dir1 = Path(parent, "dir1")
    dir11 = Path(dir1, "dir11")
    dir12 = Path(dir1, "dir12")
    dir2 = Path(parent, "dir2")
    os.mkdir(dir1)
    os.mkdir(dir11)
    os.mkdir(dir12)
    os.mkdir(dir2)
    open(Path(dir1, "file11"), "w").close()
    open(Path(dir1, "file12"), "w").close()
    open(Path(dir11, "file111"), "w").close()
    open(Path(dir2, "file21"), "w").close()

    tree_ = _utils.tree(parent)

    # Check the tree
    # assert_equal(tree_[0]['dir1'][0]['dir11'][0], 'file111')
    # assert_equal(len(tree_[0]['dir1'][1]['dir12']), 0)
    # assert_equal(tree_[0]['dir1'][2], 'file11')
    # assert_equal(tree_[0]['dir1'][3], 'file12')
    # assert_equal(tree_[1]['dir2'][0], 'file21')
    # assert_equal(tree_[2], 'file1')
    # assert_equal(tree_[3], 'file2')
    assert tree_[0][1][0][1][0] == Path(dir11, "file111")
    assert len(tree_[0][1][1][1]) == 0
    assert tree_[0][1][2] == Path(dir1, "file11")
    assert tree_[0][1][3] == Path(dir1, "file12")
    assert tree_[1][1][0] == Path(dir2, "file21")
    assert tree_[2] == Path(parent, "file1")
    assert tree_[3] == Path(parent, "file2")

    # Clean
    shutil.rmtree(parent)


<<<<<<< HEAD
def test_movetree():
    # Create a dummy directory tree
    parent = mkdtemp()

    dir1 = Path(parent, "dir1")
    dir11 = Path(dir1, "dir11")
    dir12 = Path(dir1, "dir12")
    dir2 = Path(parent, "dir2")
    os.mkdir(dir1)
    os.mkdir(dir11)
    os.mkdir(dir12)
    os.mkdir(dir2)
    os.mkdir(Path(dir2, "dir12"))
    open(Path(dir1, "file11"), "w").close()
    open(Path(dir1, "file12"), "w").close()
    open(Path(dir11, "file111"), "w").close()
    open(Path(dir12, "file121"), "w").close()
    open(Path(dir2, "file21"), "w").close()

    _utils.movetree(dir1, dir2)

    assert not os.path.exists(dir11)
    assert not os.path.exists(dir12)
    assert not os.path.exists(Path(dir1, "file11"))
    assert not os.path.exists(Path(dir1, "file12"))
    assert not os.path.exists(Path(dir11, "file111"))
    assert not os.path.exists(Path(dir12, "file121"))

    dir11 = Path(dir2, "dir11")
    dir12 = Path(dir2, "dir12")

    assert os.path.exists(dir11)
    assert os.path.exists(dir12)
    assert os.path.exists(Path(dir2, "file11"))
    assert os.path.exists(Path(dir2, "file12"))
    assert os.path.exists(Path(dir11, "file111"))
    assert os.path.exists(Path(dir12, "file121"))
=======
def test_movetree(tmp_path):
    """Tests nilearn.dataset._utils.movetree."""
    dir1 = tmp_path / "dir1"
    dir111 = dir1 / "dir11"
    dir112 = dir1 / "dir12"
    dir2 = tmp_path / "dir2"
    dir212 = dir2 / "dir12"

    dir1.mkdir()
    dir111.mkdir()
    dir112.mkdir()
    dir2.mkdir()
    dir212.mkdir()

    (dir1 / "file11").touch()
    (dir1 / "file12").touch()
    (dir111 / "file1111").touch()
    (dir112 / "file1121").touch()
    (dir2 / "file21").touch()

    _utils.movetree(dir1, dir2)

    assert not dir111.exists()
    assert not dir112.exists()
    assert not (dir1 / "file11").exists()
    assert not (dir1 / "file12").exists()
    assert not (dir111 / "file1111").exists()
    assert not (dir112 / "file1121").exists()

    dir211 = dir2 / "dir11"
    dir212 = dir2 / "dir12"

    assert dir211.exists()
    assert dir212.exists()
    assert (dir2 / "file21").exists()
    assert (dir2 / "file11").exists()
    assert (dir2 / "file12").exists()
    assert (dir211 / "file1111").exists()
    assert (dir212 / "file1121").exists()
>>>>>>> ca49874c


def test_filter_columns():
    # Create fake recarray
    value1 = np.arange(500)
    strings = np.asarray(["a", "b", "c"])
    value2 = strings[value1 % 3]

    values = np.asarray(
        list(zip(value1, value2)), dtype=[("INT", int), ("STR", "S1")]
    )

    f = _utils.filter_columns(values, {"INT": (23, 46)})

    assert np.sum(f) == 24

    f = _utils.filter_columns(values, {"INT": [0, 9, (12, 24)]})

    assert np.sum(f) == 15

    value1 = value1 % 2
    values = np.asarray(
        list(zip(value1, value2)), dtype=[("INT", int), ("STR", b"S1")]
    )

    # No filter
    f = _utils.filter_columns(values, [])

    assert np.sum(f) == 500

    f = _utils.filter_columns(values, {"STR": b"b"})

    assert np.sum(f) == 167

    f = _utils.filter_columns(values, {"STR": "b"})

    assert np.sum(f) == 167

    f = _utils.filter_columns(values, {"INT": 1, "STR": b"b"})

    assert np.sum(f) == 84

    f = _utils.filter_columns(
        values, {"INT": 1, "STR": b"b"}, combination="or"
    )

    assert np.sum(f) == 333


@pytest.mark.parametrize(
    "ext, mode", [("tar", "w"), ("tar.gz", "w:gz"), ("tgz", "w:gz")]
)
def test_uncompress_tar(tmp_path, ext, mode):
    """Tests nilearn.dataset._utils.uncompress_file for tar files."""
    # for each kind of compression, we create:
    # - a compressed object (ztemp)
    # - a temporary file-like object to compress into ztemp
    # we then uncompress the ztemp object into dtemp under the name ftemp
    # and check if ftemp exists
    ztemp = tmp_path / f"test.{ext}"
    ftemp = "test"
    with contextlib.closing(tarfile.open(ztemp, mode)) as testtar:
        temp = tmp_path / ftemp
        temp.write_text(ftemp)
        testtar.add(temp)

    _utils.uncompress_file(ztemp, verbose=0)
    assert (tmp_path / ftemp).exists()


def test_uncompress_zip(tmp_path):
    """Tests nilearn.dataset._utils.uncompress_file for zip files."""
    # for each kind of compression, we create:
    # - a compressed object (ztemp)
    # - a temporary file-like object to compress into ztemp
    # we then uncompress the ztemp object into dtemp under the name ftemp
    # and check if ftemp exists
    ztemp = tmp_path / "test.zip"
    ftemp = "test"
    with contextlib.closing(ZipFile(ztemp, "w")) as testzip:
        testzip.writestr(ftemp, " ")

    _utils.uncompress_file(ztemp, verbose=0)
    assert (tmp_path / ftemp).exists()


@pytest.mark.parametrize("ext", [".gz", ""])
def test_uncompress_gzip(tmp_path, ext):
    """Tests nilearn.dataset._utils.uncompress_file for gzip files."""
    # for each kind of compression, we create:
    # - a compressed object (ztemp)
    # - a temporary file-like object to compress into ztemp
    # we then uncompress the ztemp object into dtemp under the name ftemp
    # and check if ftemp exists
    ztemp = tmp_path / f"test{ext}"
    ftemp = "test"

    with gzip.open(ztemp, "wb") as testgzip:
        testgzip.write(ftemp.encode())

    _utils.uncompress_file(ztemp, verbose=0)
    assert (tmp_path / ftemp).exists()


def test_safe_extract(tmp_path):
    # Test vulnerability patch by mimicking path traversal
    ztemp = Path(tmp_path, "test.tar")
    in_archive_file = tmp_path / "something.txt"
    in_archive_file.write_text("hello")
    with contextlib.closing(tarfile.open(ztemp, "w")) as tar:
        arcname = os.path.normpath("../test.tar")
        tar.add(in_archive_file, arcname=arcname)

    with pytest.raises(
        Exception, match="Attempted Path Traversal in Tar File"
    ):
        _utils.uncompress_file(ztemp, verbose=0)


@pytest.mark.parametrize("should_cast_path_to_string", [False, True])
def test_fetch_file_overwrite(
    should_cast_path_to_string, tmp_path, request_mocker
):
    if should_cast_path_to_string:
        tmp_path = str(tmp_path)

    # overwrite non-exiting file.
    fil = _utils.fetch_single_file(
        url="http://foo/", data_dir=str(tmp_path), verbose=0, overwrite=True
    )

    assert request_mocker.url_count == 1
    assert os.path.exists(fil)
    with open(fil) as fp:
        assert fp.read() == ""

    # Modify content
    with open(fil, "w") as fp:
        fp.write("some content")

    # Don't overwrite existing file.
    fil = _utils.fetch_single_file(
        url="http://foo/", data_dir=str(tmp_path), verbose=0, overwrite=False
    )

    assert request_mocker.url_count == 1
    assert os.path.exists(fil)
    with open(fil) as fp:
        assert fp.read() == "some content"

    # Overwrite existing file.
    fil = _utils.fetch_single_file(
        url="http://foo/", data_dir=str(tmp_path), verbose=0, overwrite=True
    )

    assert request_mocker.url_count == 2
    assert os.path.exists(fil)
    with open(fil) as fp:
        assert fp.read() == ""


@pytest.mark.parametrize("should_cast_path_to_string", [False, True])
def test_fetch_files_use_session(
    should_cast_path_to_string, tmp_path, request_mocker
):
    if should_cast_path_to_string:
        tmp_path = str(tmp_path)

    # regression test for https://github.com/nilearn/nilearn/issues/2863
    session = MagicMock()
    _utils.fetch_files(
        files=[
            ("example1", "https://example.org/example1", {"overwrite": True}),
            ("example2", "https://example.org/example2", {"overwrite": True}),
        ],
        data_dir=str(tmp_path),
        session=session,
    )

    assert session.send.call_count == 2


@pytest.mark.parametrize("should_cast_path_to_string", [False, True])
def test_fetch_files_overwrite(
    should_cast_path_to_string, tmp_path, request_mocker
):
    if should_cast_path_to_string:
        tmp_path = str(tmp_path)

    # overwrite non-exiting file.
    files = ("1.txt", "http://foo/1.txt")
    fil = _utils.fetch_files(
        data_dir=str(tmp_path),
        verbose=0,
        files=[files + ({"overwrite": True},)],
    )

    assert request_mocker.url_count == 1
    assert os.path.exists(fil[0])
    with open(fil[0]) as fp:
        assert fp.read() == ""

    # Modify content
    with open(fil[0], "w") as fp:
        fp.write("some content")

    # Don't overwrite existing file.
    fil = _utils.fetch_files(
        data_dir=str(tmp_path),
        verbose=0,
        files=[files + ({"overwrite": False},)],
    )

    assert request_mocker.url_count == 1
    assert os.path.exists(fil[0])
    with open(fil[0]) as fp:
        assert fp.read() == "some content"

    # Overwrite existing file.
    fil = _utils.fetch_files(
        data_dir=str(tmp_path),
        verbose=0,
        files=[files + ({"overwrite": True},)],
    )

    assert request_mocker.url_count == 2
    assert os.path.exists(fil[0])
    with open(fil[0]) as fp:
        assert fp.read() == ""


def test_naive_ftp_adapter():
    sender = _utils._NaiveFTPAdapter()
    resp = sender.send(requests.Request("GET", "ftp://example.com").prepare())
    resp.close()
    resp.raw.close.assert_called_with()
    urllib.request.OpenerDirector.open.side_effect = urllib.error.URLError(
        "timeout"
    )
    with pytest.raises(requests.RequestException, match="timeout"):
        resp = sender.send(
            requests.Request("GET", "ftp://example.com").prepare()
        )


# TODO remove for release 0.13.0
from nilearn.datasets import utils


def test_load_sample_motor_activation_image():
    with pytest.warns(
        DeprecationWarning,
        match="Please import this function from 'nilearn.datasets.func'",
    ):
        utils.load_sample_motor_activation_image()<|MERGE_RESOLUTION|>--- conflicted
+++ resolved
@@ -245,45 +245,6 @@
     shutil.rmtree(parent)
 
 
-<<<<<<< HEAD
-def test_movetree():
-    # Create a dummy directory tree
-    parent = mkdtemp()
-
-    dir1 = Path(parent, "dir1")
-    dir11 = Path(dir1, "dir11")
-    dir12 = Path(dir1, "dir12")
-    dir2 = Path(parent, "dir2")
-    os.mkdir(dir1)
-    os.mkdir(dir11)
-    os.mkdir(dir12)
-    os.mkdir(dir2)
-    os.mkdir(Path(dir2, "dir12"))
-    open(Path(dir1, "file11"), "w").close()
-    open(Path(dir1, "file12"), "w").close()
-    open(Path(dir11, "file111"), "w").close()
-    open(Path(dir12, "file121"), "w").close()
-    open(Path(dir2, "file21"), "w").close()
-
-    _utils.movetree(dir1, dir2)
-
-    assert not os.path.exists(dir11)
-    assert not os.path.exists(dir12)
-    assert not os.path.exists(Path(dir1, "file11"))
-    assert not os.path.exists(Path(dir1, "file12"))
-    assert not os.path.exists(Path(dir11, "file111"))
-    assert not os.path.exists(Path(dir12, "file121"))
-
-    dir11 = Path(dir2, "dir11")
-    dir12 = Path(dir2, "dir12")
-
-    assert os.path.exists(dir11)
-    assert os.path.exists(dir12)
-    assert os.path.exists(Path(dir2, "file11"))
-    assert os.path.exists(Path(dir2, "file12"))
-    assert os.path.exists(Path(dir11, "file111"))
-    assert os.path.exists(Path(dir12, "file121"))
-=======
 def test_movetree(tmp_path):
     """Tests nilearn.dataset._utils.movetree."""
     dir1 = tmp_path / "dir1"
@@ -323,7 +284,6 @@
     assert (dir2 / "file12").exists()
     assert (dir211 / "file1111").exists()
     assert (dir212 / "file1121").exists()
->>>>>>> ca49874c
 
 
 def test_filter_columns():
