--- conflicted
+++ resolved
@@ -858,27 +858,6 @@
         assert urls_path == filepath
         assert urls == mock_json_content
 
-<<<<<<< HEAD
-=======
-        # fetch_openneuro_dataset_index should do the same, but with a warning
-        with pytest.deprecated_call():
-            urls_path, urls = func.fetch_openneuro_dataset_index(
-                data_dir=tmpdir,
-                dataset_version=dataset_version,
-                verbose=1,
-            )
-
->>>>>>> 858fb758
-        urls_path = urls_path.replace("/", os.sep)
-
-        assert urls_path == filepath
-        assert urls == mock_json_content
-
-        urls_path = urls_path.replace("/", os.sep)
-
-        assert urls_path == filepath
-        assert urls == mock_json_content
-
 
 def test_fetch_openneuro_dataset(tmp_path):
     dataset_version = "ds000030_R1.0.4"
