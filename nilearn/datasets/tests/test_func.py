--- conflicted
+++ resolved
@@ -629,15 +629,12 @@
     age_group = data.phenotypic['Child_Adult'][0]
     assert_equal(age_group,'adult')
 
-<<<<<<< HEAD
-=======
     # check first subject is an child if requested with adults_or_children
     data = func.fetch_development_fmri(n_subjects=1, reduce_confounds=False,
                                        verbose=1, adults_or_children='children')
     age_group = data.phenotypic['Child_Adult'][0]
     assert_equal(age_group, 'child')
 
->>>>>>> 13a830e2
     # check adults_or_children
     data = func.fetch_development_fmri(n_subjects=2, reduce_confounds=False,
                                        verbose=1, adults_or_children='children')
