"""
Test the datasets module
"""
# Author: Alexandre Abraham
# License: simplified BSD

import os
import uuid

import numpy as np
import json
import nibabel
import gzip

import pandas as pd
import pytest
from nibabel.tmpdirs import TemporaryDirectory
from sklearn.utils import check_random_state

from . import test_utils as tst

from nilearn.datasets import utils, func

<<<<<<< HEAD
from nilearn._utils.compat import _basestring
from ..utils import _get_dataset_dir

=======
>>>>>>> d30abdc4

@pytest.fixture()
def request_mocker():
    """ Mocks URL calls for functional dataset fetchers during testing.
    Tests the fetcher code without actually downloading the files.
    """
    tst.setup_mock(utils, func)
    yield
    tst.teardown_mock(utils, func)


@pytest.fixture()
def localizer_mocker():
    """ Mocks the index for localizer dataset.
    """
    setup_localizer()
    yield
    teardown_localizer()


with open(os.path.join(tst.datadir, 'localizer_index.json')) as of:
    localizer_template = json.load(of)
LOCALIZER_INDEX = {}
for idx in range(1, 95):
    idx = str(idx).zfill(2)
    sid = 'S{0}'.format(idx)
    LOCALIZER_INDEX.update(dict(
        (key.format(sid), uuid.uuid4().hex)
        for key in localizer_template))
LOCALIZER_INDEX['/localizer/phenotype/behavioural.tsv'] = uuid.uuid4().hex
LOCALIZER_PARTICIPANTS = np.recfromcsv(
    os.path.join(tst.datadir, 'localizer_participants.tsv'), delimiter='\t')
LOCALIZER_BEHAVIOURAL = np.recfromcsv(
    os.path.join(tst.datadir, 'localizer_behavioural.tsv'), delimiter='\t')


def mock_localizer_index(*args, **kwargs):
    return LOCALIZER_INDEX


def mock_np_recfromcsv(*args, **kwargs):
    if args[0].endswith('participants.tsv'):
        return LOCALIZER_PARTICIPANTS
    elif args[0].endswith('behavioural.tsv'):
        return LOCALIZER_BEHAVIOURAL
    else:
        raise ValueError('Unexpected args!')


def setup_localizer():
    global original_json_load
    global mock_json_load
    mock_json_load = mock_localizer_index
    original_json_load = json.load
    json.load = mock_json_load

    global original_np_recfromcsv
    global mock_np_recfromcsv
    mock_np_recfromcsv = mock_np_recfromcsv
    original_np_recfromcsv = np.recfromcsv
    np.recfromcsv = mock_np_recfromcsv


def teardown_localizer():
    global original_json_load
    json.load = original_json_load

    global original_np_recfromcsv
    np.recfromcsv = original_np_recfromcsv


def test_fetch_haxby(tmp_path, request_mocker):
    for i in range(1, 6):
        haxby = func.fetch_haxby(data_dir=str(tmp_path), subjects=[i],
                                 verbose=0)
        # subject_data + (md5 + mask if first subj)
        assert len(tst.mock_url_request.urls) == 1 + 2 * (i == 1)
        assert len(haxby.func) == 1
        assert len(haxby.anat) == 1
        assert len(haxby.session_target) == 1
        assert haxby.mask is not None
        assert len(haxby.mask_vt) == 1
        assert len(haxby.mask_face) == 1
        assert len(haxby.mask_house) == 1
        assert len(haxby.mask_face_little) == 1
        assert len(haxby.mask_house_little) == 1
        tst.mock_url_request.reset()
        assert haxby.description != ''

    # subjects with list
    subjects = [1, 2, 6]
    haxby = func.fetch_haxby(data_dir=str(tmp_path), subjects=subjects,
                             verbose=0)
    assert len(haxby.func) == len(subjects)
    assert len(haxby.mask_house_little) == len(subjects)
    assert len(haxby.anat) == len(subjects)
    assert haxby.anat[2] is None
    assert isinstance(haxby.mask, str)
    assert len(haxby.mask_face) == len(subjects)
    assert len(haxby.session_target) == len(subjects)
    assert len(haxby.mask_vt) == len(subjects)
    assert len(haxby.mask_face_little) == len(subjects)

    subjects = ['a', 8]
    message = "You provided invalid subject id {0} in a list"

    for sub_id in subjects:
        with pytest.raises(ValueError, match=message.format(sub_id)):
            func.fetch_haxby(data_dir=str(tmp_path), subjects=[sub_id])


def test_fetch_nyu_rest(tmp_path, request_mocker):
    # First session, all subjects
    with pytest.warns(np.VisibleDeprecationWarning,
                      match='fetch_nyu_rest has been deprecated'):
        nyu = func.fetch_nyu_rest(data_dir=str(tmp_path), verbose=0)
    assert len(tst.mock_url_request.urls) == 2
    assert len(nyu.func) == 25
    assert len(nyu.anat_anon) == 25
    assert len(nyu.anat_skull) == 25
    assert np.all(np.asarray(nyu.session) == 1)

    # All sessions, 12 subjects
    tst.mock_url_request.reset()
    with pytest.warns(np.VisibleDeprecationWarning,
                      match='fetch_nyu_rest has been deprecated'):
        nyu = func.fetch_nyu_rest(data_dir=str(tmp_path), 
                                  sessions=[1, 2, 3],
                                  n_subjects=12, verbose=0)
    # Session 1 has already been downloaded
    assert len(tst.mock_url_request.urls) == 2
    assert len(nyu.func) == 36
    assert len(nyu.anat_anon) == 36
    assert len(nyu.anat_skull) == 36
    s = np.asarray(nyu.session)
    assert np.all(s[:12] == 1)
    assert np.all(s[12:24] == 2)
    assert np.all(s[24:] == 3)
    assert nyu.description != ''


def test_fetch_adhd(tmp_path, request_mocker):
    local_url = "file://" + str(tmp_path / 'data')

    sub1 = [3902469, 7774305, 3699991]
    sub2 = [2014113, 4275075, 1019436,
            3154996, 3884955, 27034,
            4134561, 27018, 6115230,
            27037, 8409791, 27011]
    sub3 = [3007585, 8697774, 9750701,
            10064, 21019, 10042,
            10128, 2497695, 4164316,
            1552181, 4046678, 23012]
    sub4 = [1679142, 1206380, 23008,
            4016887, 1418396, 2950754,
            3994098, 3520880, 1517058,
            9744150, 1562298, 3205761, 3624598]
    subs = np.array(sub1 + sub2 + sub3 + sub4, dtype='i8')
    subs = subs.view(dtype=[('Subject', 'i8')])
    tst.mock_fetch_files.add_csv(
        'ADHD200_40subs_motion_parameters_and_phenotypics.csv',
        subs)

    adhd = func.fetch_adhd(data_dir=str(tmp_path), url=local_url,
                           n_subjects=12, verbose=0)
    assert len(adhd.func) == 12
    assert len(adhd.confounds) == 12
    assert len(tst.mock_url_request.urls) == 13  # Subjects + phenotypic
    assert adhd.description != ''


def test_miyawaki2008(tmp_path, request_mocker):
    dataset = func.fetch_miyawaki2008(data_dir=str(tmp_path), verbose=0)
    assert len(dataset.func) == 32
    assert len(dataset.label) == 32
    assert isinstance(dataset.mask, str)
    assert len(dataset.mask_roi) == 38
    assert isinstance(dataset.background, str)
    assert len(tst.mock_url_request.urls) == 1
    assert dataset.description != ''


def test_fetch_localizer_contrasts(tmp_path, request_mocker, localizer_mocker):
    # 2 subjects
    dataset = func.fetch_localizer_contrasts(
        ['checkerboard'],
        n_subjects=2,
        data_dir=str(tmp_path),
        verbose=1)
    assert not hasattr(dataset, 'anats')
    assert not hasattr(dataset, 'tmaps')
    assert not hasattr(dataset, 'masks')
    assert isinstance(dataset.cmaps[0], str)
    assert isinstance(dataset.ext_vars, np.recarray)
    assert len(dataset.cmaps) == 2
    assert dataset.ext_vars.size == 2

    # Multiple contrasts
    dataset = func.fetch_localizer_contrasts(
        ['checkerboard', 'horizontal checkerboard'],
        n_subjects=2,
        data_dir=str(tmp_path),
        verbose=1)
    assert isinstance(dataset.ext_vars, np.recarray)
    assert isinstance(dataset.cmaps[0], str)
    assert len(dataset.cmaps) == 2 * 2  # two contrasts are fetched
    assert dataset.ext_vars.size == 2

    # all get_*=True
    dataset = func.fetch_localizer_contrasts(
        ['checkerboard'],
        n_subjects=1,
        data_dir=str(tmp_path),
        get_anats=True,
        get_masks=True,
        get_tmaps=True,
        verbose=1)
    assert isinstance(dataset.ext_vars, np.recarray)
    assert isinstance(dataset.anats[0], str)
    assert isinstance(dataset.cmaps[0], str)
    assert isinstance(dataset.masks[0], str)
    assert isinstance(dataset.tmaps[0], str)
    assert dataset.ext_vars.size == 1
    assert len(dataset.anats) == 1
    assert len(dataset.cmaps) == 1
    assert len(dataset.masks) == 1
    assert len(dataset.tmaps) == 1
    assert dataset.description != ''

    # grab a given list of subjects
    dataset2 = func.fetch_localizer_contrasts(
        ['checkerboard'],
        n_subjects=[2, 3, 5],
        data_dir=str(tmp_path),
        verbose=1)
    assert dataset2.ext_vars.size == 3
    assert len(dataset2.cmaps) == 3
    assert ([row[0] for row in dataset2.ext_vars] ==
                 [b'S02', b'S03', b'S05'])


def test_fetch_localizer_calculation_task(tmp_path, request_mocker,
                                          localizer_mocker):
    # 2 subjects
    dataset = func.fetch_localizer_calculation_task(
        n_subjects=2,
        data_dir=str(tmp_path),
        verbose=1)
    assert isinstance(dataset.ext_vars, np.recarray)
    assert isinstance(dataset.cmaps[0], str)
    assert dataset.ext_vars.size == 2
    assert len(dataset.cmaps) == 2
    assert dataset.description != ''


def test_fetch_localizer_button_task(tmp_path, request_mocker,
                                     localizer_mocker):
    local_url = "file://" + tst.datadir

    # Disabled: cannot be tested without actually fetching covariates CSV file
    # Only one subject
    dataset = func.fetch_localizer_button_task(data_dir=str(tmp_path),
                                               url=local_url,
                                               verbose=1)

    assert isinstance(dataset.tmaps, list)
    assert isinstance(dataset.anats, list)

    assert len(dataset.tmaps) == 1
    assert len(dataset.anats) == 1

    assert isinstance(dataset.tmap, str)
    assert isinstance(dataset.anat, str)

    assert dataset.description != ''


def test_fetch_abide_pcp(tmp_path, request_mocker):
    local_url = "file://" + tst.datadir
    ids = [('50%03d' % i).encode() for i in range(800)]
    filenames = ['no_filename'] * 800
    filenames[::2] = ['filename'] * 400
    pheno = np.asarray(list(zip(ids, filenames)), dtype=[('subject_id', int),
                                                         ('FILE_ID', 'U11')])
    # pheno = pheno.T.view()
    tst.mock_fetch_files.add_csv('Phenotypic_V1_0b_preprocessed1.csv', pheno)

    # All subjects
    dataset = func.fetch_abide_pcp(data_dir=str(tmp_path), url=local_url,
                                   quality_checked=False, verbose=0)
    assert len(dataset.func_preproc) == 400
    assert dataset.description != ''

    # Smoke test using only a string, rather than a list of strings
    dataset = func.fetch_abide_pcp(data_dir=str(tmp_path), url=local_url,
                                   quality_checked=False, verbose=0,
                                   derivatives='func_preproc')


def test__load_mixed_gambles():
    rng = check_random_state(42)
    n_trials = 48
    affine = np.eye(4)
    for n_subjects in [1, 5, 16]:
        zmaps = []
        for _ in range(n_subjects):
            zmaps.append(nibabel.Nifti1Image(rng.randn(3, 4, 5, n_trials),
                                             affine))
        zmaps, gain, _ = func._load_mixed_gambles(zmaps)
        assert len(zmaps) == n_subjects * n_trials
        assert len(zmaps) == len(gain)


def test_fetch_mixed_gambles(tmp_path, request_mocker):
    local_url = "file://" + os.path.join(tst.datadir,
                                         "jimura_poldrack_2012_zmaps.zip")
    for n_subjects in [1, 5, 16]:
        mgambles = func.fetch_mixed_gambles(n_subjects=n_subjects,
                                            data_dir=str(tmp_path),
                                            url=local_url,
                                            verbose=0, return_raw_data=True)
        datasetdir = str(tmp_path / "jimura_poldrack_2012_zmaps")
        assert mgambles["zmaps"][0] == os.path.join(datasetdir, "zmaps",
                                                        "sub001_zmaps.nii.gz")
        assert len(mgambles["zmaps"]) == n_subjects


def test_check_parameters_megatrawls_datasets():
    # testing whether the function raises the same error message
    # if invalid input parameters are provided
    message = "Invalid {0} input is provided: {1}."

    for invalid_input_dim in [1, 5, 30]:
        with pytest.raises(
                ValueError,
                match=message.format('dimensionality', invalid_input_dim)):
            func.fetch_megatrawls_netmats(dimensionality=invalid_input_dim)

    for invalid_input_timeserie in ['asdf', 'time', 'st2']:
        with pytest.raises(
                ValueError,
                match=message.format('timeseries', invalid_input_timeserie)):
            func.fetch_megatrawls_netmats(timeseries=invalid_input_timeserie)

    for invalid_output_name in ['net1', 'net2']:
        with pytest.raises(
                ValueError,
                match=message.format('matrices', invalid_output_name)):
            func.fetch_megatrawls_netmats(matrices=invalid_output_name)


def test_fetch_megatrawls_netmats(tmp_path):
    # smoke test to see that files are fetched and read properly
    # since we are loading data present in it
    files_dir = str(tmp_path / 'Megatrawls'
                    / '3T_Q1-Q6related468_MSMsulc_d100_ts3')
    os.makedirs(files_dir)
    with open(os.path.join(files_dir, 'Znet2.txt'), 'w') as net_file:
        net_file.write("1")

    files_dir2 = str(tmp_path / 'Megatrawls'
                     / '3T_Q1-Q6related468_MSMsulc_d300_ts2')
    os.makedirs(files_dir2)
    with open(os.path.join(files_dir2, 'Znet1.txt'), 'w') as net_file2:
        net_file2.write("1")

    megatrawl_netmats_data = func.fetch_megatrawls_netmats(
        data_dir=str(tmp_path))

    # expected number of returns in output name should be equal
    assert len(megatrawl_netmats_data) == 5
    # check if returned bunch should not be empty
    # dimensions
    assert megatrawl_netmats_data.dimensions != ''
    # timeseries
    assert megatrawl_netmats_data.timeseries != ''
    # matrices
    assert megatrawl_netmats_data.matrices != ''
    # correlation matrices
    assert megatrawl_netmats_data.correlation_matrices != ''
    # description
    assert megatrawl_netmats_data.description != ''

    # check if input provided for dimensions, timeseries, matrices to be same
    # to user settings
    netmats_data = func.fetch_megatrawls_netmats(data_dir=str(tmp_path),
                                                 dimensionality=300,
                                                 timeseries='multiple_spatial_regression',
                                                 matrices='full_correlation')
    assert netmats_data.dimensions == 300
    assert netmats_data.timeseries == 'multiple_spatial_regression'
    assert netmats_data.matrices == 'full_correlation'


def test_fetch_cobre(tmp_path, request_mocker):
    ids_n = [40000, 40001, 40002, 40003, 40004, 40005, 40006, 40007, 40008,
             40009, 40010, 40011, 40012, 40013, 40014, 40015, 40016, 40017,
             40018, 40019, 40020, 40021, 40022, 40023, 40024, 40025, 40026,
             40027, 40028, 40029, 40030, 40031, 40032, 40033, 40034, 40035,
             40036, 40037, 40038, 40039, 40040, 40041, 40042, 40043, 40044,
             40045, 40046, 40047, 40048, 40049, 40050, 40051, 40052, 40053,
             40054, 40055, 40056, 40057, 40058, 40059, 40060, 40061, 40062,
             40063, 40064, 40065, 40066, 40067, 40068, 40069, 40071, 40072,
             40073, 40074, 40075, 40076, 40077, 40078, 40079, 40080, 40081,
             40082, 40084, 40085, 40086, 40087, 40088, 40089, 40090, 40091,
             40092, 40093, 40094, 40095, 40096, 40097, 40098, 40099, 40100,
             40101, 40102, 40103, 40104, 40105, 40106, 40107, 40108, 40109,
             40110, 40111, 40112, 40113, 40114, 40115, 40116, 40117, 40118,
             40119, 40120, 40121, 40122, 40123, 40124, 40125, 40126, 40127,
             40128, 40129, 40130, 40131, 40132, 40133, 40134, 40135, 40136,
             40137, 40138, 40139, 40140, 40141, 40142, 40143, 40144, 40145,
             40146, 40147]

    ids = np.asarray(ids_n, dtype='|U17')

    current_age = np.ones(len(ids), dtype='<f8')
    gender = np.ones(len(ids), dtype='<f8')
    handedness = np.ones(len(ids), dtype='<f8')

    subject_type = np.empty(len(ids), dtype="S10")
    subject_type[0:74] = 'Control'
    subject_type[74:146] = 'Patient'
    diagnosis = np.ones(len(ids), dtype='<f8')
    frames_ok = np.ones(len(ids), dtype='<f8')
    fd = np.ones(len(ids), dtype='<f8')
    fd_scrubbed = np.ones(len(ids), dtype='<f8')

    csv = np.rec.array([ids, current_age, gender, handedness, subject_type,
                        diagnosis, frames_ok, fd, fd_scrubbed],
                       dtype=[('ID', '|U17'), ('Current Age', '<f8'),
                              ('Gender', '<f8'), ('Handedness', '<f8'),
                              ('Subject Type', '|U17'), ('Diagnosis', '<f8'),
                              ('Frames OK', '<f8'), ('FD', '<f8'),
                              ('FD Scrubbed', '<f8')])

    # Create a dummy 'files'
    cobre_dir = str(tmp_path / 'cobre')
    os.mkdir(cobre_dir)

    # Create the tsv
    name_f = os.path.join(cobre_dir, 'phenotypic_data.tsv')
    with open(name_f, 'wb') as f:
        header = '# {0}\n'.format('\t'.join(csv.dtype.names))
        f.write(header.encode())
        np.savetxt(f, csv, delimiter='\t', fmt='%s')

    # create an empty gz file
    f_in = open(name_f)
    name_f_gz = os.path.join(cobre_dir, 'phenotypic_data.tsv.gz')
    f_out = gzip.open(name_f_gz, 'wb')
    f_out.close()
    f_in.close()

    dummy = os.path.join(cobre_dir, '4197885')
    dummy_data = []

    for i in np.hstack(ids_n):
        # Func file
        f = 'fmri_00' + str(i) + '.nii.gz'

        m = 'fmri_00' + str(i) + '.tsv.gz'
        dummy_data.append({'download_url': 'whatever', 'name': f})
        dummy_data.append({'download_url': 'whatever', 'name': m})

    # Add the TSV file
    dummy_data.append({
        'download_url': 'whatever', 'name': 'phenotypic_data.tsv.gz'})
    # Add JSON files
    dummy_data.append({
        'download_url': 'whatever', 'name': 'keys_confounds.json'})
    dummy_data.append({
        'download_url': 'whatever', 'name': 'keys_phenotypic_data.json'})

    dummy_data = {'files': dummy_data}
    json.dump(dummy_data, open(dummy, 'w'))
    local_url = "file://" + dummy

    # All subjects
    cobre_data = func.fetch_cobre(n_subjects=None, data_dir=str(tmp_path),
                                  url=local_url)

    phenotypic_names = ['func', 'confounds', 'phenotypic', 'description',
                        'desc_con', 'desc_phenotypic']

    # test length of functional filenames to max 146
    assert len(cobre_data.func) == 146
    # test length of corresponding confounds files of same length to max 146
    assert len(cobre_data.confounds) == 146
    # test return type variables
    assert sorted(cobre_data) == sorted(phenotypic_names)
    # test functional filenames in a list
    assert isinstance(cobre_data.func, list)
    # test confounds files in a list
    assert isinstance(cobre_data.confounds, list)
    assert isinstance(cobre_data.func[0], str)
    # returned phenotypic data will be an array
    assert isinstance(cobre_data.phenotypic, np.recarray)

    # Fetch only 30 subjects
    data_30_subjects = func.fetch_cobre(n_subjects=30, url=local_url,
                                        data_dir=str(tmp_path))
    assert len(data_30_subjects.func) == 30
    assert len(data_30_subjects.confounds) == 30

    # Test more than maximum subjects
    test_150_subjects = func.fetch_cobre(n_subjects=150, url=local_url,
                                         data_dir=str(tmp_path))
    assert len(test_150_subjects.func) == 146
    os.remove(dummy)


def test_fetch_surf_nki_enhanced(tmp_path, request_mocker, verbose=0):

    ids = np.asarray(['A00028185', 'A00035827', 'A00037511', 'A00039431',
                      'A00033747', 'A00035840', 'A00038998', 'A00035072',
                      'A00037112', 'A00039391'], dtype='U9')
    age = np.ones(len(ids), dtype='<f8')
    hand = np.asarray(len(ids) * ['x'], dtype='U1')
    sex = np.asarray(len(ids) * ['x'], dtype='U1')
    csv = np.rec.array([ids, age, hand, sex],
                       dtype=[('id', '|U19'), ('age', '<f8'),
                              ('hand', 'U1'), ('sex', 'U1')])

    tst.mock_fetch_files.add_csv('NKI_enhanced_surface_phenotypics.csv', csv)

    local_url = 'file://' + os.path.join(tst.datadir)

    nki_data = func.fetch_surf_nki_enhanced(data_dir=str(tmp_path),
                                            url=local_url)

    assert nki_data.description != ''
    assert len(nki_data.func_left) == 10
    assert len(nki_data.func_right) == 10
    assert isinstance(nki_data.phenotypic, np.ndarray)
    assert nki_data.phenotypic.shape == (10,)
    assert nki_data.description != ''


def _mock_participants_data(n_ids=5):
    """Maximum 8 ids are allowed to mock
    """
    ids = ['sub-pixar052', 'sub-pixar073', 'sub-pixar074', 'sub-pixar110',
           'sub-pixar042', 'sub-pixar109', 'sub-pixar068', 'sub-pixar007']
    array_ids = np.asarray(ids[:n_ids], dtype='|U12')

    age = np.ones(len(array_ids), dtype='<f8')
    age_group = np.asarray(len(array_ids) * ['2yo'], dtype='U3')
    child_adult = np.asarray(len(array_ids) * ['c'], dtype='U1')
    gender = np.asarray(len(array_ids) * ['m'], dtype='U1')
    handedness = np.asarray(len(array_ids) * ['r'], dtype='U1')
    csv = np.rec.array([array_ids, age, age_group, child_adult, gender,
                        handedness],
                       dtype=[('participant_id', '|U12'),
                              ('Age', '<f8'), ('AgeGroup', 'U3'),
                              ('Child_Adult', 'U1'), ('Gender', 'U1'),
                              ('Handedness', 'U1')])
    return csv


def test_fetch_development_fmri_participants(tmp_path, request_mocker):
    csv = _mock_participants_data()
    tst.mock_fetch_files.add_csv('participants.tsv', csv)
    local_url = 'file://' + os.path.join(tst.datadir)

    participants = func._fetch_development_fmri_participants(
        data_dir=str(tmp_path), url=local_url, verbose=1)
    assert isinstance(participants, np.ndarray)
    assert participants.shape == (5,)


def test_fetch_development_fmri_functional(tmp_path, request_mocker):
    csv = _mock_participants_data(n_ids=8)
    local_url = 'file://' + os.path.join(tst.datadir)
    funcs, confounds = func._fetch_development_fmri_functional(
        csv, data_dir=str(tmp_path), url=local_url, resume=True, verbose=1)
    assert len(funcs) == 8
    assert len(confounds) == 8


def test_fetch_development_fmri(tmp_path):
    data = func.fetch_development_fmri(n_subjects=2,
                                       data_dir=str(tmp_path), verbose=1)
    assert len(data.func) == 2
    assert len(data.confounds) == 2
    assert isinstance(data.phenotypic, np.ndarray)
    assert data.phenotypic.shape == (2,)
    assert data.description != ''

    # check reduced confounds
    confounds = np.recfromcsv(data.confounds[0], delimiter='\t')
    assert len(confounds[0]) == 15

    # check full confounds
    data = func.fetch_development_fmri(n_subjects=2, reduce_confounds=False,
                                       verbose=1)
    confounds = np.recfromcsv(data.confounds[0], delimiter='\t')
    assert len(confounds[0]) == 28

    # check first subject is an adult
    data = func.fetch_development_fmri(n_subjects=1, reduce_confounds=False,
                                       verbose=1)
    age_group = data.phenotypic['Child_Adult'][0]
    assert age_group == 'adult'

    # check first subject is an child if requested with age_group
    data = func.fetch_development_fmri(n_subjects=1, reduce_confounds=False,
                                       verbose=1, age_group='child')
    age_group = data.phenotypic['Child_Adult'][0]
    assert age_group == 'child'

    # check one of each age group returned if n_subject == 2
    # and age_group == 'both
    data = func.fetch_development_fmri(n_subjects=2, reduce_confounds=False,
                                       verbose=1, age_group='both')
    age_group = data.phenotypic['Child_Adult']
    assert(all(age_group == ['adult', 'child']))

    # check age_group
    data = func.fetch_development_fmri(n_subjects=2, reduce_confounds=False,
                                       verbose=1, age_group='child')
    assert(all([x == 'child' for x in data.phenotypic['Child_Adult']]))


def test_fetch_development_fmri_invalid_n_subjects():
    max_subjects = 155
    n_subjects = func._set_invalid_n_subjects_to_max(n_subjects=None,
                                                     max_subjects=max_subjects,
                                                     age_group='adult')
    assert n_subjects == max_subjects
    with pytest.warns(UserWarning, match='Wrong value for n_subjects='):
        func._set_invalid_n_subjects_to_max(n_subjects=-1,
                                            max_subjects=max_subjects,
                                            age_group='adult')


def test_fetch_development_fmri_exception():
    with pytest.raises(ValueError, match='Wrong value for age_group'):
        func._filter_func_regressors_by_participants(participants='junk',
                                                     age_group='junk for test')


# datasets tests originally belonging to nistats follow

currdir = os.path.dirname(os.path.abspath(__file__))
datadir = os.path.join(currdir, 'data')


def test_fetch_bids_langloc_dataset(request_mocker, tmp_path):
    data_dir = str(tmp_path / 'bids_langloc_example')
    os.mkdir(data_dir)
    main_folder = os.path.join(data_dir, 'bids_langloc_dataset')
    os.mkdir(main_folder)

    datadir, dl_files = func.fetch_bids_langloc_dataset(str(tmp_path))

    assert isinstance(datadir, str)
    assert isinstance(dl_files, list)


def test_select_from_index():
    dataset_version = 'ds000030_R1.0.4'
    data_prefix = '{}/{}/uncompressed'.format(
        dataset_version.split('_')[0], dataset_version)
    # Prepare url files for subject and filter tests
    urls = [data_prefix + '/stuff.html',
            data_prefix + '/sub-xxx.html',
            data_prefix + '/sub-yyy.html',
            data_prefix + '/sub-xxx/ses-01_task-rest.txt',
            data_prefix + '/sub-xxx/ses-01_task-other.txt',
            data_prefix + '/sub-xxx/ses-02_task-rest.txt',
            data_prefix + '/sub-xxx/ses-02_task-other.txt',
            data_prefix + '/sub-yyy/ses-01.txt',
            data_prefix + '/sub-yyy/ses-02.txt']

    # Only 1 subject and not subject specific files get downloaded
    new_urls = func.select_from_index(urls, n_subjects=1)
    assert len(new_urls) == 6
    assert data_prefix + '/sub-yyy.html' not in new_urls

    # 2 subjects and not subject specific files get downloaded
    new_urls = func.select_from_index(urls, n_subjects=2)
    assert len(new_urls) == 9
    assert data_prefix + '/sub-yyy.html' in new_urls
    # ALL subjects and not subject specific files get downloaded
    new_urls = func.select_from_index(urls, n_subjects=None)
    assert len(new_urls) == 9

    # test inclusive filters. Only files with task-rest
    new_urls = func.select_from_index(
        urls, inclusion_filters=['*task-rest*'])
    assert len(new_urls) == 2
    assert data_prefix + '/stuff.html' not in new_urls

    # test exclusive filters. only files without ses-01
    new_urls = func.select_from_index(
        urls, exclusion_filters=['*ses-01*'])
    assert len(new_urls) == 6
    assert data_prefix + '/stuff.html' in new_urls

    # test filter combination. only files with task-rest and without ses-01
    new_urls = func.select_from_index(
        urls, inclusion_filters=['*task-rest*'],
        exclusion_filters=['*ses-01*'])
    assert len(new_urls) == 1
    assert data_prefix + '/sub-xxx/ses-02_task-rest.txt' in new_urls


def test_fetch_openneuro_dataset_index():
    with TemporaryDirectory() as tmpdir:
        dataset_version = 'ds000030_R1.0.4'
        subdir_names = ['ds000030', 'ds000030_R1.0.4', 'uncompressed']
        tmp_list = []
        for subdir in subdir_names:
            tmp_list.append(subdir)
            subdirpath = os.path.join(tmpdir, *tmp_list)
            os.mkdir(subdirpath)

        filepath = os.path.join(subdirpath, 'urls.json')
        mock_json_content = ['junk1', 'junk2']
        with open(filepath, 'w') as f:
            json.dump(mock_json_content, f)
        urls_path, urls = func.fetch_openneuro_dataset_index(
            data_dir=tmpdir,
            dataset_version=dataset_version,
            verbose=1,
        )
        urls_path = urls_path.replace('/', os.sep)
        assert urls_path == filepath
        assert urls == mock_json_content


def test_fetch_openneuro_dataset(request_mocker, tmp_path):
    dataset_version = 'ds000030_R1.0.4'
    data_prefix = '{}/{}/uncompressed'.format(
        dataset_version.split('_')[0], dataset_version)
    data_dir = _get_dataset_dir(data_prefix, data_dir=str(tmp_path),
                                verbose=1)
    url_file = os.path.join(data_dir, 'urls.json')
    # Prepare url files for subject and filter tests
    urls = [data_prefix + '/stuff.html',
            data_prefix + '/sub-xxx.html',
            data_prefix + '/sub-yyy.html',
            data_prefix + '/sub-xxx/ses-01_task-rest.txt',
            data_prefix + '/sub-xxx/ses-01_task-other.txt',
            data_prefix + '/sub-xxx/ses-02_task-rest.txt',
            data_prefix + '/sub-xxx/ses-02_task-other.txt',
            data_prefix + '/sub-yyy/ses-01.txt',
            data_prefix + '/sub-yyy/ses-02.txt']
    json.dump(urls, open(url_file, 'w'))

    # Only 1 subject and not subject specific files get downloaded
    datadir, dl_files = func.fetch_openneuro_dataset(
        urls, str(tmp_path), dataset_version)
    assert isinstance(datadir, str)
    assert isinstance(dl_files, list)
    assert len(dl_files) == 9


def test_fetch_localizer():
    dataset = func.fetch_localizer_first_level()
    assert isinstance(dataset['events'], str)
    assert isinstance(dataset.epi_img, str)


def _mock_original_spm_auditory_events_file():
    expected_events_data = {
        'onset': [factor * 42.0 for factor in range(0, 16)],
        'duration': [42.0] * 16,
        'trial_type': ['rest', 'active'] * 8,
    }
    expected_events_data = pd.DataFrame(expected_events_data)
    expected_events_data_string = expected_events_data.to_csv(
        sep='\t',
        index=0,
        columns=['onset', 'duration', 'trial_type'],
    )
    return expected_events_data_string


def _mock_bids_compliant_spm_auditory_events_file():
    events_filepath = os.path.join(os.getcwd(), 'tests_events.tsv')
    func._make_events_file_spm_auditory_data(
        events_filepath=events_filepath)
    with open(events_filepath, 'r') as actual_events_file_obj:
        actual_events_data_string = actual_events_file_obj.read()
    return actual_events_data_string, events_filepath


def test_fetch_language_localizer_demo_dataset(request_mocker, tmp_path):
    data_dir = str(tmp_path)
    expected_data_dir, expected_files = _mock_language_localizer_demo_dataset(
        data_dir)
    actual_data_dir, actual_subdirs = func.fetch_language_localizer_demo_dataset(
        data_dir)
    assert actual_data_dir == expected_data_dir
    assert actual_subdirs == expected_files


def _mock_language_localizer_demo_dataset(data_dir):
    events_file_paths = []
    derivatives_file_paths = []
    dataset_name = 'fMRI-language-localizer-demo-dataset'
    filename_prefix = '_task-languagelocalizer_'
    for name_suffix in range(1, 10):
        subject_dir = 'sub-0{}'.format(name_suffix)
        subdir_path = os.path.join(data_dir,
                                   dataset_name,
                                   subject_dir,
                                   'func',
                                   )
        os.makedirs(subdir_path)
        file_name = '{}{}events.tsv'.format(subject_dir, filename_prefix)
        file_path = os.path.join(subdir_path, file_name)
        events_file_paths.append(file_path)
        with open(file_path, 'w') as f:
            pass
        subdir_path = os.path.join(data_dir,
                                   dataset_name,
                                   'derivatives',
                                   subject_dir,
                                   'func',
                                   )
        os.makedirs(subdir_path)
        filename_suffixes = ['desc-preproc_bold.json',
                             'desc-preproc_bold.nii.gz',
                             'desc-confounds_regressors.tsv',
                             ]
        for filename_suffix_ in filename_suffixes:
            file_name = '{}{}'.format(filename_prefix, filename_suffix_)
            file_path = os.path.join(subdir_path, file_name)
            derivatives_file_paths.append(file_path)
            with open(file_path, 'w') as f:
                f
    expected_data_dir = os.path.join(data_dir, dataset_name)
    expected_files = []
    expected_files.extend(events_file_paths)
    expected_files.extend(derivatives_file_paths)
    expected_files.sort()
    return expected_data_dir, expected_files


def test_make_spm_auditory_events_file():
    try:
        (
            actual_events_data_string,
            events_filepath,
        ) = _mock_bids_compliant_spm_auditory_events_file()
    finally:
        os.remove(events_filepath)
    expected_events_data_string = _mock_original_spm_auditory_events_file()

    replace_win_line_ends = (
        lambda text: text.replace('\r\n', '\n')
        if text.find('\r\n') != -1 else text
    )
    actual_events_data_string = replace_win_line_ends(
        actual_events_data_string)
    expected_events_data_string = replace_win_line_ends(
        expected_events_data_string)

    assert actual_events_data_string == expected_events_data_string


def test_fetch_spm_auditory(request_mocker, tmp_path):
    import nibabel as nib
    import shutil
    saf = ["fM00223/fM00223_%03i.img" % index for index in range(4, 100)]
    saf_ = ["fM00223/fM00223_%03i.hdr" % index for index in range(4, 100)]

    data_dir = str(tmp_path / 'spm_auditory')
    os.mkdir(data_dir)
    subject_dir = os.path.join(data_dir, 'sub001')
    os.mkdir(subject_dir)
    os.mkdir(os.path.join(subject_dir, 'fM00223'))
    os.mkdir(os.path.join(subject_dir, 'sM00223'))

    path_img = str(tmp_path / 'tmp.img')
    path_hdr = str(tmp_path / 'tmp.hdr')
    nib.save(nib.Nifti1Image(np.zeros((2, 3, 4)), np.eye(4)), path_img)
    shutil.copy(path_img, os.path.join(subject_dir,
                                       "sM00223/sM00223_002.img"))
    shutil.copy(path_hdr, os.path.join(subject_dir,
                                       "sM00223/sM00223_002.hdr"))
    for file_ in saf:
        shutil.copy(path_img, os.path.join(subject_dir, file_))
    for file_ in saf_:
        shutil.copy(path_hdr, os.path.join(subject_dir, file_))

    dataset = func.fetch_spm_auditory(data_dir=str(tmp_path))
    assert isinstance(dataset.anat, str)
    assert isinstance(dataset.func[0], str)
    assert len(dataset.func) == 96


def test_fetch_spm_multimodal(request_mocker, tmp_path):
    data_dir = str(tmp_path / 'spm_multimodal_fmri')
    os.mkdir(data_dir)
    subject_dir = os.path.join(data_dir, 'sub001')
    os.mkdir(subject_dir)
    os.mkdir(os.path.join(subject_dir, 'fMRI'))
    os.mkdir(os.path.join(subject_dir, 'sMRI'))
    open(os.path.join(subject_dir, 'sMRI', 'smri.img'), 'a').close()
    for session in [0, 1]:
        open(os.path.join(subject_dir, 'fMRI',
                          'trials_ses%i.mat' % (session + 1)), 'a').close()
        dir_ = os.path.join(subject_dir, 'fMRI', 'Session%d' % (session + 1))
        os.mkdir(dir_)
        for i in range(390):
            open(os.path.join(dir_, 'fMETHODS-000%i-%i-01.img' %
                              (session + 5, i)), 'a').close()

    dataset = func.fetch_spm_multimodal_fmri(data_dir=str(tmp_path))
    assert isinstance(dataset.anat, str)
    assert isinstance(dataset.func1[0], str)
    assert len(dataset.func1) == 390
    assert isinstance(dataset.func2[0], str)
    assert len(dataset.func2) == 390
    assert dataset.slice_order == 'descending'
    assert isinstance(dataset.trials_ses1, str)
    assert isinstance(dataset.trials_ses2, str)


def test_fiac(request_mocker, tmp_path):
    # Create dummy 'files'
    fiac_dir = str(tmp_path / 'fiac_nilearn_stats' / 'nipy-data-0.2' /
                   'data' / 'fiac')
    fiac0_dir = os.path.join(fiac_dir, 'fiac0')
    os.makedirs(fiac0_dir)
    for session in [1, 2]:
        # glob func data for session session + 1
        session_func = os.path.join(fiac0_dir, 'run%i.nii.gz' % session)
        open(session_func, 'a').close()
        sess_dmtx = os.path.join(fiac0_dir, 'run%i_design.npz' % session)
        open(sess_dmtx, 'a').close()
    mask = os.path.join(fiac0_dir, 'mask.nii.gz')
    open(mask, 'a').close()

    dataset = func.fetch_fiac_first_level(data_dir=str(tmp_path))
    assert isinstance(dataset.func1, str)
    assert isinstance(dataset.func2, str)
    assert isinstance(dataset.design_matrix1, str)
    assert isinstance(dataset.design_matrix2, str)
    assert isinstance(dataset.mask, str)<|MERGE_RESOLUTION|>--- conflicted
+++ resolved
@@ -21,12 +21,6 @@
 
 from nilearn.datasets import utils, func
 
-<<<<<<< HEAD
-from nilearn._utils.compat import _basestring
-from ..utils import _get_dataset_dir
-
-=======
->>>>>>> d30abdc4
 
 @pytest.fixture()
 def request_mocker():
