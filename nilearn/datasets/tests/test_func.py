--- conflicted
+++ resolved
@@ -31,17 +31,7 @@
     tst.teardown_mock(utils, func)
 
 
-<<<<<<< HEAD
-@with_setup(tst.setup_tmpdata, tst.teardown_tmpdata)
-def test_fetch_haxby(mock_request):
-=======
-def teardown_mock():
-    return tst.teardown_mock(utils, func)
-
-
-@with_setup(setup_mock, teardown_mock)
-def test_fetch_haxby(tmp_path):
->>>>>>> fc45d6ea
+def test_fetch_haxby(tmp_path, mock_request):
     for i in range(1, 6):
         haxby = func.fetch_haxby(data_dir=str(tmp_path), subjects=[i],
                                  verbose=0)
@@ -84,13 +74,7 @@
                             subjects=[sub_id])
 
 
-<<<<<<< HEAD
-@with_setup(tst.setup_tmpdata, tst.teardown_tmpdata)
-def test_fetch_nyu_rest(mock_request):
-=======
-@with_setup(setup_mock, teardown_mock)
-def test_fetch_nyu_rest(tmp_path):
->>>>>>> fc45d6ea
+def test_fetch_nyu_rest(tmp_path, mock_request):
     # First session, all subjects
     nyu = func.fetch_nyu_rest(data_dir=str(tmp_path), verbose=0)
     assert len(tst.mock_url_request.urls) == 2
@@ -115,15 +99,8 @@
     assert nyu.description != ''
 
 
-<<<<<<< HEAD
-@with_setup(tst.setup_tmpdata, tst.teardown_tmpdata)
-def test_fetch_adhd(mock_request):
-    local_url = "file://" + tst.datadir
-=======
-@with_setup(setup_mock, teardown_mock)
-def test_fetch_adhd(tmp_path):
+def test_fetch_adhd(tmp_path, mock_request):
     local_url = "file://" + str(tmp_path / 'data')
->>>>>>> fc45d6ea
 
     sub1 = [3902469, 7774305, 3699991]
     sub2 = [2014113, 4275075, 1019436,
@@ -152,15 +129,8 @@
     assert adhd.description != ''
 
 
-<<<<<<< HEAD
-@with_setup(tst.setup_tmpdata, tst.teardown_tmpdata)
-def test_miyawaki2008(mock_request):
-    dataset = func.fetch_miyawaki2008(data_dir=tst.tmpdir, verbose=0)
-=======
-@with_setup(setup_mock, teardown_mock)
-def test_miyawaki2008(tmp_path):
+def test_miyawaki2008(tmp_path, mock_request):
     dataset = func.fetch_miyawaki2008(data_dir=str(tmp_path), verbose=0)
->>>>>>> fc45d6ea
     assert len(dataset.func) == 32
     assert len(dataset.label) == 32
     assert isinstance(dataset.mask, _basestring)
@@ -221,15 +191,8 @@
     np.recfromcsv = original_np_recfromcsv
 
 
-<<<<<<< HEAD
-@with_setup(tst.setup_tmpdata, tst.teardown_tmpdata)
 @with_setup(setup_localizer, teardown_localizer)
-def test_fetch_localizer_contrasts(mock_request):
-=======
-@with_setup(setup_mock, teardown_mock)
-@with_setup(setup_localizer, teardown_localizer)
-def test_fetch_localizer_contrasts(tmp_path):
->>>>>>> fc45d6ea
+def test_fetch_localizer_contrasts(tmp_path, mock_request):
     # 2 subjects
     dataset = func.fetch_localizer_contrasts(
         ['checkerboard'],
@@ -288,15 +251,8 @@
                  [b'S02', b'S03', b'S05'])
 
 
-<<<<<<< HEAD
-@with_setup(tst.setup_tmpdata, tst.teardown_tmpdata)
 @with_setup(setup_localizer, teardown_localizer)
-def test_fetch_localizer_calculation_task(mock_request):
-=======
-@with_setup(setup_mock, teardown_mock)
-@with_setup(setup_localizer, teardown_localizer)
-def test_fetch_localizer_calculation_task(tmp_path):
->>>>>>> fc45d6ea
+def test_fetch_localizer_calculation_task(tmp_path, mock_request):
     # 2 subjects
     dataset = func.fetch_localizer_calculation_task(
         n_subjects=2,
@@ -309,15 +265,8 @@
     assert dataset.description != ''
 
 
-<<<<<<< HEAD
-@with_setup(tst.setup_tmpdata, tst.teardown_tmpdata)
 @with_setup(setup_localizer, teardown_localizer)
-def test_fetch_localizer_button_task(mock_request):
-=======
-@with_setup(setup_mock, teardown_mock)
-@with_setup(setup_localizer, teardown_localizer)
-def test_fetch_localizer_button_task(tmp_path):
->>>>>>> fc45d6ea
+def test_fetch_localizer_button_task(tmp_path, mock_request):
     local_url = "file://" + tst.datadir
 
     # Disabled: cannot be tested without actually fetching covariates CSV file
@@ -338,13 +287,7 @@
     assert dataset.description != ''
 
 
-<<<<<<< HEAD
-@with_setup(tst.setup_tmpdata, tst.teardown_tmpdata)
-def test_fetch_abide_pcp(mock_request):
-=======
-@with_setup(setup_mock, teardown_mock)
-def test_fetch_abide_pcp(tmp_path):
->>>>>>> fc45d6ea
+def test_fetch_abide_pcp(tmp_path, mock_request):
     local_url = "file://" + tst.datadir
     ids = [('50%03d' % i).encode() for i in range(800)]
     filenames = ['no_filename'] * 800
@@ -380,13 +323,7 @@
         assert len(zmaps) == len(gain)
 
 
-<<<<<<< HEAD
-@with_setup(tst.setup_tmpdata, tst.teardown_tmpdata)
-def test_fetch_mixed_gambles(mock_request):
-=======
-@with_setup(setup_mock, teardown_mock)
-def test_fetch_mixed_gambles(tmp_path):
->>>>>>> fc45d6ea
+def test_fetch_mixed_gambles(tmp_path, mock_request):
     local_url = "file://" + os.path.join(tst.datadir,
                                          "jimura_poldrack_2012_zmaps.zip")
     for n_subjects in [1, 5, 16]:
@@ -467,13 +404,7 @@
     assert netmats_data.matrices == 'full_correlation'
 
 
-<<<<<<< HEAD
-@with_setup(tst.setup_tmpdata, tst.teardown_tmpdata)
-def test_fetch_cobre(mock_request):
-=======
-@with_setup(setup_mock, teardown_mock)
-def test_fetch_cobre(tmp_path):
->>>>>>> fc45d6ea
+def test_fetch_cobre(tmp_path, mock_request):
     ids_n = [40000, 40001, 40002, 40003, 40004, 40005, 40006, 40007, 40008,
              40009, 40010, 40011, 40012, 40013, 40014, 40015, 40016, 40017,
              40018, 40019, 40020, 40021, 40022, 40023, 40024, 40025, 40026,
@@ -590,13 +521,7 @@
     os.remove(dummy)
 
 
-<<<<<<< HEAD
-@with_setup(tst.setup_tmpdata, tst.teardown_tmpdata)
-def test_fetch_surf_nki_enhanced(mock_request, data_dir=tst.tmpdir, verbose=0):
-=======
-@with_setup(setup_mock, teardown_mock)
-def test_fetch_surf_nki_enhanced(tmp_path, verbose=0):
->>>>>>> fc45d6ea
+def test_fetch_surf_nki_enhanced(tmp_path, mock_request, verbose=0):
 
     ids = np.asarray(['A00028185', 'A00035827', 'A00037511', 'A00039431',
                       'A00033747', 'A00035840', 'A00038998', 'A00035072',
@@ -644,13 +569,7 @@
     return csv
 
 
-<<<<<<< HEAD
-@with_setup(tst.setup_tmpdata, tst.teardown_tmpdata)
-def test_fetch_development_fmri_participants(mock_request):
-=======
-@with_setup(setup_mock, teardown_mock)
-def test_fetch_development_fmri_participants(tmp_path):
->>>>>>> fc45d6ea
+def test_fetch_development_fmri_participants(tmp_path, mock_request):
     csv = _mock_participants_data()
     tst.mock_fetch_files.add_csv('participants.tsv', csv)
     local_url = 'file://' + os.path.join(tst.datadir)
@@ -661,13 +580,7 @@
     assert participants.shape == (5,)
 
 
-<<<<<<< HEAD
-@with_setup(tst.setup_tmpdata, tst.teardown_tmpdata)
-def test_fetch_development_fmri_functional(mock_request):
-=======
-@with_setup(setup_mock, teardown_mock)
-def test_fetch_development_fmri_functional(tmp_path):
->>>>>>> fc45d6ea
+def test_fetch_development_fmri_functional(tmp_path, mock_request):
     csv = _mock_participants_data(n_ids=8)
     local_url = 'file://' + os.path.join(tst.datadir)
     funcs, confounds = func._fetch_development_fmri_functional(
