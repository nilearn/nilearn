"""
Test the datasets module
"""
# Author: Alexandre Abraham
# License: simplified BSD

import os
import uuid

import numpy as np
import json
import nibabel
import gzip

import pytest
from sklearn.utils import check_random_state

from nose import with_setup
from nose.tools import (
    assert_true, assert_false, assert_equal, assert_not_equal)
from . import test_utils as tst

from nilearn.datasets import utils, func
from nilearn._utils.testing import assert_raises_regex

from nilearn._utils.compat import _basestring


def setup_mock():
    return tst.setup_mock(utils, func)


def teardown_mock():
    return tst.teardown_mock(utils, func)


@with_setup(setup_mock, teardown_mock)
@with_setup(tst.setup_tmpdata, tst.teardown_tmpdata)
def test_fetch_haxby():
    for i in range(1, 6):
        haxby = func.fetch_haxby(data_dir=tst.tmpdir, subjects=[i],
                                 verbose=0)
        # subject_data + (md5 + mask if first subj)
        assert_equal(len(tst.mock_url_request.urls), 1 + 2 * (i == 1))
        assert_equal(len(haxby.func), 1)
        assert_equal(len(haxby.anat), 1)
        assert_equal(len(haxby.session_target), 1)
        assert_true(haxby.mask is not None)
        assert_equal(len(haxby.mask_vt), 1)
        assert_equal(len(haxby.mask_face), 1)
        assert_equal(len(haxby.mask_house), 1)
        assert_equal(len(haxby.mask_face_little), 1)
        assert_equal(len(haxby.mask_house_little), 1)
        tst.mock_url_request.reset()
        assert_not_equal(haxby.description, '')

    # subjects with list
    subjects = [1, 2, 6]
    haxby = func.fetch_haxby(data_dir=tst.tmpdir, subjects=subjects,
                             verbose=0)
    assert_equal(len(haxby.func), len(subjects))
    assert_equal(len(haxby.mask_house_little), len(subjects))
    assert_equal(len(haxby.anat), len(subjects))
    assert_true(haxby.anat[2] is None)
    assert_true(isinstance(haxby.mask, _basestring))
    assert_equal(len(haxby.mask_face), len(subjects))
    assert_equal(len(haxby.session_target), len(subjects))
    assert_equal(len(haxby.mask_vt), len(subjects))
    assert_equal(len(haxby.mask_face_little), len(subjects))

    subjects = ['a', 8]
    message = "You provided invalid subject id {0} in a list"

    for sub_id in subjects:
        assert_raises_regex(ValueError,
                            message.format(sub_id),
                            func.fetch_haxby,
                            data_dir=tst.tmpdir,
                            subjects=[sub_id])


@with_setup(setup_mock, teardown_mock)
@with_setup(tst.setup_tmpdata, tst.teardown_tmpdata)
def test_fetch_nyu_rest():
    # First session, all subjects
    nyu = func.fetch_nyu_rest(data_dir=tst.tmpdir, verbose=0)
    assert_equal(len(tst.mock_url_request.urls), 2)
    assert_equal(len(nyu.func), 25)
    assert_equal(len(nyu.anat_anon), 25)
    assert_equal(len(nyu.anat_skull), 25)
    assert_true(np.all(np.asarray(nyu.session) == 1))

    # All sessions, 12 subjects
    tst.mock_url_request.reset()
    nyu = func.fetch_nyu_rest(data_dir=tst.tmpdir, sessions=[1, 2, 3],
                              n_subjects=12, verbose=0)
    # Session 1 has already been downloaded
    assert_equal(len(tst.mock_url_request.urls), 2)
    assert_equal(len(nyu.func), 36)
    assert_equal(len(nyu.anat_anon), 36)
    assert_equal(len(nyu.anat_skull), 36)
    s = np.asarray(nyu.session)
    assert_true(np.all(s[:12] == 1))
    assert_true(np.all(s[12:24] == 2))
    assert_true(np.all(s[24:] == 3))
    assert_not_equal(nyu.description, '')


@with_setup(setup_mock, teardown_mock)
@with_setup(tst.setup_tmpdata, tst.teardown_tmpdata)
def test_fetch_adhd():
    local_url = "file://" + tst.datadir

    sub1 = [3902469, 7774305, 3699991]
    sub2 = [2014113, 4275075, 1019436,
            3154996, 3884955, 27034,
            4134561, 27018, 6115230,
            27037, 8409791, 27011]
    sub3 = [3007585, 8697774, 9750701,
            10064, 21019, 10042,
            10128, 2497695, 4164316,
            1552181, 4046678, 23012]
    sub4 = [1679142, 1206380, 23008,
            4016887, 1418396, 2950754,
            3994098, 3520880, 1517058,
            9744150, 1562298, 3205761, 3624598]
    subs = np.array(sub1 + sub2 + sub3 + sub4, dtype='i8')
    subs = subs.view(dtype=[('Subject', 'i8')])
    tst.mock_fetch_files.add_csv(
        'ADHD200_40subs_motion_parameters_and_phenotypics.csv',
        subs)

    adhd = func.fetch_adhd(data_dir=tst.tmpdir, url=local_url,
                           n_subjects=12, verbose=0)
    assert_equal(len(adhd.func), 12)
    assert_equal(len(adhd.confounds), 12)
    assert_equal(len(tst.mock_url_request.urls), 13)  # Subjects + phenotypic
    assert_not_equal(adhd.description, '')


@with_setup(setup_mock, teardown_mock)
@with_setup(tst.setup_tmpdata, tst.teardown_tmpdata)
def test_miyawaki2008():
    dataset = func.fetch_miyawaki2008(data_dir=tst.tmpdir, verbose=0)
    assert_equal(len(dataset.func), 32)
    assert_equal(len(dataset.label), 32)
    assert_true(isinstance(dataset.mask, _basestring))
    assert_equal(len(dataset.mask_roi), 38)
    assert_true(isinstance(dataset.background, _basestring))
    assert_equal(len(tst.mock_url_request.urls), 1)
    assert_not_equal(dataset.description, '')


with open(os.path.join(tst.datadir, 'localizer_index.json')) as of:
    localizer_template = json.load(of)
LOCALIZER_INDEX = {}
for idx in range(1, 95):
    idx = str(idx).zfill(2)
    sid = 'S{0}'.format(idx)
    LOCALIZER_INDEX.update(dict(
        (key.format(sid), uuid.uuid4().hex)
        for key in localizer_template))
LOCALIZER_INDEX['/localizer/phenotype/behavioural.tsv'] = uuid.uuid4().hex
LOCALIZER_PARTICIPANTS = np.recfromcsv(
    os.path.join(tst.datadir, 'localizer_participants.tsv'), delimiter='\t')
LOCALIZER_BEHAVIOURAL = np.recfromcsv(
    os.path.join(tst.datadir, 'localizer_behavioural.tsv'), delimiter='\t')


def mock_localizer_index(*args, **kwargs):
    return LOCALIZER_INDEX


def mock_np_recfromcsv(*args, **kwargs):
    if args[0].endswith('participants.tsv'):
        return LOCALIZER_PARTICIPANTS
    elif args[0].endswith('behavioural.tsv'):
        return LOCALIZER_BEHAVIOURAL
    else:
        raise ValueError('Unexpected args!')


def setup_localizer():
    global original_json_load
    global mock_json_load
    mock_json_load = mock_localizer_index
    original_json_load = json.load
    json.load = mock_json_load

    global original_np_recfromcsv
    global mock_np_recfromcsv
    mock_np_recfromcsv = mock_np_recfromcsv
    original_np_recfromcsv = np.recfromcsv
    np.recfromcsv = mock_np_recfromcsv


def teardown_localizer():
    global original_json_load
    json.load = original_json_load

    global original_np_recfromcsv
    np.recfromcsv = original_np_recfromcsv


@with_setup(setup_mock, teardown_mock)
@with_setup(tst.setup_tmpdata, tst.teardown_tmpdata)
@with_setup(setup_localizer, teardown_localizer)
def test_fetch_localizer_contrasts():
    # 2 subjects
    dataset = func.fetch_localizer_contrasts(
        ['checkerboard'],
        n_subjects=2,
        data_dir=tst.tmpdir,
        verbose=1)
    assert_false(hasattr(dataset, 'anats'))
    assert_false(hasattr(dataset, 'tmaps'))
    assert_false(hasattr(dataset, 'masks'))
    assert_true(isinstance(dataset.cmaps[0], _basestring))
    assert_true(isinstance(dataset.ext_vars, np.recarray))
    assert_equal(len(dataset.cmaps), 2)
    assert_equal(dataset.ext_vars.size, 2)

    # Multiple contrasts
    dataset = func.fetch_localizer_contrasts(
        ['checkerboard', 'horizontal checkerboard'],
        n_subjects=2,
        data_dir=tst.tmpdir,
        verbose=1)
    assert_true(isinstance(dataset.ext_vars, np.recarray))
    assert_true(isinstance(dataset.cmaps[0], _basestring))
    assert_equal(len(dataset.cmaps), 2 * 2)  # two contrasts are fetched
    assert_equal(dataset.ext_vars.size, 2)

    # all get_*=True
    dataset = func.fetch_localizer_contrasts(
        ['checkerboard'],
        n_subjects=1,
        data_dir=tst.tmpdir,
        get_anats=True,
        get_masks=True,
        get_tmaps=True,
        verbose=1)
    assert_true(isinstance(dataset.ext_vars, np.recarray))
    assert_true(isinstance(dataset.anats[0], _basestring))
    assert_true(isinstance(dataset.cmaps[0], _basestring))
    assert_true(isinstance(dataset.masks[0], _basestring))
    assert_true(isinstance(dataset.tmaps[0], _basestring))
    assert_equal(dataset.ext_vars.size, 1)
    assert_equal(len(dataset.anats), 1)
    assert_equal(len(dataset.cmaps), 1)
    assert_equal(len(dataset.masks), 1)
    assert_equal(len(dataset.tmaps), 1)
    assert_not_equal(dataset.description, '')

    # grab a given list of subjects
    dataset2 = func.fetch_localizer_contrasts(
        ['checkerboard'],
        n_subjects=[2, 3, 5],
        data_dir=tst.tmpdir,
        verbose=1)
    assert_equal(dataset2.ext_vars.size, 3)
    assert_equal(len(dataset2.cmaps), 3)
    assert_equal([row[0] for row in dataset2.ext_vars],
                 [b'S02', b'S03', b'S05'])


@with_setup(setup_mock, teardown_mock)
@with_setup(tst.setup_tmpdata, tst.teardown_tmpdata)
@with_setup(setup_localizer, teardown_localizer)
def test_fetch_localizer_calculation_task():
    # 2 subjects
    dataset = func.fetch_localizer_calculation_task(
        n_subjects=2,
        data_dir=tst.tmpdir,
        verbose=1)
    assert_true(isinstance(dataset.ext_vars, np.recarray))
    assert_true(isinstance(dataset.cmaps[0], _basestring))
    assert_equal(dataset.ext_vars.size, 2)
    assert_equal(len(dataset.cmaps), 2)
    assert_not_equal(dataset.description, '')


@with_setup(setup_mock, teardown_mock)
@with_setup(tst.setup_tmpdata, tst.teardown_tmpdata)
@with_setup(setup_localizer, teardown_localizer)
def test_fetch_localizer_button_task():
    local_url = "file://" + tst.datadir

    # Disabled: cannot be tested without actually fetching covariates CSV file
    # Only one subject
    dataset = func.fetch_localizer_button_task(data_dir=tst.tmpdir,
                                               url=local_url,
                                               verbose=1)

    assert_true(isinstance(dataset.tmaps, list))
    assert_true(isinstance(dataset.anats, list))

    assert len(dataset.tmaps) == 1
    assert len(dataset.anats) == 1

    assert_true(isinstance(dataset.tmap, str))
    assert_true(isinstance(dataset.anat, str))

    assert_not_equal(dataset.description, '')


@with_setup(setup_mock, teardown_mock)
@with_setup(tst.setup_tmpdata, tst.teardown_tmpdata)
def test_fetch_abide_pcp():
    local_url = "file://" + tst.datadir
    ids = [('50%03d' % i).encode() for i in range(800)]
    filenames = ['no_filename'] * 800
    filenames[::2] = ['filename'] * 400
    pheno = np.asarray(list(zip(ids, filenames)), dtype=[('subject_id', int),
                                                         ('FILE_ID', 'U11')])
    # pheno = pheno.T.view()
    tst.mock_fetch_files.add_csv('Phenotypic_V1_0b_preprocessed1.csv', pheno)

    # All subjects
    dataset = func.fetch_abide_pcp(data_dir=tst.tmpdir, url=local_url,
                                   quality_checked=False, verbose=0)
    assert_equal(len(dataset.func_preproc), 400)
    assert_not_equal(dataset.description, '')

    # Smoke test using only a string, rather than a list of strings
    dataset = func.fetch_abide_pcp(data_dir=tst.tmpdir, url=local_url,
                                   quality_checked=False, verbose=0,
                                   derivatives='func_preproc')


def test__load_mixed_gambles():
    rng = check_random_state(42)
    n_trials = 48
    affine = np.eye(4)
    for n_subjects in [1, 5, 16]:
        zmaps = []
        for _ in range(n_subjects):
            zmaps.append(nibabel.Nifti1Image(rng.randn(3, 4, 5, n_trials),
                                             affine))
        zmaps, gain, _ = func._load_mixed_gambles(zmaps)
        assert_equal(len(zmaps), n_subjects * n_trials)
        assert_equal(len(zmaps), len(gain))


@with_setup(setup_mock, teardown_mock)
@with_setup(tst.setup_tmpdata, tst.teardown_tmpdata)
def test_fetch_mixed_gambles():
    local_url = "file://" + os.path.join(tst.datadir,
                                         "jimura_poldrack_2012_zmaps.zip")
    for n_subjects in [1, 5, 16]:
        mgambles = func.fetch_mixed_gambles(n_subjects=n_subjects,
                                            data_dir=tst.tmpdir, url=local_url,
                                            verbose=0, return_raw_data=True)
        datasetdir = os.path.join(tst.tmpdir, "jimura_poldrack_2012_zmaps")
        assert_equal(mgambles["zmaps"][0], os.path.join(datasetdir, "zmaps",
                                                        "sub001_zmaps.nii.gz"))
        assert_equal(len(mgambles["zmaps"]), n_subjects)


def test_check_parameters_megatrawls_datasets():
    # testing whether the function raises the same error message
    # if invalid input parameters are provided
    message = "Invalid {0} input is provided: {1}."

    for invalid_input_dim in [1, 5, 30]:
        assert_raises_regex(ValueError,
                            message.format('dimensionality', invalid_input_dim),
                            func.fetch_megatrawls_netmats,
                            dimensionality=invalid_input_dim)

    for invalid_input_timeserie in ['asdf', 'time', 'st2']:
        assert_raises_regex(ValueError,
                            message.format('timeseries', invalid_input_timeserie),
                            func.fetch_megatrawls_netmats,
                            timeseries=invalid_input_timeserie)

    for invalid_output_name in ['net1', 'net2']:
        assert_raises_regex(ValueError,
                            message.format('matrices', invalid_output_name),
                            func.fetch_megatrawls_netmats,
                            matrices=invalid_output_name)


@with_setup(tst.setup_tmpdata, tst.teardown_tmpdata)
def test_fetch_megatrawls_netmats():
    # smoke test to see that files are fetched and read properly
    # since we are loading data present in it
    files_dir = os.path.join(tst.tmpdir, 'Megatrawls', '3T_Q1-Q6related468_MSMsulc_d100_ts3')
    os.makedirs(files_dir)
    with open(os.path.join(files_dir, 'Znet2.txt'), 'w') as net_file:
        net_file.write("1")

    files_dir2 = os.path.join(tst.tmpdir, 'Megatrawls', '3T_Q1-Q6related468_MSMsulc_d300_ts2')
    os.makedirs(files_dir2)
    with open(os.path.join(files_dir2, 'Znet1.txt'), 'w') as net_file2:
        net_file2.write("1")

    megatrawl_netmats_data = func.fetch_megatrawls_netmats(data_dir=tst.tmpdir)

    # expected number of returns in output name should be equal
    assert_equal(len(megatrawl_netmats_data), 5)
    # check if returned bunch should not be empty
    # dimensions
    assert_not_equal(megatrawl_netmats_data.dimensions, '')
    # timeseries
    assert_not_equal(megatrawl_netmats_data.timeseries, '')
    # matrices
    assert_not_equal(megatrawl_netmats_data.matrices, '')
    # correlation matrices
    assert_not_equal(megatrawl_netmats_data.correlation_matrices, '')
    # description
    assert_not_equal(megatrawl_netmats_data.description, '')

    # check if input provided for dimensions, timeseries, matrices to be same
    # to user settings
    netmats_data = func.fetch_megatrawls_netmats(data_dir=tst.tmpdir,
                                                 dimensionality=300,
                                                 timeseries='multiple_spatial_regression',
                                                 matrices='full_correlation')
    assert_equal(netmats_data.dimensions, 300)
    assert_equal(netmats_data.timeseries, 'multiple_spatial_regression')
    assert_equal(netmats_data.matrices, 'full_correlation')


@with_setup(setup_mock, teardown_mock)
@with_setup(tst.setup_tmpdata, tst.teardown_tmpdata)
def test_fetch_cobre():
    ids_n = [40000, 40001, 40002, 40003, 40004, 40005, 40006, 40007, 40008,
             40009, 40010, 40011, 40012, 40013, 40014, 40015, 40016, 40017,
             40018, 40019, 40020, 40021, 40022, 40023, 40024, 40025, 40026,
             40027, 40028, 40029, 40030, 40031, 40032, 40033, 40034, 40035,
             40036, 40037, 40038, 40039, 40040, 40041, 40042, 40043, 40044,
             40045, 40046, 40047, 40048, 40049, 40050, 40051, 40052, 40053,
             40054, 40055, 40056, 40057, 40058, 40059, 40060, 40061, 40062,
             40063, 40064, 40065, 40066, 40067, 40068, 40069, 40071, 40072,
             40073, 40074, 40075, 40076, 40077, 40078, 40079, 40080, 40081,
             40082, 40084, 40085, 40086, 40087, 40088, 40089, 40090, 40091,
             40092, 40093, 40094, 40095, 40096, 40097, 40098, 40099, 40100,
             40101, 40102, 40103, 40104, 40105, 40106, 40107, 40108, 40109,
             40110, 40111, 40112, 40113, 40114, 40115, 40116, 40117, 40118,
             40119, 40120, 40121, 40122, 40123, 40124, 40125, 40126, 40127,
             40128, 40129, 40130, 40131, 40132, 40133, 40134, 40135, 40136,
             40137, 40138, 40139, 40140, 40141, 40142, 40143, 40144, 40145,
             40146, 40147]

    ids = np.asarray(ids_n, dtype='|U17')

    current_age = np.ones(len(ids), dtype='<f8')
    gender = np.ones(len(ids), dtype='<f8')
    handedness = np.ones(len(ids), dtype='<f8')

    subject_type = np.empty(len(ids), dtype="S10")
    subject_type[0:74] = 'Control'
    subject_type[74:146] = 'Patient'
    diagnosis = np.ones(len(ids), dtype='<f8')
    frames_ok = np.ones(len(ids), dtype='<f8')
    fd = np.ones(len(ids), dtype='<f8')
    fd_scrubbed = np.ones(len(ids), dtype='<f8')

    csv = np.rec.array([ids, current_age, gender, handedness, subject_type,
                        diagnosis, frames_ok, fd, fd_scrubbed],
                       dtype=[('ID', '|U17'), ('Current Age', '<f8'),
                              ('Gender', '<f8'), ('Handedness', '<f8'),
                              ('Subject Type', '|U17'), ('Diagnosis', '<f8'),
                              ('Frames OK', '<f8'), ('FD', '<f8'),
                              ('FD Scrubbed', '<f8')])

    # Create a dummy 'files'
    cobre_dir = os.path.join(tst.tmpdir, 'cobre')
    os.mkdir(cobre_dir)

    # Create the tsv
    name_f = os.path.join(cobre_dir, 'phenotypic_data.tsv')
    with open(name_f, 'wb') as f:
        header = '# {0}\n'.format('\t'.join(csv.dtype.names))
        f.write(header.encode())
        np.savetxt(f, csv, delimiter='\t', fmt='%s')

    # create an empty gz file
    f_in = open(name_f)
    name_f_gz = os.path.join(cobre_dir, 'phenotypic_data.tsv.gz')
    f_out = gzip.open(name_f_gz, 'wb')
    f_out.close()
    f_in.close()

    dummy = os.path.join(cobre_dir, '4197885')
    dummy_data = []

    for i in np.hstack(ids_n):
        # Func file
        f = 'fmri_00' + str(i) + '.nii.gz'

        m = 'fmri_00' + str(i) + '.tsv.gz'
        dummy_data.append({'download_url': 'whatever', 'name': f})
        dummy_data.append({'download_url': 'whatever', 'name': m})

    # Add the TSV file
    dummy_data.append({
        'download_url': 'whatever', 'name': 'phenotypic_data.tsv.gz'})
    # Add JSON files
    dummy_data.append({
        'download_url': 'whatever', 'name': 'keys_confounds.json'})
    dummy_data.append({
        'download_url': 'whatever', 'name': 'keys_phenotypic_data.json'})

    dummy_data = {'files': dummy_data}
    json.dump(dummy_data, open(dummy, 'w'))
    local_url = "file://" + dummy

    # All subjects
    cobre_data = func.fetch_cobre(n_subjects=None, data_dir=tst.tmpdir,
                                  url=local_url)

    phenotypic_names = ['func', 'confounds', 'phenotypic', 'description',
                        'desc_con', 'desc_phenotypic']

    # test length of functional filenames to max 146
    assert_equal(len(cobre_data.func), 146)
    # test length of corresponding confounds files of same length to max 146
    assert_equal(len(cobre_data.confounds), 146)
    # test return type variables
    assert_equal(sorted(cobre_data), sorted(phenotypic_names))
    # test functional filenames in a list
    assert_true(isinstance(cobre_data.func, list))
    # test confounds files in a list
    assert_true(isinstance(cobre_data.confounds, list))
    assert_true(isinstance(cobre_data.func[0], _basestring))
    # returned phenotypic data will be an array
    assert_true(isinstance(cobre_data.phenotypic, np.recarray))

    # Fetch only 30 subjects
    data_30_subjects = func.fetch_cobre(n_subjects=30, url=local_url,
                                        data_dir=tst.tmpdir)
    assert_equal(len(data_30_subjects.func), 30)
    assert_equal(len(data_30_subjects.confounds), 30)

    # Test more than maximum subjects
    test_150_subjects = func.fetch_cobre(n_subjects=150, url=local_url,
                                         data_dir=tst.tmpdir)
    assert_equal(len(test_150_subjects.func), 146)
    os.remove(dummy)


@with_setup(setup_mock, teardown_mock)
@with_setup(tst.setup_tmpdata, tst.teardown_tmpdata)
def test_fetch_surf_nki_enhanced(data_dir=tst.tmpdir, verbose=0):

    ids = np.asarray(['A00028185', 'A00035827', 'A00037511', 'A00039431',
                      'A00033747', 'A00035840', 'A00038998', 'A00035072',
                      'A00037112', 'A00039391'], dtype='U9')
    age = np.ones(len(ids), dtype='<f8')
    hand = np.asarray(len(ids) * ['x'], dtype='U1')
    sex = np.asarray(len(ids) * ['x'], dtype='U1')
    csv = np.rec.array([ids, age, hand, sex],
                       dtype=[('id', '|U19'), ('age', '<f8'),
                              ('hand', 'U1'), ('sex', 'U1')])

    tst.mock_fetch_files.add_csv('NKI_enhanced_surface_phenotypics.csv', csv)

    local_url = 'file://' + os.path.join(tst.datadir)

    nki_data = func.fetch_surf_nki_enhanced(data_dir=tst.tmpdir, url=local_url)

    assert_not_equal(nki_data.description, '')
    assert_equal(len(nki_data.func_left), 10)
    assert_equal(len(nki_data.func_right), 10)
    assert_true(isinstance(nki_data.phenotypic, np.ndarray))
    assert_equal(nki_data.phenotypic.shape, (10,))
    assert_not_equal(nki_data.description, '')


def _mock_participants_data(n_ids=5):
    """Maximum 8 ids are allowed to mock
    """
    ids = ['sub-pixar052', 'sub-pixar073', 'sub-pixar074', 'sub-pixar110',
           'sub-pixar042', 'sub-pixar109', 'sub-pixar068', 'sub-pixar007']
    array_ids = np.asarray(ids[:n_ids], dtype='|U12')

    age = np.ones(len(array_ids), dtype='<f8')
    age_group = np.asarray(len(array_ids) * ['2yo'], dtype='U3')
    child_adult = np.asarray(len(array_ids) * ['c'], dtype='U1')
    gender = np.asarray(len(array_ids) * ['m'], dtype='U1')
    handedness = np.asarray(len(array_ids) * ['r'], dtype='U1')
    csv = np.rec.array([array_ids, age, age_group, child_adult, gender,
                        handedness],
                       dtype=[('participant_id', '|U12'),
                              ('Age', '<f8'), ('AgeGroup', 'U3'),
                              ('Child_Adult', 'U1'), ('Gender', 'U1'),
                              ('Handedness', 'U1')])
    return csv


@with_setup(setup_mock, teardown_mock)
@with_setup(tst.setup_tmpdata, tst.teardown_tmpdata)
def test_fetch_development_fmri_participants():
    csv = _mock_participants_data()
    tst.mock_fetch_files.add_csv('participants.tsv', csv)
    local_url = 'file://' + os.path.join(tst.datadir)

    participants = func._fetch_development_fmri_participants(data_dir=tst.tmpdir,
                                                             url=local_url,
                                                             verbose=1)
    assert_true(isinstance(participants, np.ndarray))
    assert_equal(participants.shape, (5,))


@with_setup(setup_mock, teardown_mock)
@with_setup(tst.setup_tmpdata, tst.teardown_tmpdata)
def test_fetch_development_fmri_functional():
    csv = _mock_participants_data(n_ids=8)
    local_url = 'file://' + os.path.join(tst.datadir)
    funcs, confounds = func._fetch_development_fmri_functional(csv,
                                                               data_dir=tst.tmpdir,
                                                               url=local_url,
                                                               resume=True,
                                                               verbose=1)
    assert_equal(len(funcs), 8)
    assert_equal(len(confounds), 8)


@with_setup(tst.setup_tmpdata, tst.teardown_tmpdata)
def test_fetch_development_fmri():
    data = func.fetch_development_fmri(n_subjects=2,
                                       data_dir=tst.tmpdir, verbose=1)
    assert_equal(len(data.func), 2)
    assert_equal(len(data.confounds), 2)
    assert_true(isinstance(data.phenotypic, np.ndarray))
    assert_equal(data.phenotypic.shape, (2,))
    assert_not_equal(data.description, '')

    # check reduced confounds
    confounds = np.recfromcsv(data.confounds[0], delimiter='\t')
    assert_equal(len(confounds[0]), 15)

    # check full confounds
    data = func.fetch_development_fmri(n_subjects=2, reduce_confounds=False,
                                       verbose=1)
    confounds = np.recfromcsv(data.confounds[0], delimiter='\t')
    assert_equal(len(confounds[0]), 28)

<<<<<<< HEAD
def test_fetch_surf_tva_localizer():
    # get the data
    data = func.fetch_surf_tva_localizer()

    n_files = 144

    assert_equal(len(data), 3)
    assert_true(isinstance(data.phenotypic, np.ndarray))
    assert_equal(data.phenotypic.shape, (n_files,))
    assert_not_equal(data.description, '')
    assert_equal(len(data.func_left), n_files)
    for i in range(n_files):
        assert_equal(os.path.exists(data.func_left[i]),True)


=======
    # check first subject is an adult
    data = func.fetch_development_fmri(n_subjects=1, reduce_confounds=False,
                                       verbose=1)
    age_group = data.phenotypic['Child_Adult'][0]
    assert_equal(age_group, 'adult')

    # check first subject is an child if requested with age_group
    data = func.fetch_development_fmri(n_subjects=1, reduce_confounds=False,
                                       verbose=1, age_group='child')
    age_group = data.phenotypic['Child_Adult'][0]
    assert_equal(age_group, 'child')

    # check one of each age group returned if n_subject == 2
    # and age_group == 'both
    data = func.fetch_development_fmri(n_subjects=2, reduce_confounds=False,
                                       verbose=1, age_group='both')
    age_group = data.phenotypic['Child_Adult']
    assert(all(age_group == ['adult', 'child']))

    # check age_group
    data = func.fetch_development_fmri(n_subjects=2, reduce_confounds=False,
                                       verbose=1, age_group='child')
    assert(all([x == 'child' for x in data.phenotypic['Child_Adult']]))


@with_setup(tst.setup_tmpdata, tst.teardown_tmpdata)
def test_fetch_development_fmri_invalid_n_subjects():
    max_subjects = 155
    n_subjects = func._set_invalid_n_subjects_to_max(n_subjects=None,
                                                     max_subjects=max_subjects,
                                                     age_group='adult')
    assert n_subjects == max_subjects
    with pytest.warns(UserWarning, match='Wrong value for n_subjects='):
        func._set_invalid_n_subjects_to_max(n_subjects=-1,
                                            max_subjects=max_subjects,
                                            age_group='adult')


@with_setup(tst.setup_tmpdata, tst.teardown_tmpdata)
def test_fetch_development_fmri_exception():
    with pytest.raises(ValueError, match='Wrong value for age_group'):
        func._filter_func_regressors_by_participants(participants='junk',
                                                     age_group='junk for test')
>>>>>>> bbc750ab
<|MERGE_RESOLUTION|>--- conflicted
+++ resolved
@@ -638,23 +638,6 @@
     confounds = np.recfromcsv(data.confounds[0], delimiter='\t')
     assert_equal(len(confounds[0]), 28)
 
-<<<<<<< HEAD
-def test_fetch_surf_tva_localizer():
-    # get the data
-    data = func.fetch_surf_tva_localizer()
-
-    n_files = 144
-
-    assert_equal(len(data), 3)
-    assert_true(isinstance(data.phenotypic, np.ndarray))
-    assert_equal(data.phenotypic.shape, (n_files,))
-    assert_not_equal(data.description, '')
-    assert_equal(len(data.func_left), n_files)
-    for i in range(n_files):
-        assert_equal(os.path.exists(data.func_left[i]),True)
-
-
-=======
     # check first subject is an adult
     data = func.fetch_development_fmri(n_subjects=1, reduce_confounds=False,
                                        verbose=1)
@@ -698,4 +681,17 @@
     with pytest.raises(ValueError, match='Wrong value for age_group'):
         func._filter_func_regressors_by_participants(participants='junk',
                                                      age_group='junk for test')
->>>>>>> bbc750ab
+
+def test_fetch_surf_tva_localizer():
+    # get the data
+    data = func.fetch_surf_tva_localizer()
+
+    n_files = 144
+
+    assert_equal(len(data), 3)
+    assert_true(isinstance(data.phenotypic, np.ndarray))
+    assert_equal(data.phenotypic.shape, (n_files,))
+    assert_not_equal(data.description, '')
+    assert_equal(len(data.func_left), n_files)
+    for i in range(n_files):
+        assert_equal(os.path.exists(data.func_left[i]),True)
