--- conflicted
+++ resolved
@@ -13,8 +13,6 @@
 from nilearn.surface.surface import PolyMesh, SurfaceImage
 
 
-<<<<<<< HEAD
-=======
 def check_fetcher_verbosity(fn, capsys, **kwargs):
     """Check verbosity behavior of fetcher.
 
@@ -36,317 +34,6 @@
     assert captured_verbose_0 == ""
 
 
-@pytest.fixture(autouse=True)
-def temp_nilearn_data_dir(tmp_path_factory, monkeypatch):
-    """Monkeypatch user home directory and NILEARN_DATA env variable.
-
-    This ensures that tests that use nilearn.datasets will not load datasets
-    already present on the current machine, or write in the user's home or
-    nilearn data directory.
-
-    This fixture uses 'autouse' and is imported in conftest.py to make sure it
-    is used by every test, even those that do not explicitly ask for it.
-
-    """
-    home_dir = tmp_path_factory.mktemp("temp_nilearn_home")
-    monkeypatch.setenv("HOME", str(home_dir))
-    monkeypatch.setenv("USERPROFILE", str(home_dir))
-    data_dir = home_dir / "nilearn_data"
-    data_dir.mkdir()
-    monkeypatch.setenv("NILEARN_DATA", str(data_dir))
-    shared_data_dir = home_dir / "nilearn_shared_data"
-    monkeypatch.setenv("NILEARN_SHARED_DATA", str(shared_data_dir))
-
-
-@pytest.fixture(autouse=True)
-def request_mocker(monkeypatch):
-    """Monkeypatch requests and urllib functions for sending requests.
-
-    This ensures that test functions do not retrieve data from the network, but
-    can still run using mock data.
-
-    request.send is patched with a Sender object, whose responses can be
-    configured -- see the docstring for Sender.
-
-    urllib's open is simply patched with a MagicMock. As nilearn dataset
-    fetchers use requests, most tests won't use this; it is patched to make
-    sure network mocking is not worked around by using urllib directly instead
-    of requests, and for testing the FTP adapter.
-
-    This fixture uses 'autouse' and is imported in conftest.py to make sure it
-    is used by every test, even those that do not explicitly ask for it.
-
-    """
-    sender = Sender()
-    monkeypatch.setattr("requests.sessions.Session.send", sender)
-    monkeypatch.setattr("urllib.request.OpenerDirector.open", MagicMock())
-    return sender
-
-
-class Response:
-    """Response objects returned by Sender.
-
-    This class mocks requests.Response. It does not implement the full
-    interface; only the parts used by nilearn functions.
-
-    """
-
-    is_mock = True
-
-    def __init__(self, content, url, status_code=200):
-        self.content = content
-        self.url = url
-        self.status_code = status_code
-        self.headers = {"Content-Length": len(self.content)}
-        self.iter_start = 0
-
-    def __enter__(self):
-        return self
-
-    def __exit__(self, *args):
-        pass
-
-    def iter_content(self, chunk_size=8):
-        for i in range(self.iter_start, len(self.content), chunk_size):
-            yield self.content[i : i + chunk_size]
-
-    @property
-    def text(self):
-        return self.content.decode("utf-8")
-
-    def json(self):
-        return json.loads(self.text)
-
-    def raise_for_status(self):
-        if 400 <= self.status_code < 600:
-            raise HTTPError(f"{self.status_code} Error for url: {self.url}")
-
-
-class Request:
-    """A mock request class."""
-
-    is_mock = True
-
-    def __init__(self, url):
-        self.url = url
-
-
-class Sender:
-    r"""Mock class used to patch requests.sessions.Session.send.
-
-    In nilearn's tests this replaces the function used by requests to send
-    requests over the network.
-
-    Test functions can configure this object to specify what response is
-    expected when sending requests to specific URLs. This is done by adding
-    items to the ordered dictionary self.url_mapping
-
-    When a Sender receives a request, it tries to match it against the keys in
-    url_mapping, and then against urls found in
-    nilearn/datasets/tests/data/archive_contents/ (details below). If a key
-    matches, the corresponding value is used to compute the response. If no key
-    matches, an response with empty content is returned.
-
-    If several keys match, the one that was inserted most recently in
-    url_mapping is used.
-
-    Specifying keys
-    ---------------
-    Keys of url_mapping can be:
-
-    - a `str`: it is used as a glob pattern, matched against the url with
-      fnmatch (If special characters need to be matched literally they can be
-      escaped with []). For example:
-         '*' matches everything
-         '*example.com/*' matches 'https://www.example.com/data'
-                          but not 'https://example.org'
-
-    - a `re.Pattern` (ie a compiled regex): it is matched against the url, and
-      groups can be used to capture parts needed to construct the response. For
-      example:
-        re.compile(r'.*example.org/subject_(\d+)\.tar\.gz')
-          matches 'https://example.org/subject_12.tar.gz' and captures '12'
-          but does not match 'https://example.org/subject_12.csv'
-
-    If none of the keys in url_mapping matches, the Sender turns to the
-    contents of nilearn/datasets/tests/data/archive_contents. Files in this
-    directory or any subdirectory are used to build responses that contain zip
-    or tar archives containing a certain list of files. (.py and .pyc files are
-    ignored)
-    The first line of a file in archive_contents is a glob pattern stating to
-    which urls it applies. If it matches, the subsequent lines are paths that
-    will exist inside the archive. The files created in the archive are
-    empty. For example, if a file looks like:
-      https://example.org/subj_*.tar.gz
-      README.txt
-      data/img.nii.gz
-      data/labels.csv
-    the response will be a tar gzipped archive with this structure:
-        .
-        ├── data
-        │   ├── img.nii.gz
-        │   └── labels.csv
-        └── README.txt
-
-    Moreover, if the first line starts with 'format:' it is used to determine
-    the archive format. For example: 'format: zip', 'format: gztar' (see
-    `shutil` documentation for available formats). In this case the second line
-    contains the url pattern and the rest of the file lists the contents.
-    The paths for the archive contents must use '/' as path separator, it gets
-    converted to the OS's separator when the file is read.
-    A helper script is provided in
-    nilearn/datasets/tests/data/list_archive_contents.sh to generate such files
-    from a url.
-
-    Finally, if no key and no file matches the request url, a response with an
-    empty content is returned.
-
-    Specifying values
-    -----------------
-
-    Once a key matches, the corresponding value is used to build a response.
-    The value can be:
-    - a callable: it is called as value(match, request), where request is the
-      input `Request` object, and match is the url if the key was a string and
-      the `re.Match` resulting from matching the key if it was a `re.Pattern`.
-      The result of this call is then processed as described below.
-    - an instance of the Response class: it used without modification.
-    - a `bytes`: result is a Response with status 200 and these bytes as
-      content.
-    - a str: if the key was a `re.Pattern`, the value can contain
-      backreferences that are replaced with groups matched in the url, e.g.
-      \1, \g<groupname>. The resulting string is then encoded with UTF-8 to
-      build the response content. For example:
-        re.compile(r'.*example\.org/(.*)'): r'hello, \1'
-        results in b'hello, nilearn' if the url is https://example.org/nilearn
-    - an int: results in an response with this status code. The content is
-      b"ERROR" if the status code is in [400, 600[ and b"OK" otherwise
-    - an `Exception`: it is raised
-    - a `pathlib.Path`: the contents of the response are the contents of that
-      file. (can also be anything that has a `read_bytes` attribute,
-      e.g a `pathlib2.Path`)
-    - an object with a `to_filename` method, eg a Nifti1Image: it is serialized
-      to .nii.gz to produce the response content.
-
-    To help construct values that mock downloaded archives, this module
-    provides `dict_to_archive` and `list_to_archive` helper functions; more
-    details in their docstrings.
-
-    Inspecting history
-    ------------------
-    Senders record all sent requests in `sent_requests`, the visited urls in
-    `visited_urls`, and the number of sent requests in `url_count`
-
-    """
-
-    is_mock = True
-
-    def __init__(self):
-        self.url_mapping = OrderedDict()
-        self.sent_requests = []
-        self._archive_contents_index = _index_archive_contents()
-
-    @property
-    def visited_urls(self):
-        return [request.url for request in self.sent_requests]
-
-    @property
-    def url_count(self):
-        return len(self.visited_urls)
-
-    def __call__(
-        self,
-        request,
-        *args,  # noqa: ARG002
-        **kwargs,  # noqa: ARG002
-    ):
-        if isinstance(request, str):
-            request = Request(request)
-        self.sent_requests.append(request)
-        for key, value in list(self.url_mapping.items())[::-1]:
-            match = self.match(key, request.url)
-            if match is not None:
-                return self.get_response(value, match, request)
-        for key, file_path in self._archive_contents_index.items():
-            match = self.match(key, request.url)
-            if match is not None:
-                return Response(
-                    _archive_from_contents_file(file_path), request.url
-                )
-        return self.default_response(request)
-
-    def default_response(self, request):
-        return Response(b"", request.url)
-
-    def match(self, key, url):
-        if isinstance(key, type(re.compile(r".*"))):
-            return key.match(url)
-        elif isinstance(key, str) and fnmatch.fnmatch(url, key):
-            return url
-        else:
-            return None
-
-    def get_response(self, response, match, request):
-        if callable(response):
-            response = response(match, request)
-
-        if isinstance(response, Response):
-            return response
-        elif isinstance(response, Exception):
-            raise response
-        elif isinstance(response, int):
-            if 400 <= response < 600:
-                return Response(b"ERROR", request.url, status_code=response)
-            else:
-                return Response(b"OK", request.url, status_code=response)
-        elif hasattr(response, "to_filename"):
-            return Response(serialize_niimg(response), request.url)
-        elif hasattr(response, "read_bytes"):
-            return Response(response.read_bytes(), request.url)
-        elif isinstance(response, str):
-            if isinstance(match, type(re.match(r".*", ""))):
-                response = match.expand(response)
-            response = response.encode("utf-8")
-            return Response(response, request.url)
-        elif isinstance(response, bytes):
-            return Response(response, request.url)
-        else:
-            raise TypeError(
-                f"Don't know how to make a Response from: {response}"
-            )
-
-
-def _get_format_and_pattern(file_path):
-    file_path = Path(file_path)
-    with file_path.open() as f:
-        first_line = f.readline().strip()
-        match = re.match(r"format *: *(.+)", first_line)
-        if match is None:
-            return "gztar", first_line, 1
-        return match[1], f.readline().strip(), 2
-
-
-def _index_archive_contents():
-    archive_contents_dir = (
-        Path(__file__).parent.parent / "tests" / "data" / "archive_contents"
-    )
-    index = {}
-    for file_path in sorted(archive_contents_dir.glob("**/*")):
-        if file_path.is_file() and file_path.suffix not in [".py", ".pyc"]:
-            _, url_pattern, _ = _get_format_and_pattern(file_path)
-            index[url_pattern] = str(file_path.resolve())
-    return index
-
-
-def _archive_from_contents_file(file_path):
-    file_path = Path(file_path)
-    fmt, _, n_skip = _get_format_and_pattern(file_path)
-    with file_path.open() as f:
-        contents = [p.strip().replace("/", os.sep) for p in f]
-    return list_to_archive(list(filter(bool, contents))[n_skip:], fmt)
-
-
->>>>>>> 329d9011
 def _add_to_archive(path, content):
     path.parent.mkdir(exist_ok=True, parents=True)
     if hasattr(content, "to_filename"):
