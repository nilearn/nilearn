--- conflicted
+++ resolved
@@ -2120,7 +2120,6 @@
                  description=fdescr)
 
 
-<<<<<<< HEAD
 def fetch_surf_tva_localizer(data_dir=None, verbose=1, resume=True):
     """Download the data from one subject of the InterTVA dataset,
         for the event-related voice localizer run.
@@ -2194,7 +2193,7 @@
                  mask=mask,
                  phenotypic=labels,
                  description=fdescr)
-=======
+
 def _filter_func_regressors_by_participants(participants, age_group):
     """ Filter functional and regressors based on participants
     """
@@ -2260,5 +2259,4 @@
             np.savetxt(out_file, np.array(selected_confounds.tolist()),
                        header=header, delimiter='\t', comments='')
         reduced_regressors.append(out_file)
-    return reduced_regressors
->>>>>>> bbc750ab
+    return reduced_regressors