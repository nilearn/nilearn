--- conflicted
+++ resolved
@@ -1990,11 +1990,7 @@
 
 
 def fetch_development_fmri(n_subjects=None, reduce_confounds=True,
-<<<<<<< HEAD
-                           data_dir=None, resume=True, verbose=0,
-=======
                            data_dir=None, resume=True, verbose=1,
->>>>>>> 13a830e2
                            adults_or_children='both'):
     """Fetch movie watching based brain development dataset (fMRI)
 
@@ -2095,11 +2091,7 @@
     adult_count = child_adult.count('adult') if adults_or_children != 'children' else 0
     max_subjects = adult_count + child_count
 
-<<<<<<< HEAD
-    # Check validity of n_subjects 
-=======
     # Check validity of n_subjects
->>>>>>> 13a830e2
     if n_subjects is None:
         n_subjects = max_subjects
 
@@ -2113,10 +2105,6 @@
 
     # To keep the proportion of children versus adults
     percent_total = float(n_subjects) / max_subjects
-<<<<<<< HEAD
-    n_child = np.round(percent_total * child_count).astype(int) if n_subjects > 1 else 0
-    n_adult = np.round(percent_total * adult_count).astype(int) if n_subjects > 1 else 1
-=======
     n_child = np.round(percent_total * child_count).astype(int)
     n_adult = np.round(percent_total * adult_count).astype(int)
 
@@ -2124,7 +2112,6 @@
     # if explicitly requested.
     if (adults_or_children != 'children') and (n_subjects == 1):
         n_adult, n_child = 1, 0
->>>>>>> 13a830e2
 
     # First, restrict the csv files to the adequate number of subjects
     child_ids = participants[participants['Child_Adult'] ==
