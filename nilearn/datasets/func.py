"""Downloading NeuroImaging datasets: \
functional datasets (task + resting-state)."""
import fnmatch
import glob
import json
import numbers
import os
import re
import warnings
from io import BytesIO
from pathlib import Path

import nibabel
import nibabel as nib
import numpy as np
import pandas as pd
from scipy.io import loadmat

try:
    from scipy.io.matlab import MatReadError
except ImportError:  # SciPy < 1.8
    from scipy.io.matlab.miobase import MatReadError

from sklearn.utils import Bunch

from nilearn.image import get_data

from .._utils import check_niimg, fill_doc
from .._utils.numpy_conversions import csv_to_array
from ._utils import (
    fetch_files,
    fetch_single_file,
    filter_columns,
    get_dataset_descr,
    get_dataset_dir,
    read_md5_sum_file,
    tree,
    uncompress_file,
)

_LEGACY_FORMAT_MSG = (
    "`legacy_format` will default to `False` in release 0.11. "
    "Dataset fetchers will then return pandas dataframes by default "
    "instead of recarrays."
)


@fill_doc
def fetch_haxby(
    data_dir=None,
    subjects=(2,),
    fetch_stimuli=False,
    url=None,
    resume=True,
    verbose=1,
):
    """Download and loads complete haxby dataset.

    See :footcite:t:`Haxby2001`.

    Parameters
    ----------
    %(data_dir)s
    subjects : list or int, default=(2,)
        Either a list of subjects or the number of subjects to load,
        from 1 to 6.
        By default, 2nd subject will be loaded.
        Empty list returns no subject data.

    fetch_stimuli : boolean, default=False
        Indicate if stimuli images must be downloaded.
        They will be presented as a dictionary of categories.
    %(url)s
    %(resume)s
    %(verbose)s

    Returns
    -------
    data : sklearn.datasets.base.Bunch
        Dictionary-like object, the interest attributes are :

        - 'anat': :obj:`list` of :obj:`str`. Paths to anatomic images.
        - 'func': :obj:`list` of :obj:`str`.
          Paths to nifti file with :term:`BOLD` data.
        - 'session_target': :obj:`list` of :obj:`str`.
          Paths to text file containing run and target data.
        - 'mask': :obj:`str`. Path to fullbrain mask file.
        - 'mask_vt': :obj:`list` of :obj:`str`.
          Paths to nifti ventral temporal mask file.
        - 'mask_face': :obj:`list` of :obj:`str`.
          Paths to nifti with face-reponsive brain regions.
        - 'mask_face_little': :obj:`list` of :obj:`str`.
          Spatially more constrained version of the above.
        - 'mask_house': :obj:`list` of :obj:`str`.
          Paths to nifti with house-reponsive brain regions.
        - 'mask_house_little': :obj:`list` of :obj:`str`.
          Spatially more constrained version of the above.

    References
    ----------
    .. footbibliography::

    Notes
    -----
    PyMVPA provides a tutorial making use of this dataset:
    http://www.pymvpa.org/tutorial.html

    More information about its structure:
    http://dev.pymvpa.org/datadb/haxby2001.html

    See `additional information
    <https://www.science.org/doi/10.1126/science.1063736>`

    Run 8 in subject 5 does not contain any task labels.
    The anatomical image for subject 6 is unavailable.

    """
    if isinstance(subjects, numbers.Number) and subjects > 6:
        subjects = 6

    if subjects is not None and isinstance(subjects, (list, tuple)):
        for sub_id in subjects:
            if sub_id not in [1, 2, 3, 4, 5, 6]:
                raise ValueError(
                    f"You provided invalid subject id {sub_id} in a "
                    "list. Subjects must be selected in "
                    "[1, 2, 3, 4, 5, 6]"
                )

    dataset_name = "haxby2001"
    data_dir = get_dataset_dir(
        dataset_name, data_dir=data_dir, verbose=verbose
    )

    # Get the mask
    url_mask = "https://www.nitrc.org/frs/download.php/7868/mask.nii.gz"
    mask = fetch_files(
        data_dir, [("mask.nii.gz", url_mask, {})], verbose=verbose
    )[0]

    # Dataset files
    if url is None:
        url = "http://data.pymvpa.org/datasets/haxby2001/"
    md5sums = fetch_files(
        data_dir, [("MD5SUMS", url + "MD5SUMS", {})], verbose=verbose
    )[0]
    md5sums = read_md5_sum_file(md5sums)

    # definition of dataset files
    sub_files = [
        "bold.nii.gz",
        "labels.txt",
        "mask4_vt.nii.gz",
        "mask8b_face_vt.nii.gz",
        "mask8b_house_vt.nii.gz",
        "mask8_face_vt.nii.gz",
        "mask8_house_vt.nii.gz",
        "anat.nii.gz",
    ]
    n_files = len(sub_files)

    if subjects is None:
        subjects = []

    if isinstance(subjects, numbers.Number):
        subject_mask = np.arange(1, subjects + 1)
    else:
        subject_mask = np.array(subjects)

    files = [
        (
            os.path.join(f"subj{int(i)}", sub_file),
            url + f"subj{int(i)}-2010.01.14.tar.gz",
            {
                "uncompress": True,
                "md5sum": md5sums.get(f"subj{int(i)}-2010.01.14.tar.gz", None),
            },
        )
        for i in subject_mask
        for sub_file in sub_files
        if sub_file != "anat.nii.gz" or i != 6
    ]

    files = fetch_files(data_dir, files, resume=resume, verbose=verbose)

    if (isinstance(subjects, numbers.Number) and subjects == 6) or np.any(
        subject_mask == 6
    ):
        files.append(None)  # None value because subject 6 has no anat

    kwargs = {}
    if fetch_stimuli:
        stimuli_files = [
            (
                os.path.join("stimuli", "README"),
                url + "stimuli-2010.01.14.tar.gz",
                {"uncompress": True},
            )
        ]
        readme = fetch_files(
            data_dir, stimuli_files, resume=resume, verbose=verbose
        )[0]
        kwargs["stimuli"] = tree(
            os.path.dirname(readme), pattern="*.jpg", dictionary=True
        )

    fdescr = get_dataset_descr(dataset_name)

    # return the data
    return Bunch(
        anat=files[7::n_files],
        func=files[0::n_files],
        session_target=files[1::n_files],
        mask_vt=files[2::n_files],
        mask_face=files[3::n_files],
        mask_house=files[4::n_files],
        mask_face_little=files[5::n_files],
        mask_house_little=files[6::n_files],
        mask=mask,
        description=fdescr,
        **kwargs,
    )


def adhd_ids():
    """Return subject ids for the ADHD dataset."""
    return [
        "0010042",
        "0010064",
        "0010128",
        "0021019",
        "0023008",
        "0023012",
        "0027011",
        "0027018",
        "0027034",
        "0027037",
        "1019436",
        "1206380",
        "1418396",
        "1517058",
        "1552181",
        "1562298",
        "1679142",
        "2014113",
        "2497695",
        "2950754",
        "3007585",
        "3154996",
        "3205761",
        "3520880",
        "3624598",
        "3699991",
        "3884955",
        "3902469",
        "3994098",
        "4016887",
        "4046678",
        "4134561",
        "4164316",
        "4275075",
        "6115230",
        "7774305",
        "8409791",
        "8697774",
        "9744150",
        "9750701",
    ]


@fill_doc
def fetch_adhd(n_subjects=30, data_dir=None, url=None, resume=True, verbose=1):
    """Download and load the ADHD :term:`resting-state` dataset.

    See :footcite:t:`ADHDdataset`.

    Parameters
    ----------
    n_subjects : int, default=30
        The number of subjects to load from maximum of 40 subjects.
        By default, 30 subjects will be loaded. If None is given,
        all 40 subjects will be loaded.
    %(data_dir)s
    %(url)s
    %(resume)s
    %(verbose)s

    Returns
    -------
    data : sklearn.datasets.base.Bunch
        Dictionary-like object, the interest attributes are :

         - 'func': Paths to functional :term:`resting-state` images
         - 'phenotypic': Explanations of preprocessing steps
         - 'confounds': CSV files containing the nuisance variables

    References
    ----------
    .. footbibliography::

    """
    if url is None:
        url = "https://www.nitrc.org/frs/download.php/"

    # Preliminary checks and declarations
    dataset_name = "adhd"
    data_dir = get_dataset_dir(
        dataset_name, data_dir=data_dir, verbose=verbose
    )
    ids = adhd_ids()
    nitrc_ids = range(7782, 7822)
    max_subjects = len(ids)
    if n_subjects is None:
        n_subjects = max_subjects
    if n_subjects > max_subjects:
        warnings.warn(f"Warning: there are only {max_subjects} subjects")
        n_subjects = max_subjects
    ids = ids[:n_subjects]
    nitrc_ids = nitrc_ids[:n_subjects]

    opts = dict(uncompress=True)

    # Dataset description
    fdescr = get_dataset_descr(dataset_name)

    # First, get the metadata
    phenotypic = (
        "ADHD200_40subs_motion_parameters_and_phenotypics.csv",
        url + "7781/adhd40_metadata.tgz",
        opts,
    )

    phenotypic = fetch_files(
        data_dir, [phenotypic], resume=resume, verbose=verbose
    )[0]

    # Load the csv file
    phenotypic = np.genfromtxt(
        phenotypic, names=True, delimiter=",", dtype=None, encoding=None
    )

    # Keep phenotypic information for selected subjects
    int_ids = np.asarray(ids, dtype=int)
    phenotypic = phenotypic[
        [np.where(phenotypic["Subject"] == i)[0][0] for i in int_ids]
    ]

    # Download dataset files

    archives = [
        url + f"{int(ni)}/adhd40_{ii}.tgz" for ni, ii in zip(nitrc_ids, ids)
    ]
    functionals = [
        f"data/{i}/{i}_rest_tshift_RPI_voreg_mni.nii.gz" for i in ids
    ]
    confounds = [f"data/{i}/{i}_regressors.csv" for i in ids]

    functionals = fetch_files(
        data_dir,
        zip(functionals, archives, (opts,) * n_subjects),
        resume=resume,
        verbose=verbose,
    )

    confounds = fetch_files(
        data_dir,
        zip(confounds, archives, (opts,) * n_subjects),
        resume=resume,
        verbose=verbose,
    )

    return Bunch(
        func=functionals,
        confounds=confounds,
        phenotypic=phenotypic,
        description=fdescr,
    )


def miyawaki2008_file_mask():
    """Return file listing for the miyawaki 2008 dataset."""
    return [
        "mask.nii.gz",
        "LHlag0to1.nii.gz",
        "LHlag10to11.nii.gz",
        "LHlag1to2.nii.gz",
        "LHlag2to3.nii.gz",
        "LHlag3to4.nii.gz",
        "LHlag4to5.nii.gz",
        "LHlag5to6.nii.gz",
        "LHlag6to7.nii.gz",
        "LHlag7to8.nii.gz",
        "LHlag8to9.nii.gz",
        "LHlag9to10.nii.gz",
        "LHV1d.nii.gz",
        "LHV1v.nii.gz",
        "LHV2d.nii.gz",
        "LHV2v.nii.gz",
        "LHV3A.nii.gz",
        "LHV3.nii.gz",
        "LHV4v.nii.gz",
        "LHVP.nii.gz",
        "RHlag0to1.nii.gz",
        "RHlag10to11.nii.gz",
        "RHlag1to2.nii.gz",
        "RHlag2to3.nii.gz",
        "RHlag3to4.nii.gz",
        "RHlag4to5.nii.gz",
        "RHlag5to6.nii.gz",
        "RHlag6to7.nii.gz",
        "RHlag7to8.nii.gz",
        "RHlag8to9.nii.gz",
        "RHlag9to10.nii.gz",
        "RHV1d.nii.gz",
        "RHV1v.nii.gz",
        "RHV2d.nii.gz",
        "RHV2v.nii.gz",
        "RHV3A.nii.gz",
        "RHV3.nii.gz",
        "RHV4v.nii.gz",
        "RHVP.nii.gz",
    ]


@fill_doc
def fetch_miyawaki2008(data_dir=None, url=None, resume=True, verbose=1):
    """Download and loads Miyawaki et al. 2008 dataset (153MB).

    See :footcite:t:`Miyawaki2008`.

    Parameters
    ----------
    %(data_dir)s
    %(url)s
    %(resume)s
    %(verbose)s

    Returns
    -------
    data : Bunch
        Dictionary-like object, the interest attributes are :

        - 'func': :obj:`list` of :obj:`str`
            Paths to nifti file with :term:`BOLD` data
        - 'label': :obj:`list` of :obj:`str`
            Paths to text file containing run and target data
        - 'mask': :obj:`str`
            Path to nifti mask file to define target volume in visual
            cortex
        - 'background': :obj:`str`
            Path to nifti file containing a background image usable as a
            background image for miyawaki images.

    References
    ----------
    .. footbibliography::

    Notes
    -----
    This dataset is available on the `brainliner website
    <http://brainliner.jp/data/brainliner-admin/Reconstruct>`_

    See `additional information
    <http://www.cns.atr.jp/dni/en/downloads/
    fmri-data-set-for-visual-image-reconstruction/>`_

    """
    url = (
        "https://www.nitrc.org/frs/download.php"
        "/8486/miyawaki2008.tgz?i_agree=1&download_now=1"
    )
    opts = {"uncompress": True}

    # Dataset files

    # Functional MRI:
    #   * 20 random scans (usually used for training)
    #   * 12 figure scans (usually used for testing)

    func_figure = [
        (os.path.join("func", f"data_figure_run{int(i):02}.nii.gz"), url, opts)
        for i in range(1, 13)
    ]

    func_random = [
        (os.path.join("func", f"data_random_run{int(i):02}.nii.gz"), url, opts)
        for i in range(1, 21)
    ]

    # Labels, 10x10 patches, stimuli shown to the subject:
    #   * 20 random labels
    #   * 12 figure labels (letters and shapes)

    label_filename = "data_%s_run%02d_label.csv"
    label_figure = [
        (os.path.join("label", label_filename % ("figure", i)), url, opts)
        for i in range(1, 13)
    ]

    label_random = [
        (os.path.join("label", label_filename % ("random", i)), url, opts)
        for i in range(1, 21)
    ]

    # Masks
    file_mask = [
        (os.path.join("mask", m), url, opts) for m in miyawaki2008_file_mask()
    ]

    file_names = (
        func_figure + func_random + label_figure + label_random + file_mask
    )

    dataset_name = "miyawaki2008"
    data_dir = get_dataset_dir(
        dataset_name, data_dir=data_dir, verbose=verbose
    )
    files = fetch_files(data_dir, file_names, resume=resume, verbose=verbose)

    # Fetch the background image
    bg_img = fetch_files(
        data_dir, [("bg.nii.gz", url, opts)], resume=resume, verbose=verbose
    )[0]

    fdescr = get_dataset_descr(dataset_name)

    # Return the data
    return Bunch(
        func=files[:32],
        label=files[32:64],
        mask=files[64],
        mask_roi=files[65:],
        background=bg_img,
        description=fdescr,
    )


@fill_doc
def fetch_localizer_contrasts(
    contrasts,
    n_subjects=None,
    get_tmaps=False,
    get_masks=False,
    get_anats=False,
    data_dir=None,
    url=None,
    resume=True,
    verbose=1,
    legacy_format=True,
):
    """Download and load Brainomics/Localizer dataset (94 subjects).

    "The Functional Localizer is a simple and fast acquisition
    procedure based on a 5-minute functional magnetic resonance
    imaging (fMRI) sequence that can be run as easily and as
    systematically as an anatomical scan. This protocol captures the
    cerebral bases of auditory and visual perception, motor actions,
    reading, language comprehension and mental calculation at an
    individual level. Individual functional maps are reliable and
    quite precise. The procedure is described in more detail on the
    Functional Localizer page."
    (see https://osf.io/vhtf6/)

    You may cite :footcite:t:`Papadopoulos-Orfanos2017`
    when using this dataset.

    Scientific results obtained using this dataset are described
    in :footcite:t:`Pinel2007`.

    Parameters
    ----------
    contrasts : :obj:`list` of :obj:`str`
        The contrasts to be fetched (for all 94 subjects available).
        Allowed values are::

        - "checkerboard"
        - "horizontal checkerboard"
        - "vertical checkerboard"
        - "horizontal vs vertical checkerboard"
        - "vertical vs horizontal checkerboard"
        - "sentence listening"
        - "sentence reading"
        - "sentence listening and reading"
        - "sentence reading vs checkerboard"
        - "calculation (auditory cue)"
        - "calculation (visual cue)"
        - "calculation (auditory and visual cue)"
        - "calculation (auditory cue) vs sentence listening"
        - "calculation (visual cue) vs sentence reading"
        - "calculation vs sentences"
        - "calculation (auditory cue) and sentence listening"
        - "calculation (visual cue) and sentence reading"
        - "calculation and sentence listening/reading"
        - "calculation (auditory cue) and sentence listening vs "
        - "calculation (visual cue) and sentence reading"
        - "calculation (visual cue) and sentence reading vs checkerboard"
        - "calculation and sentence listening/reading vs button press"
        - "left button press (auditory cue)"
        - "left button press (visual cue)"
        - "left button press"
        - "left vs right button press"
        - "right button press (auditory cue)"
        - "right button press (visual cue)"
        - "right button press"
        - "right vs left button press"
        - "button press (auditory cue) vs sentence listening"
        - "button press (visual cue) vs sentence reading"
        - "button press vs calculation and sentence listening/reading"

        or equivalently on can use the original names::

        - "checkerboard"
        - "horizontal checkerboard"
        - "vertical checkerboard"
        - "horizontal vs vertical checkerboard"
        - "vertical vs horizontal checkerboard"
        - "auditory sentences"
        - "visual sentences"
        - "auditory&visual sentences"
        - "visual sentences vs checkerboard"
        - "auditory calculation"
        - "visual calculation"
        - "auditory&visual calculation"
        - "auditory calculation vs auditory sentences"
        - "visual calculation vs sentences"
        - "auditory&visual calculation vs sentences"
        - "auditory processing"
        - "visual processing"
        - "visual processing vs auditory processing"
        - "auditory processing vs visual processing"
        - "visual processing vs checkerboard"
        - "cognitive processing vs motor"
        - "left auditory click"
        - "left visual click"
        - "left auditory&visual click"
        - "left auditory & visual click vs right auditory&visual click"
        - "right auditory click"
        - "right visual click"
        - "right auditory&visual click"
        - "right auditory & visual click vs left auditory&visual click"
        - "auditory click vs auditory sentences"
        - "visual click vs visual sentences"
        - "auditory&visual motor vs cognitive processing"

    n_subjects : int or list, optional
        The number or list of subjects to load. If None is given,
        all 94 subjects are used.

    get_tmaps : boolean, default=False
        Whether t maps should be fetched or not.

    get_masks : boolean, default=False
        Whether individual masks should be fetched or not.

    get_anats : boolean, default=False
        Whether individual structural images should be fetched or not.
    %(data_dir)s
    %(url)s
    %(resume)s
    %(verbose)s
    %(legacy_format)s

    Returns
    -------
    data : Bunch
        Dictionary-like object, the interest attributes are :

        - 'cmaps': :obj:`list` of :obj:`str`
            Paths to nifti contrast maps
        - 'tmaps' :obj:`list` of :obj:`str` (if 'get_tmaps' set to True)
            Paths to nifti t maps
        - 'masks': :obj:`list` of :obj:`str`
            Paths to nifti files corresponding to the subjects individual masks
        - 'anats': :obj:`str`
            Path to nifti files corresponding to the subjects structural images

    References
    ----------
    .. footbibliography::

    See Also
    --------
    nilearn.datasets.fetch_localizer_calculation_task
    nilearn.datasets.fetch_localizer_button_task

    """
    if isinstance(contrasts, str):
        raise ValueError(
            "Contrasts should be a list of strings, but "
            f'a single string was given: "{contrasts}"'
        )
    if n_subjects is None:
        n_subjects = 94  # 94 subjects available
    if isinstance(n_subjects, numbers.Number) and (
        (n_subjects > 94) or (n_subjects < 1)
    ):
        warnings.warn(
            "Wrong value for 'n_subjects' (%d). The maximum "
            "value will be used instead ('n_subjects=94')"
        )
        n_subjects = 94  # 94 subjects available

    # we allow the user to use alternatives to Brainomics contrast names
    contrast_name_wrapper = {
        # Checkerboard
        "checkerboard": "checkerboard",
        "horizontal checkerboard": "horizontal checkerboard",
        "vertical checkerboard": "vertical checkerboard",
        "horizontal vs vertical checkerboard": "horizontal vs vertical checkerboard",  # noqa 501
        "vertical vs horizontal checkerboard": "vertical vs horizontal checkerboard",  # noqa 501
        # Sentences
        "sentence listening": "auditory sentences",
        "sentence reading": "visual sentences",
        "sentence listening and reading": "auditory&visual sentences",
        "sentence reading vs checkerboard": "visual sentences vs checkerboard",
        # Calculation
        "calculation (auditory cue)": "auditory calculation",
        "calculation (visual cue)": "visual calculation",
        "calculation (auditory and visual cue)": "auditory&visual calculation",  # noqa 501
        "calculation (auditory cue) vs sentence listening": "auditory calculation vs auditory sentences",  # noqa 501
        "calculation (visual cue) vs sentence reading": "visual calculation vs sentences",  # noqa 501
        "calculation vs sentences": "auditory&visual calculation vs sentences",  # noqa 501
        # Calculation + Sentences
        "calculation (auditory cue) and sentence listening": "auditory processing",  # noqa 501
        "calculation (visual cue) and sentence reading": "visual processing",
        "calculation (visual cue) and sentence reading vs "
        "calculation (auditory cue) and sentence listening": "visual processing vs auditory processing",  # noqa 501
        "calculation (auditory cue) and sentence listening vs "
        "calculation (visual cue) and sentence reading": "auditory processing vs visual processing",  # noqa 501
        "calculation (visual cue) and sentence reading vs checkerboard": "visual processing vs checkerboard",  # noqa 501
        "calculation and sentence listening/reading vs button press": "cognitive processing vs motor",  # noqa 501
        # Button press
        "left button press (auditory cue)": "left auditory click",
        "left button press (visual cue)": "left visual click",
        "left button press": "left auditory&visual click",
        "left vs right button press": "left auditory & visual click vs "
        + "right auditory&visual click",
        "right button press (auditory cue)": "right auditory click",
        "right button press (visual cue)": "right visual click",
        "right button press": "right auditory & visual click",
        "right vs left button press": "right auditory & visual click "
        + "vs left auditory&visual click",
        "button press (auditory cue) vs sentence listening": "auditory click vs auditory sentences",  # noqa 501
        "button press (visual cue) vs sentence reading": "visual click vs visual sentences",  # noqa 501
        "button press vs calculation and sentence listening/reading": "auditory&visual motor vs cognitive processing",  # noqa 501
    }
    allowed_contrasts = list(contrast_name_wrapper.values())

    # convert contrast names
    contrasts_wrapped = []
    # get a unique ID for each contrast. It is used to give a unique name to
    # each download file and avoid name collisions.
    contrasts_indices = []
    for contrast in contrasts:
        if contrast in allowed_contrasts:
            contrasts_wrapped.append(contrast.title().replace(" ", ""))
            contrasts_indices.append(allowed_contrasts.index(contrast))
        elif contrast in contrast_name_wrapper:
            name = contrast_name_wrapper[contrast]
            contrasts_wrapped.append(name.title().replace(" ", ""))
            contrasts_indices.append(allowed_contrasts.index(name))
        else:
            raise ValueError(f"Contrast '{contrast}' is not available")

    # Get the dataset OSF index
    dataset_name = "brainomics_localizer"
    index_url = "https://osf.io/hwbm2/download"
    data_dir = get_dataset_dir(
        dataset_name, data_dir=data_dir, verbose=verbose
    )
    index_file = fetch_single_file(index_url, data_dir, verbose=verbose)
    with open(index_file) as of:
        index = json.load(of)

    # Build data URLs that will be fetched
    files = {}
    # Download from the relevant OSF project, using hashes generated
    # from the OSF API. Note the trailing slash. For more info, see:
    # https://gist.github.com/emdupre/3cb4d564511d495ea6bf89c6a577da74
    root_url = "https://osf.io/download/{0}/"
    if isinstance(n_subjects, numbers.Number):
        subject_mask = np.arange(1, n_subjects + 1)
    else:
        subject_mask = np.array(n_subjects)
    subject_ids = [f"S{int(s):02}" for s in subject_mask]
    data_types = ["cmaps"]
    if get_tmaps:
        data_types.append("tmaps")
    filenames = []

    def _is_valid_path(path, index, verbose):
        if path not in index:
            if verbose > 0:
                print(f"Skipping path '{path}'...")
            return False
        return True

    for subject_id in subject_ids:
        for data_type in data_types:
            for _, contrast in enumerate(contrasts_wrapped):
                name_aux = str.replace(
                    str.join("_", [data_type, contrast]), " ", "_"
                )
                file_path = os.path.join(
                    "brainomics_data", subject_id, f"{name_aux}.nii.gz"
                )
                path = "/".join(
                    [
                        "/localizer",
                        "derivatives",
                        "spm_1st_level",
                        f"sub-{subject_id}",
                        (
                            f"sub-{subject_id}_task-localizer"
                            f"_acq-{contrast}_{data_type}.nii.gz"
                        ),
                    ]
                )
                if _is_valid_path(path, index, verbose=verbose):
                    file_url = root_url.format(index[path][1:])
                    opts = {"move": file_path}
                    filenames.append((file_path, file_url, opts))
                    files.setdefault(data_type, []).append(file_path)

    # Fetch masks if asked by user
    if get_masks:
        for subject_id in subject_ids:
            file_path = os.path.join(
                "brainomics_data", subject_id, "boolean_mask_mask.nii.gz"
            )
            path = "/".join(
                [
                    "/localizer",
                    "derivatives",
                    "spm_1st_level",
                    f"sub-{subject_id}",
                    f"sub-{subject_id}_mask.nii.gz",
                ]
            )
            if _is_valid_path(path, index, verbose=verbose):
                file_url = root_url.format(index[path][1:])
                opts = {"move": file_path}
                filenames.append((file_path, file_url, opts))
                files.setdefault("masks", []).append(file_path)

    # Fetch anats if asked by user
    if get_anats:
        for subject_id in subject_ids:
            file_path = os.path.join(
                "brainomics_data",
                subject_id,
                "normalized_T1_anat_defaced.nii.gz",
            )
            path = "/".join(
                [
                    "/localizer",
                    "derivatives",
                    "spm_preprocessing",
                    f"sub-{subject_id}",
                    f"sub-{subject_id}_T1w.nii.gz",
                ]
            )
            if _is_valid_path(path, index, verbose=verbose):
                file_url = root_url.format(index[path][1:])
                opts = {"move": file_path}
                filenames.append((file_path, file_url, opts))
                files.setdefault("anats", []).append(file_path)

    # Fetch subject characteristics
    participants_file = os.path.join("brainomics_data", "participants.tsv")
    path = "/localizer/participants.tsv"
    if _is_valid_path(path, index, verbose=verbose):
        file_url = root_url.format(index[path][1:])
        opts = {"move": participants_file}
        filenames.append((participants_file, file_url, opts))

    # Fetch behavioural
    behavioural_file = os.path.join(
        "brainomics_data", "phenotype", "behavioural.tsv"
    )
    path = "/localizer/phenotype/behavioural.tsv"
    if _is_valid_path(path, index, verbose=verbose):
        file_url = root_url.format(index[path][1:])
        opts = {"move": behavioural_file}
        filenames.append((behavioural_file, file_url, opts))

    # Actual data fetching
    fdescr = get_dataset_descr(dataset_name)
    fetch_files(data_dir, filenames, verbose=verbose)
    for key, value in files.items():
        files[key] = [os.path.join(data_dir, val) for val in value]

    # Load covariates file
    participants_file = os.path.join(data_dir, participants_file)
    csv_data = pd.read_csv(participants_file, delimiter="\t")
    behavioural_file = os.path.join(data_dir, behavioural_file)
    csv_data2 = pd.read_csv(behavioural_file, delimiter="\t")
    csv_data = csv_data.merge(csv_data2)
    subject_names = csv_data["participant_id"].tolist()
    subjects_indices = []
    for name in subject_ids:
        if name not in subject_names:
            continue
        subjects_indices.append(subject_names.index(name))
    csv_data = csv_data.iloc[subjects_indices]
    if legacy_format:
        warnings.warn(_LEGACY_FORMAT_MSG, DeprecationWarning)
        csv_data = csv_data.to_records(index=False)
    return Bunch(ext_vars=csv_data, description=fdescr, **files)


@fill_doc
def fetch_localizer_calculation_task(
    n_subjects=1, data_dir=None, url=None, verbose=1, legacy_format=True
):
    """Fetch calculation task contrast maps from the localizer.

    Parameters
    ----------
    n_subjects : :obj:`int`, default=1
        The number of subjects to load. If None is given,
        all 94 subjects are used.
    %(data_dir)s
    %(url)s
    %(verbose)s
    %(legacy_format)s

    Returns
    -------
    data : Bunch
        Dictionary-like object, the interest attributes are :
        'cmaps': string list, giving paths to nifti contrast maps

    Notes
    -----
    This function is only a caller for the fetch_localizer_contrasts in order
    to simplify examples reading and understanding.
    The 'calculation (auditory and visual cue)' contrast is used.

    See Also
    --------
    nilearn.datasets.fetch_localizer_button_task
    nilearn.datasets.fetch_localizer_contrasts

    """
    data = fetch_localizer_contrasts(
        ["calculation (auditory and visual cue)"],
        n_subjects=n_subjects,
        get_tmaps=False,
        get_masks=False,
        get_anats=False,
        data_dir=data_dir,
        url=url,
        resume=True,
        verbose=verbose,
        legacy_format=legacy_format,
    )
    return data


@fill_doc
def fetch_localizer_button_task(
    data_dir=None, url=None, verbose=1, legacy_format=True
):
    """Fetch left vs right button press :term:`contrast` maps \
       from the localizer.

    Parameters
    ----------
    %(data_dir)s
    %(url)s
    %(verbose)s
    %(legacy_format)s

    Returns
    -------
    data : Bunch
        Dictionary-like object, the interest attributes are :

        - 'cmaps': string list, giving paths to nifti :term:`contrast` maps
        - 'tmap': string, giving paths to nifti :term:`contrast` maps
        - 'anat': string, giving paths to normalized anatomical image

    Notes
    -----
    This function is only a caller for the fetch_localizer_contrasts in order
    to simplify examples reading and understanding.
    The 'left vs right button press' contrast is used.

    See Also
    --------
    nilearn.datasets.fetch_localizer_calculation_task
    nilearn.datasets.fetch_localizer_contrasts

    """
    data = fetch_localizer_contrasts(
        ["left vs right button press"],
        n_subjects=[2],
        get_tmaps=True,
        get_masks=False,
        get_anats=True,
        data_dir=data_dir,
        url=url,
        resume=True,
        verbose=verbose,
        legacy_format=legacy_format,
    )
    # Additional keys for backward compatibility
    data["tmap"] = data["tmaps"][0]
    data["anat"] = data["anats"][0]
    return data


@fill_doc
def fetch_abide_pcp(
    data_dir=None,
    n_subjects=None,
    pipeline="cpac",
    band_pass_filtering=False,
    global_signal_regression=False,
    derivatives=["func_preproc"],
    quality_checked=True,
    url=None,
    verbose=1,
    legacy_format=True,
    **kwargs,
):
    """Fetch ABIDE dataset.

    Fetch the Autism Brain Imaging Data Exchange (ABIDE) dataset wrt criteria
    that can be passed as parameter. Note that this is the preprocessed
    version of ABIDE provided by the preprocess connectome projects (PCP).
    See :footcite:t:`Nielsen2013`.

    Parameters
    ----------
    %(data_dir)s
    n_subjects : :obj:`int`, optional
        The number of subjects to load. If None is given,
        all available subjects are used (this number depends on the
        preprocessing pipeline used).

    pipeline : :obj:`str` {'cpac', 'css', 'dparsf', 'niak'}, default='cpac'
        Possible pipelines are "ccs", "cpac", "dparsf" and "niak".

    band_pass_filtering : :obj:`bool`, default=False
        Due to controversies in the literature, band pass filtering is
        optional. If true, signal is band filtered between 0.01Hz and 0.1Hz.

    global_signal_regression : :obj:`bool`, default=False
        Indicates if global signal regression should be applied on the
        signals.

    derivatives : :obj:`list` of :obj:`str`, default=['func_preproc']
        Types of downloaded files. Possible values are: alff, degree_binarize,
        degree_weighted, dual_regression, eigenvector_binarize,
        eigenvector_weighted, falff, func_mask, func_mean, func_preproc, lfcd,
        reho, rois_aal, rois_cc200, rois_cc400, rois_dosenbach160, rois_ez,
        rois_ho, rois_tt, and vmhc. Please refer to the PCP site for more
        details.

    quality_checked : :obj:`bool`, default=True
        If true (default), restrict the list of the subjects to the one that
        passed quality assessment for all raters.
    %(url)s
    %(verbose)s
    %(legacy_format)s
    kwargs : parameter list, optional
        Any extra keyword argument will be used to filter downloaded subjects
        according to the CSV phenotypic file. Some examples of filters are
        indicated below.

    SUB_ID : list of integers in [50001, 50607], optional
        Ids of the subjects to be loaded.

    DX_GROUP : integer in {1, 2}, optional
        1 is autism, 2 is control.

    DSM_IV_TR : integer in [0, 4], optional
        O is control, 1 is autism, 2 is Asperger, 3 is PPD-NOS,
        4 is Asperger or PPD-NOS.

    AGE_AT_SCAN : float in [6.47, 64], optional
        Age of the subject.

    SEX : integer in {1, 2}, optional
        1 is male, 2 is female.

    HANDEDNESS_CATEGORY : string in {'R', 'L', 'Mixed', 'Ambi'}, optional
        R = Right, L = Left, Ambi = Ambidextrous.

    HANDEDNESS_SCORE : integer in [-100, 100], optional
        Positive = Right, Negative = Left, 0 = Ambidextrous.

    Returns
    -------
    data : :class:`sklearn.utils.Bunch`
        Dictionary-like object, the keys are described below.

    - 'description': :obj:`str`, description of the dataset.

    - 'phenotypic': :obj:`pandas.DataFrame`
      phenotypic information for each subject.

    - Specific Derivative Keys:
      Additional keys,'func_preproc' being the default, are
      introduced based on the provided 'derivatives'
      parameter during fetching. Any combination of the
      parameters below may occur.

        - 'func_preproc' (default): :obj:`numpy.ndarray`,
          paths to preprocessed functional MRI data in NIfTI format.
          This key is present by default when fetching the dataset.
        - 'alff': :obj:`numpy.ndarray`,
          amplitude values of low-frequency fluctuations
          in functional MRI data.
        - 'degree_binarize': :obj:`numpy.ndarray`,
          data specific to binarized node degree in brain networks.
        - 'degree_weighted': :obj:`numpy.ndarray`,
          data specific to weighted node degree,
          considering connectivity strength in brain networks.
        - 'dual_regression': :obj:`numpy.ndarray`,
          results from dual regression analysis,
          often involving the identification of resting-state networks.
        - 'eigenvector_binarize': :obj:`numpy.ndarray`,
          data specific to binarized eigenvector
          centrality, a measure of node influence in brain networks.
        - 'eigenvector_weighted': :obj:`numpy.ndarray`,
          data specific to weighted eigenvector
          centrality, reflecting node influence with consideration
          of connectivity strength.
        - 'falff': :obj:`numpy.ndarray`,
          data specific to fractional amplitude values of
          low-frequency fluctuations.
        - 'func_mask': :obj:`numpy.ndarray`,
          functional mask data, often used to define regions of interest.
        - 'func_mean': :obj:`numpy.ndarray`,
          mean functional MRI data,
          representing average activity across the brain.
        - 'lfcd': :obj:`numpy.ndarray`,
          data specific to local functional connectivity density
          in brain networks.
        - 'reho': :obj:`numpy.ndarray`,
          data specific to regional homogeneity in functional MRI data.
        - 'rois_aal': :obj:`numpy.ndarray`,
          data specific to anatomical regions
          defined by the Automatic Anatomical Labeling atlas.
        - 'rois_cc200': :obj:`numpy.ndarray`
          data specific to regions defined by the Craddock 200 atlas.
        - 'rois_cc400': :obj:`numpy.ndarray`,
          data specific to regions defined by the Craddock 400 atlas.
        - 'rois_dosenbach160': :obj:`numpy.ndarray`,
          data specific to regions defined by the Dosenbach 160 atlas.
        - 'rois_ez': :obj:`numpy.ndarray`,
          data specific to regions defined by the EZ atlas.
        - 'rois_ho': :obj:`numpy.ndarray`,
          data specific to regions defined by the Harvard-Oxford atlas.
        - 'rois_tt': :obj:`numpy.ndarray`,
          data specific to regions defined by the Talairach atlas.
        - 'vmhc': :obj:`numpy.ndarray`,
          data specific to voxel-mirrored homotopic connectivity in
          functional MRI data.

    Notes
    -----
    Code and description of preprocessing pipelines are provided on the
    `PCP website <http://preprocessed-connectomes-project.github.io/>`_.

    References
    ----------
    .. footbibliography::

    """
    # People keep getting it wrong and submitting a string instead of a
    # list of strings. We'll make their life easy
    if isinstance(derivatives, str):
        derivatives = [derivatives]

    # Parameter check
    for derivative in derivatives:
        if derivative not in [
            "alff",
            "degree_binarize",
            "degree_weighted",
            "dual_regression",
            "eigenvector_binarize",
            "eigenvector_weighted",
            "falff",
            "func_mask",
            "func_mean",
            "func_preproc",
            "lfcd",
            "reho",
            "rois_aal",
            "rois_cc200",
            "rois_cc400",
            "rois_dosenbach160",
            "rois_ez",
            "rois_ho",
            "rois_tt",
            "vmhc",
        ]:
            raise KeyError(f"{derivative} is not a valid derivative")

    strategy = ""
    if not band_pass_filtering:
        strategy += "no"
    strategy += "filt_"
    if not global_signal_regression:
        strategy += "no"
    strategy += "global"

    # General file: phenotypic information
    dataset_name = "ABIDE_pcp"
    data_dir = get_dataset_dir(
        dataset_name, data_dir=data_dir, verbose=verbose
    )
    if url is None:
        url = (
            "https://s3.amazonaws.com/fcp-indi/data/Projects/"
            "ABIDE_Initiative"
        )

    if quality_checked:
        kwargs["qc_rater_1"] = "OK"
        kwargs["qc_anat_rater_2"] = ["OK", "maybe"]
        kwargs["qc_func_rater_2"] = ["OK", "maybe"]
        kwargs["qc_anat_rater_3"] = "OK"
        kwargs["qc_func_rater_3"] = "OK"

    # Fetch the phenotypic file and load it
    csv = "Phenotypic_V1_0b_preprocessed1.csv"
    path_csv = fetch_files(
        data_dir, [(csv, f"{url}/{csv}", {})], verbose=verbose
    )[0]

    # Note: the phenotypic file contains string that contains comma which mess
    # up numpy array csv loading. This is why I do a pass to remove the last
    # field. This can be
    # done simply with pandas but we don't want such dependency ATM
    # pheno = pandas.read_csv(path_csv).to_records()
    with open(path_csv) as pheno_f:
        pheno = [f"i{pheno_f.readline()}"]

        # This regexp replaces commas between double quotes
        pheno.extend(
            re.sub(r',(?=[^"]*"(?:[^"]*"[^"]*")*[^"]*$)', ";", line)
            for line in pheno_f
        )
    # bytes (encode()) needed for python 2/3 compat with numpy
    pheno = "\n".join(pheno).encode()
    pheno = BytesIO(pheno)
    pheno = pd.read_csv(pheno, comment="$")

    # First, filter subjects with no filename
    pheno = pheno[pheno["FILE_ID"] != "no_filename"]
    # Apply user defined filters
    user_filter = filter_columns(pheno, kwargs)
    pheno = pheno[user_filter]

    # Go into specific data folder and url
    data_dir = os.path.join(data_dir, pipeline, strategy)
    url = "/".join([url, "Outputs", pipeline, strategy])

    # Get the files
    file_ids = pheno["FILE_ID"].tolist()
    if n_subjects is not None:
        file_ids = file_ids[:n_subjects]
        pheno = pheno[:n_subjects]

    if legacy_format:
        warnings.warn(_LEGACY_FORMAT_MSG, DeprecationWarning)
        pheno = pheno.to_records(index=False)

    results = {
        "description": get_dataset_descr(dataset_name),
        "phenotypic": pheno,
    }
    for derivative in derivatives:
        ext = ".1D" if derivative.startswith("rois") else ".nii.gz"
        files = []
        for file_id in file_ids:
            file_ = [
                (
                    f"{file_id}_{derivative}{ext}",
                    "/".join(
                        [url, derivative, f"{file_id}_{derivative}{ext}"]
                    ),
                    {},
                )
            ]
            files.append(fetch_files(data_dir, file_, verbose=verbose)[0])
        # Load derivatives if needed
        if ext == ".1D":
            files = [np.loadtxt(f) for f in files]
        results[derivative] = files
    return Bunch(**results)


def _load_mixed_gambles(zmap_imgs):
    """Ravel zmaps (one per subject) along time axis, resulting, \
    in a n_subjects * n_trials 3D niimgs and, and then make \
    gain vector y of same length."""
    X = []
    y = []
    mask = []
    for zmap_img in zmap_imgs:
        # load subject data
        this_X = get_data(zmap_img)
        affine = zmap_img.affine
        finite_mask = np.all(np.isfinite(this_X), axis=-1)
        this_mask = np.logical_and(np.all(this_X != 0, axis=-1), finite_mask)
        this_y = np.array([np.arange(1, 9)] * 6).ravel()

        # gain levels
        if len(this_y) != this_X.shape[-1]:
            raise RuntimeError(
                f"{zmap_img}: Expecting {len(this_y)} volumes, "
                f"got {this_X.shape[-1]}!"
            )

        # standardize subject data
        this_X -= this_X.mean(axis=-1)[..., np.newaxis]
        std = this_X.std(axis=-1)
        std[std == 0] = 1
        this_X /= std[..., np.newaxis]

        # commit subject data
        X.append(this_X)
        y.extend(this_y)
        mask.append(this_mask)
    y = np.array(y)
    X = np.concatenate(X, axis=-1)
    mask = np.sum(mask, axis=0) > 0.5 * len(mask)
    mask = np.logical_and(mask, np.all(np.isfinite(X), axis=-1))
    X = X[mask, :].T
    tmp = np.zeros(list(mask.shape) + [len(X)])
    tmp[mask, :] = X.T
    mask_img = nibabel.Nifti1Image(mask.astype("uint8"), affine)
    X = nibabel.four_to_three(nibabel.Nifti1Image(tmp, affine))
    return X, y, mask_img


@fill_doc
def fetch_mixed_gambles(
    n_subjects=1,
    data_dir=None,
    url=None,
    resume=True,
    return_raw_data=False,
    verbose=1,
):
    """Fetch Jimura "mixed gambles" dataset.

    See :footcite:t:`Jimura2012`.

    Parameters
    ----------
    n_subjects : :obj:`int`, default=1
        The number of subjects to load. If ``None`` is given, all the
        subjects are used.
    %(data_dir)s
    %(url)s
    %(resume)s
    %(verbose)s
    return_raw_data : :obj:`bool`, default=False
        If ``False``, then the data will transformed into an ``(X, y)``
        pair, suitable for machine learning routines. ``X`` is a list
        of ``n_subjects * 48`` :class:`~nibabel.nifti1.Nifti1Image`
        objects (where 48 is the number of trials), and ``y`` is an
        array of shape ``(n_subjects * 48,)``.

    Returns
    -------
    data : :class:`~sklearn.utils.Bunch`
        Dictionary-like object, the attributes of interest are:

        - 'zmaps': :obj:`list` of :obj:`str`
          Paths to realigned gain betamaps (one nifti per subject).
        - 'gain': :obj:`list` of :class:`~nibabel.nifti1.Nifti1Image` \
        or ``None``
          If ``make_Xy`` is ``True``, this is a list of
          ``n_subjects * 48`` :class:`~nibabel.nifti1.Nifti1Image`
          objects, else it is ``None``.
        - 'y': :class:`~numpy.ndarray` of shape ``(n_subjects * 48,)`` \
        or ``None``
          If ``make_Xy`` is ``True``, then this is a
          :class:`~numpy.ndarray` of shape ``(n_subjects * 48,)``,
          else it is ``None``.
        - 'description': data description

    References
    ----------
    .. footbibliography::

    """
    if n_subjects > 16:
        warnings.warn("Warning: there are only 16 subjects!")
        n_subjects = 16
    if url is None:
        url = (
            "https://www.nitrc.org/frs/download.php/7229/"
            "jimura_poldrack_2012_zmaps.zip"
        )
    opts = dict(uncompress=True)
    files = [
        (f"zmaps{os.sep}sub{int(j + 1):03}_zmaps.nii.gz", url, opts)
        for j in range(n_subjects)
    ]
    data_dir = get_dataset_dir("jimura_poldrack_2012_zmaps", data_dir=data_dir)
    zmap_fnames = fetch_files(data_dir, files, resume=resume, verbose=verbose)
    subject_id = np.repeat(np.arange(n_subjects), 6 * 8)
    description = get_dataset_descr("mixed_gambles")
    data = Bunch(
        zmaps=zmap_fnames, subject_id=subject_id, description=description
    )
    if not return_raw_data:
        X, y, mask_img = _load_mixed_gambles(
            check_niimg(data.zmaps, return_iterator=True)
        )
        data.zmaps, data.gain, data.mask_img = X, y, mask_img
    return data


@fill_doc
def fetch_megatrawls_netmats(
    dimensionality=100,
    timeseries="eigen_regression",
    matrices="partial_correlation",
    data_dir=None,
    resume=True,
    verbose=1,
):
    """Download and return Network Matrices data \
    from MegaTrawls release in HCP.

    This data can be used to predict relationships between imaging data and
    non-imaging behavioural measures such as age, sex, education, etc.
    The network matrices are estimated from functional connectivity
    datasets of 461 subjects. Full technical details in references.

    More information available in :footcite:t:`Smith2015b`,
    :footcite:t:`Smith2015a`, :footcite:t:`Filippini2009`,
    :footcite:t:`Smith2014`, and :footcite:t:`Reilly2009`.

    Parameters
    ----------
    dimensionality : :obj:`int`, default=100
        Valid inputs are 25, 50, 100, 200, 300. By default, network matrices
        estimated using Group :term:`ICA` brain :term:`parcellation`
        of 100 components/dimensions will be returned.

    timeseries : :obj:`str`, default='eigen_regression'
        Valid inputs are 'multiple_spatial_regression' or 'eigen_regression'.
        By default 'eigen_regression', matrices estimated using first principal
        eigen component timeseries signals extracted from each subject data
        parcellations will be returned.
        Otherwise, 'multiple_spatial_regression'
        matrices estimated using spatial regressor based timeseries signals
        extracted from each subject data parcellations will be returned.

    matrices : :obj:`str`, default='partial_correlation'
        Valid inputs are 'full_correlation' or 'partial_correlation'.
        By default, partial correlation matrices will be returned
        otherwise if selected full correlation matrices will be returned.
    %(data_dir)s
    %(resume)s
    %(verbose)s

    Returns
    -------
    data : Bunch
        Dictionary-like object, the attributes are :

        - 'dimensions': int, consists of given input in dimensions.

        - 'timeseries': str, consists of given input in timeseries method.

        - 'matrices': str, consists of given type of specific matrices.

        - 'correlation_matrices': ndarray, consists of correlation matrices
          based on given type of matrices. Array size will depend on given
          dimensions (n, n).

        - 'description': data description

    References
    ----------
    .. footbibliography::

    Notes
    -----
    See description for terms & conditions on data usage.

    """
    url = "http://www.nitrc.org/frs/download.php/8037/Megatrawls.tgz"
    opts = {"uncompress": True}

    error_message = (
        "Invalid {0} input is provided: {1}, choose one of them {2}"
    )
    # standard dataset terms
    dimensionalities = [25, 50, 100, 200, 300]
    if dimensionality not in dimensionalities:
        raise ValueError(
            error_message.format(
                "dimensionality", dimensionality, dimensionalities
            )
        )
    timeseries_methods = ["multiple_spatial_regression", "eigen_regression"]
    if timeseries not in timeseries_methods:
        raise ValueError(
            error_message.format("timeseries", timeseries, timeseries_methods)
        )
    output_matrices_names = ["full_correlation", "partial_correlation"]
    if matrices not in output_matrices_names:
        raise ValueError(
            error_message.format("matrices", matrices, output_matrices_names)
        )

    dataset_name = "Megatrawls"
    data_dir = get_dataset_dir(
        dataset_name, data_dir=data_dir, verbose=verbose
    )
    description = get_dataset_descr(dataset_name)

    timeseries_map = dict(
        multiple_spatial_regression="ts2", eigen_regression="ts3"
    )
    matrices_map = dict(
        full_correlation="Znet1.txt", partial_correlation="Znet2.txt"
    )
    filepath = [
        (
            os.path.join(
                "3T_Q1-Q6related468_MSMsulc_d%d_%s"
                % (dimensionality, timeseries_map[timeseries]),
                matrices_map[matrices],
            ),
            url,
            opts,
        )
    ]

    # Fetch all the files
    files = fetch_files(data_dir, filepath, resume=resume, verbose=verbose)

    # Load the files into arrays
    correlation_matrices = csv_to_array(files[0])

    return Bunch(
        dimensions=dimensionality,
        timeseries=timeseries,
        matrices=matrices,
        correlation_matrices=correlation_matrices,
        description=description,
    )


def nki_ids():
    """Return the subject ids of the NKI dataset."""
    return [
        "A00028185",
        "A00033747",
        "A00035072",
        "A00035827",
        "A00035840",
        "A00037112",
        "A00037511",
        "A00038998",
        "A00039391",
        "A00039431",
        "A00039488",
        "A00040524",
        "A00040623",
        "A00040944",
        "A00043299",
        "A00043520",
        "A00043677",
        "A00043722",
        "A00045589",
        "A00050998",
        "A00051063",
        "A00051064",
        "A00051456",
        "A00051457",
        "A00051477",
        "A00051513",
        "A00051514",
        "A00051517",
        "A00051528",
        "A00051529",
        "A00051539",
        "A00051604",
        "A00051638",
        "A00051658",
        "A00051676",
        "A00051678",
        "A00051679",
        "A00051726",
        "A00051774",
        "A00051796",
        "A00051835",
        "A00051882",
        "A00051925",
        "A00051927",
        "A00052070",
        "A00052117",
        "A00052118",
        "A00052126",
        "A00052180",
        "A00052197",
        "A00052214",
        "A00052234",
        "A00052307",
        "A00052319",
        "A00052499",
        "A00052502",
        "A00052577",
        "A00052612",
        "A00052639",
        "A00053202",
        "A00053369",
        "A00053456",
        "A00053474",
        "A00053546",
        "A00053576",
        "A00053577",
        "A00053578",
        "A00053625",
        "A00053626",
        "A00053627",
        "A00053874",
        "A00053901",
        "A00053927",
        "A00053949",
        "A00054038",
        "A00054153",
        "A00054173",
        "A00054358",
        "A00054482",
        "A00054532",
        "A00054533",
        "A00054534",
        "A00054621",
        "A00054895",
        "A00054897",
        "A00054913",
        "A00054929",
        "A00055061",
        "A00055215",
        "A00055352",
        "A00055353",
        "A00055542",
        "A00055738",
        "A00055763",
        "A00055806",
        "A00056097",
        "A00056098",
        "A00056164",
        "A00056372",
        "A00056452",
        "A00056489",
        "A00056949",
    ]


@fill_doc
def fetch_surf_nki_enhanced(
    n_subjects=10, data_dir=None, url=None, resume=True, verbose=1
):
    """Download and load the NKI enhanced :term:`resting-state` dataset, \
    preprocessed and projected to the fsaverage5 space surface.

    See :footcite:t:`Nooner2012`.

    Direct download link :footcite:t:`NKIdataset`.

    .. versionadded:: 0.3

    Parameters
    ----------
    n_subjects : :obj:`int`, default=10
        The number of subjects to load from maximum of 102 subjects.
        By default, 10 subjects will be loaded. If None is given,
        all 102 subjects will be loaded.
    %(data_dir)s
    %(url)s
    %(resume)s
    %(verbose)s

    Returns
    -------
    data : sklearn.datasets.base.Bunch
        Dictionary-like object, the interest attributes are :

        - 'func_left': Paths to Gifti files containing resting state
                        time series left hemisphere
        - 'func_right': Paths to Gifti files containing resting state
                         time series right hemisphere
        - 'phenotypic': array containing tuple with subject ID, age,
                         dominant hand and sex for each subject.
        - 'description': data description of the release and references.

    References
    ----------
    .. footbibliography::

    """
    if url is None:
        url = "https://www.nitrc.org/frs/download.php/"

    # Preliminary checks and declarations
    dataset_name = "nki_enhanced_surface"
    data_dir = get_dataset_dir(
        dataset_name, data_dir=data_dir, verbose=verbose
    )

    nitrc_ids = range(8260, 8464)
    ids = nki_ids()
    max_subjects = len(ids)
    if n_subjects is None:
        n_subjects = max_subjects
    if n_subjects > max_subjects:
        warnings.warn(f"Warning: there are only {max_subjects} subjects")
        n_subjects = max_subjects
    ids = ids[:n_subjects]

    # Dataset description
    fdescr = get_dataset_descr(dataset_name)

    # First, get the metadata
    phenotypic_file = "NKI_enhanced_surface_phenotypics.csv"
    phenotypic = (
        phenotypic_file,
        url + "8470/pheno_nki_nilearn.csv",
        {"move": phenotypic_file},
    )

    phenotypic = fetch_files(
        data_dir, [phenotypic], resume=resume, verbose=verbose
    )[0]

    # Load the csv file
    phenotypic = np.genfromtxt(
        phenotypic,
        skip_header=True,
        names=["Subject", "Age", "Dominant Hand", "Sex"],
        delimiter=",",
        dtype=["U9", "<f8", "U1", "U1"],
        encoding=None,
    )

    # Keep phenotypic information for selected subjects
    int_ids = np.asarray(ids)
    phenotypic = phenotypic[
        [np.where(phenotypic["Subject"] == i)[0][0] for i in int_ids]
    ]

    # Download subjects' datasets
    func_right = []
    func_left = []
    for i in range(len(ids)):
        archive = url + "%i/%s_%s_preprocessed_fsaverage5_fwhm6.gii"
        func = os.path.join("%s", "%s_%s_preprocessed_fwhm6.gii")
        rh = fetch_files(
            data_dir,
            [
                (
                    func % (ids[i], ids[i], "right"),
                    archive % (nitrc_ids[2 * i + 1], ids[i], "rh"),
                    {"move": func % (ids[i], ids[i], "right")},
                )
            ],
            resume=resume,
            verbose=verbose,
        )
        lh = fetch_files(
            data_dir,
            [
                (
                    func % (ids[i], ids[i], "left"),
                    archive % (nitrc_ids[2 * i], ids[i], "lh"),
                    {"move": func % (ids[i], ids[i], "left")},
                )
            ],
            resume=resume,
            verbose=verbose,
        )

        func_right.append(rh[0])
        func_left.append(lh[0])

    return Bunch(
        func_left=func_left,
        func_right=func_right,
        phenotypic=phenotypic,
        description=fdescr,
    )


@fill_doc
def _fetch_development_fmri_participants(data_dir, url, verbose):
    """Use in fetch_development_fmri function.

    This function helps in downloading and loading participants data from .tsv
    uploaded on Open Science Framework (OSF).

    The original .tsv file contains many columns but this function picks only
    those columns that are relevant.

    Parameters
    ----------
    %(data_dir)s
    %(url)s
    %(verbose)s

    Returns
    -------
    participants : numpy.ndarray
        Contains data of each subject age, age group, child or adult,
        gender, handedness.

    """
    dataset_name = "development_fmri"
    data_dir = get_dataset_dir(
        dataset_name, data_dir=data_dir, verbose=verbose
    )

    if url is None:
        url = "https://osf.io/yr3av/download"

    files = [("participants.tsv", url, {"move": "participants.tsv"})]
    path_to_participants = fetch_files(data_dir, files, verbose=verbose)[0]

    # Load path to participants
    dtype = [
        ("participant_id", "U12"),
        ("Age", "<f8"),
        ("AgeGroup", "U6"),
        ("Child_Adult", "U5"),
        ("Gender", "U4"),
        ("Handedness", "U4"),
    ]
    names = [
        "participant_id",
        "Age",
        "AgeGroup",
        "Child_Adult",
        "Gender",
        "Handedness",
    ]
    participants = csv_to_array(
        path_to_participants, skip_header=True, dtype=dtype, names=names
    )
    return participants


@fill_doc
def _fetch_development_fmri_functional(
    participants, data_dir, url, resume, verbose
):
    """Help to fetch_development_fmri.

    This function helps in downloading functional MRI data in Nifti
    and its confound corresponding to each subject.

    The files are downloaded from Open Science Framework (OSF).

    Parameters
    ----------
    participants : numpy.ndarray
        Should contain column participant_id which represents subjects id. The
        number of files are fetched based on ids in this column.
    %(data_dir)s
    %(url)s
    %(resume)s
    %(verbose)s

    Returns
    -------
    func : list of str (Nifti files)
        Paths to functional MRI data (4D) for each subject.

    regressors : list of str (tsv files)
        Paths to regressors related to each subject.

    """
    dataset_name = "development_fmri"
    data_dir = get_dataset_dir(
        dataset_name, data_dir=data_dir, verbose=verbose
    )

    if url is None:
        # Download from the relevant OSF project, using hashes generated
        # from the OSF API. Note the trailing slash. For more info, see:
        # https://gist.github.com/emdupre/3cb4d564511d495ea6bf89c6a577da74
        url = "https://osf.io/download/{}/"

    confounds = "{}_task-pixar_desc-confounds_regressors.tsv"
    func = "{0}_task-pixar_space-MNI152NLin2009cAsym_desc-preproc_bold.nii.gz"

    # The gzip contains unique download keys per Nifti file and confound
    # pre-extracted from OSF. Required for downloading files.
    package_directory = os.path.dirname(os.path.abspath(__file__))
    dtype = [
        ("participant_id", "U12"),
        ("key_regressor", "U24"),
        ("key_bold", "U24"),
    ]
    names = ["participant_id", "key_r", "key_b"]
    # csv file contains download information related to OpenScience(osf)
    osf_data = csv_to_array(
        os.path.join(package_directory, "data", "development_fmri.csv"),
        skip_header=True,
        dtype=dtype,
        names=names,
    )

    funcs = []
    regressors = []

    for participant_id in participants["participant_id"]:
        this_osf_id = osf_data[osf_data["participant_id"] == participant_id]
        # Download regressors
        confound_url = url.format(this_osf_id["key_r"][0])
        regressor_file = [
            (
                confounds.format(participant_id),
                confound_url,
                {"move": confounds.format(participant_id)},
            )
        ]
        path_to_regressor = fetch_files(
            data_dir, regressor_file, verbose=verbose
        )[0]
        regressors.append(path_to_regressor)
        # Download bold images
        func_url = url.format(this_osf_id["key_b"][0])
        func_file = [
            (
                func.format(participant_id, participant_id),
                func_url,
                {"move": func.format(participant_id)},
            )
        ]
        path_to_func = fetch_files(
            data_dir, func_file, resume=resume, verbose=verbose
        )[0]
        funcs.append(path_to_func)
    return funcs, regressors


@fill_doc
def fetch_development_fmri(
    n_subjects=None,
    reduce_confounds=True,
    data_dir=None,
    resume=True,
    verbose=1,
    age_group="both",
):
    """Fetch movie watching based brain development dataset (fMRI).

    The data is downsampled to 4mm resolution for convenience
    with a repetition time (TR) of 2 secs.
    The origin of the data is coming from OpenNeuro. See Notes below.

    Please cite :footcite:t:`Richardson2018`
    if you are using this dataset.

    .. versionadded:: 0.5.2

    Parameters
    ----------
    n_subjects : :obj:`int`, optional
        The number of subjects to load. If None, all the subjects are
        loaded. Total 155 subjects.

    reduce_confounds : :obj:`bool`, default=True
        If True, the returned confounds only include 6 motion parameters,
        mean framewise displacement, signal from white matter, csf, and
        6 anatomical compcor parameters. This selection only serves the
        purpose of having realistic examples. Depending on your research
        question, other confounds might be more appropriate.
        If False, returns all :term:`fMRIPrep` confounds.
    %(data_dir)s
    %(resume)s
    %(verbose)s
    age_group : str, default='both'
        Which age group to fetch

        - 'adults' = fetch adults only (n=33, ages 18-39)
        - 'child' = fetch children only (n=122, ages 3-12)
        - 'both' = fetch full sample (n=155)

    Returns
    -------
    data : Bunch
        Dictionary-like object, the interest attributes are :

        - 'func': :obj:`list` of :obj:`str` (Nifti files)
            Paths to downsampled functional MRI data (4D) for each subject.

        - 'confounds': :obj:`list` of :obj:`str` (tsv files)
            Paths to confounds related to each subject.

        - 'phenotypic': numpy.ndarray
            Contains each subject age, age group, child or adult, gender,
            handedness.

    Notes
    -----
    The original data is downloaded from OpenNeuro
    https://openneuro.org/datasets/ds000228/versions/1.0.0

    This fetcher downloads downsampled data that are available on Open
    Science Framework (OSF). Located here: https://osf.io/5hju4/files/

    Preprocessing details: https://osf.io/wjtyq/

    Note that if n_subjects > 2, and age_group is 'both',
    fetcher will return a ratio of children and adults representative
    of the total sample.

    References
    ----------
    .. footbibliography::

    """
    dataset_name = "development_fmri"
    data_dir = get_dataset_dir(dataset_name, data_dir=data_dir, verbose=1)
    keep_confounds = [
        "trans_x",
        "trans_y",
        "trans_z",
        "rot_x",
        "rot_y",
        "rot_z",
        "framewise_displacement",
        "a_comp_cor_00",
        "a_comp_cor_01",
        "a_comp_cor_02",
        "a_comp_cor_03",
        "a_comp_cor_04",
        "a_comp_cor_05",
        "csf",
        "white_matter",
    ]

    # Dataset description
    fdescr = get_dataset_descr(dataset_name)

    # Participants data: ids, demographics, etc
    participants = _fetch_development_fmri_participants(
        data_dir=data_dir, url=None, verbose=verbose
    )

    adult_count, child_count = _filter_func_regressors_by_participants(
        participants, age_group
    )
    max_subjects = adult_count + child_count

    n_subjects = _set_invalid_n_subjects_to_max(
        n_subjects, max_subjects, age_group
    )

    # To keep the proportion of children versus adults
    percent_total = float(n_subjects) / max_subjects
    n_child = np.round(percent_total * child_count).astype(int)
    n_adult = np.round(percent_total * adult_count).astype(int)

    # We want to return adults by default (i.e., `age_group=both`) or
    # if explicitly requested.
    if (age_group != "child") and (n_subjects == 1):
        n_adult, n_child = 1, 0

    if (age_group == "both") and (n_subjects == 2):
        n_adult, n_child = 1, 1

    participants = _filter_csv_by_n_subjects(participants, n_adult, n_child)

    funcs, regressors = _fetch_development_fmri_functional(
        participants,
        data_dir=data_dir,
        url=None,
        resume=resume,
        verbose=verbose,
    )

    if reduce_confounds:
        regressors = _reduce_confounds(regressors, keep_confounds)
    return Bunch(
        func=funcs,
        confounds=regressors,
        phenotypic=participants,
        description=fdescr,
    )


def _filter_func_regressors_by_participants(participants, age_group):
    """Filter functional and regressors based on participants."""
    valid_age_groups = ("both", "child", "adult")
    if age_group not in valid_age_groups:
        raise ValueError(
            f"Wrong value for age_group={age_group}. "
            f"Valid arguments are: {valid_age_groups}"
        )

    child_adult = participants["Child_Adult"].tolist()

    child_count = child_adult.count("child") if age_group != "adult" else 0
    adult_count = child_adult.count("adult") if age_group != "child" else 0
    return adult_count, child_count


def _filter_csv_by_n_subjects(participants, n_adult, n_child):
    """Restrict the csv files to the adequate number of subjects."""
    child_ids = participants[participants["Child_Adult"] == "child"][
        "participant_id"
    ][:n_child]
    adult_ids = participants[participants["Child_Adult"] == "adult"][
        "participant_id"
    ][:n_adult]
    ids = np.hstack([adult_ids, child_ids])
    participants = participants[np.in1d(participants["participant_id"], ids)]
    participants = participants[np.argsort(participants, order="Child_Adult")]
    return participants


def _set_invalid_n_subjects_to_max(n_subjects, max_subjects, age_group):
    """If n_subjects is invalid, sets it to max."""
    if n_subjects is None:
        n_subjects = max_subjects

    if isinstance(n_subjects, numbers.Number) and (
        (n_subjects > max_subjects) or (n_subjects < 1)
    ):
        warnings.warn(
            f"Wrong value for n_subjects={n_subjects}. "
            f"The maximum value (for age_group={age_group}) "
            f"will be used instead: n_subjects={max_subjects}"
        )
        n_subjects = max_subjects
    return n_subjects


def _reduce_confounds(regressors, keep_confounds):
    reduced_regressors = []
    for in_file in regressors:
        out_file = in_file.replace("desc-confounds", "desc-reducedConfounds")
        if not os.path.isfile(out_file):
            confounds = pd.read_csv(in_file, delimiter="\t").to_records()
            selected_confounds = confounds[keep_confounds]
            header = "\t".join(selected_confounds.dtype.names)
            np.savetxt(
                out_file,
                np.array(selected_confounds.tolist()),
                header=header,
                delimiter="\t",
                comments="",
            )
        reduced_regressors.append(out_file)
    return reduced_regressors


# datasets originally belonging to nistats follow


@fill_doc
def fetch_language_localizer_demo_dataset(data_dir=None, verbose=1):
    """Download language localizer demo dataset.

    Parameters
    ----------
    %(data_dir)s
    %(verbose)s

    Returns
    -------
    data_dir : :obj:`str`
        Path to downloaded dataset.

    downloaded_files : :obj:`list` of :obj:`str`
        Absolute paths of downloaded files on disk

    description : :obj:`str`

    """
    url = "https://osf.io/3dj2a/download"
    # When it starts working again change back to:
    # url = 'https://osf.io/nh987/download'
    main_folder = "fMRI-language-localizer-demo-dataset"

    data_dir = get_dataset_dir(main_folder, data_dir=data_dir, verbose=verbose)
    # The files_spec needed for fetch_files
    files_spec = [(f"{main_folder}.zip", url, {"move": f"{main_folder}.zip"})]
    # Only download if directory is empty
    # Directory will have been created by the call to get_dataset_dir above
    if not os.listdir(data_dir):
        downloaded_files = fetch_files(
            data_dir, files_spec, resume=True, verbose=verbose
        )
        uncompress_file(downloaded_files[0])

    file_list = [
        os.path.join(path, f)
        for path, _, files in os.walk(data_dir)
        for f in files
    ]
    return data_dir, sorted(file_list)


@fill_doc
def fetch_bids_langloc_dataset(data_dir=None, verbose=1):
    """Download language localizer example :term:`bids<BIDS>` dataset.

    .. deprecated:: 0.10.2

        This fetcher function will be removed as it returns the same data
        as :func:`nilearn.datasets.fetch_language_localizer_demo_dataset`.

        Please use
        :func:`nilearn.datasets.fetch_language_localizer_demo_dataset`
        instead.

    Parameters
    ----------
    %(data_dir)s
    %(verbose)s

    Returns
    -------
    data_dir : :obj:`str`
        Path to downloaded dataset.

    downloaded_files : :obj:`list` of :obj:`str`
        Absolute paths of downloaded files on disk.
<<<<<<< HEAD
=======

    description: :obj:`str`
        data description

>>>>>>> 2a8e184e
    """
    warnings.warn(
        (
            "The 'fetch_bids_langloc_dataset' function will be removed "
            "in version 0.13.0 as it returns the same data "
            "as 'fetch_language_localizer_demo_dataset'.\n"
            "Please use 'fetch_language_localizer_demo_dataset' instead.'"
        ),
        DeprecationWarning,
        stacklevel=2,
    )
    url = "https://files.osf.io/v1/resources/9q7dv/providers/osfstorage/5888d9a76c613b01fc6acc4e"  # noqa: E501
    dataset_name = "bids_langloc_example"
    main_folder = "bids_langloc_dataset"
    data_dir = get_dataset_dir(
        dataset_name, data_dir=data_dir, verbose=verbose
    )
    # The files_spec needed for fetch_files
    files_spec = [(f"{main_folder}.zip", url, {"move": f"{main_folder}.zip"})]
    if not os.path.exists(os.path.join(data_dir, main_folder)):
        downloaded_files = fetch_files(
            data_dir, files_spec, resume=True, verbose=verbose
        )
        uncompress_file(downloaded_files[0])
    main_path = os.path.join(data_dir, main_folder)
    file_list = [
        os.path.join(path, f)
        for path, _, files in os.walk(main_path)
        for f in files
    ]
    return os.path.join(data_dir, main_folder), sorted(file_list)


@fill_doc
def fetch_openneuro_dataset_index(
    data_dir=None,
    dataset_version="ds000030_R1.0.4",
    verbose=1,
):
    """Download a file with OpenNeuro :term:`BIDS` dataset index.

    .. deprecated:: 0.9.2
        `fetch_openneuro_dataset_index` will be removed in 0.11.

    Downloading the index allows to explore the dataset directories
    to select specific files to download. The index is a sorted list of urls.

    Parameters
    ----------
    %(data_dir)s
    dataset_version : :obj:`str`, default='ds000030_R1.0.4'
        Dataset version name. Assumes it is of the form [name]_[version].

        .. warning:: Any value other than the default will be ignored.

    %(verbose)s'

    Returns
    -------
    urls_path : :obj:`str`
        Path to downloaded dataset index.
    urls : :obj:`list` of :obj:`str`
        Sorted list of dataset directories.
    """
    warnings.warn(
        (
            'The "fetch_openneuro_dataset_index" function was deprecated in '
            "version 0.9.2, and will be removed in 0.11. "
            'Please use "fetch_ds000030_urls" instead.'
        ),
        DeprecationWarning,
    )

    DATASET_VERSION = "ds000030_R1.0.4"
    if dataset_version != DATASET_VERSION:
        warnings.warn(
            (
                "An improper dataset_version has been provided. "
                '"ds000030_R1.0.4" will be downloaded.'
            ),
            UserWarning,
        )

    urls_path, urls = fetch_ds000030_urls(data_dir=data_dir, verbose=verbose)
    return urls_path, urls


@fill_doc
def fetch_ds000030_urls(data_dir=None, verbose=1):
    """Fetch URLs for files from the ds000030 :term:`BIDS` dataset.

    .. versionadded:: 0.9.2

    This dataset is version 1.0.4 of the "UCLA Consortium for
    Neuropsychiatric Phenomics LA5c" dataset
    :footcite:p:`Poldrack2016`.

    Downloading the index allows users to explore the dataset directories
    to select specific files to download.
    The index is a sorted list of urls.

    Parameters
    ----------
    %(data_dir)s
    %(verbose)s

    Returns
    -------
    urls_path : :obj:`str`
        Path to downloaded dataset index.

    urls : :obj:`list` of :obj:`str`
        Sorted list of dataset directories.

    References
    ----------
    .. footbibliography::
    """
    DATA_PREFIX = "ds000030/ds000030_R1.0.4/uncompressed"
    FILE_URL = "https://osf.io/86xj7/download"

    data_dir = get_dataset_dir(
        DATA_PREFIX,
        data_dir=data_dir,
        verbose=verbose,
    )

    final_download_path = os.path.join(data_dir, "urls.json")
    downloaded_file_path = fetch_files(
        data_dir=data_dir,
        files=[
            (
                final_download_path,
                FILE_URL,
                {"move": final_download_path},
            )
        ],
        resume=True,
    )
    urls_path = downloaded_file_path[0]
    with open(urls_path) as json_file:
        urls = json.load(json_file)

    return urls_path, urls


def select_from_index(
    urls, inclusion_filters=None, exclusion_filters=None, n_subjects=None
):
    """Select subset of urls with given filters.

    Parameters
    ----------
    urls : :obj:`list` of :obj:`str`
        List of dataset urls obtained from index download.

    inclusion_filters : :obj:`list` of :obj:`str`, optional
        List of unix shell-style wildcard strings
        that will be used to filter the url list.
        If a filter matches the url it is retained for download.
        Multiple filters work on top of each other.
        Like an "and" logical operator, creating a more restrictive query.
        Inclusion and exclusion filters apply together.
        For example the filter '*task-rest*'' would keep only urls
        that contain the 'task-rest' string.

    exclusion_filters : :obj:`list` of :obj:`str`, optional
        List of unix shell-style wildcard strings
        that will be used to filter the url list.
        If a filter matches the url it is discarded for download.
        Multiple filters work on top of each other.
        Like an "and" logical operator, creating a more restrictive query.
        Inclusion and exclusion filters apply together.
        For example the filter '*task-rest*' would discard all urls
        that contain the 'task-rest' string.

    n_subjects : :obj:`int`, optional
        Number of subjects to download from the dataset. All by default.

    Returns
    -------
    urls : :obj:`list` of :obj:`str`
        Sorted list of filtered dataset directories.

    """
    inclusion_filters = inclusion_filters or []
    exclusion_filters = exclusion_filters or []
    # We apply filters to the urls
    for exclusion in exclusion_filters:
        urls = [url for url in urls if not fnmatch.fnmatch(url, exclusion)]
    for inclusion in inclusion_filters:
        urls = [url for url in urls if fnmatch.fnmatch(url, inclusion)]

    # subject selection filter
    # from the url list we infer all available subjects like 'sub-xxx/'
    subject_regex = "sub-[a-z|A-Z|0-9]*[_./]"

    def infer_subjects(urls):
        subjects = set()
        for url in urls:
            if "sub-" in url:
                subjects.add(re.search(subject_regex, url)[0][:-1])
        return sorted(subjects)

    # We get a list of subjects (for the moment the first n subjects)
    selected_subjects = set(infer_subjects(urls)[:n_subjects])
    # We exclude urls of subjects not selected
    urls = [
        url
        for url in urls
        if "sub-" not in url
        or re.search(subject_regex, url)[0][:-1] in selected_subjects
    ]
    return urls


def patch_openneuro_dataset(file_list):
    """Add symlinks for files not named according to :term:`BIDS` conventions.

    .. warning::
        This function uses a series of hardcoded patterns to generate the
        corrected filenames.
        These patterns are not comprehensive and this function is not
        guaranteed to produce BIDS-compliant files.

    Parameters
    ----------
    file_list : :obj:`list` of :obj:`str`
        A list of filenames to update.
    """
    REPLACEMENTS = {
        "_T1w_brainmask": "_desc-brain_mask",
        "_T1w_preproc": "_desc-preproc_T1w",
        "_T1w_space-MNI152NLin2009cAsym_brainmask": "_space-MNI152NLin2009cAsym_desc-brain_mask",  # noqa 501
        "_T1w_space-MNI152NLin2009cAsym_class-": "_space-MNI152NLin2009cAsym_label-",  # noqa 501
        "_T1w_space-MNI152NLin2009cAsym_preproc": "_space-MNI152NLin2009cAsym_desc-preproc_T1w",  # noqa 501
        "_bold_confounds": "_desc-confounds_regressors",
        "_bold_space-MNI152NLin2009cAsym_brainmask": "_space-MNI152NLin2009cAsym_desc-brain_mask",  # noqa 501
        "_bold_space-MNI152NLin2009cAsym_preproc": "_space-MNI152NLin2009cAsym_desc-preproc_bold",  # noqa 501
    }

    # Create a symlink if a file with the modified filename does not exist
    for old_pattern, new_pattern in REPLACEMENTS.items():
        for name in file_list:
            if old_pattern in name:
                new_name = name.replace(old_pattern, new_pattern)
                if not os.path.exists(new_name):
                    os.symlink(name, new_name)


@fill_doc
def fetch_openneuro_dataset(
    urls=None,
    data_dir=None,
    dataset_version="ds000030_R1.0.4",
    verbose=1,
):
    """Download OpenNeuro :term:`BIDS` dataset.

    This function specifically downloads files from a series of URLs.
    Unless you use :func:`fetch_ds000030_urls` or the default parameters,
    it is up to the user to ensure that the URLs are correct,
    and that they are associated with an OpenNeuro dataset.

    Parameters
    ----------
    urls : :obj:`list` of :obj:`str`, optional
        List of URLs to dataset files to download.
        If not specified, all files from the default dataset
        (``ds000030_R1.0.4``) will be downloaded.
    %(data_dir)s
    dataset_version : :obj:`str`, default='ds000030_R1.0.4'
        Dataset version name. Assumes it is of the form [name]_[version].
    %(verbose)s

    Returns
    -------
    data_dir : :obj:`str`
        Path to downloaded dataset.

    downloaded_files : :obj:`list` of :obj:`str`
        Absolute paths of downloaded files on disk.

    Notes
    -----
    The default dataset downloaded by this function is the
    "UCLA Consortium for Neuropsychiatric Phenomics LA5c" dataset
    :footcite:p:`Poldrack2016`.

    This copy includes filenames that are not compliant with the current
    version of :term:`BIDS`, so this function also calls
    :func:`patch_openneuro_dataset` to generate BIDS-compliant symlinks.

    See Also
    --------
    :func:`fetch_ds000030_urls`
    :func:`patch_openneuro_dataset`

    References
    ----------
    .. footbibliography::
    """
    # if urls are not specified we download the complete dataset index
    if urls is None:
        DATASET_VERSION = "ds000030_R1.0.4"
        if dataset_version != DATASET_VERSION:
            warnings.warn(
                'If `dataset_version` is not "ds000030_R1.0.4", '
                '`urls` must be specified. Downloading "ds000030_R1.0.4".'
            )

        data_prefix = (
            f"{DATASET_VERSION.split('_')[0]}/{DATASET_VERSION}/uncompressed"
        )
        orig_data_dir = data_dir
        data_dir = get_dataset_dir(
            data_prefix,
            data_dir=data_dir,
            verbose=verbose,
        )

        _, urls = fetch_ds000030_urls(
            data_dir=orig_data_dir,
            verbose=verbose,
        )
    else:
        data_prefix = (
            f"{dataset_version.split('_')[0]}/{dataset_version}/uncompressed"
        )
        data_dir = get_dataset_dir(
            data_prefix,
            data_dir=data_dir,
            verbose=verbose,
        )

    # The files_spec needed for fetch_files
    files_spec = []
    files_dir = []

    # Check that data prefix is found in each URL
    bad_urls = [url for url in urls if data_prefix not in url]
    if bad_urls:
        raise ValueError(
            f"data_prefix ({data_prefix}) is not found in at least one URL. "
            "This indicates that the URLs do not correspond to the "
            "dataset_version provided.\n"
            f"Affected URLs: {bad_urls}"
        )

    for url in urls:
        url_path = url.split(data_prefix + "/")[1]
        file_dir = os.path.join(data_dir, url_path)
        files_spec.append((os.path.basename(file_dir), url, {}))
        files_dir.append(os.path.dirname(file_dir))

    # download the files
    downloaded = []
    for file_spec, file_dir in zip(files_spec, files_dir):
        # Timeout errors are common in the s3 connection so we try to avoid
        # failure of the dataset download for a transient instability
        success = False
        download_attempts = 4
        while download_attempts > 0 and not success:
            try:
                downloaded_files = fetch_files(
                    file_dir,
                    [file_spec],
                    resume=True,
                    verbose=verbose,
                )
                downloaded += downloaded_files
                success = True
            except Exception:
                download_attempts -= 1

        if not success:
            raise Exception(f"multiple failures downloading {file_spec[1]}")

    patch_openneuro_dataset(downloaded)

    return data_dir, sorted(downloaded)


@fill_doc
def fetch_localizer_first_level(data_dir=None, verbose=1):
    """Download a first-level localizer :term:`fMRI` dataset.

    Parameters
    ----------
    %(data_dir)s
    %(verbose)s

    Returns
    -------
    data : sklearn.datasets.base.Bunch
        Dictionary-like object, with the keys:
        epi_img: the input 4D image
        events: a csv file describing the paradigm
        description: data description

    """
    url = "https://osf.io/2bqxn/download"
    epi_img = "sub-12069_task-localizer_space-MNI305.nii.gz"
    events = "sub-12069_task-localizer_events.tsv"
    opts = {"uncompress": True}
    options = ("epi_img", "events", "description")
    dir_ = "localizer_first_level"
    filenames = [
        (os.path.join(dir_, name), url, opts) for name in [epi_img, events]
    ]

    dataset_name = "localizer_first_level"
    data_dir = get_dataset_dir(
        dataset_name, data_dir=data_dir, verbose=verbose
    )
    files = fetch_files(data_dir, filenames, verbose=verbose)

    params = dict(list(zip(options, files)))
    data = Bunch(**params)

    description = get_dataset_descr(dataset_name)
    data.description = description
    return data


def _download_spm_auditory_data(data_dir, subject_dir, subject_id):
    print("Data absent, downloading...")
    url = (
        "https://www.fil.ion.ucl.ac.uk/spm/download/data/MoAEpilot/"
        "MoAEpilot.zip"
    )
    archive_path = os.path.join(subject_dir, os.path.basename(url))
    fetch_single_file(url, subject_dir)
    try:
        uncompress_file(archive_path)
    except Exception:
        print("Archive corrupted, trying to download it again.")
        return fetch_spm_auditory(
            data_dir=data_dir, data_name="", subject_id=subject_id
        )


def _prepare_downloaded_spm_auditory_data(subject_dir):
    """Uncompress downloaded spm_auditory dataset \
    and organize the data into appropriate directories.

    Parameters
    ----------
    subject_dir : :obj:`str`
        Path to subject's data directory.

    Returns
    -------
    _subject_data : skl.Bunch object
        Scikit-Learn Bunch object containing data of a single subject
        from the SPM Auditory dataset.

    """
    subject_data = {}
    spm_auditory_data_files = [
        f"fM00223/fM00223_{int(index):03}.img" for index in range(4, 100)
    ]
    spm_auditory_data_files.append("sM00223/sM00223_002.img")

    for file_name in spm_auditory_data_files:
        file_path = os.path.join(subject_dir, file_name)
        if os.path.exists(file_path):
            subject_data[file_name] = file_path
        else:
            print(f"{file_name} missing from filelist!")
            return None

    _subject_data = {
        "func": sorted(
            [
                subject_data[x]
                for x in subject_data
                if re.match(r"^fM00223_0\d\d\.img$", os.path.basename(x))
            ]
        )
    }
    # volumes for this dataset of shape (64, 64, 64, 1); let's fix this
    for x in _subject_data["func"]:
        vol = nib.load(x)
        if len(vol.shape) == 4:
            vol = nib.Nifti1Image(get_data(vol)[:, :, :, 0], vol.affine)
            nib.save(vol, x)

    _subject_data["anat"] = [
        subject_data[x]
        for x in subject_data
        if re.match(r"^sM00223_002\.img$", os.path.basename(x))
    ][0]

    # ... same thing for anat
    vol = nib.load(_subject_data["anat"])
    if len(vol.shape) == 4:
        vol = nib.Nifti1Image(get_data(vol)[:, :, :, 0], vol.affine)
        nib.save(vol, _subject_data["anat"])

    return Bunch(**_subject_data)


def _make_path_events_file_spm_auditory_data(spm_auditory_data):
    """Accept data for spm_auditory dataset as Bunch \
    and construct the filepath for its events descriptor file.

    Parameters
    ----------
    spm_auditory_data : Bunch

    Returns
    -------
    events_filepath : :obj:`str`
        Full path to the events.tsv file for spm_auditory dataset.

    """
    events_file_location = os.path.dirname(spm_auditory_data["func"][0])
    events_filename = os.path.basename(events_file_location) + "_events.tsv"
    events_filepath = os.path.join(events_file_location, events_filename)
    return events_filepath


def _make_events_file_spm_auditory_data(events_filepath):
    """Accept destination filepath including filename and \
    create the events.tsv file for the spm_auditory dataset.

    Parameters
    ----------
    events_filepath : :obj:`str`
        The path where the events file will be created.

    Returns
    -------
    None

    """
    tr = 7.0
    epoch_duration = 6 * tr  # duration in seconds
    conditions = ["rest", "active"] * 8
    n_blocks = len(conditions)
    duration = epoch_duration * np.ones(n_blocks)
    onset = np.linspace(0, (n_blocks - 1) * epoch_duration, n_blocks)
    events = pd.DataFrame(
        {"onset": onset, "duration": duration, "trial_type": conditions}
    )
    events.to_csv(
        events_filepath,
        sep="\t",
        index=False,
        columns=["onset", "duration", "trial_type"],
    )


@fill_doc
def fetch_spm_auditory(
    data_dir=None, data_name="spm_auditory", subject_id="sub001", verbose=1
):
    """Fetch :term:`SPM` auditory single-subject data.

    See :footcite:t:`spm_auditory`.

    Parameters
    ----------
    %(data_dir)s
    data_name : :obj:`str`, default='spm_auditory'
        Name of the dataset.

    subject_id : :obj:`str`, default='sub001'
        Indicates which subject to retrieve.
    %(verbose)s

    Returns
    -------
    data : sklearn.datasets.base.Bunch
        Dictionary-like object, the interest attributes are:
        - 'func': :obj:`list` of :obj:`str`. Paths to functional images
        - 'anat': :obj:`list` of :obj:`str`. Path to anat image
        - 'description': :obj:`str`. Data description

    References
    ----------
    .. footbibliography::

    """
    data_dir = get_dataset_dir(data_name, data_dir=data_dir, verbose=verbose)
    subject_dir = os.path.join(data_dir, subject_id)
    if not os.path.exists(subject_dir):
        _download_spm_auditory_data(data_dir, subject_dir, subject_id)
    spm_auditory_data = _prepare_downloaded_spm_auditory_data(subject_dir)
    try:
        spm_auditory_data["events"]
    except KeyError:
        events_filepath = _make_path_events_file_spm_auditory_data(
            spm_auditory_data
        )
        if not os.path.isfile(events_filepath):
            _make_events_file_spm_auditory_data(events_filepath)
        spm_auditory_data["events"] = events_filepath
    description = get_dataset_descr("spm_auditory")
    spm_auditory_data["description"] = description
    return spm_auditory_data


def _get_func_data_spm_multimodal(subject_dir, session, _subject_data):
    session_func = sorted(
        glob.glob(
            os.path.join(
                subject_dir,
                f"fMRI/Session{session}/fMETHODS-000{session + 4}-*-01.img",
            )
        )
    )
    if len(session_func) < 390:
        print(
            f"Missing {390 - len(session_func)} functional scans "
            f"for session {session}."
        )
        return None

    _subject_data[f"func{int(session)}"] = session_func
    return _subject_data


def _get_session_trials_spm_multimodal(subject_dir, session, _subject_data):
    sess_trials = os.path.join(
        subject_dir, f"fMRI/trials_ses{int(session)}.mat"
    )
    if not os.path.isfile(sess_trials):
        print(f"Missing session file: {sess_trials}")
        return None

    _subject_data[f"trials_ses{int(session)}"] = sess_trials
    return _subject_data


def _get_anatomical_data_spm_multimodal(subject_dir, _subject_data):
    anat = os.path.join(subject_dir, "sMRI/smri.img")
    if not os.path.isfile(anat):
        print("Missing structural image.")
        return None

    _subject_data["anat"] = anat
    return _subject_data


def _glob_spm_multimodal_fmri_data(subject_dir):
    """Glob data from subject_dir."""
    _subject_data = {"slice_order": "descending"}

    for session in range(1, 3):
        # glob func data for session
        _subject_data = _get_func_data_spm_multimodal(
            subject_dir, session, _subject_data
        )
        if not _subject_data:
            return None
        # glob trials .mat file
        _subject_data = _get_session_trials_spm_multimodal(
            subject_dir, session, _subject_data
        )
        if not _subject_data:
            return None
        try:
            events = _make_events_file_spm_multimodal_fmri(
                _subject_data, session
            )
        except MatReadError as mat_err:
            warnings.warn(
                f"{str(mat_err)}. An events.tsv file cannot be generated"
            )
        else:
            events_filepath = _make_events_filepath_spm_multimodal_fmri(
                _subject_data, session
            )
            events.to_csv(events_filepath, sep="\t", index=False)
            _subject_data[f"events{session}"] = events_filepath

    # glob for anat data
    _subject_data = _get_anatomical_data_spm_multimodal(
        subject_dir, _subject_data
    )
    return Bunch(**_subject_data) if _subject_data else None


def _download_data_spm_multimodal(data_dir, subject_dir, subject_id):
    print("Data absent, downloading...")
    urls = [
        # fmri
        (
            "https://www.fil.ion.ucl.ac.uk/spm/download/data/mmfaces/"
            "multimodal_fmri.zip"
        ),
        # structural
        (
            "https://www.fil.ion.ucl.ac.uk/spm/download/data/mmfaces/"
            "multimodal_smri.zip"
        ),
    ]

    for url in urls:
        archive_path = os.path.join(subject_dir, os.path.basename(url))
        fetch_single_file(url, subject_dir)
        try:
            uncompress_file(archive_path)
        except Exception:
            print("Archive corrupted, trying to download it again.")
            return fetch_spm_multimodal_fmri(
                data_dir=data_dir, data_name="", subject_id=subject_id
            )

    return _glob_spm_multimodal_fmri_data(subject_dir)


def _make_events_filepath_spm_multimodal_fmri(_subject_data, session):
    key = f"trials_ses{session}"
    events_file_location = os.path.dirname(_subject_data[key])
    events_filename = f"session{session}_events.tsv"
    events_filepath = os.path.join(events_file_location, events_filename)
    return events_filepath


def _make_events_file_spm_multimodal_fmri(_subject_data, session):
    tr = 2.0
    timing = loadmat(
        _subject_data[f"trials_ses{int(session)}"],
        squeeze_me=True,
        struct_as_record=False,
    )
    faces_onsets = timing["onsets"][0].ravel()
    scrambled_onsets = timing["onsets"][1].ravel()
    onsets = np.hstack((faces_onsets, scrambled_onsets))
    onsets *= tr  # because onsets were reporting in 'scans' units
    conditions = ["faces"] * len(faces_onsets) + ["scrambled"] * len(
        scrambled_onsets
    )
    duration = np.ones_like(onsets)
    events = pd.DataFrame(
        {"trial_type": conditions, "onset": onsets, "duration": duration}
    )
    return events


@fill_doc
def fetch_spm_multimodal_fmri(
    data_dir=None,
    data_name="spm_multimodal_fmri",
    subject_id="sub001",
    verbose=1,
):
    """Fetcher for Multi-modal Face Dataset.

    See :footcite:t:`spm_multiface`.

    Parameters
    ----------
    %(data_dir)s
    data_name : :obj:`str`, default='spm_multimodal_fmri'
        Name of the dataset.

    subject_id : :obj:`str`, default='sub001'
        Indicates which subject to retrieve.
    %(verbose)s

    Returns
    -------
    data : sklearn.datasets.base.Bunch
        Dictionary-like object, the interest attributes are:
        - 'func1': string list. Paths to functional images for run 1
        - 'func2': string list. Paths to functional images for run 2
        - 'trials_ses1': string list. Path to onsets file for run 1
        - 'trials_ses2': string list. Path to onsets file for run 2
        - 'anat': string. Path to anat file
        - 'description': :obj:`str`. Description of the data

    References
    ----------
    .. footbibliography::

    """
    data_dir = get_dataset_dir(data_name, data_dir=data_dir, verbose=verbose)
    subject_dir = os.path.join(data_dir, subject_id)

    description = get_dataset_descr("spm_multimodal")

    # maybe data_dir already contains the data ?
    data = _glob_spm_multimodal_fmri_data(subject_dir)
    if data is not None:
        data.description = description
        return data

    # No. Download the data
    data = _download_data_spm_multimodal(data_dir, subject_dir, subject_id)
    data.description = description
    return data


@fill_doc
def fetch_fiac_first_level(data_dir=None, verbose=1):
    """Download a first-level fiac :term:`fMRI` dataset (2 sessions).

    Parameters
    ----------
    %(data_dir)s
    %(verbose)s

    Returns
    -------
    data : sklearn.datasets.base.Bunch
        Dictionary-like object, the interest attributes are:

        - 'design_matrix1': :obj:`str`.
          Path to design matrix .npz file of run 1
        - 'func1': :obj:`str`. Path to Nifti file of run 1
        - 'design_matrix2': :obj:`str`.
          Path to design matrix .npz file of run 2
        - 'func2': :obj:`str`. Path to Nifti file of run 2
        - 'mask': :obj:`str`. Path to mask file
        - 'description': :obj:`str`. Data description

    """
    data_dir = get_dataset_dir(
        "fiac_nilearn.glm", data_dir=data_dir, verbose=verbose
    )

    def _glob_fiac_data():
        """Glob data from subject_dir."""
        _subject_data = {}
        subject_dir = os.path.join(data_dir, "nipy-data-0.2/data/fiac/fiac0")
        for session in [1, 2]:
            # glob func data for session
            session_func = os.path.join(
                subject_dir, f"run{int(session)}.nii.gz"
            )
            if not os.path.isfile(session_func):
                print(f"Missing functional scan for session {int(session)}.")
                return None

            _subject_data[f"func{int(session)}"] = session_func

            # glob design matrix .npz file
            sess_dmtx = os.path.join(
                subject_dir, f"run{int(session)}_design.npz"
            )
            if not os.path.isfile(sess_dmtx):
                print(f"Missing session file: {sess_dmtx}")
                return None

            _subject_data[f"design_matrix{int(session)}"] = sess_dmtx

        # glob for mask data
        mask = os.path.join(subject_dir, "mask.nii.gz")
        if not os.path.isfile(mask):
            print("Missing mask image.")
            return None

        _subject_data["mask"] = mask
        return Bunch(**_subject_data)

    description = get_dataset_descr("fiac")

    # maybe data_dir already contains the data ?
    data = _glob_fiac_data()
    if data is not None:
        data.description = description
        return data

    # No. Download the data
    print("Data absent, downloading...")
    url = "https://nipy.org/data-packages/nipy-data-0.2.tar.gz"

    archive_path = os.path.join(data_dir, os.path.basename(url))
    fetch_single_file(url, data_dir)
    try:
        uncompress_file(archive_path)
    except Exception:
        print("Archive corrupted, trying to download it again.")
        data = fetch_fiac_first_level(data_dir=data_dir)
        data.description = description
        return data

    data = _glob_fiac_data()
    data.description = description
    return data


def load_sample_motor_activation_image():
    """Load a single functional image showing motor activations.

    Returns
    -------
    str
        Path to the sample functional image.
    """
    return str(Path(__file__).parent / "data" / "image_10426.nii.gz")<|MERGE_RESOLUTION|>--- conflicted
+++ resolved
@@ -2236,13 +2236,6 @@
 
     downloaded_files : :obj:`list` of :obj:`str`
         Absolute paths of downloaded files on disk.
-<<<<<<< HEAD
-=======
-
-    description: :obj:`str`
-        data description
-
->>>>>>> 2a8e184e
     """
     warnings.warn(
         (
