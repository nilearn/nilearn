--- conflicted
+++ resolved
@@ -2321,22 +2321,6 @@
         uncompress_file(downloaded_files[0])
 
     file_list = [str(path) for path in data_dir.rglob("*") if path.is_file()]
-<<<<<<< HEAD
-    if legacy_output:
-        # TODO (nilearn >= 0.13.0)
-        warnings.warn(
-            category=FutureWarning,
-            stacklevel=find_stack_level(),
-            message=(
-                "From version 0.13.0 this fetcher"
-                "will always return a Bunch.\n"
-                "Use `legacy_output=False` "
-                "to start switch to this new behavior."
-            ),
-        )
-        return str(data_dir), sorted(file_list)
-=======
->>>>>>> 8f822968
 
     description = get_dataset_descr("language_localizer_demo")
     return Bunch(
@@ -2345,66 +2329,6 @@
 
 
 @fill_doc
-<<<<<<< HEAD
-def fetch_bids_langloc_dataset(data_dir=None, verbose=1):
-    """Download language localizer example :term:`bids<BIDS>` dataset.
-
-    .. deprecated:: 0.10.3
-
-        This fetcher function will be removed as it returns the same data
-        as :func:`nilearn.datasets.fetch_language_localizer_demo_dataset`.
-
-        Please use
-        :func:`nilearn.datasets.fetch_language_localizer_demo_dataset`
-        instead.
-
-    Parameters
-    ----------
-    %(data_dir)s
-    %(verbose)s
-
-    Returns
-    -------
-    data_dir : :obj:`str`
-        Path to downloaded dataset.
-
-    downloaded_files : :obj:`list` of :obj:`str`
-        Absolute paths of downloaded files on disk.
-    """
-    check_params(locals())
-
-    warnings.warn(
-        (
-            "The 'fetch_bids_langloc_dataset' function will be removed "
-            "in version 0.13.0 as it returns the same data "
-            "as 'fetch_language_localizer_demo_dataset'.\n"
-            "Please use 'fetch_language_localizer_demo_dataset' instead.'"
-        ),
-        FutureWarning,
-        stacklevel=find_stack_level(),
-    )
-    url = "https://files.osf.io/v1/resources/9q7dv/providers/osfstorage/5888d9a76c613b01fc6acc4e"
-    dataset_name = "bids_langloc_example"
-    main_folder = "bids_langloc_dataset"
-    data_dir = get_dataset_dir(
-        dataset_name, data_dir=data_dir, verbose=verbose
-    )
-
-    # The files_spec needed for fetch_files
-    files_spec = [(f"{main_folder}.zip", url, {"move": f"{main_folder}.zip"})]
-    if not (data_dir / main_folder).exists():
-        downloaded_files = fetch_files(
-            data_dir, files_spec, resume=True, verbose=verbose
-        )
-        uncompress_file(downloaded_files[0])
-    main_path = data_dir / main_folder
-    file_list = [str(path) for path in main_path.rglob("*") if path.is_file()]
-    return str(data_dir / main_folder), sorted(file_list)
-
-
-@fill_doc
-=======
->>>>>>> 8f822968
 def fetch_ds000030_urls(data_dir=None, verbose=1):
     """Fetch URLs for files from the ds000030 :term:`BIDS` dataset.
 
