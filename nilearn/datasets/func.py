"""
Downloading NeuroImaging datasets: functional datasets (task + resting-state)
"""
import fnmatch
import glob
import warnings
import os
import re
import json

import nibabel as nib
import numpy as np
import numbers

from io import BytesIO

import nibabel
import pandas as pd
from scipy.io import loadmat
try:
    from scipy.io.matlab import MatReadError
except ImportError:  # SciPy < 1.8
    from scipy.io.matlab.miobase import MatReadError
from sklearn.utils import Bunch

from .utils import (_get_dataset_dir, _fetch_files, _get_dataset_descr,
                    _read_md5_sum_file, _tree, _filter_columns, _fetch_file, _uncompress_file)
from .._utils import check_niimg, fill_doc
from .._utils.numpy_conversions import csv_to_array
from nilearn.image import get_data


@fill_doc
def fetch_haxby(data_dir=None, subjects=(2,),
                fetch_stimuli=False, url=None, resume=True, verbose=1):
    """Download and loads complete haxby dataset.

    See :footcite:`Haxby2425`.

    Parameters
    ----------
    %(data_dir)s
    subjects : list or int, optional
        Either a list of subjects or the number of subjects to load, from 1 to
        6. By default, 2nd subject will be loaded. Empty list returns no subject
        data. Default=(2,).

    fetch_stimuli : boolean, optional
        Indicate if stimuli images must be downloaded. They will be presented
        as a dictionary of categories. Default=False.
    %(url)s
    %(resume)s
    %(verbose)s

    Returns
    -------
    data : sklearn.datasets.base.Bunch
        Dictionary-like object, the interest attributes are :

        - 'anat': string list. Paths to anatomic images.
        - 'func': string list. Paths to nifti file with bold data.
        - 'session_target': string list. Paths to text file containing session and target data.
        - 'mask': string. Path to fullbrain mask file.
        - 'mask_vt': string list. Paths to nifti ventral temporal mask file.
        - 'mask_face': string list. Paths to nifti ventral temporal mask file.
        - 'mask_house': string list. Paths to nifti ventral temporal mask file.
        - 'mask_face_little': string list. Paths to nifti ventral temporal mask file.
        - 'mask_house_little': string list. Paths to nifti ventral temporal mask file.

    References
    ----------
    .. footbibliography::

    Notes
    -----
    PyMVPA provides a tutorial making use of this dataset:
    http://www.pymvpa.org/tutorial.html

    More information about its structure:
    http://dev.pymvpa.org/datadb/haxby2001.html

    See `additional information
    <http://www.sciencemag.org/content/293/5539/2425>`

    Run 8 in subject 5 does not contain any task labels.
    The anatomical image for subject 6 is unavailable.

    """
    if isinstance(subjects, numbers.Number) and subjects > 6:
        subjects = 6

    if subjects is not None and (isinstance(subjects, list) or
                                 isinstance(subjects, tuple)):
        for sub_id in subjects:
            if sub_id not in [1, 2, 3, 4, 5, 6]:
                raise ValueError("You provided invalid subject id {0} in a "
                                 "list. Subjects must be selected in "
                                 "[1, 2, 3, 4, 5, 6]".format(sub_id))

    dataset_name = 'haxby2001'
    data_dir = _get_dataset_dir(dataset_name, data_dir=data_dir,
                                verbose=verbose)

    # Get the mask
    url_mask = 'https://www.nitrc.org/frs/download.php/7868/mask.nii.gz'
    mask = _fetch_files(data_dir, [('mask.nii.gz', url_mask, {})],
                        verbose=verbose)[0]

    # Dataset files
    if url is None:
        url = 'http://data.pymvpa.org/datasets/haxby2001/'
    md5sums = _fetch_files(data_dir, [('MD5SUMS', url + 'MD5SUMS', {})],
                           verbose=verbose)[0]
    md5sums = _read_md5_sum_file(md5sums)

    # definition of dataset files
    sub_files = ['bold.nii.gz', 'labels.txt',
                 'mask4_vt.nii.gz', 'mask8b_face_vt.nii.gz',
                 'mask8b_house_vt.nii.gz', 'mask8_face_vt.nii.gz',
                 'mask8_house_vt.nii.gz', 'anat.nii.gz']
    n_files = len(sub_files)

    if subjects is None:
        subjects = []

    if isinstance(subjects, numbers.Number):
        subject_mask = np.arange(1, subjects + 1)
    else:
        subject_mask = np.array(subjects)

    files = [
            (os.path.join('subj%d' % i, sub_file),
             url + 'subj%d-2010.01.14.tar.gz' % i,
             {'uncompress': True,
              'md5sum': md5sums.get('subj%d-2010.01.14.tar.gz' % i, None)})
            for i in subject_mask
            for sub_file in sub_files
            if not (sub_file == 'anat.nii.gz' and i == 6)  # no anat for sub. 6
    ]

    files = _fetch_files(data_dir, files, resume=resume, verbose=verbose)

    if ((isinstance(subjects, numbers.Number) and subjects == 6) or
            np.any(subject_mask == 6)):
        files.append(None)  # None value because subject 6 has no anat

    kwargs = {}
    if fetch_stimuli:
        stimuli_files = [(os.path.join('stimuli', 'README'),
                          url + 'stimuli-2010.01.14.tar.gz',
                          {'uncompress': True})]
        readme = _fetch_files(data_dir, stimuli_files, resume=resume,
                              verbose=verbose)[0]
        kwargs['stimuli'] = _tree(os.path.dirname(readme), pattern='*.jpg',
                                  dictionary=True)

    fdescr = _get_dataset_descr(dataset_name)

    # return the data
    return Bunch(
            anat=files[7::n_files],
            func=files[0::n_files],
            session_target=files[1::n_files],
            mask_vt=files[2::n_files],
            mask_face=files[3::n_files],
            mask_house=files[4::n_files],
            mask_face_little=files[5::n_files],
            mask_house_little=files[6::n_files],
            mask=mask,
            description=fdescr,
            **kwargs)


@fill_doc
def fetch_adhd(n_subjects=30, data_dir=None, url=None, resume=True,
               verbose=1):
    """Download and load the ADHD resting-state dataset.

    See :footcite:`ADHDdataset`.

    Parameters
    ----------
    n_subjects : int, optional
        The number of subjects to load from maximum of 40 subjects.
        By default, 30 subjects will be loaded. If None is given,
        all 40 subjects will be loaded. Default=30.
    %(data_dir)s
    %(url)s
    %(resume)s
    %(verbose)s

    Returns
    -------
    data : sklearn.datasets.base.Bunch
        Dictionary-like object, the interest attributes are :

         - 'func': Paths to functional resting-state images
         - 'phenotypic': Explanations of preprocessing steps
         - 'confounds': CSV files containing the nuisance variables

    References
    ----------
    .. footbibliography::

    """
    if url is None:
        url = 'https://www.nitrc.org/frs/download.php/'

    # Preliminary checks and declarations
    dataset_name = 'adhd'
    data_dir = _get_dataset_dir(dataset_name, data_dir=data_dir,
                                verbose=verbose)
    ids = ['0010042', '0010064', '0010128', '0021019', '0023008', '0023012',
           '0027011', '0027018', '0027034', '0027037', '1019436', '1206380',
           '1418396', '1517058', '1552181', '1562298', '1679142', '2014113',
           '2497695', '2950754', '3007585', '3154996', '3205761', '3520880',
           '3624598', '3699991', '3884955', '3902469', '3994098', '4016887',
           '4046678', '4134561', '4164316', '4275075', '6115230', '7774305',
           '8409791', '8697774', '9744150', '9750701']
    nitrc_ids = range(7782, 7822)
    max_subjects = len(ids)
    if n_subjects is None:
        n_subjects = max_subjects
    if n_subjects > max_subjects:
        warnings.warn('Warning: there are only %d subjects' % max_subjects)
        n_subjects = max_subjects
    ids = ids[:n_subjects]
    nitrc_ids = nitrc_ids[:n_subjects]

    opts = dict(uncompress=True)

    # Dataset description
    fdescr = _get_dataset_descr(dataset_name)

    # First, get the metadata
    phenotypic = ('ADHD200_40subs_motion_parameters_and_phenotypics.csv',
        url + '7781/adhd40_metadata.tgz', opts)

    phenotypic = _fetch_files(data_dir, [phenotypic], resume=resume,
                              verbose=verbose)[0]

    # Load the csv file
    phenotypic = np.genfromtxt(phenotypic, names=True, delimiter=',',
                               dtype=None)

    # Keep phenotypic information for selected subjects
    int_ids = np.asarray(ids, dtype=int)
    phenotypic = phenotypic[[np.where(phenotypic['Subject'] == i)[0][0]
                             for i in int_ids]]

    # Download dataset files

    archives = [url + '%i/adhd40_%s.tgz' % (ni, ii)
                for ni, ii in zip(nitrc_ids, ids)]
    functionals = ['data/%s/%s_rest_tshift_RPI_voreg_mni.nii.gz' % (i, i)
                   for i in ids]
    confounds = ['data/%s/%s_regressors.csv' % (i, i) for i in ids]

    functionals = _fetch_files(
        data_dir, zip(functionals, archives, (opts,) * n_subjects),
        resume=resume, verbose=verbose)

    confounds = _fetch_files(
        data_dir, zip(confounds, archives, (opts,) * n_subjects),
        resume=resume, verbose=verbose)

    return Bunch(func=functionals, confounds=confounds,
                 phenotypic=phenotypic, description=fdescr)


@fill_doc
def fetch_miyawaki2008(data_dir=None, url=None, resume=True, verbose=1):
    """Download and loads Miyawaki et al. 2008 dataset (153MB).

    See :footcite:`MIYAWAKI2008915`.

    Parameters
    ----------
    %(data_dir)s
    %(url)s
    %(resume)s
    %(verbose)s

    Returns
    -------
    data : Bunch
        Dictionary-like object, the interest attributes are :

        - 'func': string list
            Paths to nifti file with bold data
        - 'label': string list
            Paths to text file containing session and target data
        - 'mask': string
            Path to nifti mask file to define target volume in visual
            cortex
        - 'background': string
            Path to nifti file containing a background image usable as a
            background image for miyawaki images.

    References
    ----------
    .. footbibliography::

    Notes
    -----
    This dataset is available on the `brainliner website
    <http://brainliner.jp/data/brainliner-admin/Reconstruct>`_

    See `additional information
    <http://www.cns.atr.jp/dni/en/downloads/
    fmri-data-set-for-visual-image-reconstruction/>`_

    """
    url = 'https://www.nitrc.org/frs/download.php' \
          '/8486/miyawaki2008.tgz?i_agree=1&download_now=1'
    opts = {'uncompress': True}

    # Dataset files

    # Functional MRI:
    #   * 20 random scans (usually used for training)
    #   * 12 figure scans (usually used for testing)

    func_figure = [(os.path.join('func', 'data_figure_run%02d.nii.gz' % i),
                    url, opts) for i in range(1, 13)]

    func_random = [(os.path.join('func', 'data_random_run%02d.nii.gz' % i),
                    url, opts) for i in range(1, 21)]

    # Labels, 10x10 patches, stimuli shown to the subject:
    #   * 20 random labels
    #   * 12 figure labels (letters and shapes)

    label_filename = 'data_%s_run%02d_label.csv'
    label_figure = [(os.path.join('label', label_filename % ('figure', i)),
                     url, opts) for i in range(1, 13)]

    label_random = [(os.path.join('label', label_filename % ('random', i)),
                     url, opts) for i in range(1, 21)]

    # Masks

    file_mask = [
        'mask.nii.gz',
        'LHlag0to1.nii.gz',
        'LHlag10to11.nii.gz',
        'LHlag1to2.nii.gz',
        'LHlag2to3.nii.gz',
        'LHlag3to4.nii.gz',
        'LHlag4to5.nii.gz',
        'LHlag5to6.nii.gz',
        'LHlag6to7.nii.gz',
        'LHlag7to8.nii.gz',
        'LHlag8to9.nii.gz',
        'LHlag9to10.nii.gz',
        'LHV1d.nii.gz',
        'LHV1v.nii.gz',
        'LHV2d.nii.gz',
        'LHV2v.nii.gz',
        'LHV3A.nii.gz',
        'LHV3.nii.gz',
        'LHV4v.nii.gz',
        'LHVP.nii.gz',
        'RHlag0to1.nii.gz',
        'RHlag10to11.nii.gz',
        'RHlag1to2.nii.gz',
        'RHlag2to3.nii.gz',
        'RHlag3to4.nii.gz',
        'RHlag4to5.nii.gz',
        'RHlag5to6.nii.gz',
        'RHlag6to7.nii.gz',
        'RHlag7to8.nii.gz',
        'RHlag8to9.nii.gz',
        'RHlag9to10.nii.gz',
        'RHV1d.nii.gz',
        'RHV1v.nii.gz',
        'RHV2d.nii.gz',
        'RHV2v.nii.gz',
        'RHV3A.nii.gz',
        'RHV3.nii.gz',
        'RHV4v.nii.gz',
        'RHVP.nii.gz'
    ]

    file_mask = [(os.path.join('mask', m), url, opts) for m in file_mask]

    file_names = func_figure + func_random + \
                 label_figure + label_random + \
                 file_mask

    dataset_name = 'miyawaki2008'
    data_dir = _get_dataset_dir(dataset_name, data_dir=data_dir,
                                verbose=verbose)
    files = _fetch_files(data_dir, file_names, resume=resume, verbose=verbose)

    # Fetch the background image
    bg_img = _fetch_files(data_dir, [('bg.nii.gz', url, opts)], resume=resume,
                          verbose=verbose)[0]

    fdescr = _get_dataset_descr(dataset_name)

    # Return the data
    return Bunch(
        func=files[:32],
        label=files[32:64],
        mask=files[64],
        mask_roi=files[65:],
        background=bg_img,
        description=fdescr)


@fill_doc
def fetch_localizer_contrasts(contrasts, n_subjects=None, get_tmaps=False,
                              get_masks=False, get_anats=False,
                              data_dir=None, url=None, resume=True, verbose=1):
    """Download and load Brainomics/Localizer dataset (94 subjects).

    "The Functional Localizer is a simple and fast acquisition
    procedure based on a 5-minute functional magnetic resonance
    imaging (fMRI) sequence that can be run as easily and as
    systematically as an anatomical scan. This protocol captures the
    cerebral bases of auditory and visual perception, motor actions,
    reading, language comprehension and mental calculation at an
    individual level. Individual functional maps are reliable and
    quite precise. The procedure is described in more detail on the
    Functional Localizer page."
    (see https://osf.io/vhtf6/)

    You may cite :footcite:`PAPADOPOULOSORFANOS2017309`
    when using this dataset.

    Scientific results obtained using this dataset are described
    in :footcite:`Pinel2007fast`.

    Parameters
    ----------
    contrasts : list of str
        The contrasts to be fetched (for all 94 subjects available).
        Allowed values are::

        - "checkerboard"
        - "horizontal checkerboard"
        - "vertical checkerboard"
        - "horizontal vs vertical checkerboard"
        - "vertical vs horizontal checkerboard"
        - "sentence listening"
        - "sentence reading"
        - "sentence listening and reading"
        - "sentence reading vs checkerboard"
        - "calculation (auditory cue)"
        - "calculation (visual cue)"
        - "calculation (auditory and visual cue)"
        - "calculation (auditory cue) vs sentence listening"
        - "calculation (visual cue) vs sentence reading"
        - "calculation vs sentences"
        - "calculation (auditory cue) and sentence listening"
        - "calculation (visual cue) and sentence reading"
        - "calculation and sentence listening/reading"
        - "calculation (auditory cue) and sentence listening vs "
        - "calculation (visual cue) and sentence reading"
        - "calculation (visual cue) and sentence reading vs checkerboard"
        - "calculation and sentence listening/reading vs button press"
        - "left button press (auditory cue)"
        - "left button press (visual cue)"
        - "left button press"
        - "left vs right button press"
        - "right button press (auditory cue)"
        - "right button press (visual cue)"
        - "right button press"
        - "right vs left button press"
        - "button press (auditory cue) vs sentence listening"
        - "button press (visual cue) vs sentence reading"
        - "button press vs calculation and sentence listening/reading"

        or equivalently on can use the original names::

        - "checkerboard"
        - "horizontal checkerboard"
        - "vertical checkerboard"
        - "horizontal vs vertical checkerboard"
        - "vertical vs horizontal checkerboard"
        - "auditory sentences"
        - "visual sentences"
        - "auditory&visual sentences"
        - "visual sentences vs checkerboard"
        - "auditory calculation"
        - "visual calculation"
        - "auditory&visual calculation"
        - "auditory calculation vs auditory sentences"
        - "visual calculation vs sentences"
        - "auditory&visual calculation vs sentences"
        - "auditory processing"
        - "visual processing"
        - "visual processing vs auditory processing"
        - "auditory processing vs visual processing"
        - "visual processing vs checkerboard"
        - "cognitive processing vs motor"
        - "left auditory click"
        - "left visual click"
        - "left auditory&visual click"
        - "left auditory & visual click vs right auditory&visual click"
        - "right auditory click"
        - "right visual click"
        - "right auditory&visual click"
        - "right auditory & visual click vs left auditory&visual click"
        - "auditory click vs auditory sentences"
        - "visual click vs visual sentences"
        - "auditory&visual motor vs cognitive processing"

    n_subjects : int or list, optional
        The number or list of subjects to load. If None is given,
        all 94 subjects are used.

    get_tmaps : boolean, optional
        Whether t maps should be fetched or not. Default=False.

    get_masks : boolean, optional
        Whether individual masks should be fetched or not.
        Default=False.

    get_anats : boolean, optional
        Whether individual structural images should be fetched or not.
        Default=False.
    %(data_dir)s
    %(url)s
    %(resume)s
    %(verbose)s

    Returns
    -------
    data : Bunch
        Dictionary-like object, the interest attributes are :

        - 'cmaps': string list
            Paths to nifti contrast maps
        - 'tmaps' string list (if 'get_tmaps' set to True)
            Paths to nifti t maps
        - 'masks': string list
            Paths to nifti files corresponding to the subjects individual masks
        - 'anats': string
            Path to nifti files corresponding to the subjects structural images

    References
    ----------
    .. footbibliography::

    See Also
    ---------
    nilearn.datasets.fetch_localizer_calculation_task
    nilearn.datasets.fetch_localizer_button_task

    """
    if isinstance(contrasts, str):
        raise ValueError('Contrasts should be a list of strings, but '
                         'a single string was given: "%s"' % contrasts)
    if n_subjects is None:
        n_subjects = 94  # 94 subjects available
    if (isinstance(n_subjects, numbers.Number) and
            ((n_subjects > 94) or (n_subjects < 1))):
        warnings.warn("Wrong value for \'n_subjects\' (%d). The maximum "
                      "value will be used instead (\'n_subjects=94\')")
        n_subjects = 94  # 94 subjects available

    # we allow the user to use alternatives to Brainomics contrast names
    contrast_name_wrapper = {
        # Checkerboard
        "checkerboard": "checkerboard",
        "horizontal checkerboard": "horizontal checkerboard",
        "vertical checkerboard": "vertical checkerboard",
        "horizontal vs vertical checkerboard":
            "horizontal vs vertical checkerboard",
        "vertical vs horizontal checkerboard":
            "vertical vs horizontal checkerboard",
        # Sentences
        "sentence listening": "auditory sentences",
        "sentence reading": "visual sentences",
        "sentence listening and reading": "auditory&visual sentences",
        "sentence reading vs checkerboard": "visual sentences vs checkerboard",
        # Calculation
        "calculation (auditory cue)": "auditory calculation",
        "calculation (visual cue)": "visual calculation",
        "calculation (auditory and visual cue)": "auditory&visual calculation",
        "calculation (auditory cue) vs sentence listening":
            "auditory calculation vs auditory sentences",
        "calculation (visual cue) vs sentence reading":
            "visual calculation vs sentences",
        "calculation vs sentences": "auditory&visual calculation vs sentences",
        # Calculation + Sentences
        "calculation (auditory cue) and sentence listening":
            "auditory processing",
        "calculation (visual cue) and sentence reading":
            "visual processing",
        "calculation (visual cue) and sentence reading vs "
        "calculation (auditory cue) and sentence listening":
            "visual processing vs auditory processing",
        "calculation (auditory cue) and sentence listening vs "
        "calculation (visual cue) and sentence reading":
            "auditory processing vs visual processing",
        "calculation (visual cue) and sentence reading vs checkerboard":
            "visual processing vs checkerboard",
        "calculation and sentence listening/reading vs button press":
            "cognitive processing vs motor",
        # Button press
        "left button press (auditory cue)": "left auditory click",
        "left button press (visual cue)": "left visual click",
        "left button press": "left auditory&visual click",
        "left vs right button press": "left auditory & visual click vs "
            + "right auditory&visual click",
        "right button press (auditory cue)": "right auditory click",
        "right button press (visual cue)": "right visual click",
        "right button press": "right auditory & visual click",
        "right vs left button press": "right auditory & visual click "
           + "vs left auditory&visual click",
        "button press (auditory cue) vs sentence listening":
            "auditory click vs auditory sentences",
        "button press (visual cue) vs sentence reading":
            "visual click vs visual sentences",
        "button press vs calculation and sentence listening/reading":
            "auditory&visual motor vs cognitive processing"}
    allowed_contrasts = list(contrast_name_wrapper.values())

    # convert contrast names
    contrasts_wrapped = []
    # get a unique ID for each contrast. It is used to give a unique name to
    # each download file and avoid name collisions.
    contrasts_indices = []
    for contrast in contrasts:
        if contrast in allowed_contrasts:
            contrasts_wrapped.append(contrast.title().replace(" ", ""))
            contrasts_indices.append(allowed_contrasts.index(contrast))
        elif contrast in contrast_name_wrapper:
            name = contrast_name_wrapper[contrast]
            contrasts_wrapped.append(name.title().replace(" ", ""))
            contrasts_indices.append(allowed_contrasts.index(name))
        else:
            raise ValueError("Contrast \'%s\' is not available" % contrast)

    # Get the dataset OSF index
    dataset_name = "brainomics_localizer"
    index_url = "https://osf.io/hwbm2/download"
    data_dir = _get_dataset_dir(dataset_name, data_dir=data_dir,
                                verbose=verbose)
    index_file = _fetch_file(index_url, data_dir, verbose=verbose)
    with open(index_file, "rt") as of:
        index = json.load(of)

    # Build data URLs that will be fetched
    files = {}
    # Download from the relevant OSF project, using hashes generated
    # from the OSF API. Note the trailing slash. For more info, see:
    # https://gist.github.com/emdupre/3cb4d564511d495ea6bf89c6a577da74
    root_url = "https://osf.io/download/{0}/"
    if isinstance(n_subjects, numbers.Number):
        subject_mask = np.arange(1, n_subjects + 1)
    else:
        subject_mask = np.array(n_subjects)
    subject_ids = ["S%02d" % s for s in subject_mask]
    data_types = ["cmaps"]
    if get_tmaps:
        data_types.append("tmaps")
    filenames = []

    def _is_valid_path(path, index, verbose):
        if path not in index:
            if verbose > 0:
                print("Skipping path '{0}'...".format(path))
            return False
        return True

    for subject_id in subject_ids:
        for data_type in data_types:
            for contrast_id, contrast in enumerate(contrasts_wrapped):
                name_aux = str.replace(
                    str.join('_', [data_type, contrast]), ' ', '_')
                file_path = os.path.join(
                    "brainomics_data", subject_id, "%s.nii.gz" % name_aux)
                path = "/".join([
                    "/localizer", "derivatives", "spm_1st_level",
                    "sub-%s" % subject_id,
                    "sub-%s_task-localizer_acq-%s_%s.nii.gz" % (
                        subject_id, contrast, data_type)])
                if _is_valid_path(path, index, verbose=verbose):
                    file_url = root_url.format(index[path][1:])
                    opts = {"move": file_path}
                    filenames.append((file_path, file_url, opts))
                    files.setdefault(data_type, []).append(file_path)

    # Fetch masks if asked by user
    if get_masks:
        for subject_id in subject_ids:
            file_path = os.path.join(
                "brainomics_data", subject_id, "boolean_mask_mask.nii.gz")
            path = "/".join([
                "/localizer", "derivatives", "spm_1st_level",
                "sub-%s" % subject_id, "sub-%s_mask.nii.gz" % subject_id])
            if _is_valid_path(path, index, verbose=verbose):
                file_url = root_url.format(index[path][1:])
                opts = {"move": file_path}
                filenames.append((file_path, file_url, opts))
                files.setdefault("masks", []).append(file_path)

    # Fetch anats if asked by user
    if get_anats:
        for subject_id in subject_ids:
            file_path = os.path.join(
                "brainomics_data", subject_id,
                "normalized_T1_anat_defaced.nii.gz")
            path = "/".join([
                "/localizer", "derivatives", "spm_preprocessing",
                "sub-%s" % subject_id, "sub-%s_T1w.nii.gz" % subject_id])
            if _is_valid_path(path, index, verbose=verbose):
                file_url = root_url.format(index[path][1:])
                opts = {"move": file_path}
                filenames.append((file_path, file_url, opts))
                files.setdefault("anats", []).append(file_path)

    # Fetch subject characteristics
    participants_file = os.path.join("brainomics_data", "participants.tsv")
    path = "/localizer/participants.tsv"
    if _is_valid_path(path, index, verbose=verbose):
        file_url = root_url.format(index[path][1:])
        opts = {"move": participants_file}
        filenames.append((participants_file, file_url, opts))

    # Fetch behavioural
    behavioural_file = os.path.join(
        "brainomics_data", "phenotype", "behavioural.tsv")
    path = "/localizer/phenotype/behavioural.tsv"
    if _is_valid_path(path, index, verbose=verbose):
        file_url = root_url.format(index[path][1:])
        opts = {"move": behavioural_file}
        filenames.append((behavioural_file, file_url, opts))

    # Actual data fetching
    fdescr = _get_dataset_descr(dataset_name)
    _fetch_files(data_dir, filenames, verbose=verbose)
    for key, value in files.items():
        files[key] = [os.path.join(data_dir, val) for val in value]

    # Load covariates file
    from numpy.lib.recfunctions import join_by
    participants_file = os.path.join(data_dir, participants_file)
    csv_data = pd.read_csv(participants_file, delimiter='\t')
    behavioural_file = os.path.join(data_dir, behavioural_file)
    csv_data2 = pd.read_csv(behavioural_file, delimiter='\t')
    csv_data = csv_data.merge(csv_data2)
    subject_names = csv_data["participant_id"].tolist()
    subjects_indices = []
    for name in subject_ids:
        if name not in subject_names:
            continue
        subjects_indices.append(subject_names.index(name))
    csv_data = csv_data.iloc[subjects_indices]
    return Bunch(ext_vars=csv_data, description=fdescr, **files)


@fill_doc
def fetch_localizer_calculation_task(n_subjects=1, data_dir=None, url=None,
                                     verbose=1):
    """Fetch calculation task contrast maps from the localizer.

    Parameters
    ----------
    n_subjects : int, optional
        The number of subjects to load. If None is given,
        all 94 subjects are used. Default=1.
    %(data_dir)s
    %(url)s
    %(verbose)s

    Returns
    -------
    data : Bunch
        Dictionary-like object, the interest attributes are :
        'cmaps': string list, giving paths to nifti contrast maps

    Notes
    ------
    This function is only a caller for the fetch_localizer_contrasts in order
    to simplify examples reading and understanding.
    The 'calculation (auditory and visual cue)' contrast is used.

    See Also
    ---------
    nilearn.datasets.fetch_localizer_button_task
    nilearn.datasets.fetch_localizer_contrasts

    """
    data = fetch_localizer_contrasts(["calculation (auditory and visual cue)"],
                                     n_subjects=n_subjects,
                                     get_tmaps=False, get_masks=False,
                                     get_anats=False, data_dir=data_dir,
                                     url=url, resume=True, verbose=verbose)
    return data


@fill_doc
def fetch_localizer_button_task(data_dir=None, url=None,
                                verbose=1):
    """Fetch left vs right button press contrast maps from the localizer.

    Parameters
    ----------
    %(data_dir)s
    %(url)s
    %(verbose)s

    Returns
    -------
    data : Bunch
        Dictionary-like object, the interest attributes are :

        - 'cmaps': string list, giving paths to nifti contrast maps
        - 'tmap': string, giving paths to nifti contrast maps
        - 'anat': string, giving paths to normalized anatomical image

    Notes
    ------
    This function is only a caller for the fetch_localizer_contrasts in order
    to simplify examples reading and understanding.
    The 'left vs right button press' contrast is used.

    See Also
    ---------
    nilearn.datasets.fetch_localizer_calculation_task
    nilearn.datasets.fetch_localizer_contrasts

    """
    data = fetch_localizer_contrasts(["left vs right button press"],
                                     n_subjects=[2],
                                     get_tmaps=True, get_masks=False,
                                     get_anats=True, data_dir=data_dir,
                                     url=url, resume=True, verbose=verbose)
    # Additional keys for backward compatibility
    data['tmap'] = data['tmaps'][0]
    data['anat'] = data['anats'][0]
    return data


@fill_doc
def fetch_abide_pcp(data_dir=None, n_subjects=None, pipeline='cpac',
                    band_pass_filtering=False, global_signal_regression=False,
                    derivatives=['func_preproc'],
                    quality_checked=True, url=None, verbose=1, **kwargs):
    """Fetch ABIDE dataset.

    Fetch the Autism Brain Imaging Data Exchange (ABIDE) dataset wrt criteria
    that can be passed as parameter. Note that this is the preprocessed
    version of ABIDE provided by the preprocess connectome projects (PCP).
    See :footcite:`Nielsen2013Multisite`.

    Parameters
    ----------
    %(data_dir)s
    n_subjects : int, optional
        The number of subjects to load. If None is given,
        all available subjects are used (this number depends on the
        preprocessing pipeline used).

    pipeline : string {'cpac', 'css', 'dparsf', 'niak'}, optional
        Possible pipelines are "ccs", "cpac", "dparsf" and "niak".
        Default='cpac'.

    band_pass_filtering : boolean, optional
        Due to controversies in the literature, band pass filtering is
        optional. If true, signal is band filtered between 0.01Hz and 0.1Hz.
        Default=False.

    global_signal_regression : boolean optional
        Indicates if global signal regression should be applied on the
        signals. Default=False.

    derivatives : string list, optional
        Types of downloaded files. Possible values are: alff, degree_binarize,
        degree_weighted, dual_regression, eigenvector_binarize,
        eigenvector_weighted, falff, func_mask, func_mean, func_preproc, lfcd,
        reho, rois_aal, rois_cc200, rois_cc400, rois_dosenbach160, rois_ez,
        rois_ho, rois_tt, and vmhc. Please refer to the PCP site for more
        details. Default=['func_preproc'].

    quality_checked : boolean, optional
        If true (default), restrict the list of the subjects to the one that
        passed quality assessment for all raters. Default=True.
    %(url)s
    %(verbose)s
    kwargs : parameter list, optional
        Any extra keyword argument will be used to filter downloaded subjects
        according to the CSV phenotypic file. Some examples of filters are
        indicated below.

    SUB_ID : list of integers in [50001, 50607], optional
        Ids of the subjects to be loaded.

    DX_GROUP : integer in {1, 2}, optional
        1 is autism, 2 is control.

    DSM_IV_TR : integer in [0, 4], optional
        O is control, 1 is autism, 2 is Asperger, 3 is PPD-NOS,
        4 is Asperger or PPD-NOS.

    AGE_AT_SCAN : float in [6.47, 64], optional
        Age of the subject.

    SEX : integer in {1, 2}, optional
        1 is male, 2 is female.

    HANDEDNESS_CATEGORY : string in {'R', 'L', 'Mixed', 'Ambi'}, optional
        R = Right, L = Left, Ambi = Ambidextrous.

    HANDEDNESS_SCORE : integer in [-100, 100], optional
        Positive = Right, Negative = Left, 0 = Ambidextrous.

    Notes
    -----
    Code and description of preprocessing pipelines are provided on the
    `PCP website <http://preprocessed-connectomes-project.github.io/>`.

    References
    ----------
    .. footbibliography::

    """
    # People keep getting it wrong and submiting a string instead of a
    # list of strings. We'll make their life easy
    if isinstance(derivatives, str):
        derivatives = [derivatives, ]

    # Parameter check
    for derivative in derivatives:
        if derivative not in [
                'alff', 'degree_binarize', 'degree_weighted',
                'dual_regression', 'eigenvector_binarize',
                'eigenvector_weighted', 'falff', 'func_mask', 'func_mean',
                'func_preproc', 'lfcd', 'reho', 'rois_aal', 'rois_cc200',
                'rois_cc400', 'rois_dosenbach160', 'rois_ez', 'rois_ho',
                'rois_tt', 'vmhc']:
            raise KeyError('%s is not a valid derivative' % derivative)

    strategy = ''
    if not band_pass_filtering:
        strategy += 'no'
    strategy += 'filt_'
    if not global_signal_regression:
        strategy += 'no'
    strategy += 'global'

    # General file: phenotypic information
    dataset_name = 'ABIDE_pcp'
    data_dir = _get_dataset_dir(dataset_name, data_dir=data_dir,
                                verbose=verbose)
    if url is None:
        url = ('https://s3.amazonaws.com/fcp-indi/data/Projects/'
               'ABIDE_Initiative')

    if quality_checked:
        kwargs['qc_rater_1'] = b'OK'
        kwargs['qc_anat_rater_2'] = [b'OK', b'maybe']
        kwargs['qc_func_rater_2'] = [b'OK', b'maybe']
        kwargs['qc_anat_rater_3'] = b'OK'
        kwargs['qc_func_rater_3'] = b'OK'

    # Fetch the phenotypic file and load it
    csv = 'Phenotypic_V1_0b_preprocessed1.csv'
    path_csv = _fetch_files(data_dir, [(csv, url + '/' + csv, {})],
                            verbose=verbose)[0]

    # Note: the phenotypic file contains string that contains comma which mess
    # up numpy array csv loading. This is why I do a pass to remove the last
    # field. This can be
    # done simply with pandas but we don't want such dependency ATM
    # pheno = pandas.read_csv(path_csv).to_records()
    with open(path_csv, 'r') as pheno_f:
        pheno = ['i' + pheno_f.readline()]

        # This regexp replaces commas between double quotes
        for line in pheno_f:
            pheno.append(re.sub(r',(?=[^"]*"(?:[^"]*"[^"]*")*[^"]*$)', ";", line))

    # bytes (encode()) needed for python 2/3 compat with numpy
    pheno = '\n'.join(pheno).encode()
    pheno = BytesIO(pheno)
    pheno = pd.read_csv(pheno, comment='$')

    # First, filter subjects with no filename
    pheno = pheno[pheno['FILE_ID'] != 'no_filename']
    # Apply user defined filters
    user_filter = _filter_columns(pheno, kwargs)
    pheno = pheno[user_filter]

    # Go into specific data folder and url
    data_dir = os.path.join(data_dir, pipeline, strategy)
    url = '/'.join([url, 'Outputs', pipeline, strategy])

    # Get the files
    results = {}
    file_ids = pheno['FILE_ID'].tolist()
    if n_subjects is not None:
        file_ids = file_ids[:n_subjects]
        pheno = pheno[:n_subjects]

    results['description'] = _get_dataset_descr(dataset_name)
    results['phenotypic'] = pheno
    for derivative in derivatives:
        ext = '.1D' if derivative.startswith('rois') else '.nii.gz'
        files = []
        for file_id in file_ids:
            file_ = [(
                file_id + '_' + derivative + ext,
                '/'.join([url, derivative, file_id + '_' + derivative + ext]),
                {}
            )]
            files.append(_fetch_files(data_dir, file_, verbose=verbose)[0])
        # Load derivatives if needed
        if ext == '.1D':
            files = [np.loadtxt(f) for f in files]
        results[derivative] = files
    return Bunch(**results)


def _load_mixed_gambles(zmap_imgs):
    """Ravel zmaps (one per subject) along time axis, resulting,
    in a n_subjects * n_trials 3D niimgs and, and then make
    gain vector y of same length.
    """
    X = []
    y = []
    mask = []
    for zmap_img in zmap_imgs:
        # load subject data
        this_X = get_data(zmap_img)
        affine = zmap_img.affine
        finite_mask = np.all(np.isfinite(this_X), axis=-1)
        this_mask = np.logical_and(np.all(this_X != 0, axis=-1),
                                   finite_mask)
        this_y = np.array([np.arange(1, 9)] * 6).ravel()

        # gain levels
        if len(this_y) != this_X.shape[-1]:
            raise RuntimeError("%s: Expecting %i volumes, got %i!" % (
                zmap_img, len(this_y), this_X.shape[-1]))

        # standardize subject data
        this_X -= this_X.mean(axis=-1)[..., np.newaxis]
        std = this_X.std(axis=-1)
        std[std == 0] = 1
        this_X /= std[..., np.newaxis]

        # commit subject data
        X.append(this_X)
        y.extend(this_y)
        mask.append(this_mask)
    y = np.array(y)
    X = np.concatenate(X, axis=-1)
    mask = np.sum(mask, axis=0) > .5 * len(mask)
    mask = np.logical_and(mask, np.all(np.isfinite(X), axis=-1))
    X = X[mask, :].T
    tmp = np.zeros(list(mask.shape) + [len(X)])
    tmp[mask, :] = X.T
    mask_img = nibabel.Nifti1Image(mask.astype(int), affine)
    X = nibabel.four_to_three(nibabel.Nifti1Image(tmp, affine))
    return X, y, mask_img


@fill_doc
def fetch_mixed_gambles(n_subjects=1, data_dir=None, url=None, resume=True,
                        return_raw_data=False, verbose=1):
    """Fetch Jimura "mixed gambles" dataset.

    See :footcite:`JIMURA2012544`.

    Parameters
    ----------
    n_subjects : int, optional
        The number of subjects to load. If None is given, all the
        subjects are used. Default=1.
    %(data_dir)s
    %(url)s
    %(resume)s
    %(verbose)s
    return_raw_data : bool, optional
        If false, then the data will transformed into and (X, y) pair, suitable
        for machine learning routines. X is a list of n_subjects * 48
        Nifti1Image objects (where 48 is the number of trials),
        and y is an array of shape (n_subjects * 48,).
        Default=False.

    Returns
    -------
    data : Bunch
        Dictionary-like object, the interest attributes are :
        'zmaps': string list
            Paths to realigned gain betamaps (one nifti per subject).
        'gain': ..
            If make_Xy is true, this is a list of n_subjects * 48
            Nifti1Image objects, else it is None.
        'y': array of shape (n_subjects * 48,) or None
            If make_Xy is true, then this is an array of shape
            (n_subjects * 48,), else it is None.

    References
    ----------
    .. footbibliography::

    """
    if n_subjects > 16:
        warnings.warn('Warning: there are only 16 subjects!')
        n_subjects = 16
    if url is None:
        url = ("https://www.nitrc.org/frs/download.php/7229/"
               "jimura_poldrack_2012_zmaps.zip")
    opts = dict(uncompress=True)
    files = [("zmaps%ssub%03i_zmaps.nii.gz" % (os.sep, (j + 1)), url, opts)
             for j in range(n_subjects)]
    data_dir = _get_dataset_dir('jimura_poldrack_2012_zmaps',
                                data_dir=data_dir)
    zmap_fnames = _fetch_files(data_dir, files, resume=resume, verbose=verbose)
    subject_id = np.repeat(np.arange(n_subjects), 6 * 8)
    data = Bunch(zmaps=zmap_fnames,
                 subject_id=subject_id)
    if not return_raw_data:
        X, y, mask_img = _load_mixed_gambles(check_niimg(data.zmaps,
                                                         return_iterator=True))
        data.zmaps, data.gain, data.mask_img = X, y, mask_img
    return data


@fill_doc
def fetch_megatrawls_netmats(dimensionality=100, timeseries='eigen_regression',
                             matrices='partial_correlation', data_dir=None,
                             resume=True, verbose=1):
    """Downloads and returns Network Matrices data from MegaTrawls release in HCP.

    This data can be used to predict relationships between imaging data and
    non-imaging behavioural measures such as age, sex, education, etc.
    The network matrices are estimated from functional connectivity
    datasets of 461 subjects. Full technical details in references.

    More information available in :footcite:`smithhcp2015`,
    :footcite:`smith2015positive`, :footcite:`Filippini7209`,
    :footcite:`smith2014methods`, and :footcite:`reilly2009cerebellum`.

    Parameters
    ----------
    dimensionality : int, optional
        Valid inputs are 25, 50, 100, 200, 300. By default, network matrices
        estimated using Group ICA brain parcellations of 100 components/dimensions
        will be returned. Default=100.

    timeseries : str, optional
        Valid inputs are 'multiple_spatial_regression' or 'eigen_regression'. By
        default 'eigen_regression', matrices estimated using first principal
        eigen component timeseries signals extracted from each subject data
        parcellations will be returned. Otherwise, 'multiple_spatial_regression'
        matrices estimated using spatial regressor based timeseries signals
        extracted from each subject data parcellations will be returned.
        Default='eigen_regression'.

    matrices : str, optional
        Valid inputs are 'full_correlation' or 'partial_correlation'. By default,
        partial correlation matrices will be returned otherwise if selected
        full correlation matrices will be returned.
        Default='partial_correlation'.
    %(data_dir)s
    %(resume)s
    %(verbose)s

    Returns
    -------
    data : Bunch
        Dictionary-like object, the attributes are :

        - 'dimensions': int, consists of given input in dimensions.

        - 'timeseries': str, consists of given input in timeseries method.

        - 'matrices': str, consists of given type of specific matrices.

        - 'correlation_matrices': ndarray, consists of correlation matrices
          based on given type of matrices. Array size will depend on given
          dimensions (n, n).

        - 'description': data description

    References
    ----------
    .. footbibliography::

    Notes
    -----
    See description for terms & conditions on data usage.

    """
    url = "http://www.nitrc.org/frs/download.php/8037/Megatrawls.tgz"
    opts = {'uncompress': True}

    error_message = "Invalid {0} input is provided: {1}, choose one of them {2}"
    # standard dataset terms
    dimensionalities = [25, 50, 100, 200, 300]
    if dimensionality not in dimensionalities:
        raise ValueError(error_message.format('dimensionality', dimensionality,
                                              dimensionalities))
    timeseries_methods = ['multiple_spatial_regression', 'eigen_regression']
    if timeseries not in timeseries_methods:
        raise ValueError(error_message.format('timeseries', timeseries,
                                              timeseries_methods))
    output_matrices_names = ['full_correlation', 'partial_correlation']
    if matrices not in output_matrices_names:
        raise ValueError(error_message.format('matrices', matrices,
                                              output_matrices_names))

    dataset_name = 'Megatrawls'
    data_dir = _get_dataset_dir(dataset_name, data_dir=data_dir, verbose=verbose)
    description = _get_dataset_descr(dataset_name)

    timeseries_map = dict(multiple_spatial_regression='ts2', eigen_regression='ts3')
    matrices_map = dict(full_correlation='Znet1.txt', partial_correlation='Znet2.txt')
    filepath = [(os.path.join(
        '3T_Q1-Q6related468_MSMsulc_d%d_%s' % (dimensionality, timeseries_map[timeseries]),
        matrices_map[matrices]), url, opts)]

    # Fetch all the files
    files = _fetch_files(data_dir, filepath, resume=resume, verbose=verbose)

    # Load the files into arrays
    correlation_matrices = csv_to_array(files[0])

    return Bunch(
        dimensions=dimensionality,
        timeseries=timeseries,
        matrices=matrices,
        correlation_matrices=correlation_matrices,
        description=description)


<<<<<<< HEAD
@deprecated("'fetch_cobre' has been deprecated and will be removed "
            "in release 0.9 . "
            "Please consider using a different datasets or downloading it "
            "with a different tool than nilearn.")
def fetch_cobre(n_subjects=10, data_dir=None, url=None, verbose=1):
    """Fetch COBRE datasets preprocessed using NIAK 0.17 under CentOS
    version 6.3 with Octave version 4.0.2 and the Minc toolkit version 0.3.18.

    Downloads and returns COBRE preprocessed resting state fMRI datasets,
    covariates and phenotypic information such as demographic, clinical
    variables, measure of frame displacement FD (an average FD for all the time
    frames left after censoring).

    Each subject `fmri_XXXXXXX.nii.gz` is a 3D+t nifti volume (150 volumes).
    WARNING: no confounds were actually regressed from the data, so it can be
    done interactively by the user who will be able to explore different
    analytical paths easily.

    For each subject, there is `fmri_XXXXXXX.tsv` files which contains the
    covariates such as motion parameters, mean CSF signal that should to be
    regressed out of the functional data.

    `keys_confounds.json`: a json file, that describes each variable mentioned
    in the files `fmri_XXXXXXX.tsv.gz`. It also contains a list of time frames
    that have been removed from the time series by censoring for high motion.

    `phenotypic_data.tsv` contains the data of clinical variables that
    explained in `keys_phenotypic_data.json`

    .. versionadded:: 0.3

    Warnings
    --------
    'fetch_cobre' has been deprecated and will be removed in release 0.9.

    Parameters
    ----------
    n_subjects : int, optional
        The number of subjects to load from maximum of 146 subjects.
        By default, 10 subjects will be loaded. If n_subjects=None,
        all subjects will be loaded. Default=10.

    data_dir : str, optional
        Path to the data directory. Used to force data storage in a
        specified location. Default: None

    url : str, optional
        Override download url. Used for test only (or if you setup a
        mirror of the data). Default: None

    verbose : int, optional
       Verbosity level (0 means no message). Default=1.

    Returns
    -------
    data : Bunch
        Dictionary-like object, the attributes are:

        - 'func': string list
            Paths to Nifti images.
        - 'confounds': string list
            Paths to .tsv files of each subject, confounds.
        - 'phenotypic': numpy.recarray
            Contains data of clinical variables, sex, age, FD.
        - 'description': data description of the release and references.
        - 'desc_con': str
            description of the confounds variables
        - 'desc_phenotypic': str
            description of the phenotypic variables.

    Notes
    -----
    See `more information about datasets structure
    <https://figshare.com/articles/COBRE_preprocessed_with_NIAK_0_17_-_lightweight_release/4197885>`_

    """
    if url is None:
        # Here we use the file that provides URL for all others
        url = 'https://api.figshare.com/v2/articles/4197885'
    dataset_name = 'cobre'
    data_dir = _get_dataset_dir(dataset_name, data_dir=data_dir,
                                verbose=verbose)
    fdescr = _get_dataset_descr(dataset_name)

    # First, fetch the file that references all individual URLs
    files = _fetch_files(data_dir, [("4197885", url, {})],
                         verbose=verbose)[0]

    files = json.load(open(files, 'r'))
    files = files['files']
    # Index files by name
    files_ = {}
    for f in files:
        files_[f['name']] = f
    files = files_

    # Fetch the phenotypic file and load it
    csv_name_gz = 'phenotypic_data.tsv.gz'
    csv_name = os.path.splitext(csv_name_gz)[0]
    csv_file_phen = _fetch_files(
        data_dir, [(csv_name, files[csv_name_gz]['download_url'],
                    {'md5': files[csv_name_gz].get('md5', None),
                     'move': csv_name_gz,
                     'uncompress': True})],
        verbose=verbose)[0]

    # Load file in filename to numpy arrays
    names = ['ID', 'Current Age', 'Gender', 'Handedness', 'Subject Type',
             'Diagnosis', 'Frames OK', 'FD', 'FD Scrubbed']

    csv_array_phen = pd.read_csv(csv_file_phen, names=names, header=0,
                                   delimiter='\t')
    # Check number of subjects
    max_subjects = len(csv_array_phen)
    if n_subjects is None:
        n_subjects = max_subjects

    if n_subjects > max_subjects:
        warnings.warn('Warning: there are only %d subjects' % max_subjects)
        n_subjects = max_subjects

    sz_count = list(csv_array_phen['Subject Type']).count('Patient')
    ct_count = list(csv_array_phen['Subject Type']).count('Control')

    n_sz = np.round(float(n_subjects) / max_subjects * sz_count).astype(int)
    n_ct = np.round(float(n_subjects) / max_subjects * ct_count).astype(int)

    # First, restrict the csv files to the adequate number of subjects
    sz_ids = csv_array_phen[csv_array_phen['Subject Type'] ==
                            'Patient']['ID'][:n_sz]
    ct_ids = csv_array_phen[csv_array_phen['Subject Type'] ==
                            'Control']['ID'][:n_ct]
    ids = np.hstack([sz_ids, ct_ids])
    csv_array_phen = csv_array_phen[np.in1d(csv_array_phen['ID'], ids)]

    # Call fetch_files once per subject.

    func = []
    con = []
    for i in ids:
        f = 'fmri_00' + str(i) + '.nii.gz'
        c_gz = 'fmri_00' + str(i) + '.tsv.gz'
        c = os.path.splitext(c_gz)[0]

        f, c = _fetch_files(
            data_dir,
            [(f, files[f]['download_url'], {'md5': files[f].get('md5', None),
                                            'move': f}),
             (c, files[c_gz]['download_url'],
              {'md5': files[c_gz].get('md5', None),
               'move': c_gz, 'uncompress': True})
             ],
            verbose=verbose)
        func.append(f)
        con.append(c)

    # Fetch the the complementary files
    keys_con = "keys_confounds.json"
    keys_phen = "keys_phenotypic_data.json"

    csv_keys_con, csv_keys_phen = _fetch_files(
        data_dir,
        [(keys_con, files[keys_con]['download_url'],
          {'md5': files[keys_con].get('md5', None), 'move': keys_con}),
         (keys_phen, files[keys_phen]['download_url'],
         {'md5': files[keys_phen].get('md5', None), 'move': keys_phen})
         ],
        verbose=verbose)

    files_keys_con = open(csv_keys_con, 'r').read()
    files_keys_phen = open(csv_keys_phen, 'r').read()

    return Bunch(func=func, confounds=con, phenotypic=csv_array_phen,
                 description=fdescr, desc_con=files_keys_con,
                 desc_phenotypic=files_keys_phen)


=======
@fill_doc
>>>>>>> da85a78e
def fetch_surf_nki_enhanced(n_subjects=10, data_dir=None,
                            url=None, resume=True, verbose=1):
    """Download and load the NKI enhanced resting-state dataset,
    preprocessed and projected to the fsaverage5 space surface.

    See :footcite:`Nooner2012NKI`.

    Direct download link :footcite:`NKIdataset`.

    .. versionadded:: 0.3

    Parameters
    ----------
    n_subjects : int, optional
        The number of subjects to load from maximum of 102 subjects.
        By default, 10 subjects will be loaded. If None is given,
        all 102 subjects will be loaded. Default=10.
    %(data_dir)s
    %(url)s
    %(resume)s
    %(verbose)s

    Returns
    -------
    data : sklearn.datasets.base.Bunch
        Dictionary-like object, the interest attributes are :

        - 'func_left': Paths to Gifti files containing resting state
                        time series left hemisphere
        - 'func_right': Paths to Gifti files containing resting state
                         time series right hemisphere
        - 'phenotypic': array containing tuple with subject ID, age,
                         dominant hand and sex for each subject.
        - 'description': data description of the release and references.

    References
    ----------
    .. footbibliography::

    """
    if url is None:
        url = 'https://www.nitrc.org/frs/download.php/'

    # Preliminary checks and declarations
    dataset_name = 'nki_enhanced_surface'
    data_dir = _get_dataset_dir(dataset_name, data_dir=data_dir,
                                verbose=verbose)
    ids = ['A00028185', 'A00033747', 'A00035072', 'A00035827', 'A00035840',
           'A00037112', 'A00037511', 'A00038998', 'A00039391', 'A00039431',
           'A00039488', 'A00040524', 'A00040623', 'A00040944', 'A00043299',
           'A00043520', 'A00043677', 'A00043722', 'A00045589', 'A00050998',
           'A00051063', 'A00051064', 'A00051456', 'A00051457', 'A00051477',
           'A00051513', 'A00051514', 'A00051517', 'A00051528', 'A00051529',
           'A00051539', 'A00051604', 'A00051638', 'A00051658', 'A00051676',
           'A00051678', 'A00051679', 'A00051726', 'A00051774', 'A00051796',
           'A00051835', 'A00051882', 'A00051925', 'A00051927', 'A00052070',
           'A00052117', 'A00052118', 'A00052126', 'A00052180', 'A00052197',
           'A00052214', 'A00052234', 'A00052307', 'A00052319', 'A00052499',
           'A00052502', 'A00052577', 'A00052612', 'A00052639', 'A00053202',
           'A00053369', 'A00053456', 'A00053474', 'A00053546', 'A00053576',
           'A00053577', 'A00053578', 'A00053625', 'A00053626', 'A00053627',
           'A00053874', 'A00053901', 'A00053927', 'A00053949', 'A00054038',
           'A00054153', 'A00054173', 'A00054358', 'A00054482', 'A00054532',
           'A00054533', 'A00054534', 'A00054621', 'A00054895', 'A00054897',
           'A00054913', 'A00054929', 'A00055061', 'A00055215', 'A00055352',
           'A00055353', 'A00055542', 'A00055738', 'A00055763', 'A00055806',
           'A00056097', 'A00056098', 'A00056164', 'A00056372', 'A00056452',
           'A00056489', 'A00056949']

    nitrc_ids = range(8260, 8464)
    max_subjects = len(ids)
    if n_subjects is None:
        n_subjects = max_subjects
    if n_subjects > max_subjects:
        warnings.warn('Warning: there are only %d subjects' % max_subjects)
        n_subjects = max_subjects
    ids = ids[:n_subjects]

    # Dataset description
    fdescr = _get_dataset_descr(dataset_name)

    # First, get the metadata
    phenotypic_file = 'NKI_enhanced_surface_phenotypics.csv'
    phenotypic = (phenotypic_file, url + '8470/pheno_nki_nilearn.csv',
                  {'move': phenotypic_file})

    phenotypic = _fetch_files(data_dir, [phenotypic], resume=resume,
                              verbose=verbose)[0]

    # Load the csv file
    phenotypic = np.genfromtxt(phenotypic, skip_header=True,
                               names=['Subject', 'Age',
                                      'Dominant Hand', 'Sex'],
                               delimiter=',', dtype=['U9', '<f8',
                                                     'U1', 'U1'])

    # Keep phenotypic information for selected subjects
    int_ids = np.asarray(ids)
    phenotypic = phenotypic[[np.where(phenotypic['Subject'] == i)[0][0]
                             for i in int_ids]]

    # Download subjects' datasets
    func_right = []
    func_left = []
    for i in range(len(ids)):

        archive = url + '%i/%s_%s_preprocessed_fsaverage5_fwhm6.gii'
        func = os.path.join('%s', '%s_%s_preprocessed_fwhm6.gii')
        rh = _fetch_files(data_dir,
                          [(func % (ids[i], ids[i], 'right'),
                           archive % (nitrc_ids[2*i+1], ids[i], 'rh'),
                           {'move': func % (ids[i], ids[i], 'right')}
                            )],
                          resume=resume, verbose=verbose)
        lh = _fetch_files(data_dir,
                          [(func % (ids[i], ids[i], 'left'),
                           archive % (nitrc_ids[2*i], ids[i], 'lh'),
                           {'move': func % (ids[i], ids[i], 'left')}
                            )],
                          resume=resume, verbose=verbose)

        func_right.append(rh[0])
        func_left.append(lh[0])

    return Bunch(func_left=func_left, func_right=func_right,
                 phenotypic=phenotypic,
                 description=fdescr)


@fill_doc
def _fetch_development_fmri_participants(data_dir, url, verbose):
    """Helper function to fetch_development_fmri.

    This function helps in downloading and loading participants data from .tsv
    uploaded on Open Science Framework (OSF).

    The original .tsv file contains many columns but this function picks only
    those columns that are relevant.

    Parameters
    ----------
    %(data_dir)s
    %(url)s
    %(verbose)s

    Returns
    -------
    participants : numpy.ndarray
        Contains data of each subject age, age group, child or adult,
        gender, handedness.

    """
    dataset_name = 'development_fmri'
    data_dir = _get_dataset_dir(dataset_name, data_dir=data_dir,
                                verbose=verbose)

    if url is None:
        url = 'https://osf.io/yr3av/download'

    files = [('participants.tsv', url, {'move': 'participants.tsv'})]
    path_to_participants = _fetch_files(data_dir, files, verbose=verbose)[0]

    # Load path to participants
    dtype = [('participant_id', 'U12'), ('Age', '<f8'), ('AgeGroup', 'U6'),
             ('Child_Adult', 'U5'), ('Gender', 'U4'), ('Handedness', 'U4')]
    names = ['participant_id', 'Age', 'AgeGroup', 'Child_Adult', 'Gender',
             'Handedness']
    participants = csv_to_array(path_to_participants, skip_header=True,
                                dtype=dtype, names=names)
    return participants


@fill_doc
def _fetch_development_fmri_functional(participants, data_dir, url, resume,
                                       verbose):
    """Helper function to fetch_development_fmri.

    This function helps in downloading functional MRI data in Nifti
    and its confound corresponding to each subject.

    The files are downloaded from Open Science Framework (OSF).

    Parameters
    ----------
    participants : numpy.ndarray
        Should contain column participant_id which represents subjects id. The
        number of files are fetched based on ids in this column.
    %(data_dir)s
    %(url)s
    %(resume)s
    %(verbose)s

    Returns
    -------
    func : list of str (Nifti files)
        Paths to functional MRI data (4D) for each subject.

    regressors : list of str (tsv files)
        Paths to regressors related to each subject.

    """
    dataset_name = 'development_fmri'
    data_dir = _get_dataset_dir(dataset_name, data_dir=data_dir,
                                verbose=verbose)

    if url is None:
        # Download from the relevant OSF project, using hashes generated
        # from the OSF API. Note the trailing slash. For more info, see:
        # https://gist.github.com/emdupre/3cb4d564511d495ea6bf89c6a577da74
        url = 'https://osf.io/download/{}/'

    confounds = '{}_task-pixar_desc-confounds_regressors.tsv'
    func = '{0}_task-pixar_space-MNI152NLin2009cAsym_desc-preproc_bold.nii.gz'

    # The gzip contains unique download keys per Nifti file and confound
    # pre-extracted from OSF. Required for downloading files.
    package_directory = os.path.dirname(os.path.abspath(__file__))
    dtype = [('participant_id', 'U12'), ('key_regressor', 'U24'),
             ('key_bold', 'U24')]
    names = ['participant_id', 'key_r', 'key_b']
    # csv file contains download information related to OpenScience(osf)
    osf_data = csv_to_array(os.path.join(package_directory, "data",
                                         "development_fmri.csv"),
                            skip_header=True, dtype=dtype, names=names)

    funcs = []
    regressors = []

    for participant_id in participants['participant_id']:
        this_osf_id = osf_data[osf_data['participant_id'] == participant_id]
        # Download regressors
        confound_url = url.format(this_osf_id['key_r'][0])
        regressor_file = [(confounds.format(participant_id),
                           confound_url,
                           {'move': confounds.format(participant_id)})]
        path_to_regressor = _fetch_files(data_dir, regressor_file,
                                         verbose=verbose)[0]
        regressors.append(path_to_regressor)
        # Download bold images
        func_url = url.format(this_osf_id['key_b'][0])
        func_file = [(func.format(participant_id, participant_id), func_url,
                      {'move': func.format(participant_id)})]
        path_to_func = _fetch_files(data_dir, func_file, resume=resume,
                                    verbose=verbose)[0]
        funcs.append(path_to_func)
    return funcs, regressors


@fill_doc
def fetch_development_fmri(n_subjects=None, reduce_confounds=True,
                           data_dir=None, resume=True, verbose=1,
                           age_group='both'):
    """Fetch movie watching based brain development dataset (fMRI)

    The data is downsampled to 4mm resolution for convenience with a repetition time (TR)
    of 2 secs. The origin of the data is coming from OpenNeuro. See Notes below.

    Please cite :footcite:`richardson2018development`
    if you are using this dataset.

    .. versionadded:: 0.5.2

    Parameters
    ----------
    n_subjects : int, optional
        The number of subjects to load. If None, all the subjects are
        loaded. Total 155 subjects.

    reduce_confounds : bool, optional
        If True, the returned confounds only include 6 motion parameters,
        mean framewise displacement, signal from white matter, csf, and
        6 anatomical compcor parameters. This selection only serves the
        purpose of having realistic examples. Depending on your research
        question, other confounds might be more appropriate.
        If False, returns all :term:`fMRIPrep` confounds.
        Default=True.
    %(data_dir)s
    %(resume)s
    %(verbose)s
    age_group : str, optional
        Default='both'. Which age group to fetch

        - 'adults' = fetch adults only (n=33, ages 18-39)
        - 'child' = fetch children only (n=122, ages 3-12)
        - 'both' = fetch full sample (n=155)

    Returns
    -------
    data : Bunch
        Dictionary-like object, the interest attributes are :

        - 'func': list of str (Nifti files)
            Paths to downsampled functional MRI data (4D) for each subject.

        - 'confounds': list of str (tsv files)
            Paths to confounds related to each subject.

        - 'phenotypic': numpy.ndarray
            Contains each subject age, age group, child or adult, gender,
            handedness.

    Notes
    -----
    The original data is downloaded from OpenNeuro
    https://openneuro.org/datasets/ds000228/versions/1.0.0

    This fetcher downloads downsampled data that are available on Open
    Science Framework (OSF). Located here: https://osf.io/5hju4/files/

    Preprocessing details: https://osf.io/wjtyq/

    Note that if n_subjects > 2, and age_group is 'both',
    fetcher will return a ratio of children and adults representative
    of the total sample.

    References
    ----------
    .. footbibliography::

    """
    dataset_name = 'development_fmri'
    data_dir = _get_dataset_dir(dataset_name, data_dir=data_dir,
                                verbose=1)
    keep_confounds = ['trans_x', 'trans_y', 'trans_z', 'rot_x', 'rot_y',
                      'rot_z', 'framewise_displacement', 'a_comp_cor_00',
                      'a_comp_cor_01', 'a_comp_cor_02', 'a_comp_cor_03',
                      'a_comp_cor_04', 'a_comp_cor_05', 'csf',
                      'white_matter']

    # Dataset description
    fdescr = _get_dataset_descr(dataset_name)

    # Participants data: ids, demographics, etc
    participants = _fetch_development_fmri_participants(data_dir=data_dir,
                                                        url=None,
                                                        verbose=verbose)

    adult_count, child_count = _filter_func_regressors_by_participants(
            participants, age_group)  # noqa: E126
    max_subjects = adult_count + child_count

    n_subjects = _set_invalid_n_subjects_to_max(n_subjects,
                                                max_subjects,
                                                age_group)

    # To keep the proportion of children versus adults
    percent_total = float(n_subjects) / max_subjects
    n_child = np.round(percent_total * child_count).astype(int)
    n_adult = np.round(percent_total * adult_count).astype(int)

    # We want to return adults by default (i.e., `age_group=both`) or
    # if explicitly requested.
    if (age_group != 'child') and (n_subjects == 1):
        n_adult, n_child = 1, 0

    if (age_group == 'both') and (n_subjects == 2):
        n_adult, n_child = 1, 1

    participants = _filter_csv_by_n_subjects(participants, n_adult, n_child)

    funcs, regressors = _fetch_development_fmri_functional(participants,
                                                           data_dir=data_dir,
                                                           url=None,
                                                           resume=resume,
                                                           verbose=verbose)

    if reduce_confounds:
        regressors = _reduce_confounds(regressors, keep_confounds)
    return Bunch(func=funcs, confounds=regressors, phenotypic=participants,
                 description=fdescr)


def _filter_func_regressors_by_participants(participants, age_group):
    """ Filter functional and regressors based on participants
    """
    valid_age_groups = ('both', 'child', 'adult')
    if age_group not in valid_age_groups:
        raise ValueError("Wrong value for age_group={0}. "
                         "Valid arguments are: {1}".format(age_group,
                                                           valid_age_groups)
                         )

    child_adult = participants['Child_Adult'].tolist()

    if age_group != 'adult':
        child_count = child_adult.count('child')
    else:
        child_count = 0

    if age_group != 'child':
        adult_count = child_adult.count('adult')
    else:
        adult_count = 0
    return adult_count, child_count


def _filter_csv_by_n_subjects(participants, n_adult, n_child):
    """Restrict the csv files to the adequate number of subjects
    """
    child_ids = participants[participants['Child_Adult'] ==
                             'child']['participant_id'][:n_child]
    adult_ids = participants[participants['Child_Adult'] ==
                             'adult']['participant_id'][:n_adult]
    ids = np.hstack([adult_ids, child_ids])
    participants = participants[np.in1d(participants['participant_id'], ids)]
    participants = participants[np.argsort(participants, order='Child_Adult')]
    return participants


def _set_invalid_n_subjects_to_max(n_subjects, max_subjects, age_group):
    """ If n_subjects is invalid, sets it to max.
    """
    if n_subjects is None:
        n_subjects = max_subjects

    if (isinstance(n_subjects, numbers.Number) and
            ((n_subjects > max_subjects) or (n_subjects < 1))):
        warnings.warn("Wrong value for n_subjects={0}. The maximum "
                      "value (for age_group={1}) will be used instead: "
                      "n_subjects={2}"
                      .format(n_subjects, age_group, max_subjects))
        n_subjects = max_subjects
    return n_subjects


def _reduce_confounds(regressors, keep_confounds):
    reduced_regressors = []
    for in_file in regressors:
        out_file = in_file.replace('desc-confounds',
                                   'desc-reducedConfounds')
        if not os.path.isfile(out_file):
            confounds = pd.read_csv(in_file, delimiter='\t').to_records()
            selected_confounds = confounds[keep_confounds]
            header = '\t'.join(selected_confounds.dtype.names)
            np.savetxt(out_file, np.array(selected_confounds.tolist()),
                       header=header, delimiter='\t', comments='')
        reduced_regressors.append(out_file)
    return reduced_regressors


# datasets originally belonging to nistats follow


@fill_doc
def fetch_language_localizer_demo_dataset(data_dir=None, verbose=1):
    """Download language localizer demo dataset.

    Parameters
    ----------
    %(data_dir)s
    %(verbose)s

    Returns
    -------
    data_dir : string
        Path to downloaded dataset.

    downloaded_files : list of string
        Absolute paths of downloaded files on disk

    """
    url = 'https://osf.io/3dj2a/download'
    # When it starts working again change back to:
    # url = 'https://osf.io/nh987/download'
    main_folder = 'fMRI-language-localizer-demo-dataset'

    data_dir = _get_dataset_dir(main_folder, data_dir=data_dir,
                                verbose=verbose)
    # The files_spec needed for _fetch_files
    files_spec = [(main_folder + '.zip', url, {'move': main_folder + '.zip'})]
    # Only download if directory is empty
    # Directory will have been created by the call to _get_dataset_dir above
    if not os.listdir(data_dir):
        downloaded_files = _fetch_files(data_dir, files_spec, resume=True,
                                        verbose=verbose)
        _uncompress_file(downloaded_files[0])

    file_list = [os.path.join(path, f) for
                 path, dirs, files in os.walk(data_dir) for f in files]
    return data_dir, sorted(file_list)


@fill_doc
def fetch_bids_langloc_dataset(data_dir=None, verbose=1):
    """Download language localizer example :term:`bids<BIDS>` dataset.

    Parameters
    ----------
    %(data_dir)s
    %(verbose)s

    Returns
    -------
    data_dir : string
        Path to downloaded dataset.

    downloaded_files : list of string
        Absolute paths of downloaded files on disk.

    """
    url = 'https://files.osf.io/v1/resources/9q7dv/providers/osfstorage/5888d9a76c613b01fc6acc4e'  # noqa: E501
    dataset_name = 'bids_langloc_example'
    main_folder = 'bids_langloc_dataset'
    data_dir = _get_dataset_dir(dataset_name, data_dir=data_dir,
                                verbose=verbose)
    # The files_spec needed for _fetch_files
    files_spec = [(main_folder + '.zip', url, {'move': main_folder + '.zip'})]
    if not os.path.exists(os.path.join(data_dir, main_folder)):
        downloaded_files = _fetch_files(data_dir, files_spec, resume=True,
                                        verbose=verbose)
        _uncompress_file(downloaded_files[0])
    main_path = os.path.join(data_dir, main_folder)
    file_list = [os.path.join(path, f) for
                 path, dirs, files in os.walk(main_path) for f in files]
    return os.path.join(data_dir, main_folder), sorted(file_list)


@fill_doc
def fetch_openneuro_dataset_index(data_dir=None,
                                  dataset_version='ds000030_R1.0.4',
                                  verbose=1):
    """Download a file with OpenNeuro :term:`BIDS` dataset index.

    Downloading the index allows to explore the dataset directories
    to select specific files to download. The index is a sorted list of urls.

    Parameters
    ----------
    %(data_dir)s
    dataset_version : string, optional
        Dataset version name. Assumes it is of the form [name]_[version].
        Default='ds000030_R1.0.4'.
    %(verbose)s

    Returns
    -------
    urls_path : string
        Path to downloaded dataset index.

    urls : list of string
        Sorted list of dataset directories.

    """
    data_prefix = '{}/{}/uncompressed'.format(dataset_version.split('_')[0],
                                              dataset_version,
                                              )
    data_dir = _get_dataset_dir(data_prefix, data_dir=data_dir,
                                verbose=verbose)

    file_url = 'https://osf.io/86xj7/download'
    final_download_path = os.path.join(data_dir, 'urls.json')
    downloaded_file_path = _fetch_files(data_dir=data_dir,
                                        files=[(final_download_path,
                                                file_url,
                                                {'move': final_download_path}
                                                )],
                                        resume=True
                                        )
    urls_path = downloaded_file_path[0]
    with open(urls_path, 'r') as json_file:
        urls = json.load(json_file)
    return urls_path, urls


def select_from_index(urls, inclusion_filters=None, exclusion_filters=None,
                      n_subjects=None):
    """Select subset of urls with given filters.

    Parameters
    ----------
    urls : list of str
        List of dataset urls obtained from index download.

    inclusion_filters : list of str, optional
        List of unix shell-style wildcard strings
        that will be used to filter the url list.
        If a filter matches the url it is retained for download.
        Multiple filters work on top of each other.
        Like an "and" logical operator, creating a more restrictive query.
        Inclusion and exclusion filters apply together.
        For example the filter '*task-rest*'' would keep only urls
        that contain the 'task-rest' string.

    exclusion_filters : list of str, optional
        List of unix shell-style wildcard strings
        that will be used to filter the url list.
        If a filter matches the url it is discarded for download.
        Multiple filters work on top of each other.
        Like an "and" logical operator, creating a more restrictive query.
        Inclusion and exclusion filters apply together.
        For example the filter '*task-rest*' would discard all urls
        that contain the 'task-rest' string.

    n_subjects : int, optional
        Number of subjects to download from the dataset. All by default.

    Returns
    -------
    urls : list of string
        Sorted list of filtered dataset directories.

    """
    inclusion_filters = inclusion_filters if inclusion_filters else []
    exclusion_filters = exclusion_filters if exclusion_filters else []
    # We apply filters to the urls
    for exclusion in exclusion_filters:
        urls = [url for url in urls if not fnmatch.fnmatch(url, exclusion)]
    for inclusion in inclusion_filters:
        urls = [url for url in urls if fnmatch.fnmatch(url, inclusion)]

    # subject selection filter
    # from the url list we infer all available subjects like 'sub-xxx/'
    subject_regex = 'sub-[a-z|A-Z|0-9]*[_./]'

    def infer_subjects(urls):
        subjects = set()
        for url in urls:
            if 'sub-' in url:
                subjects.add(re.search(subject_regex, url).group(0)[:-1])
        return sorted(subjects)

    # We get a list of subjects (for the moment the first n subjects)
    selected_subjects = set(infer_subjects(urls)[:n_subjects])
    # We exclude urls of subjects not selected
    urls = [
        url for url in urls
        if 'sub-' not in url or re.search(subject_regex, url).group(0)[:-1]
           in selected_subjects
    ]
    return urls


def patch_openneuro_dataset(file_list):
    """Add symlinks for files not named according to latest :term:`BIDS` conventions.
    """
    rep = {'_T1w_brainmask': '_desc-brain_mask',
           '_T1w_preproc': '_desc-preproc_T1w',
           '_T1w_space-MNI152NLin2009cAsym_brainmask':
               '_space-MNI152NLin2009cAsym_desc-brain_mask',
           '_T1w_space-MNI152NLin2009cAsym_class-':
               '_space-MNI152NLin2009cAsym_label-',
           '_T1w_space-MNI152NLin2009cAsym_preproc':
               '_space-MNI152NLin2009cAsym_desc-preproc_T1w',
           '_bold_confounds': '_desc-confounds_regressors',
           '_bold_space-MNI152NLin2009cAsym_brainmask':
               '_space-MNI152NLin2009cAsym_desc-brain_mask',
           '_bold_space-MNI152NLin2009cAsym_preproc':
               '_space-MNI152NLin2009cAsym_desc-preproc_bold'
           }
    # Create a symlink if a file with the modified filename does not exist
    for old in rep:
        for name in file_list:
            if old in name:
                if not os.path.exists(name.replace(old, rep[old])):
                    os.symlink(name, name.replace(old, rep[old]))


@fill_doc
def fetch_openneuro_dataset(
    urls=None, data_dir=None, dataset_version='ds000030_R1.0.4',
    verbose=1):
    """Download OpenNeuro :term:`BIDS` dataset.

    Parameters
    ----------
    urls : list of string, optional
        Openneuro url list of dataset files to download. If not specified
        all files of the specified dataset will be downloaded.
    %(data_dir)s
    dataset_version : string, optional
        Dataset version name. Assumes it is of the form [name]_[version].
        Default is `ds000030_R1.0.4`.
    %(verbose)s

    Returns
    -------
    data_dir : string
        Path to downloaded dataset.

    downloaded_files : list of string
        Absolute paths of downloaded files on disk.

    """
    data_prefix = '{}/{}/uncompressed'.format(
        dataset_version.split('_')[0], dataset_version)
    data_dir = _get_dataset_dir(data_prefix, data_dir=data_dir,
                                verbose=verbose)

    # if urls are not specified we download the complete dataset index
    if urls is None:
        _, urls = fetch_openneuro_dataset_index(
            data_dir=data_dir, dataset_version=dataset_version,
            verbose=verbose)

    # The files_spec needed for _fetch_files
    files_spec = []
    files_dir = []
    for url in urls:
        url_path = url.split(data_prefix + '/')[1]
        file_dir = os.path.join(data_dir, url_path)
        files_spec.append((os.path.basename(file_dir), url, {}))
        files_dir.append(os.path.dirname(file_dir))

    # download the files
    downloaded = []
    for file_spec, file_dir in zip(files_spec, files_dir):
        # Timeout errors are common in the s3 connection so we try to avoid
        # failure of the dataset download for a transient instability
        success = False
        download_attempts = 4
        while download_attempts > 0 and not success:
            try:
                downloaded_files = _fetch_files(
                    file_dir, [file_spec], resume=True, verbose=verbose)
                downloaded += downloaded_files
                success = True
            except Exception:
                download_attempts -= 1
        if not success:
            raise Exception('multiple failures downloading %s' % file_spec[1])
    patch_openneuro_dataset(downloaded)

    return data_dir, sorted(downloaded)


@fill_doc
def fetch_localizer_first_level(data_dir=None, verbose=1):
    """Download a first-level localizer fMRI dataset

    Parameters
    ----------
    %(data_dir)s
    %(verbose)s

    Returns
    -------
    data : sklearn.datasets.base.Bunch
        Dictionary-like object, with the keys:
        epi_img: the input 4D image
        events: a csv file describing the paardigm

    """
    url = 'https://osf.io/2bqxn/download'
    epi_img = 'sub-12069_task-localizer_space-MNI305.nii.gz'
    events = 'sub-12069_task-localizer_events.tsv'
    opts = {'uncompress': True}
    options = ('epi_img', 'events')
    dir_ = 'localizer_first_level'
    filenames = [(os.path.join(dir_, name), url, opts)
                 for name in [epi_img, events]]

    dataset_name = 'localizer_first_level'
    data_dir = _get_dataset_dir(dataset_name, data_dir=data_dir,
                                verbose=verbose)
    files = _fetch_files(data_dir, filenames, verbose=verbose)

    params = dict(list(zip(options, files)))
    return Bunch(**params)


def _download_spm_auditory_data(data_dir, subject_dir, subject_id):
    print('Data absent, downloading...')
    url = ('http://www.fil.ion.ucl.ac.uk/spm/download/data/MoAEpilot/'
           'MoAEpilot.zip')
    archive_path = os.path.join(subject_dir, os.path.basename(url))
    _fetch_file(url, subject_dir)
    try:
        _uncompress_file(archive_path)
    except Exception:
        print('Archive corrupted, trying to download it again.')
        return fetch_spm_auditory(data_dir=data_dir, data_name='',
                                  subject_id=subject_id)


def _prepare_downloaded_spm_auditory_data(subject_dir):
    """ Uncompresses downloaded spm_auditory dataset and organizes
    the data into appropriate directories.

    Parameters
    ----------
    subject_dir : string
        Path to subject's data directory.

    Returns
    -------
    _subject_data : skl.Bunch object
        Scikit-Learn Bunch object containing data of a single subject
        from the SPM Auditory dataset.

    """
    subject_data = {}
    spm_auditory_data_files = ["fM00223/fM00223_%03i.img" % index
                               for index in range(4, 100)]
    spm_auditory_data_files.append("sM00223/sM00223_002.img")

    for file_name in spm_auditory_data_files:
        file_path = os.path.join(subject_dir, file_name)
        if os.path.exists(file_path):
            subject_data[file_name] = file_path
        else:
            print('%s missing from filelist!' % file_name)
            return None

    _subject_data = {}
    _subject_data['func'] = sorted(
        [subject_data[x] for x in subject_data.keys()
         if re.match(r'^fM00223_0\d\d\.img$',
                     os.path.basename(x))])

    # volumes for this dataset of shape (64, 64, 64, 1); let's fix this
    for x in _subject_data['func']:
        vol = nib.load(x)
        if len(vol.shape) == 4:
            vol = nib.Nifti1Image(get_data(vol)[:, :, :, 0],
                                  vol.affine)
            nib.save(vol, x)

    _subject_data['anat'] = [subject_data[x] for x in subject_data.keys()
                             if re.match(r'^sM00223_002\.img$',
                                         os.path.basename(x))][0]

    # ... same thing for anat
    vol = nib.load(_subject_data['anat'])
    if len(vol.shape) == 4:
        vol = nib.Nifti1Image(get_data(vol)[:, :, :, 0],
                              vol.affine)
        nib.save(vol, _subject_data['anat'])

    return Bunch(**_subject_data)


def _make_path_events_file_spm_auditory_data(spm_auditory_data):
    """Accepts data for spm_auditory dataset as Bunch
    and constructs the filepath for its events descriptor file.

    Parameters
    ----------
    spm_auditory_data : Bunch

    Returns
    -------
    events_filepath : string
        Full path to the events.tsv file for spm_auditory dataset.

    """
    events_file_location = os.path.dirname(spm_auditory_data['func'][0])
    events_filename = os.path.basename(events_file_location) + '_events.tsv'
    events_filepath = os.path.join(events_file_location, events_filename)
    return events_filepath


def _make_events_file_spm_auditory_data(events_filepath):
    """Accepts destination filepath including filename and
    creates the events.tsv file for the spm_auditory dataset.

    Parameters
    ----------
    events_filepath : string
        The path where the events file will be created.

    Returns
    -------
    None

    """
    tr = 7.
    epoch_duration = 6 * tr  # duration in seconds
    conditions = ['rest', 'active'] * 8
    n_blocks = len(conditions)
    duration = epoch_duration * np.ones(n_blocks)
    onset = np.linspace(0, (n_blocks - 1) * epoch_duration, n_blocks)
    events = pd.DataFrame(
        {'onset': onset, 'duration': duration, 'trial_type': conditions})
    events.to_csv(events_filepath, sep='\t', index=False,
                  columns=['onset', 'duration', 'trial_type'])


@fill_doc
def fetch_spm_auditory(data_dir=None, data_name='spm_auditory',
                       subject_id='sub001', verbose=1):
    """Function to fetch SPM auditory single-subject data.

    See :footcite:`spm_auditory`.

    Parameters
    ----------
    %(data_dir)s
    data_name : string, optional
        Name of the dataset. Default='spm_auditory'.

    subject_id : string, optional
        Indicates which subject to retrieve.
        Default='sub001'.
    %(verbose)s

    Returns
    -------
    data : sklearn.datasets.base.Bunch
        Dictionary-like object, the interest attributes are:
        - 'func': string list. Paths to functional images
        - 'anat': string list. Path to anat image

    References
    ----------
    .. footbibliography::

    """
    data_dir = _get_dataset_dir(data_name, data_dir=data_dir,
                                verbose=verbose)
    subject_dir = os.path.join(data_dir, subject_id)
    if not os.path.exists(subject_dir):
        _download_spm_auditory_data(data_dir, subject_dir, subject_id)
    spm_auditory_data = _prepare_downloaded_spm_auditory_data(subject_dir)
    try:
        spm_auditory_data['events']
    except KeyError:
        events_filepath = _make_path_events_file_spm_auditory_data(
            spm_auditory_data)
        if not os.path.isfile(events_filepath):
            _make_events_file_spm_auditory_data(events_filepath)
        spm_auditory_data['events'] = events_filepath
    return spm_auditory_data


def _get_func_data_spm_multimodal(subject_dir, session, _subject_data):
    session_func = sorted(glob.glob(
        os.path.join(
            subject_dir,
            ('fMRI/Session%i/fMETHODS-000%i-*-01.img' % (
                session, session + 4)
             )
        )
    ))
    if len(session_func) < 390:
        print('Missing %i functional scans for session %i.' % (
            390 - len(session_func), session))
        return None

    _subject_data['func%i' % (session)] = session_func
    return _subject_data


def _get_session_trials_spm_multimodal(subject_dir, session, _subject_data):
    sess_trials = os.path.join(
        subject_dir,
        'fMRI/trials_ses%i.mat' % (session))
    if not os.path.isfile(sess_trials):
        print('Missing session file: %s' % sess_trials)
        return None

    _subject_data['trials_ses%i' % (session)] = sess_trials
    return _subject_data


def _get_anatomical_data_spm_multimodal(subject_dir, _subject_data):
    anat = os.path.join(subject_dir, 'sMRI/smri.img')
    if not os.path.isfile(anat):
        print('Missing structural image.')
        return None

    _subject_data['anat'] = anat
    return _subject_data


def _glob_spm_multimodal_fmri_data(subject_dir):
    """glob data from subject_dir."""
    _subject_data = {'slice_order': 'descending'}

    for session in range(1, 3):
        # glob func data for session
        _subject_data = _get_func_data_spm_multimodal(subject_dir,
                                                      session,
                                                      _subject_data)
        if not _subject_data:
            return None
        # glob trials .mat file
        _subject_data = _get_session_trials_spm_multimodal(subject_dir,
                                                           session,
                                                           _subject_data)
        if not _subject_data:
            return None
        try:
            events = _make_events_file_spm_multimodal_fmri(_subject_data,
                                                           session)
        except MatReadError as mat_err:
            warnings.warn(
                '{}. An events.tsv file '
                'cannot be generated'.format(str(mat_err)))
        else:
            events_filepath = _make_events_filepath_spm_multimodal_fmri(
                _subject_data, session)
            events.to_csv(events_filepath, sep='\t', index=False)
            _subject_data['events{}'.format(session)] = events_filepath

    # glob for anat data
    _subject_data = _get_anatomical_data_spm_multimodal(subject_dir,
                                                        _subject_data)
    if not _subject_data:
        return None

    return Bunch(**_subject_data)


def _download_data_spm_multimodal(data_dir, subject_dir, subject_id):
    print('Data absent, downloading...')
    urls = [
        # fmri
        ('http://www.fil.ion.ucl.ac.uk/spm/download/data/mmfaces/'
         'multimodal_fmri.zip'),
        # structural
        ('http://www.fil.ion.ucl.ac.uk/spm/download/data/mmfaces/'
         'multimodal_smri.zip')
    ]

    for url in urls:
        archive_path = os.path.join(subject_dir, os.path.basename(url))
        _fetch_file(url, subject_dir)
        try:
            _uncompress_file(archive_path)
        except Exception:
            print('Archive corrupted, trying to download it again.')
            return fetch_spm_multimodal_fmri(data_dir=data_dir,
                                             data_name='',
                                             subject_id=subject_id)

    return _glob_spm_multimodal_fmri_data(subject_dir)


def _make_events_filepath_spm_multimodal_fmri(_subject_data, session):
    key = 'trials_ses{}'.format(session)
    events_file_location = os.path.dirname(_subject_data[key])
    events_filename = 'session{}_events.tsv'.format(session)
    events_filepath = os.path.join(events_file_location, events_filename)
    return events_filepath


def _make_events_file_spm_multimodal_fmri(_subject_data, session):
    tr = 2.
    timing = loadmat(_subject_data['trials_ses%i' % (session)],
                     squeeze_me=True, struct_as_record=False)
    faces_onsets = timing['onsets'][0].ravel()
    scrambled_onsets = timing['onsets'][1].ravel()
    onsets = np.hstack((faces_onsets, scrambled_onsets))
    onsets *= tr  # because onsets were reporting in 'scans' units
    conditions = (
        ['faces'] * len(faces_onsets) + ['scrambled'] * len(scrambled_onsets)
    )
    duration = np.ones_like(onsets)
    events = pd.DataFrame({'trial_type': conditions, 'onset': onsets,
                           'duration': duration})
    return events


@fill_doc
def fetch_spm_multimodal_fmri(data_dir=None, data_name='spm_multimodal_fmri',
                              subject_id='sub001', verbose=1):
    """Fetcher for Multi-modal Face Dataset.

    See :footcite:`spm_multiface`.

    Parameters
    ----------
    %(data_dir)s
    data_name : string, optional
        Name of the dataset. Default='spm_multimodal_fmri'.

    subject_id : string, optional
        Indicates which subject to retrieve. Default='sub001'.
    %(verbose)s

    Returns
    -------
    data : sklearn.datasets.base.Bunch
        Dictionary-like object, the interest attributes are:
        - 'func1': string list. Paths to functional images for session 1
        - 'func2': string list. Paths to functional images for session 2
        - 'trials_ses1': string list. Path to onsets file for session 1
        - 'trials_ses2': string list. Path to onsets file for session 2
        - 'anat': string. Path to anat file

    References
    ----------
    .. footbibliography::

    """
    data_dir = _get_dataset_dir(data_name, data_dir=data_dir, verbose=verbose)
    subject_dir = os.path.join(data_dir, subject_id)

    # maybe data_dir already contains the data ?
    data = _glob_spm_multimodal_fmri_data(subject_dir)
    if data is not None:
        return data

    # No. Download the data
    return _download_data_spm_multimodal(data_dir, subject_dir, subject_id)


@fill_doc
def fetch_fiac_first_level(data_dir=None, verbose=1):
    """Download a first-level fiac fMRI dataset (2 sessions)

    Parameters
    ----------
    %(data_dir)s
    %(verbose)s

    """
    data_dir = _get_dataset_dir('fiac_nilearn.glm', data_dir=data_dir,
                                verbose=verbose)

    def _glob_fiac_data():
        """glob data from subject_dir."""
        _subject_data = {}
        subject_dir = os.path.join(data_dir, 'nipy-data-0.2/data/fiac/fiac0')
        for session in [1, 2]:
            # glob func data for session
            session_func = os.path.join(subject_dir, 'run%i.nii.gz' % session)
            if not os.path.isfile(session_func):
                print('Missing functional scan for session %i.' % session)
                return None

            _subject_data['func%i' % session] = session_func

            # glob design matrix .npz file
            sess_dmtx = os.path.join(subject_dir,
                                     'run%i_design.npz' % session)
            if not os.path.isfile(sess_dmtx):
                print('Missing session file: %s' % sess_dmtx)
                return None

            _subject_data['design_matrix%i' % session] = sess_dmtx

        # glob for mask data
        mask = os.path.join(subject_dir, 'mask.nii.gz')
        if not os.path.isfile(mask):
            print('Missing mask image.')
            return None

        _subject_data['mask'] = mask
        return Bunch(**_subject_data)

    # maybe data_dir already contains the data ?
    data = _glob_fiac_data()
    if data is not None:
        return data

    # No. Download the data
    print('Data absent, downloading...')
    url = 'http://nipy.sourceforge.net/data-packages/nipy-data-0.2.tar.gz'

    archive_path = os.path.join(data_dir, os.path.basename(url))
    _fetch_file(url, data_dir)
    try:
        _uncompress_file(archive_path)
    except Exception:
        print('Archive corrupted, trying to download it again.')
        return fetch_fiac_first_level(data_dir=data_dir)

    return _glob_fiac_data()<|MERGE_RESOLUTION|>--- conflicted
+++ resolved
@@ -1232,187 +1232,7 @@
         description=description)
 
 
-<<<<<<< HEAD
-@deprecated("'fetch_cobre' has been deprecated and will be removed "
-            "in release 0.9 . "
-            "Please consider using a different datasets or downloading it "
-            "with a different tool than nilearn.")
-def fetch_cobre(n_subjects=10, data_dir=None, url=None, verbose=1):
-    """Fetch COBRE datasets preprocessed using NIAK 0.17 under CentOS
-    version 6.3 with Octave version 4.0.2 and the Minc toolkit version 0.3.18.
-
-    Downloads and returns COBRE preprocessed resting state fMRI datasets,
-    covariates and phenotypic information such as demographic, clinical
-    variables, measure of frame displacement FD (an average FD for all the time
-    frames left after censoring).
-
-    Each subject `fmri_XXXXXXX.nii.gz` is a 3D+t nifti volume (150 volumes).
-    WARNING: no confounds were actually regressed from the data, so it can be
-    done interactively by the user who will be able to explore different
-    analytical paths easily.
-
-    For each subject, there is `fmri_XXXXXXX.tsv` files which contains the
-    covariates such as motion parameters, mean CSF signal that should to be
-    regressed out of the functional data.
-
-    `keys_confounds.json`: a json file, that describes each variable mentioned
-    in the files `fmri_XXXXXXX.tsv.gz`. It also contains a list of time frames
-    that have been removed from the time series by censoring for high motion.
-
-    `phenotypic_data.tsv` contains the data of clinical variables that
-    explained in `keys_phenotypic_data.json`
-
-    .. versionadded:: 0.3
-
-    Warnings
-    --------
-    'fetch_cobre' has been deprecated and will be removed in release 0.9.
-
-    Parameters
-    ----------
-    n_subjects : int, optional
-        The number of subjects to load from maximum of 146 subjects.
-        By default, 10 subjects will be loaded. If n_subjects=None,
-        all subjects will be loaded. Default=10.
-
-    data_dir : str, optional
-        Path to the data directory. Used to force data storage in a
-        specified location. Default: None
-
-    url : str, optional
-        Override download url. Used for test only (or if you setup a
-        mirror of the data). Default: None
-
-    verbose : int, optional
-       Verbosity level (0 means no message). Default=1.
-
-    Returns
-    -------
-    data : Bunch
-        Dictionary-like object, the attributes are:
-
-        - 'func': string list
-            Paths to Nifti images.
-        - 'confounds': string list
-            Paths to .tsv files of each subject, confounds.
-        - 'phenotypic': numpy.recarray
-            Contains data of clinical variables, sex, age, FD.
-        - 'description': data description of the release and references.
-        - 'desc_con': str
-            description of the confounds variables
-        - 'desc_phenotypic': str
-            description of the phenotypic variables.
-
-    Notes
-    -----
-    See `more information about datasets structure
-    <https://figshare.com/articles/COBRE_preprocessed_with_NIAK_0_17_-_lightweight_release/4197885>`_
-
-    """
-    if url is None:
-        # Here we use the file that provides URL for all others
-        url = 'https://api.figshare.com/v2/articles/4197885'
-    dataset_name = 'cobre'
-    data_dir = _get_dataset_dir(dataset_name, data_dir=data_dir,
-                                verbose=verbose)
-    fdescr = _get_dataset_descr(dataset_name)
-
-    # First, fetch the file that references all individual URLs
-    files = _fetch_files(data_dir, [("4197885", url, {})],
-                         verbose=verbose)[0]
-
-    files = json.load(open(files, 'r'))
-    files = files['files']
-    # Index files by name
-    files_ = {}
-    for f in files:
-        files_[f['name']] = f
-    files = files_
-
-    # Fetch the phenotypic file and load it
-    csv_name_gz = 'phenotypic_data.tsv.gz'
-    csv_name = os.path.splitext(csv_name_gz)[0]
-    csv_file_phen = _fetch_files(
-        data_dir, [(csv_name, files[csv_name_gz]['download_url'],
-                    {'md5': files[csv_name_gz].get('md5', None),
-                     'move': csv_name_gz,
-                     'uncompress': True})],
-        verbose=verbose)[0]
-
-    # Load file in filename to numpy arrays
-    names = ['ID', 'Current Age', 'Gender', 'Handedness', 'Subject Type',
-             'Diagnosis', 'Frames OK', 'FD', 'FD Scrubbed']
-
-    csv_array_phen = pd.read_csv(csv_file_phen, names=names, header=0,
-                                   delimiter='\t')
-    # Check number of subjects
-    max_subjects = len(csv_array_phen)
-    if n_subjects is None:
-        n_subjects = max_subjects
-
-    if n_subjects > max_subjects:
-        warnings.warn('Warning: there are only %d subjects' % max_subjects)
-        n_subjects = max_subjects
-
-    sz_count = list(csv_array_phen['Subject Type']).count('Patient')
-    ct_count = list(csv_array_phen['Subject Type']).count('Control')
-
-    n_sz = np.round(float(n_subjects) / max_subjects * sz_count).astype(int)
-    n_ct = np.round(float(n_subjects) / max_subjects * ct_count).astype(int)
-
-    # First, restrict the csv files to the adequate number of subjects
-    sz_ids = csv_array_phen[csv_array_phen['Subject Type'] ==
-                            'Patient']['ID'][:n_sz]
-    ct_ids = csv_array_phen[csv_array_phen['Subject Type'] ==
-                            'Control']['ID'][:n_ct]
-    ids = np.hstack([sz_ids, ct_ids])
-    csv_array_phen = csv_array_phen[np.in1d(csv_array_phen['ID'], ids)]
-
-    # Call fetch_files once per subject.
-
-    func = []
-    con = []
-    for i in ids:
-        f = 'fmri_00' + str(i) + '.nii.gz'
-        c_gz = 'fmri_00' + str(i) + '.tsv.gz'
-        c = os.path.splitext(c_gz)[0]
-
-        f, c = _fetch_files(
-            data_dir,
-            [(f, files[f]['download_url'], {'md5': files[f].get('md5', None),
-                                            'move': f}),
-             (c, files[c_gz]['download_url'],
-              {'md5': files[c_gz].get('md5', None),
-               'move': c_gz, 'uncompress': True})
-             ],
-            verbose=verbose)
-        func.append(f)
-        con.append(c)
-
-    # Fetch the the complementary files
-    keys_con = "keys_confounds.json"
-    keys_phen = "keys_phenotypic_data.json"
-
-    csv_keys_con, csv_keys_phen = _fetch_files(
-        data_dir,
-        [(keys_con, files[keys_con]['download_url'],
-          {'md5': files[keys_con].get('md5', None), 'move': keys_con}),
-         (keys_phen, files[keys_phen]['download_url'],
-         {'md5': files[keys_phen].get('md5', None), 'move': keys_phen})
-         ],
-        verbose=verbose)
-
-    files_keys_con = open(csv_keys_con, 'r').read()
-    files_keys_phen = open(csv_keys_phen, 'r').read()
-
-    return Bunch(func=func, confounds=con, phenotypic=csv_array_phen,
-                 description=fdescr, desc_con=files_keys_con,
-                 desc_phenotypic=files_keys_phen)
-
-
-=======
 @fill_doc
->>>>>>> da85a78e
 def fetch_surf_nki_enhanced(n_subjects=10, data_dir=None,
                             url=None, resume=True, verbose=1):
     """Download and load the NKI enhanced resting-state dataset,
