"""Downloading NeuroImaging datasets: atlas datasets."""

import json
import re
import shutil
import warnings
from pathlib import Path
from tempfile import mkdtemp
from xml.etree import ElementTree

import numpy as np
import pandas as pd
from nibabel import freesurfer, load
from sklearn.utils import Bunch

from .._utils import check_niimg, fill_doc, logger
from ..image import get_data, new_img_like, reorder_img
from ._utils import (
    PACKAGE_DIRECTORY,
    fetch_files,
    get_dataset_descr,
    get_dataset_dir,
)

_TALAIRACH_LEVELS = ["hemisphere", "lobe", "gyrus", "tissue", "ba"]


@fill_doc
def fetch_atlas_difumo(
    dimension=64,
    resolution_mm=2,
    data_dir=None,
    resume=True,
    verbose=1,
    legacy_format=False,
):
    """Fetch DiFuMo brain atlas.

    Dictionaries of Functional Modes, or “DiFuMo”, can serve as
    :term:`probabilistic atlases<Probabilistic atlas>` to extract
    functional signals with different dimensionalities (64, 128,
    256, 512, and 1024).
    These modes are optimized to represent well raw :term:`BOLD` timeseries,
    over a with range of experimental conditions.
    See :footcite:t:`Dadi2020`.

    .. versionadded:: 0.7.1

    Notes
    -----
    Direct download links from OSF:

    - 64: https://osf.io/pqu9r/download
    - 128: https://osf.io/wjvd5/download
    - 256: https://osf.io/3vrct/download
    - 512: https://osf.io/9b76y/download
    - 1024: https://osf.io/34792/download

    Parameters
    ----------
    dimension : :obj:`int`, default=64
        Number of dimensions in the dictionary. Valid resolutions
        available are {64, 128, 256, 512, 1024}.

    resolution_mm : :obj:`int`, default=2mm
        The resolution in mm of the atlas to fetch. Valid options
        available are {2, 3}.
    %(data_dir)s
    %(resume)s
    %(verbose)s
    %(legacy_format)s

    Returns
    -------
    data : :class:`sklearn.utils.Bunch`
        Dictionary-like object, the interest attributes are :

        - 'maps': :obj:`str`, path to 4D nifti file containing regions
          definition. The shape of the image is
          ``(104, 123, 104, dimension)`` where ``dimension`` is the
          requested dimension of the atlas.
        - 'labels': :class:`numpy.recarray` containing the labels of
          the regions. The length of the label array corresponds to the
          number of dimensions requested. ``data.labels[i]`` is the label
          corresponding to volume ``i`` in the 'maps' image.
          If ``legacy_format`` is set to ``False``, this is a
          :class:`pandas.DataFrame`.
        - 'description': :obj:`str`, general description of the dataset.

    References
    ----------
    .. footbibliography::

    """
    dic = {
        64: "pqu9r",
        128: "wjvd5",
        256: "3vrct",
        512: "9b76y",
        1024: "34792",
    }
    valid_dimensions = [64, 128, 256, 512, 1024]
    valid_resolution_mm = [2, 3]
    if dimension not in valid_dimensions:
        raise ValueError(
            f"Requested dimension={dimension} is not available. "
            f"Valid options: {valid_dimensions}"
        )
    if resolution_mm not in valid_resolution_mm:
        raise ValueError(
            f"Requested resolution_mm={resolution_mm} is not available. "
            f"Valid options: {valid_resolution_mm}"
        )

    url = f"https://osf.io/{dic[dimension]}/download"
    opts = {"uncompress": True}

    csv_file = Path(f"{dimension}", f"labels_{dimension}_dictionary.csv")
    if resolution_mm != 3:
        nifti_file = Path(f"{dimension}", "2mm", "maps.nii.gz")
    else:
        nifti_file = Path(f"{dimension}", "3mm", "maps.nii.gz")

    files = [
        (csv_file, url, opts),
        (nifti_file, url, opts),
    ]

    dataset_name = "difumo_atlases"

    data_dir = get_dataset_dir(
        dataset_name=dataset_name, data_dir=data_dir, verbose=verbose
    )

    # Download the zip file, first
    files_ = fetch_files(data_dir, files, verbose=verbose, resume=resume)
    labels = pd.read_csv(files_[0])
    labels = labels.rename(columns={c: c.lower() for c in labels.columns})
    if legacy_format:
        labels = labels.to_records(index=False)

    # README
    readme_files = [
        ("README.md", "https://osf.io/4k9bf/download", {"move": "README.md"})
    ]
    if not (data_dir / "README.md").exists():
        fetch_files(data_dir, readme_files, verbose=verbose, resume=resume)

    fdescr = get_dataset_descr(dataset_name)

    return Bunch(description=fdescr, maps=files_[1], labels=labels)


@fill_doc
def fetch_atlas_craddock_2012(
    data_dir=None,
    url=None,
    resume=True,
    verbose=1,
    homogeneity=None,
    grp_mean=True,
):
    """Download and return file names \
       for the Craddock 2012 :term:`parcellation`.

    This function returns a :term:`probabilistic atlas<Probabilistic atlas>`.
    The provided images are in MNI152 space. All images are 4D with
    shapes equal to ``(47, 56, 46, 43)``.

    See :footcite:t:`CreativeCommons` for the license.

    See :footcite:t:`Craddock2012` and :footcite:t:`nitrcClusterROI`
    for more information on this :term:`parcellation`.

    Parameters
    ----------
    %(data_dir)s

    %(url)s

    %(resume)s

    %(verbose)s

    homogeneity : :obj:`str`, optional
        The choice of the homogeneity ('spatial' or 'temporal' or 'random')
    grp_mean : :obj:`bool`, default=True
        The choice of the :term:`parcellation` (with group_mean or without)
        Default=True.


    Returns
    -------
    data : :class:`sklearn.utils.Bunch`
        Dictionary-like object, keys are:

        - ``'scorr_mean'``: :obj:`str`, path to nifti file containing
            the group-mean :term:`parcellation`
            when emphasizing spatial homogeneity.
        - ``'tcorr_mean'``: :obj:`str`, path to nifti file containing
            the group-mean parcellation when emphasizing temporal homogeneity.
        - ``'scorr_2level'``: :obj:`str`, path to nifti file containing
            the :term:`parcellation` obtained
            when emphasizing spatial homogeneity.
        - ``'tcorr_2level'``: :obj:`str`, path to nifti file containing
            the :term:`parcellation` obtained
            when emphasizing temporal homogeneity.
        - ``'random'``: :obj:`str`, path to nifti file containing
            the :term:`parcellation` obtained with random clustering.
        - ``'description'``: :obj:`str`, general description of the dataset.

    Warns
    -----
    DeprecationWarning
        If an homogeneity input is provided, the current behavior
        (returning multiple maps) is deprecated.
        Starting in version 0.13, one map will be returned in a 'maps' dict key
        depending on the homogeneity and grp_mean value.

    References
    ----------
    .. footbibliography::

    """
    if url is None:
        url = (
            "https://cluster_roi.projects.nitrc.org"
            "/Parcellations/craddock_2011_parcellations.tar.gz"
        )
    opts = {"uncompress": True}

    dataset_name = "craddock_2012"

    keys = (
        "scorr_mean",
        "tcorr_mean",
        "scorr_2level",
        "tcorr_2level",
        "random",
    )
    filenames = [
        ("scorr05_mean_all.nii.gz", url, opts),
        ("tcorr05_mean_all.nii.gz", url, opts),
        ("scorr05_2level_all.nii.gz", url, opts),
        ("tcorr05_2level_all.nii.gz", url, opts),
        ("random_all.nii.gz", url, opts),
    ]

    data_dir = get_dataset_dir(
        dataset_name, data_dir=data_dir, verbose=verbose
    )

    sub_files = fetch_files(
        data_dir, filenames, resume=resume, verbose=verbose
    )

    fdescr = get_dataset_descr(dataset_name)

    if homogeneity:
        if homogeneity in ["spatial", "temporal"]:
            if grp_mean:
                filename = [
                    (homogeneity[0] + "corr05_mean_all.nii.gz", url, opts)
                ]
            else:
                filename = [
                    (homogeneity[0] + "corr05_2level_all.nii.gz", url, opts)
                ]
        else:
            filename = [("random_all.nii.gz", url, opts)]
        data = fetch_files(data_dir, filename, resume=resume, verbose=verbose)
        params = {"maps": data[0], "description": fdescr}
    else:
        params = dict([("description", fdescr), *list(zip(keys, sub_files))])
        warnings.warn(
            category=DeprecationWarning,
            message="In release 0.13, this fetcher will return a dictionary "
            "with one map accessed through a 'maps' key. Please use the new "
            "parameters homogeneity and grp_mean.",
        )

    return Bunch(**params)


@fill_doc
def fetch_atlas_destrieux_2009(
    lateralized=True,
    data_dir=None,
    url=None,
    resume=True,
    verbose=1,
    legacy_format=False,
):
    """Download and load the Destrieux cortical \
    :term:`deterministic atlas<Deterministic atlas>` (dated 2009).

    See :footcite:t:`Fischl2004`,
    and :footcite:t:`Destrieux2009`.

    .. note::

        Some labels from the list of labels might not be present in the
        atlas image, in which case the integer values in the image might
        not be consecutive.

    Parameters
    ----------
    lateralized : :obj:`bool`, default=True
        If True, returns an atlas with distinct regions for right and left
        hemispheres.
    %(data_dir)s
    %(url)s
    %(resume)s
    %(verbose)s
    %(legacy_format)s

    Returns
    -------
    data : :class:`sklearn.utils.Bunch`
        Dictionary-like object, contains:

            - 'maps': :obj:`str`, path to nifti file containing the
              :class:`~nibabel.nifti1.Nifti1Image` defining the cortical
              ROIs, lateralized or not. The image has shape ``(76, 93, 76)``,
              and contains integer values which can be interpreted as the
              indices in the list of labels.
            - 'labels': :class:`numpy.recarray`, rec array containing the
              names of the ROIs.
              If ``legacy_format`` is set to ``False``, this is a
              :class:`pandas.DataFrame`.
            - 'description': :obj:`str`, description of the atlas.

    References
    ----------
    .. footbibliography::

    """
    if url is None:
        url = "https://www.nitrc.org/frs/download.php/11942/"

    url += "destrieux2009.tgz"
    opts = {"uncompress": True}
    lat = "_lateralized" if lateralized else ""

    files = [
        (f"destrieux2009_rois_labels{lat}.csv", url, opts),
        (f"destrieux2009_rois{lat}.nii.gz", url, opts),
        ("destrieux2009.rst", url, opts),
    ]

    dataset_name = "destrieux_2009"
    data_dir = get_dataset_dir(
        dataset_name, data_dir=data_dir, verbose=verbose
    )
    files_ = fetch_files(data_dir, files, resume=resume, verbose=verbose)

    params = {"maps": files_[1], "labels": pd.read_csv(files_[0], index_col=0)}

    if legacy_format:
        params["labels"] = params["labels"].to_records()

    params["description"] = Path(files_[2]).read_text()
    return Bunch(**params)


@fill_doc
def fetch_atlas_harvard_oxford(
    atlas_name, data_dir=None, symmetric_split=False, resume=True, verbose=1
):
    """Load Harvard-Oxford parcellations from FSL.

    This function downloads Harvard Oxford atlas packaged from FSL 5.0
    and stores atlases in NILEARN_DATA folder in home directory.

    This function can also load Harvard Oxford atlas from your local directory
    specified by your FSL installed path given in `data_dir` argument.
    See documentation for details.

    .. note::

        For atlases 'cort-prob-1mm', 'cort-prob-2mm', 'cortl-prob-1mm',
        'cortl-prob-2mm', 'sub-prob-1mm', and 'sub-prob-2mm', the function
        returns a :term:`Probabilistic atlas`, and the
        :class:`~nibabel.nifti1.Nifti1Image` returned is 4D, with shape
        ``(182, 218, 182, 48)``.
        For :term:`deterministic atlases<Deterministic atlas>`, the
        :class:`~nibabel.nifti1.Nifti1Image` returned is 3D, with
        shape ``(182, 218, 182)`` and 48 regions (+ background).

    Parameters
    ----------
    atlas_name : :obj:`str`
        Name of atlas to load. Can be:
        "cort-maxprob-thr0-1mm", "cort-maxprob-thr0-2mm",
        "cort-maxprob-thr25-1mm", "cort-maxprob-thr25-2mm",
        "cort-maxprob-thr50-1mm", "cort-maxprob-thr50-2mm",
        "cort-prob-1mm", "cort-prob-2mm",
        "cortl-maxprob-thr0-1mm", "cortl-maxprob-thr0-2mm",
        "cortl-maxprob-thr25-1mm", "cortl-maxprob-thr25-2mm",
        "cortl-maxprob-thr50-1mm", "cortl-maxprob-thr50-2mm",
        "cortl-prob-1mm", "cortl-prob-2mm",
        "sub-maxprob-thr0-1mm", "sub-maxprob-thr0-2mm",
        "sub-maxprob-thr25-1mm", "sub-maxprob-thr25-2mm",
        "sub-maxprob-thr50-1mm", "sub-maxprob-thr50-2mm",
        "sub-prob-1mm", "sub-prob-2mm".
    %(data_dir)s
        Optionally, it can also be a FSL installation directory (which is
        dependent on your installation).
        Example, if FSL is installed in ``/usr/share/fsl/`` then
        specifying as '/usr/share/' can get you the Harvard Oxford atlas
        from your installed directory. Since we mimic the same root directory
        as FSL to load it easily from your installation.

    symmetric_split : :obj:`bool`, default=False
        If ``True``, lateralized atlases of cort or sub with maxprob will be
        returned. For subcortical types (``sub-maxprob``), we split every
        symmetric region in left and right parts. Effectively doubles the
        number of regions.

        .. note::
            Not implemented
            for full :term:`Probabilistic atlas` (*-prob-* atlases).

    %(resume)s
    %(verbose)s

    Returns
    -------
    data : :class:`sklearn.utils.Bunch`
        Dictionary-like object, keys are:

            - 'maps': :obj:`str`, path to nifti file containing the
              atlas :class:`~nibabel.nifti1.Nifti1Image`. It is a 4D image
              if a :term:`Probabilistic atlas` is requested, and a 3D image
              if a :term:`maximum probability atlas<Deterministic atlas>` is
              requested. In the latter case, the image contains integer
              values which can be interpreted as the indices in the list
              of labels.

                .. note::

                    For some atlases, it can be the case that some regions
                    are empty. In this case, no :term:`voxels<voxel>` in the
                    map are assigned to these regions. So the number of
                    unique values in the map can be strictly smaller than the
                    number of region names in ``labels``.

            - 'labels': :obj:`list` of :obj:`str`, list of labels for the
              regions in the atlas.
            - 'filename': Same as 'maps', kept for backward
              compatibility only.
            - 'description': :obj:`str`, description of the atlas.

    See Also
    --------
    nilearn.datasets.fetch_atlas_juelich

    """
    atlases = [
        "cort-maxprob-thr0-1mm",
        "cort-maxprob-thr0-2mm",
        "cort-maxprob-thr25-1mm",
        "cort-maxprob-thr25-2mm",
        "cort-maxprob-thr50-1mm",
        "cort-maxprob-thr50-2mm",
        "cort-prob-1mm",
        "cort-prob-2mm",
        "cortl-maxprob-thr0-1mm",
        "cortl-maxprob-thr0-2mm",
        "cortl-maxprob-thr25-1mm",
        "cortl-maxprob-thr25-2mm",
        "cortl-maxprob-thr50-1mm",
        "cortl-maxprob-thr50-2mm",
        "cortl-prob-1mm",
        "cortl-prob-2mm",
        "sub-maxprob-thr0-1mm",
        "sub-maxprob-thr0-2mm",
        "sub-maxprob-thr25-1mm",
        "sub-maxprob-thr25-2mm",
        "sub-maxprob-thr50-1mm",
        "sub-maxprob-thr50-2mm",
        "sub-prob-1mm",
        "sub-prob-2mm",
    ]
    if atlas_name not in atlases:
        atlases = "\n".join(atlases)
        raise ValueError(
            f"Invalid atlas name: {atlas_name}. "
            f"Please choose an atlas among:\n{atlases}"
        )
    is_probabilistic = "-prob-" in atlas_name
    if is_probabilistic and symmetric_split:
        raise ValueError(
            "Region splitting not supported for probabilistic atlases"
        )
    (
        atlas_img,
        atlas_filename,
        names,
        is_lateralized,
    ) = _get_atlas_data_and_labels(
        "HarvardOxford",
        atlas_name,
        symmetric_split=symmetric_split,
        data_dir=data_dir,
        resume=resume,
        verbose=verbose,
    )

    fdescr = get_dataset_descr("harvard_oxford")

    atlas_niimg = check_niimg(atlas_img)
    if not symmetric_split or is_lateralized:
        return Bunch(
            filename=atlas_filename,
            maps=atlas_niimg,
            labels=names,
            description=fdescr,
        )

    new_atlas_data, new_names = _compute_symmetric_split(
        "HarvardOxford", atlas_niimg, names
    )
    new_atlas_niimg = new_img_like(
        atlas_niimg, new_atlas_data, atlas_niimg.affine
    )
    return Bunch(
        filename=atlas_filename,
        maps=new_atlas_niimg,
        labels=new_names,
        description=fdescr,
    )


@fill_doc
def fetch_atlas_juelich(
    atlas_name, data_dir=None, symmetric_split=False, resume=True, verbose=1
):
    """Load Juelich parcellations from FSL.

    This function downloads Juelich atlas packaged from FSL 5.0
    and stores atlases in NILEARN_DATA folder in home directory.

    This function can also load Juelich atlas from your local directory
    specified by your FSL installed path given in `data_dir` argument.
    See documentation for details.

    .. versionadded:: 0.8.1

    .. note::

        For atlases 'prob-1mm', and 'prob-2mm', the function returns a
        :term:`Probabilistic atlas`, and the
        :class:`~nibabel.nifti1.Nifti1Image` returned is 4D, with shape
        ``(182, 218, 182, 62)``.
        For :term:`deterministic atlases<Deterministic atlas>`, the
        :class:`~nibabel.nifti1.Nifti1Image` returned is 3D, with shape
        ``(182, 218, 182)`` and 62 regions (+ background).

    Parameters
    ----------
    atlas_name : :obj:`str`
        Name of atlas to load. Can be:
        "maxprob-thr0-1mm", "maxprob-thr0-2mm",
        "maxprob-thr25-1mm", "maxprob-thr25-2mm",
        "maxprob-thr50-1mm", "maxprob-thr50-2mm",
        "prob-1mm", "prob-2mm".
    %(data_dir)s
        Optionally, it can also be a FSL installation directory (which is
        dependent on your installation).
        Example, if FSL is installed in ``/usr/share/fsl/``, then
        specifying as '/usr/share/' can get you Juelich atlas
        from your installed directory. Since we mimic same root directory
        as FSL to load it easily from your installation.

    symmetric_split : :obj:`bool`, default=False
        If ``True``, lateralized atlases of cort or sub with maxprob will be
        returned. For subcortical types (``sub-maxprob``), we split every
        symmetric region in left and right parts. Effectively doubles the
        number of regions.

        .. note::
            Not implemented for full :term:`Probabilistic atlas`
            (``*-prob-*`` atlases).

    %(resume)s
    %(verbose)s

    Returns
    -------
    data : :class:`sklearn.utils.Bunch`
        Dictionary-like object, keys are:

            - 'maps': :class:`~nibabel.nifti1.Nifti1Image`. It is a 4D image
              if a :term:`Probabilistic atlas` is requested, and a 3D image
              if a :term:`maximum probability atlas<Deterministic atlas>` is
              requested. In the latter case, the image contains integer
              values which can be interpreted as the indices in the list
              of labels.

                .. note::

                    For some atlases, it can be the case that some regions
                    are empty. In this case, no :term:`voxels<voxel>` in the
                    map are assigned to these regions. So the number of
                    unique values in the map can be strictly smaller than the
                    number of region names in ``labels``.

            - 'labels': :obj:`list` of :obj:`str`, list of labels for the
              regions in the atlas.
            - 'filename': Same as 'maps', kept for backward
              compatibility only.
            - 'description': :obj:`str`, description of the atlas.

    See Also
    --------
    nilearn.datasets.fetch_atlas_harvard_oxford

    """
    atlases = [
        "maxprob-thr0-1mm",
        "maxprob-thr0-2mm",
        "maxprob-thr25-1mm",
        "maxprob-thr25-2mm",
        "maxprob-thr50-1mm",
        "maxprob-thr50-2mm",
        "prob-1mm",
        "prob-2mm",
    ]
    if atlas_name not in atlases:
        atlases = "\n".join(atlases)
        raise ValueError(
            f"Invalid atlas name: {atlas_name}. "
            f"Please choose an atlas among:\n{atlases}"
        )
    is_probabilistic = atlas_name.startswith("prob-")
    if is_probabilistic and symmetric_split:
        raise ValueError(
            "Region splitting not supported for probabilistic atlases"
        )
    atlas_img, atlas_filename, names, _ = _get_atlas_data_and_labels(
        "Juelich",
        atlas_name,
        data_dir=data_dir,
        resume=resume,
        verbose=verbose,
    )
    atlas_niimg = check_niimg(atlas_img)
    atlas_data = get_data(atlas_niimg)

    if is_probabilistic:
        new_atlas_data, new_names = _merge_probabilistic_maps_juelich(
            atlas_data, names
        )
    elif symmetric_split:
        new_atlas_data, new_names = _compute_symmetric_split(
            "Juelich", atlas_niimg, names
        )
    else:
        new_atlas_data, new_names = _merge_labels_juelich(atlas_data, names)

    new_atlas_niimg = new_img_like(
        atlas_niimg, new_atlas_data, atlas_niimg.affine
    )

    fdescr = get_dataset_descr("juelich")

    return Bunch(
        filename=atlas_filename,
        maps=new_atlas_niimg,
        labels=list(new_names),
        description=fdescr,
    )


def _get_atlas_data_and_labels(
    atlas_source,
    atlas_name,
    symmetric_split=False,
    data_dir=None,
    resume=True,
    verbose=1,
):
    """Implement fetching logic common to \
    both fetch_atlas_juelich and fetch_atlas_harvard_oxford.

    This function downloads the atlas image and labels.
    """
    if atlas_source == "Juelich":
        url = "https://www.nitrc.org/frs/download.php/12096/Juelich.tgz"
    elif atlas_source == "HarvardOxford":
        url = "https://www.nitrc.org/frs/download.php/9902/HarvardOxford.tgz"
    else:
        raise ValueError(f"Atlas source {atlas_source} is not valid.")
    # For practical reasons, we mimic the FSL data directory here.
    data_dir = get_dataset_dir("fsl", data_dir=data_dir, verbose=verbose)
    opts = {"uncompress": True}
    root = Path("data", "atlases")

    if atlas_source == "HarvardOxford":
        if symmetric_split:
            atlas_name = atlas_name.replace("cort-max", "cortl-max")

        if atlas_name.startswith("sub-"):
            label_file = "HarvardOxford-Subcortical.xml"
            is_lateralized = False
        elif atlas_name.startswith("cortl"):
            label_file = "HarvardOxford-Cortical-Lateralized.xml"
            is_lateralized = True
        else:
            label_file = "HarvardOxford-Cortical.xml"
            is_lateralized = False
    else:
        label_file = "Juelich.xml"
        is_lateralized = False
    label_file = root / label_file
    atlas_file = root / atlas_source / f"{atlas_source}-{atlas_name}.nii.gz"
    atlas_file, label_file = fetch_files(
        data_dir,
        [(atlas_file, url, opts), (label_file, url, opts)],
        resume=resume,
        verbose=verbose,
    )
    # Reorder image to have positive affine diagonal
    atlas_img = reorder_img(atlas_file, copy_header=True)
    names = {0: "Background"}

    all_labels = ElementTree.parse(label_file).findall(".//label")
    for label in all_labels:
        new_idx = int(label.get("index")) + 1
        if new_idx in names:
            raise ValueError(
                f"Duplicate index {new_idx} for labels "
                f"'{names[new_idx]}', and '{label.text}'"
            )

        # fix typos in Harvard Oxford labels
        if atlas_source == "HarvardOxford":
            label.text = label.text.replace("Ventrical", "Ventricle")
            label.text = label.text.replace("Operculum", "Opercular")

        names[new_idx] = label.text.strip()

    # The label indices should range from 0 to nlabel + 1
    assert list(names.keys()) == list(range(len(all_labels) + 1))
    names = [item[1] for item in sorted(names.items())]
    return atlas_img, atlas_file, names, is_lateralized


def _merge_probabilistic_maps_juelich(atlas_data, names):
    """Handle probabilistic juelich atlases when symmetric_split=False.

    Helper function for fetch_atlas_juelich.

    In this situation, we need to merge labels and maps corresponding
    to left and right regions.
    """
    new_names = np.unique([re.sub(r" (L|R)$", "", name) for name in names])
    new_name_to_idx = {k: v - 1 for v, k in enumerate(new_names)}
    new_atlas_data = np.zeros((*atlas_data.shape[:3], len(new_names) - 1))
    for i, name in enumerate(names):
        if name != "Background":
            new_name = re.sub(r" (L|R)$", "", name)
            new_atlas_data[..., new_name_to_idx[new_name]] += atlas_data[
                ..., i - 1
            ]
    return new_atlas_data, new_names


def _merge_labels_juelich(atlas_data, names):
    """Handle 3D atlases when symmetric_split=False.

    Helper function for fetch_atlas_juelich.

    In this case, we need to merge the labels corresponding to
    left and right regions.
    """
    new_names = np.unique([re.sub(r" (L|R)$", "", name) for name in names])
    new_names_dict = {k: v for v, k in enumerate(new_names)}
    new_atlas_data = atlas_data.copy()
    for label, name in enumerate(names):
        new_name = re.sub(r" (L|R)$", "", name)
        new_atlas_data[atlas_data == label] = new_names_dict[new_name]
    return new_atlas_data, new_names


def _compute_symmetric_split(source, atlas_niimg, names):
    """Handle 3D atlases when symmetric_split=True.

    Helper function for both fetch_atlas_juelich and
    fetch_atlas_harvard_oxford.
    """
    # The atlas_niimg should have been passed to
    # reorder_img such that the affine's diagonal
    # should be positive. This is important to
    # correctly split left and right hemispheres.
    assert atlas_niimg.affine[0, 0] > 0
    atlas_data = get_data(atlas_niimg)
    labels = np.unique(atlas_data)
    # Build a mask of both halves of the brain
    middle_ind = (atlas_data.shape[0]) // 2
    # Split every zone crossing the median plane into two parts.
    left_atlas = atlas_data.copy()
    left_atlas[middle_ind:] = 0
    right_atlas = atlas_data.copy()
    right_atlas[:middle_ind] = 0

    if source == "Juelich":
        for idx, name in enumerate(names):
            if name.endswith("L"):
                name = re.sub(r" L$", "", name)
                names[idx] = f"Left {name}"
            if name.endswith("R"):
                name = re.sub(r" R$", "", name)
                names[idx] = f"Right {name}"

    new_label = 0
    new_atlas = atlas_data.copy()
    # Assumes that the background label is zero.
    new_names = [names[0]]
    for label, name in zip(labels[1:], names[1:]):
        new_label += 1
        left_elements = (left_atlas == label).sum()
        right_elements = (right_atlas == label).sum()
        n_elements = float(left_elements + right_elements)
        if (
            left_elements / n_elements < 0.05
            or right_elements / n_elements < 0.05
        ):
            new_atlas[atlas_data == label] = new_label
            new_names.append(name)
            continue
        new_atlas[left_atlas == label] = new_label
        new_names.append(f"Left {name}")
        new_label += 1
        new_atlas[right_atlas == label] = new_label
        new_names.append(f"Right {name}")
    return new_atlas, new_names


@fill_doc
def fetch_atlas_msdl(data_dir=None, url=None, resume=True, verbose=1):
    """Download and load the MSDL brain :term:`Probabilistic atlas`.

    It can be downloaded at :footcite:t:`atlas_msdl`, and cited
    using :footcite:t:`Varoquaux2011`.
    See also :footcite:t:`Varoquaux2013` for more information.

    Parameters
    ----------
    %(data_dir)s
    %(url)s
    %(resume)s
    %(verbose)s

    Returns
    -------
    data : :class:`sklearn.utils.Bunch`
        Dictionary-like object, the interest attributes are :

        - 'maps': :obj:`str`, path to nifti file containing the
          :term:`Probabilistic atlas` image (shape is equal to
          ``(40, 48, 35, 39)``).
        - 'labels': :obj:`list` of :obj:`str`, list containing the labels
          of the regions. There are 39 labels such that ``data.labels[i]``
          corresponds to map ``i``.
        - 'region_coords': :obj:`list` of length-3 :obj:`tuple`,
          ``data.region_coords[i]`` contains the coordinates ``(x, y, z)``
          of region ``i`` in :term:`MNI` space.
        - 'networks': :obj:`list` of :obj:`str`, list containing the names
          of the networks. There are 39 network names such that
          ``data.networks[i]`` is the network name of region ``i``.
        - 'description': :obj:`str`, description of the atlas.

    References
    ----------
    .. footbibliography::


    """
    url = "https://team.inria.fr/parietal/files/2015/01/MSDL_rois.zip"
    opts = {"uncompress": True}

    dataset_name = "msdl_atlas"
    files = [
        (Path("MSDL_rois", "msdl_rois_labels.csv"), url, opts),
        (Path("MSDL_rois", "msdl_rois.nii"), url, opts),
    ]

    data_dir = get_dataset_dir(
        dataset_name, data_dir=data_dir, verbose=verbose
    )
    files = fetch_files(data_dir, files, resume=resume, verbose=verbose)

    csv_data = pd.read_csv(files[0])
    labels = [name.strip() for name in csv_data["name"].to_list()]
    net_names = [
        net_name.strip() for net_name in csv_data["net name"].to_list()
    ]
    region_coords = csv_data[["x", "y", "z"]].to_numpy().tolist()

    fdescr = get_dataset_descr(dataset_name)

    return Bunch(
        maps=files[1],
        labels=labels,
        region_coords=region_coords,
        networks=net_names,
        description=fdescr,
    )


@fill_doc
def fetch_coords_power_2011(legacy_format=False):
    """Download and load the Power et al. brain atlas composed of 264 ROIs.

    See :footcite:t:`Power2011`.

    Parameters
    ----------
    %(legacy_format)s

    Returns
    -------
    data : :class:`sklearn.utils.Bunch`
        Dictionary-like object, contains:

            - 'rois': :class:`numpy.recarray`, rec array containing the
              coordinates of 264 ROIs in :term:`MNI` space.
              If ``legacy_format`` is set to ``False``, this is a
              :class:`pandas.DataFrame`.
            - 'description': :obj:`str`, description of the atlas.


    References
    ----------
    .. footbibliography::

    """
    dataset_name = "power_2011"
    fdescr = get_dataset_descr(dataset_name)
    csv = PACKAGE_DIRECTORY / "data" / "power_2011.csv"
    params = {"rois": pd.read_csv(csv), "description": fdescr}
    params["rois"] = params["rois"].rename(
        columns={c: c.lower() for c in params["rois"].columns}
    )
    if legacy_format:
        params["rois"] = params["rois"].to_records(index=False)
    return Bunch(**params)


@fill_doc
def fetch_atlas_smith_2009(
    data_dir=None,
    url=None,
    resume=True,
    verbose=1,
    mirror="origin",
    dimension=None,
    resting=True,
):
    """Download and load the Smith :term:`ICA` and BrainMap \
    :term:`Probabilistic atlas` (2009).

    See :footcite:t:`Smith2009b` and :footcite:t:`Laird2011`.

    Parameters
    ----------
    %(data_dir)s

    %(url)s

    %(resume)s

    %(verbose)s

    mirror : :obj:`str`, default='origin'
        By default, the dataset is downloaded from the original website of the
        atlas. Specifying "nitrc" will force download from a mirror, with
        potentially higher bandwidth.

    dimension : :obj:`int`, optional
        Number of dimensions in the dictionary. Valid resolutions
        available are {10, 20, 70}.

    resting : :obj:`bool`, default=True
        Either to fetch the resting-:term:`fMRI` or BrainMap components

    Returns
    -------
    data : :class:`sklearn.utils.Bunch`
        Dictionary-like object, contains:

        - ``'rsn20'``: :obj:`str`, path to nifti file containing
            the 20-dimensional :term:`ICA`, resting-:term:`fMRI` components.
            The shape of the image is ``(91, 109, 91, 20)``.
        - ``'rsn10'``: :obj:`str`, path to nifti file containing
            the 10 well-matched maps from the 20 maps obtained as for 'rsn20',
            as shown in :footcite:t:`Smith2009b`.
            The shape of the image is ``(91, 109, 91, 10)``.
        - ``'bm20'``: :obj:`str`, path to nifti file containing
            the 20-dimensional :term:`ICA`, BrainMap components.
            The shape of the image is ``(91, 109, 91, 20)``.
        - ``'bm10'``: :obj:`str`, path to nifti file containing
            the 10 well-matched maps from the 20 maps obtained as for 'bm20',
            as shown in :footcite:t:`Smith2009b`.
            The shape of the image is ``(91, 109, 91, 10)``.
        - ``'rsn70'``: :obj:`str`, path to nifti file containing
            the 70-dimensional :term:`ICA`, resting-:term:`fMRI` components.
            The shape of the image is ``(91, 109, 91, 70)``.
        - ``'bm70'``: :obj:`str`, path to nifti file containing
            the 70-dimensional :term:`ICA`, BrainMap components.
            The shape of the image is ``(91, 109, 91, 70)``.
        - ``'description'``: :obj:`str`, description of the atlas.

    Warns
    -----
    DeprecationWarning
        If a dimension input is provided, the current behavior
        (returning multiple maps) is deprecated.
        Starting in version 0.13, one map will be returned in a 'maps' dict key
        depending on the dimension and resting value.

    References
    ----------
    .. footbibliography::

    Notes
    -----
    For more information about this dataset's structure:
    https://www.fmrib.ox.ac.uk/datasets/brainmap+rsns/

    """
    if url is None:
        if mirror == "origin":
            url = "https://www.fmrib.ox.ac.uk/datasets/brainmap+rsns/"
        elif mirror == "nitrc":
            url = [
                "https://www.nitrc.org/frs/download.php/7730/",
                "https://www.nitrc.org/frs/download.php/7729/",
                "https://www.nitrc.org/frs/download.php/7731/",
                "https://www.nitrc.org/frs/download.php/7726/",
                "https://www.nitrc.org/frs/download.php/7728/",
                "https://www.nitrc.org/frs/download.php/7727/",
            ]
        else:
            raise ValueError(
                f'Unknown mirror "{mirror!s}". '
                'Mirror must be "origin" or "nitrc"'
            )

    files = {
        "rsn20": "rsn20.nii.gz",
        "rsn10": "PNAS_Smith09_rsn10.nii.gz",
        "rsn70": "rsn70.nii.gz",
        "bm20": "bm20.nii.gz",
        "bm10": "PNAS_Smith09_bm10.nii.gz",
        "bm70": "bm70.nii.gz",
    }

    if isinstance(url, str):
        url = [url] * len(files)

    dataset_name = "smith_2009"
    data_dir = get_dataset_dir(
        dataset_name, data_dir=data_dir, verbose=verbose
    )

    fdescr = get_dataset_descr(dataset_name)

    if dimension:
        key = f"{'rsn' if resting else 'bm'}{dimension}"
        key_index = list(files).index(key)

        file = [(files[key], url[key_index] + files[key], {})]
        data = fetch_files(data_dir, file, resume=resume, verbose=verbose)
        params = Bunch(maps=data[0], description=fdescr)
    else:
        keys = list(files.keys())
        files = [(f, u + f, {}) for f, u in zip(files.values(), url)]
        files_ = fetch_files(data_dir, files, resume=resume, verbose=verbose)
        params = dict(zip(keys, files_))
        params["description"] = fdescr
        warnings.warn(
            category=DeprecationWarning,
            message="In release 0.13, this fetcher will return a dictionary "
            "with one map accessed through a 'maps' key. Please use the new "
            "parameters dimension and resting.",
        )

    return Bunch(**params)


@fill_doc
def fetch_atlas_yeo_2011(data_dir=None, url=None, resume=True, verbose=1):
    """Download and return file names for the Yeo 2011 :term:`parcellation`.

    This function retrieves the so-called yeo
    :term:`deterministic atlases<Deterministic atlas>`. The provided images
    are in MNI152 space and have shapes equal to ``(256, 256, 256, 1)``.
    They contain consecutive integers values from 0 (background) to either
    7 or 17 depending on the atlas version considered.

    For more information on this dataset's structure,
    see :footcite:t:`CorticalParcellation_Yeo2011`,
    and :footcite:t:`Yeo2011`.

    Parameters
    ----------
    %(data_dir)s
    %(url)s
    %(resume)s
    %(verbose)s

    Returns
    -------
    data : :class:`sklearn.utils.Bunch`
        Dictionary-like object, keys are:

            - 'thin_7': :obj:`str`, path to nifti file containing the
              7 regions :term:`parcellation` fitted to thin template cortex
              segmentations. The image contains integer values which can be
              interpreted as the indices in ``colors_7``.
            - 'thick_7': :obj:`str`, path to nifti file containing the
              7 region :term:`parcellation` fitted to thick template cortex
              segmentations. The image contains integer values which can be
              interpreted as the indices in ``colors_7``.
            - 'thin_17': :obj:`str`, path to nifti file containing the
              17 region :term:`parcellation` fitted to thin template cortex
              segmentations. The image contains integer values which can be
              interpreted as the indices in ``colors_17``.
            - 'thick_17': :obj:`str`, path to nifti file containing the
              17 region :term:`parcellation` fitted to thick template cortex
              segmentations. The image contains integer values which can be
              interpreted as the indices in ``colors_17``.
            - 'colors_7': :obj:`str`, path to colormaps text file for
              7 region :term:`parcellation`.
              This file maps :term:`voxel` integer
              values from ``data.thin_7`` and ``data.tick_7`` to network
              names.
            - 'colors_17': :obj:`str`, path to colormaps text file for
              17 region :term:`parcellation`.
              This file maps :term:`voxel` integer
              values from ``data.thin_17`` and ``data.tick_17`` to network
              names.
            - 'anat': :obj:`str`, path to nifti file containing the anatomy
              image.
            - 'description': :obj:`str`, description of the atlas.

    References
    ----------
    .. footbibliography::

    Notes
    -----
<<<<<<< HEAD
    License: unknown.
=======
    Licence : unknown.
>>>>>>> 0b2a2e3b

    """
    if url is None:
        url = (
            "ftp://surfer.nmr.mgh.harvard.edu/pub/data/"
            "Yeo_JNeurophysiol11_MNI152.zip"
        )
    opts = {"uncompress": True}

    dataset_name = "yeo_2011"
    keys = (
        "thin_7",
        "thick_7",
        "thin_17",
        "thick_17",
        "colors_7",
        "colors_17",
        "anat",
    )
    basenames = (
        "Yeo2011_7Networks_MNI152_FreeSurferConformed1mm.nii.gz",
        "Yeo2011_7Networks_MNI152_FreeSurferConformed1mm_LiberalMask.nii.gz",
        "Yeo2011_17Networks_MNI152_FreeSurferConformed1mm.nii.gz",
        "Yeo2011_17Networks_MNI152_FreeSurferConformed1mm_LiberalMask.nii.gz",
        "Yeo2011_7Networks_ColorLUT.txt",
        "Yeo2011_17Networks_ColorLUT.txt",
        "FSL_MNI152_FreeSurferConformed_1mm.nii.gz",
    )

    filenames = [
        (Path("Yeo_JNeurophysiol11_MNI152", f), url, opts) for f in basenames
    ]

    data_dir = get_dataset_dir(
        dataset_name, data_dir=data_dir, verbose=verbose
    )
    sub_files = fetch_files(
        data_dir, filenames, resume=resume, verbose=verbose
    )

    fdescr = get_dataset_descr(dataset_name)

    params = dict([("description", fdescr), *list(zip(keys, sub_files))])
    return Bunch(**params)


@fill_doc
def fetch_atlas_aal(
    version="SPM12", data_dir=None, url=None, resume=True, verbose=1
):
    """Download and returns the AAL template for :term:`SPM` 12.

    This :term:`Deterministic atlas` is the result of an automated anatomical
    parcellation of the spatially normalized single-subject high-resolution
    T1 volume provided by the Montreal Neurological Institute (:term:`MNI`)
    (D. L. Collins et al., 1998, Trans. Med. Imag. 17, 463-468, PubMed).

    For more information on this dataset's structure,
    see :footcite:t:`AAL_atlas`,
    and :footcite:t:`Tzourio-Mazoyer2002`.

    .. warning::

        The integers in the map image (data.maps) that define the parcellation
        are not always consecutive, as is usually the case in Nilearn, and
        should not be interpreted as indices for the list of label names.
        In addition, the region IDs are provided as strings, so it is necessary
        to cast them to integers when indexing.
        For more information, refer to the fetcher's description:

        .. code-block:: python

            from nilearn.datasets import fetch_atlas_aal

            atlas = fetch_atlas_aal()
            print(atlas.description)

    Parameters
    ----------
    version : {'3v2', 'SPM12', 'SPM5', 'SPM8'}, default='SPM12'
        The version of the AAL atlas. Must be 'SPM5', 'SPM8', 'SPM12', or '3v2'
        for the latest SPM12 version of AAL3 software.
    %(data_dir)s
    %(url)s
    %(resume)s
    %(verbose)s

    Returns
    -------
    data : :class:`sklearn.utils.Bunch`
        Dictionary-like object, keys are:

            - 'maps': :obj:`str`, path to nifti file containing the
              regions. The image has shape ``(91, 109, 91)`` and contains
              117 unique integer values defining the parcellation in version
              SPM 5, 8 and 12, and 167 unique integer values defining the
              parcellation in version 3v2. Please refer to the main description
              to see how to link labels to regions IDs.
            - 'labels': :obj:`list` of :obj:`str`, list of the names of the
              regions. As 'Background' (label 0) is not included in this list,
              there are 116 names in version SPM 5, 8, and 12, and 166 names in
              version 3v2. Please refer to the main description to see how to
              link labels to regions IDs.
            - 'indices': :obj:`list` of :obj:`str`, indices mapping 'labels'
              to values in the 'maps' image. This list has 116 elements in
              version SPM 5, 8 and 12, and 166 elements in version 3v2.
              Since the values in the 'maps' image do not correspond to
              indices in ``labels``, but rather to values in ``indices``, the
              location of a label in the ``labels`` list does not necessary
              match the associated value in the image. Use the ``indices``
              list to identify the appropriate image value for a given label
              (See main description above).
            - 'description': :obj:`str`, description of the atlas.

    Warns
    -----
    DeprecationWarning
        Starting in version 0.13, the default fetched mask will be AAL 3v2.

    References
    ----------
    .. footbibliography::

    Notes
    -----
<<<<<<< HEAD
    License: unknown.
=======
    Licence : unknown.
>>>>>>> 0b2a2e3b

    """
    versions = ["SPM5", "SPM8", "SPM12", "3v2"]
    if version not in versions:
        raise ValueError(
            f"The version of AAL requested '{version}' does not exist."
            f"Please choose one among {versions}."
        )

    dataset_name = f"aal_{version}"
    opts = {"uncompress": True}

    if url is None:
        base_url = "https://www.gin.cnrs.fr/"
        if version == "SPM12":
            url = f"{base_url}AAL_files/aal_for_SPM12.tar.gz"
            basenames = ("AAL.nii", "AAL.xml")
            filenames = [
                (Path("aal", "atlas", f), url, opts) for f in basenames
            ]
            message = (
                "Starting in version 0.13, the default fetched mask will be"
                "AAL 3v2 instead."
            )
            warnings.warn(message, DeprecationWarning)

        elif version == "3v2":
            url = f"{base_url}wp-content/uploads/AAL3v2_for_SPM12.tar.gz"
            basenames = ("AAL3v1.nii", "AAL3v1.xml")
            filenames = [(Path("AAL3", f), url, opts) for f in basenames]
        else:
            url = f"{base_url}wp-content/uploads/aal_for_{version}.zip"
            basenames = ("ROI_MNI_V4.nii", "ROI_MNI_V4.txt")
            filenames = [
                (Path(f"aal_for_{version}", f), url, opts) for f in basenames
            ]

    data_dir = get_dataset_dir(
        dataset_name, data_dir=data_dir, verbose=verbose
    )
    atlas_img, labels_file = fetch_files(
        data_dir, filenames, resume=resume, verbose=verbose
    )
    fdescr = get_dataset_descr("aal")
    labels = []
    indices = []
    if version in ("SPM12", "3v2"):
        xml_tree = ElementTree.parse(labels_file)
        root = xml_tree.getroot()
        for label in root.iter("label"):
            indices.append(label.find("index").text)
            labels.append(label.find("name").text)
    else:
        with Path(labels_file).open() as fp:
            for line in fp:
                _, label, index = line.strip().split("\t")
                indices.append(index)
                labels.append(label)
        fdescr = fdescr.replace("SPM 12", version)

    params = {
        "description": fdescr,
        "maps": atlas_img,
        "labels": labels,
        "indices": indices,
    }

    return Bunch(**params)


@fill_doc
def fetch_atlas_basc_multiscale_2015(
    data_dir=None,
    url=None,
    resume=True,
    verbose=1,
    resolution=None,
    version="sym",
):
    """Download and load multiscale functional brain parcellations.

    This :term:`Deterministic atlas` includes group brain parcellations
    generated from resting-state
    :term:`functional magnetic resonance images<fMRI>` from about 200 young
    healthy subjects.

    Multiple resolutions (number of networks) are available, among
    7, 12, 20, 36, 64, 122, 197, 325, 444. The brain parcellations
    have been generated using a method called bootstrap analysis of
    stable clusters called as BASC :footcite:t:`Bellec2010`,
    and the resolutions have been selected using a data-driven method
    called MSTEPS :footcite:t:`Bellec2013`.

    Note that two versions of the template are available, 'sym' or 'asym'.
    The 'asym' type contains brain images that have been registered in the
    asymmetric version of the :term:`MNI` brain template (reflecting that
    the brain is asymmetric), while the 'sym' type contains images registered
    in the symmetric version of the :term:`MNI` template.
    The symmetric template has been forced to be symmetric anatomically, and
    is therefore ideally suited to study homotopic functional connections in
    :term:`fMRI`: finding homotopic regions simply consists of flipping the
    x-axis of the template.

    .. versionadded:: 0.2.3

    Parameters
    ----------
    %(data_dir)s

    %(url)s

    %(resume)s

    %(verbose)s

    resolution : :obj:`int`, optional
        Number of networks in the dictionary.
        Valid resolutions  available are
        {7, 12, 20, 36, 64, 122, 197, 325, 444}

    version : {'sym', 'asym'}, default='sym'
        Available versions are 'sym' or 'asym'.
        By default all scales of brain parcellations of version 'sym'
        will be returned.

    Returns
    -------
    data : :class:`sklearn.utils.Bunch`
        Dictionary-like object, Keys are:

        - "scale007", "scale012", "scale020", "scale036", "scale064",
          "scale122", "scale197", "scale325", "scale444": :obj:`str`, path
          to Nifti file of various scales of brain parcellations.
          Images have shape ``(53, 64, 52)`` and contain consecutive integer
          values from 0 to the selected number of networks (scale).
        - "description": :obj:`str`, details about the data release.

    Warns
    -----
    DeprecationWarning
        If a resolution input is provided, the current behavior
        (returning multiple maps) is deprecated.
        Starting in version 0.13, one map will be returned in a 'maps' dict key
        depending on the resolution and version value.

    References
    ----------
    .. footbibliography::

    Notes
    -----
    For more information on this dataset's structure, see
    https://figshare.com/articles/basc/1285615

    """
    versions = ["sym", "asym"]
    if version not in versions:
        raise ValueError(
            f"The version of Brain parcellations requested '{version}' "
            "does not exist. "
            f"Please choose one among them {versions}."
        )

    file_number = "1861819" if version == "sym" else "1861820"
    url = f"https://ndownloader.figshare.com/files/{file_number}"

    opts = {"uncompress": True}

    keys = [
        "scale007",
        "scale012",
        "scale020",
        "scale036",
        "scale064",
        "scale122",
        "scale197",
        "scale325",
        "scale444",
    ]

    dataset_name = "basc_multiscale_2015"
    data_dir = get_dataset_dir(
        dataset_name, data_dir=data_dir, verbose=verbose
    )

    folder_name = Path(f"template_cambridge_basc_multiscale_nii_{version}")
    fdescr = get_dataset_descr(dataset_name)

    if resolution:
        basename = (
            "template_cambridge_basc_multiscale_"
            + version
            + f"_scale{resolution:03}"
            + ".nii.gz"
        )

        filename = [(folder_name / basename, url, opts)]

        data = fetch_files(data_dir, filename, resume=resume, verbose=verbose)
        params = Bunch(maps=data[0], description=fdescr)
    else:
        basenames = [
            "template_cambridge_basc_multiscale_"
            + version
            + "_"
            + key
            + ".nii.gz"
            for key in keys
        ]
        filenames = [
            (folder_name / basename, url, opts) for basename in basenames
        ]
        data = fetch_files(data_dir, filenames, resume=resume, verbose=verbose)

        descr = get_dataset_descr(dataset_name)

        params = dict(zip(keys, data))
        params["description"] = descr
        warnings.warn(
            category=DeprecationWarning,
            message="In release 0.13, this fetcher will return a dictionary "
            "with one map accessed through a 'maps' key. Please use the new "
            "parameters resolution and version.",
        )
    return Bunch(**params)


@fill_doc
def fetch_coords_dosenbach_2010(ordered_regions=True, legacy_format=False):
    """Load the Dosenbach et al 160 ROIs.

    These ROIs cover much of the cerebral cortex
    and cerebellum and are assigned to 6 networks.

    See :footcite:t:`Dosenbach2010`.

    Parameters
    ----------
    ordered_regions : :obj:`bool`, default=True
        ROIs from same networks are grouped together and ordered with respect
        to their names and their locations (anterior to posterior).
    %(legacy_format)s

    Returns
    -------
    data : :class:`sklearn.utils.Bunch`
        Dictionary-like object, contains:

        - 'rois': :class:`numpy.recarray`, rec array with the coordinates
          of the 160 ROIs in :term:`MNI` space.
          If ``legacy_format`` is set to ``False``, this is a
          :class:`pandas.DataFrame`.
        - 'labels': :class:`numpy.ndarray` of :obj:`str`, list of label
          names for the 160 ROIs.
        - 'networks': :class:`numpy.ndarray` of :obj:`str`, list of network
          names for the 160 ROI.
        - 'description': :obj:`str`, description of the dataset.

    References
    ----------
    .. footbibliography::

    """
    dataset_name = "dosenbach_2010"
    fdescr = get_dataset_descr(dataset_name)
    csv = PACKAGE_DIRECTORY / "data" / "dosenbach_2010.csv"
    out_csv = pd.read_csv(csv)

    if ordered_regions:
        out_csv = out_csv.sort_values(by=["network", "name", "y"])

    # We add the ROI number to its name, since names are not unique
    names = out_csv["name"]
    numbers = out_csv["number"]
    labels = np.array(
        [f"{name} {number}" for (name, number) in zip(names, numbers)]
    )
    params = {
        "rois": out_csv[["x", "y", "z"]],
        "labels": labels,
        "networks": out_csv["network"],
        "description": fdescr,
    }

    if legacy_format:
        params["rois"] = params["rois"].to_records(index=False)

    return Bunch(**params)


@fill_doc
def fetch_coords_seitzman_2018(ordered_regions=True, legacy_format=False):
    """Load the Seitzman et al. 300 ROIs.

    These ROIs cover cortical, subcortical and cerebellar regions and are
    assigned to one of 13 networks (Auditory, CinguloOpercular, DefaultMode,
    DorsalAttention, FrontoParietal, MedialTemporalLobe, ParietoMedial,
    Reward, Salience, SomatomotorDorsal, SomatomotorLateral, VentralAttention,
    Visual) and have a regional label (cortexL, cortexR, cerebellum, thalamus,
    hippocampus, basalGanglia, amygdala, cortexMid).

    See :footcite:t:`Seitzman2020`.

    .. versionadded:: 0.5.1

    Parameters
    ----------
    ordered_regions : :obj:`bool`, default=True
        ROIs from same networks are grouped together and ordered with respect
        to their locations (anterior to posterior).
    %(legacy_format)s

    Returns
    -------
    data : :class:`sklearn.utils.Bunch`
        Dictionary-like object, contains:

        - 'rois': :class:`numpy.recarray`, rec array with the coordinates
          of the 300 ROIs in :term:`MNI` space.
          If ``legacy_format`` is set to ``False``, this is a
          :class:`pandas.DataFrame`.
        - 'radius': :class:`numpy.ndarray` of :obj:`int`, radius of each
          ROI in mm.
        - 'networks': :class:`numpy.ndarray` of :obj:`str`, names of the
          corresponding network for each ROI.
        - 'regions': :class:`numpy.ndarray` of :obj:`str`, names of the
          regions.
        - 'description': :obj:`str`, description of the dataset.

    References
    ----------
    .. footbibliography::

    """
    dataset_name = "seitzman_2018"
    fdescr = get_dataset_descr(dataset_name)
    roi_file = (
        PACKAGE_DIRECTORY
        / "data"
        / "seitzman_2018_ROIs_300inVol_MNI_allInfo.txt"
    )
    anatomical_file = (
        PACKAGE_DIRECTORY / "data" / "seitzman_2018_ROIs_anatomicalLabels.txt"
    )

    rois = pd.read_csv(roi_file, delimiter=" ")
    rois = rois.rename(columns={"netName": "network", "radius(mm)": "radius"})

    # get integer regional labels and convert to text labels with mapping
    # from header line
    with anatomical_file.open() as fi:
        header = fi.readline()
    region_mapping = {}
    for r in header.strip().split(","):
        i, region = r.split("=")
        region_mapping[int(i)] = region

    anatomical = np.genfromtxt(anatomical_file, skip_header=1, encoding=None)
    anatomical_names = np.array([region_mapping[a] for a in anatomical])

    rois = pd.concat([rois, pd.DataFrame(anatomical_names)], axis=1)
    rois.columns = [*rois.columns[:-1], "region"]

    if ordered_regions:
        rois = rois.sort_values(by=["network", "y"])

    if legacy_format:
        rois = rois.to_records()

    params = {
        "rois": rois[["x", "y", "z"]],
        "radius": np.array(rois["radius"]),
        "networks": np.array(rois["network"]),
        "regions": np.array(rois["region"]),
        "description": fdescr,
    }

    return Bunch(**params)


@fill_doc
def fetch_atlas_allen_2011(data_dir=None, url=None, resume=True, verbose=1):
    """Download and return file names for the Allen and MIALAB :term:`ICA` \
    :term:`Probabilistic atlas` (dated 2011).

    See :footcite:t:`Allen2011`.

    The provided images are in MNI152 space.

    Parameters
    ----------
    %(data_dir)s
    %(url)s
    %(resume)s
    %(verbose)s

    Returns
    -------
    data : :class:`sklearn.utils.Bunch`
        Dictionary-like object, keys are:

        - 'maps': :obj:`str`, path to nifti file containing the
          T-maps of all 75 unthresholded components. The image has
          shape ``(53, 63, 46, 75)``.
        - 'rsn28': :obj:`str`, path to nifti file containing the
          T-maps of 28 RSNs included in :footcite:t:`Allen2011`.
          The image has shape ``(53, 63, 46, 28)``.
        - 'networks': :obj:`list` of :obj:`list` of :obj:`str`, list
          containing the names for the 28 RSNs.
        - 'rsn_indices': :obj:`list` of :obj:`tuple`, each tuple is a
          (:obj:`str`, :obj:`list` of :`int`). This maps the network names
          to the map indices. For example, the map indices for the 'Visual'
          network can be obtained:

            .. code-block:: python

                # Should return [46, 64, 67, 48, 39, 59]
                dict(data.rsn_indices)["Visual"]

        - 'comps': :obj:`str`, path to nifti file containing the
          aggregate :term:`ICA` components.
        - 'description': :obj:`str`, description of the dataset.

    References
    ----------
    .. footbibliography::

    Notes
    -----
<<<<<<< HEAD
    License: unknown
=======
    Licence : unknown
>>>>>>> 0b2a2e3b

    See http://mialab.mrn.org/data/index.html for more information
    on this dataset.

    """
    if url is None:
        url = "https://osf.io/hrcku/download"

    dataset_name = "allen_rsn_2011"
    keys = ("maps", "rsn28", "comps")

    opts = {"uncompress": True}
    files = [
        "ALL_HC_unthresholded_tmaps.nii.gz",
        "RSN_HC_unthresholded_tmaps.nii.gz",
        "rest_hcp_agg__component_ica_.nii.gz",
    ]

    labels = [
        ("Basal Ganglia", [21]),
        ("Auditory", [17]),
        ("Sensorimotor", [7, 23, 24, 38, 56, 29]),
        ("Visual", [46, 64, 67, 48, 39, 59]),
        ("Default-Mode", [50, 53, 25, 68]),
        ("Attentional", [34, 60, 52, 72, 71, 55]),
        ("Frontal", [42, 20, 47, 49]),
    ]

    networks = [[name] * len(idxs) for name, idxs in labels]

    filenames = [(Path("allen_rsn_2011", f), url, opts) for f in files]

    data_dir = get_dataset_dir(
        dataset_name, data_dir=data_dir, verbose=verbose
    )
    sub_files = fetch_files(
        data_dir, filenames, resume=resume, verbose=verbose
    )

    fdescr = get_dataset_descr(dataset_name)

    params = [
        ("description", fdescr),
        ("rsn_indices", labels),
        ("networks", networks),
        *list(zip(keys, sub_files)),
    ]
    return Bunch(**dict(params))


@fill_doc
def fetch_atlas_surf_destrieux(
    data_dir=None, url=None, resume=True, verbose=1
):
    """Download and load Destrieux et al, 2010 cortical \
    :term:`Deterministic atlas`.

    See :footcite:t:`Destrieux2010`.

    This atlas returns 76 labels per hemisphere based on sulco-gryal patterns
    as distributed with Freesurfer in fsaverage5 surface space.

    .. versionadded:: 0.3

    Parameters
    ----------
    %(data_dir)s
    %(url)s
    %(resume)s
    %(verbose)s

    Returns
    -------
    data : :class:`sklearn.utils.Bunch`
        Dictionary-like object, contains:

            - 'labels': :obj:`list` of :obj:`str`, list containing the
              76 region labels.
            - 'map_left': :class:`numpy.ndarray` of :obj:`int`, maps each
              vertex on the left hemisphere of the fsaverage5 surface to its
              index into the list of label name.
            - 'map_right': :class:`numpy.ndarray` of :obj:`int`,
              maps each :term:`vertex` on the right hemisphere
              of the fsaverage5 surface to its index
              into the list of label name.
            - 'description': :obj:`str`, description of the dataset.

    See Also
    --------
    nilearn.datasets.fetch_surf_fsaverage

    References
    ----------
    .. footbibliography::

    """
    if url is None:
        url = "https://www.nitrc.org/frs/download.php/"

    dataset_name = "destrieux_surface"
    fdescr = get_dataset_descr(dataset_name)
    data_dir = get_dataset_dir(
        dataset_name, data_dir=data_dir, verbose=verbose
    )

    # Download annot files, fsaverage surfaces and sulcal information
    annot_file = "%s.aparc.a2009s.annot"
    annot_url = url + "%i/%s.aparc.a2009s.annot"
    annot_nids = {"lh annot": 9343, "rh annot": 9342}

    annots = []
    for hemi in [("lh", "left"), ("rh", "right")]:
        annot = fetch_files(
            data_dir,
            [
                (
                    annot_file % (hemi[1]),
                    annot_url % (annot_nids[f"{hemi[0]} annot"], hemi[0]),
                    {"move": annot_file % (hemi[1])},
                )
            ],
            resume=resume,
            verbose=verbose,
        )[0]
        annots.append(annot)

    annot_left = freesurfer.read_annot(annots[0])
    annot_right = freesurfer.read_annot(annots[1])

    return Bunch(
        labels=annot_left[2],
        map_left=annot_left[0],
        map_right=annot_right[0],
        description=fdescr,
    )


def _separate_talairach_levels(atlas_img, labels, output_dir, verbose):
    """Separate the multiple annotation levels in talairach raw atlas.

    The Talairach atlas has five levels of annotation: hemisphere, lobe, gyrus,
    tissue, brodmann area. They are mixed up in the original atlas: each label
    in the atlas corresponds to a 5-tuple containing, for each of these levels,
    a value or the string '*' (meaning undefined, background).

    This function disentangles the levels, and stores each in a separate image.

    The label '*' is replaced by 'Background' for clarity.
    """
    logger.log(
        f"Separating talairach atlas levels: {_TALAIRACH_LEVELS}",
        verbose=verbose,
        stack_level=3,
    )
    for level_name, old_level_labels in zip(
        _TALAIRACH_LEVELS, np.asarray(labels).T
    ):
        logger.log(level_name, verbose=verbose, stack_level=3)
        # level with most regions, ba, has 72 regions
        level_data = np.zeros(atlas_img.shape, dtype="uint8")
        level_labels = {"*": 0}
        for region_nb, region_name in enumerate(old_level_labels):
            level_labels.setdefault(region_name, len(level_labels))
            level_data[get_data(atlas_img) == region_nb] = level_labels[
                region_name
            ]
        new_img_like(atlas_img, level_data).to_filename(
            output_dir / f"{level_name}.nii.gz"
        )

        level_labels = list(level_labels.keys())
        # rename '*' -> 'Background'
        level_labels[0] = "Background"
        (output_dir / f"{level_name}-labels.json").write_text(
            json.dumps(level_labels), "utf-8"
        )


def _download_talairach(talairach_dir, verbose):
    """Download the Talairach atlas and separate the different levels."""
    atlas_url = "https://www.talairach.org/talairach.nii"
    temp_dir = mkdtemp()
    try:
        temp_file = fetch_files(
            temp_dir, [("talairach.nii", atlas_url, {})], verbose=verbose
        )[0]
        atlas_img = load(temp_file, mmap=False)
        atlas_img = check_niimg(atlas_img)
    finally:
        shutil.rmtree(temp_dir)
    labels_text = atlas_img.header.extensions[0].get_content()
    multi_labels = labels_text.strip().decode("utf-8").split("\n")
    labels = [lab.split(".") for lab in multi_labels]
    _separate_talairach_levels(
        atlas_img, labels, talairach_dir, verbose=verbose
    )


@fill_doc
def fetch_atlas_talairach(level_name, data_dir=None, verbose=1):
    """Download the Talairach :term:`Deterministic atlas`.

    For more information, see :footcite:t:`talairach_atlas`,
    :footcite:t:`Lancaster2000`,
    and :footcite:t:`Lancaster1997`.

    .. versionadded:: 0.4.0

    Parameters
    ----------
    level_name : {'hemisphere', 'lobe', 'gyrus', 'tissue', 'ba'}
        Which level of the atlas to use: the hemisphere, the lobe, the gyrus,
        the tissue type or the Brodmann area.
    %(data_dir)s
    %(verbose)s

    Returns
    -------
    data : :class:`sklearn.utils.Bunch`
        Dictionary-like object, contains:

            - 'maps': 3D :class:`~nibabel.nifti1.Nifti1Image`, image has
              shape ``(141, 172, 110)`` and contains consecutive integer
              values from 0 to the number of regions, which are indices
              in the list of labels.
            - 'labels': :obj:`list` of :obj:`str`. List of region names.
              The list starts with 'Background' (region ID 0 in the image).
            - 'description': :obj:`str`, a short description of the atlas
              and some references.

    References
    ----------
    .. footbibliography::

    """
    if level_name not in _TALAIRACH_LEVELS:
        raise ValueError(f'"level_name" should be one of {_TALAIRACH_LEVELS}')
    talairach_dir = get_dataset_dir(
        "talairach_atlas", data_dir=data_dir, verbose=verbose
    )

    img_file = talairach_dir / f"{level_name}.nii.gz"
    labels_file = talairach_dir / f"{level_name}-labels.json"
    if not img_file.is_file() or not labels_file.is_file():
        _download_talairach(talairach_dir, verbose=verbose)
    atlas_img = check_niimg(img_file)
    labels = json.loads(labels_file.read_text("utf-8"))
    description = get_dataset_descr("talairach_atlas").format(level_name)
    return Bunch(maps=atlas_img, labels=labels, description=description)


@fill_doc
def fetch_atlas_pauli_2017(version="prob", data_dir=None, verbose=1):
    """Download the Pauli et al. (2017) atlas.

    This atlas has 12 subcortical nodes in total. See
    :footcite:t:`pauli_atlas` and :footcite:t:`Pauli2018`.

    Parameters
    ----------
    version : {'prob', 'det'}, default='prob'
        Which version of the atlas should be download. This can be
        'prob' for the :term:`Probabilistic atlas`, or 'det' for the
        :term:`Deterministic atlas`.
    %(data_dir)s
    %(verbose)s

    Returns
    -------
    data : :class:`sklearn.utils.Bunch`
        Dictionary-like object, contains:

            - 'maps': :obj:`str`, path to nifti file containing the
              :class:`~nibabel.nifti1.Nifti1Image`. If ``version='prob'``,
              the image shape is ``(193, 229, 193, 16)``. If ``version='det'``
              the image shape is ``(198, 263, 212)``, and values are indices
              in the list of labels (integers from 0 to 16).
            - 'labels': :obj:`list` of :obj:`str`. List of region names. The
              list contains 16 values for both
              :term:`probabilitic<Probabilistic atlas>` and
              :term:`deterministic<Deterministic atlas>` versions.

                .. warning::
                    For the :term:`deterministic<Deterministic atlas>` version,
                    'Background' is not included in the list of labels.
                    To have proper indexing, you should either manually add
                    'Background' to the list of labels:

                    .. code-block:: python

                        # Prepend background label
                        data.labels.insert(0, "Background")

                    Or be careful that the indexing should be offset by one:

                    .. code-block:: python

                        # Get region ID of label 'NAC' when 'background' was
                        # not added to the list of labels:
                        # idx_nac should be equal to 3:
                        idx_nac = data.labels.index("NAC") + 1

            - 'description': :obj:`str`, short description of the atlas and
              some references.

    References
    ----------
    .. footbibliography::

    """
    if version == "prob":
        url_maps = "https://osf.io/w8zq2/download"
        filename = "pauli_2017_prob.nii.gz"
    elif version == "det":
        url_maps = "https://osf.io/5mqfx/download"
        filename = "pauli_2017_det.nii.gz"
    else:
        raise NotImplementedError(
            f"{version} is no valid version for the Pauli atlas"
        )

    url_labels = "https://osf.io/6qrcb/download"
    dataset_name = "pauli_2017"

    data_dir = get_dataset_dir(
        dataset_name, data_dir=data_dir, verbose=verbose
    )

    files = [
        (filename, url_maps, {"move": filename}),
        ("labels.txt", url_labels, {"move": "labels.txt"}),
    ]
    atlas_file, labels = fetch_files(data_dir, files)

    labels = np.loadtxt(labels, dtype=str)[:, 1].tolist()

    fdescr = get_dataset_descr(dataset_name)

    return Bunch(maps=atlas_file, labels=labels, description=fdescr)


@fill_doc
def fetch_atlas_schaefer_2018(
    n_rois=400,
    yeo_networks=7,
    resolution_mm=1,
    data_dir=None,
    base_url=None,
    resume=True,
    verbose=1,
):
    """Download and return file names for the Schaefer 2018 parcellation.

    .. versionadded:: 0.5.1

    This function returns a :term:`Deterministic atlas`, and the provided
    images are in MNI152 space.

    For more information on this dataset, see :footcite:t:`schaefer_atlas`,
    :footcite:t:`Schaefer2017`,
    and :footcite:t:`Yeo2011`.

    Parameters
    ----------
    n_rois : {100, 200, 300, 400, 500, 600, 700, 800, 900, 1000}, default=400
        Number of regions of interest.

    yeo_networks : {7, 17}, default=7
        ROI annotation according to yeo networks.

    resolution_mm : {1, 2}, default=1mm
        Spatial resolution of atlas image in mm.
    %(data_dir)s
    base_url : :obj:`str`, optional
        Base URL of files to download (``None`` results in
        default ``base_url``).
    %(resume)s
    %(verbose)s

    Returns
    -------
    data : :class:`sklearn.utils.Bunch`
        Dictionary-like object, contains:

            - 'maps': :obj:`str`, path to nifti file containing the
              3D :class:`~nibabel.nifti1.Nifti1Image` (its shape is
              ``(182, 218, 182)``).
              The values are consecutive integers
              between 0 and ``n_rois`` which can be interpreted as indices
              in the list of labels.
            - 'labels': :class:`numpy.ndarray` of :obj:`str`, array
              containing the ROI labels including Yeo-network annotation.

                .. warning::
                    The list of labels does not contain
                    'Background' by default.
                    To have proper indexing, you should either
                    manually add 'Background' to the list of labels:

                    .. code-block:: python

                        # Prepend background label
                        data.labels = np.insert(data.labels, 0, "Background")

                    Or be careful that the indexing should be offset by one:

                    .. code-block:: python

                        # Get region ID of label '7Networks_LH_Vis_3' when
                        # 'Background' was not added to the list of labels:
                        # idx should be equal to 3:
                        idx = np.where(data.labels == b"7Networks_LH_Vis_3")[0] + 1

            - 'description': :obj:`str`, short description of the atlas
              and some references.

    References
    ----------
    .. footbibliography::


    Notes
    -----
    Release v0.14.3 of the Schaefer 2018 parcellation is used by
    default. Versions prior to v0.14.3 are known to contain erroneous region
    label names. For more details, see
    https://github.com/ThomasYeoLab/CBIG/blob/master/stable_projects/brain_parcellation/Schaefer2018_LocalGlobal/Parcellations/Updates/Update_20190916_README.md

<<<<<<< HEAD
    License: MIT.
=======
    Licence : MIT.
>>>>>>> 0b2a2e3b

    """  # noqa: E501
    valid_n_rois = list(range(100, 1100, 100))
    valid_yeo_networks = [7, 17]
    valid_resolution_mm = [1, 2]
    if n_rois not in valid_n_rois:
        raise ValueError(
            f"Requested n_rois={n_rois} not available. "
            f"Valid options: {valid_n_rois}"
        )
    if yeo_networks not in valid_yeo_networks:
        raise ValueError(
            f"Requested yeo_networks={yeo_networks} not available. "
            f"Valid options: {valid_yeo_networks}"
        )
    if resolution_mm not in valid_resolution_mm:
        raise ValueError(
            f"Requested resolution_mm={resolution_mm} not available. "
            f"Valid options: {valid_resolution_mm}"
        )

    if base_url is None:
        base_url = (
            "https://raw.githubusercontent.com/ThomasYeoLab/CBIG/"
            "v0.14.3-Update_Yeo2011_Schaefer2018_labelname/"
            "stable_projects/brain_parcellation/"
            "Schaefer2018_LocalGlobal/Parcellations/MNI/"
        )

    labels_file_template = "Schaefer2018_{}Parcels_{}Networks_order.txt"
    img_file_template = (
        "Schaefer2018_{}Parcels_{}Networks_order_FSLMNI152_{}mm.nii.gz"
    )
    files = [
        (f, base_url + f, {})
        for f in [
            labels_file_template.format(n_rois, yeo_networks),
            img_file_template.format(n_rois, yeo_networks, resolution_mm),
        ]
    ]

    dataset_name = "schaefer_2018"
    data_dir = get_dataset_dir(
        dataset_name, data_dir=data_dir, verbose=verbose
    )
    labels_file, atlas_file = fetch_files(
        data_dir, files, resume=resume, verbose=verbose
    )

    labels = np.genfromtxt(
        labels_file, usecols=1, dtype="S", delimiter="\t", encoding=None
    )
    fdescr = get_dataset_descr(dataset_name)

    return Bunch(maps=atlas_file, labels=labels, description=fdescr)<|MERGE_RESOLUTION|>--- conflicted
+++ resolved
@@ -1153,11 +1153,7 @@
 
     Notes
     -----
-<<<<<<< HEAD
     License: unknown.
-=======
-    Licence : unknown.
->>>>>>> 0b2a2e3b
 
     """
     if url is None:
@@ -1283,11 +1279,7 @@
 
     Notes
     -----
-<<<<<<< HEAD
     License: unknown.
-=======
-    Licence : unknown.
->>>>>>> 0b2a2e3b
 
     """
     versions = ["SPM5", "SPM8", "SPM12", "3v2"]
@@ -1717,11 +1709,7 @@
 
     Notes
     -----
-<<<<<<< HEAD
     License: unknown
-=======
-    Licence : unknown
->>>>>>> 0b2a2e3b
 
     See http://mialab.mrn.org/data/index.html for more information
     on this dataset.
@@ -2150,11 +2138,7 @@
     label names. For more details, see
     https://github.com/ThomasYeoLab/CBIG/blob/master/stable_projects/brain_parcellation/Schaefer2018_LocalGlobal/Parcellations/Updates/Update_20190916_README.md
 
-<<<<<<< HEAD
     License: MIT.
-=======
-    Licence : MIT.
->>>>>>> 0b2a2e3b
 
     """  # noqa: E501
     valid_n_rois = list(range(100, 1100, 100))
