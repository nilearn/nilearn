--- conflicted
+++ resolved
@@ -947,13 +947,8 @@
     dataset_name = "power_2011"
     fdescr = get_dataset_descr(dataset_name)
     package_directory = os.path.dirname(os.path.abspath(__file__))
-<<<<<<< HEAD
     csv = Path(package_directory, "data", "power_2011.csv")
-    params = dict(rois=pd.read_csv(csv), description=fdescr)
-=======
-    csv = os.path.join(package_directory, "data", "power_2011.csv")
     params = {"rois": pd.read_csv(csv), "description": fdescr}
->>>>>>> f82fc261
     params["rois"] = params["rois"].rename(
         columns={c: c.lower() for c in params["rois"].columns}
     )
