--- conflicted
+++ resolved
@@ -301,21 +301,6 @@
             f"Got {homogeneity=}."
         )
 
-<<<<<<< HEAD
-    # TODO (nilearn >= 0.13.0)
-    warnings.warn(
-        category=FutureWarning,
-        message=(
-            deprecation_message.format(version="0.13")
-            + (
-                "To suppress this warning, "
-                "Please use the parameters 'homogeneity' and 'grp_mean' "
-                "to specify the exact atlas image you want."
-            )
-        ),
-        stacklevel=find_stack_level(),
-    )
-=======
     if homogeneity in ["spatial", "temporal"]:
         if grp_mean:
             filename = [(homogeneity[0] + "corr05_mean_all.nii.gz", url, opts)]
@@ -326,7 +311,6 @@
     else:
         filename = [("random_all.nii.gz", url, opts)]
     data = fetch_files(data_dir, filename, resume=resume, verbose=verbose)
->>>>>>> 8f822968
 
     return Atlas(
         maps=data[0],
@@ -1106,17 +1090,6 @@
 
         - %(template)s
 
-<<<<<<< HEAD
-    Warns
-    -----
-    FutureWarning
-        If a dimension input is provided, the current behavior
-        (returning multiple maps) is deprecated.
-        Starting in version 0.13, one map will be returned in a 'maps' dict key
-        depending on the dimension and resting value.
-
-=======
->>>>>>> 8f822968
     References
     ----------
     .. footbibliography::
@@ -1170,31 +1143,10 @@
     file = [(files[key], url[key_index] + files[key], {})]
     data = fetch_files(data_dir, file, resume=resume, verbose=verbose)
 
-<<<<<<< HEAD
-        return Atlas(
-            maps=data[0],
-            description=fdescr,
-            atlas_type=atlas_type,
-        )
-
-    # TODO (nilearn >= 0.13.0)
-    warnings.warn(
-        category=FutureWarning,
-        message=(
-            deprecation_message.format(version="0.13")
-            + (
-                "To suppress this warning, "
-                "Please use the parameters 'dimension' and 'resting' "
-                "to specify the exact atlas image you want."
-            )
-        ),
-        stacklevel=find_stack_level(),
-=======
     return Atlas(
         maps=data[0],
         description=fdescr,
         atlas_type=atlas_type,
->>>>>>> 8f822968
     )
 
 
@@ -1284,34 +1236,8 @@
 
     atlas_type = "deterministic"
 
-<<<<<<< HEAD
-    if n_networks is None and thickness is None:
-        # TODO (nilearn >= 0.13.0)
-        warnings.warn(
-            category=FutureWarning,
-            message=(
-                deprecation_message.format(version="0.13.0")
-                + (
-                    "To suppress this warning, "
-                    "Please use the parameters 'n_networks' and 'thickness' "
-                    "to specify the exact atlas image you want."
-                )
-            ),
-            stacklevel=find_stack_level(),
-        )
-
-    if n_networks is not None:
-        check_parameter_in_allowed(n_networks, (7, 17), "n_networks")
-        if thickness is None:
-            thickness = "thick"
-    if thickness is not None:
-        check_parameter_in_allowed(thickness, ("thin", "thick"), "thickness")
-        if n_networks is None:
-            n_networks = 7
-=======
     check_parameter_in_allowed(n_networks, (7, 17), "n_networks")
     check_parameter_in_allowed(thickness, ("thin", "thick"), "thickness")
->>>>>>> 8f822968
 
     if url is None:
         url = (
@@ -1483,15 +1409,6 @@
 
         - %(atlas_type)s
 
-<<<<<<< HEAD
-
-    Warns
-    -----
-    FutureWarning
-        Starting in version 0.13, the default fetched mask will be AAL 3v2.
-
-=======
->>>>>>> 8f822968
     References
     ----------
     .. footbibliography::
@@ -1519,18 +1436,6 @@
             filenames = [
                 (Path("aal", "atlas", f), url, opts) for f in basenames
             ]
-<<<<<<< HEAD
-            message = (
-                "Starting in version 0.13, the default fetched mask will be"
-                "AAL 3v2 instead."
-            )
-            # TODO (nilearn >= 0.13.0)
-            warnings.warn(
-                message, FutureWarning, stacklevel=find_stack_level()
-            )
-
-=======
->>>>>>> 8f822968
         elif version == "3v2":
             url = f"{base_url}wp-content/uploads/AAL3v2_for_SPM12.tar.gz"
             basenames = ("AAL3v1.nii", "AAL3v1.xml")
@@ -1657,17 +1562,6 @@
 
         - %(atlas_type)s
 
-<<<<<<< HEAD
-    Warns
-    -----
-    FutureWarning
-        If a resolution input is provided, the current behavior
-        (returning multiple maps) is deprecated.
-        Starting in version 0.13, one map will be returned in a 'maps' dict key
-        depending on the resolution and version value.
-
-=======
->>>>>>> 8f822968
     References
     ----------
     .. footbibliography::
@@ -1718,25 +1612,12 @@
 
     labels = ["Background"] + [str(x) for x in range(1, resolution + 1)]
 
-<<<<<<< HEAD
-    # TODO (nilearn >= 0.13.0)
-    warnings.warn(
-        category=FutureWarning,
-        message=(
-            deprecation_message.format(version="0.13")
-            + (
-                "To suppress this warning, "
-                "Please use the parameters 'resolution' and 'version' "
-                "to specify the exact atlas image you want."
-            )
-=======
     return Atlas(
         maps=data[0],
         labels=labels,
         description=fdescr,
         lut=generate_atlas_look_up_table(
             "fetch_atlas_basc_multiscale_2015", name=labels
->>>>>>> 8f822968
         ),
         atlas_type=atlas_type,
         template=f"MNI152{version}",
@@ -2302,44 +2183,12 @@
 
         - %(atlas_type)s
 
-<<<<<<< HEAD
-
-    Warns
-    -----
-    FutureWarning
-        The possible values for atlas_type are currently 'prob' and 'det'. From
-    release 0.13.0 onwards, atlas_type will accept only 'probabilistic' or
-    'deterministic' as value.
-
-=======
->>>>>>> 8f822968
     References
     ----------
     .. footbibliography::
 
     """
     check_params(locals())
-<<<<<<< HEAD
-
-    # TODO (nilearn >= 0.13.0) remove this part
-    if atlas_type in ("prob", "det"):
-        # TODO (nilearn >= 0.13.0)
-        atlas_type_values = (
-            "The possible values for atlas_type are currently 'prob' and"
-            " 'det'. From release 0.13.0 onwards, atlas_type will accept only"
-            " 'probabilistic' or 'deterministic' as value."
-        )
-        warnings.warn(
-            category=FutureWarning,
-            message=atlas_type_values,
-            stacklevel=find_stack_level(),
-        )
-        atlas_type = (
-            "probabilistic" if atlas_type == "prob" else "deterministic"
-        )
-
-=======
->>>>>>> 8f822968
     check_parameter_in_allowed(
         atlas_type, {"probabilistic", "deterministic"}, "atlas_type"
     )
