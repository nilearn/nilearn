--- conflicted
+++ resolved
@@ -16,11 +16,7 @@
 from .utils import _get_dataset_dir, _fetch_files, _get_dataset_descr
 from .._utils import check_niimg
 from .._utils.compat import _basestring
-<<<<<<< HEAD
-from ..image import new_img_like, index_img
-=======
-from ..image import new_img_like, get_data
->>>>>>> 692d778f
+from ..image import index_img, get_data, new_img_like
 
 _TALAIRACH_LEVELS = ['hemisphere', 'lobe', 'gyrus', 'tissue', 'ba']
 
