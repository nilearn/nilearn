"""Downloading NeuroImaging datasets: atlas datasets."""

import json
import re
import shutil
from pathlib import Path
from tempfile import mkdtemp
from xml.etree import ElementTree

import numpy as np
import pandas as pd
from nibabel import freesurfer, load
from sklearn.utils import Bunch

from nilearn._utils import logger
from nilearn._utils.bids import (
    check_look_up_table,
    generate_atlas_look_up_table,
)
from nilearn._utils.docs import fill_doc
from nilearn._utils.helpers import rename_parameters
from nilearn._utils.niimg_conversions import check_niimg
from nilearn._utils.param_validation import check_params
from nilearn.datasets._utils import (
    PACKAGE_DIRECTORY,
    fetch_files,
    get_dataset_descr,
    get_dataset_dir,
)
from nilearn.image import get_data as get_img_data
from nilearn.image import new_img_like, reorder_img

_TALAIRACH_LEVELS = ["hemisphere", "lobe", "gyrus", "tissue", "ba"]


dec_to_hex_nums = pd.DataFrame(
    {"hex": [f"{x:02x}" for x in range(256)]}, dtype=str
)

deprecation_message = (
    "From release >={version}, "
    "instead of returning several atlas image accessible "
    "via different keys, "
    "this fetcher will return the atlas as a dictionary "
    "with a single atlas image, "
    "accessible through a 'maps' key. "
)


def rgb_to_hex_lookup(
    red: pd.Series, green: pd.Series, blue: pd.Series
) -> pd.Series:
    """Turn RGB in hex."""
    # see https://stackoverflow.com/questions/53875880/convert-a-pandas-dataframe-of-rgb-colors-to-hex
    # Look everything up
    rr = dec_to_hex_nums.loc[red, "hex"]
    gg = dec_to_hex_nums.loc[green, "hex"]
    bb = dec_to_hex_nums.loc[blue, "hex"]
    # Reindex
    rr.index = red.index
    gg.index = green.index
    bb.index = blue.index
    # Concatenate and return
    return rr + gg + bb


@fill_doc
def fetch_atlas_difumo(
    dimension=64,
    resolution_mm=2,
    data_dir=None,
    resume=True,
    verbose=1,
):
    """Fetch DiFuMo brain atlas.

    Dictionaries of Functional Modes, or “DiFuMo”, can serve as
    :term:`probabilistic atlases<Probabilistic atlas>` to extract
    functional signals with different dimensionalities (64, 128,
    256, 512, and 1024).
    These modes are optimized to represent well raw :term:`BOLD` timeseries,
    over a with range of experimental conditions.
    See :footcite:t:`Dadi2020`.

    .. versionadded:: 0.7.1

    Notes
    -----
    Direct download links from OSF:

    - 64: https://osf.io/pqu9r/download
    - 128: https://osf.io/wjvd5/download
    - 256: https://osf.io/3vrct/download
    - 512: https://osf.io/9b76y/download
    - 1024: https://osf.io/34792/download

    Parameters
    ----------
    dimension : :obj:`int`, default=64
        Number of dimensions in the dictionary. Valid resolutions
        available are {64, 128, 256, 512, 1024}.

    resolution_mm : :obj:`int`, default=2mm
        The resolution in mm of the atlas to fetch. Valid options
        available are {2, 3}.
    %(data_dir)s
    %(resume)s
    %(verbose)s

    Returns
    -------
    data : :class:`sklearn.utils.Bunch`
        Dictionary-like object, the interest attributes are :

        - 'maps': :obj:`str`, path to 4D nifti file containing regions
            definition. The shape of the image is
            ``(104, 123, 104, dimension)`` where ``dimension`` is the
            requested dimension of the atlas.

        - 'labels': :class:`pandas.DataFrame` containing the labels of
            the regions.
            The length of the label array corresponds to the
            number of dimensions requested. ``data.labels[i]`` is the label
            corresponding to volume ``i`` in the 'maps' image.

        - %(description)s

        - %(atlas_type)s

        - %(template)s

    References
    ----------
    .. footbibliography::

    """
    check_params(locals())
    atlas_type = "probabilistic"

    dic = {
        64: "pqu9r",
        128: "wjvd5",
        256: "3vrct",
        512: "9b76y",
        1024: "34792",
    }
    valid_dimensions = [64, 128, 256, 512, 1024]
    valid_resolution_mm = [2, 3]
    if dimension not in valid_dimensions:
        raise ValueError(
            f"Requested dimension={dimension} is not available. "
            f"Valid options: {valid_dimensions}"
        )
    if resolution_mm not in valid_resolution_mm:
        raise ValueError(
            f"Requested resolution_mm={resolution_mm} is not available. "
            f"Valid options: {valid_resolution_mm}"
        )

    url = f"https://osf.io/{dic[dimension]}/download"
    opts = {"uncompress": True}

    csv_file = Path(f"{dimension}", f"labels_{dimension}_dictionary.csv")
    if resolution_mm != 3:
        nifti_file = Path(f"{dimension}", "2mm", "maps.nii.gz")
    else:
        nifti_file = Path(f"{dimension}", "3mm", "maps.nii.gz")

    files = [
        (csv_file, url, opts),
        (nifti_file, url, opts),
    ]

    dataset_name = "difumo_atlases"

    data_dir = get_dataset_dir(
        dataset_name=dataset_name, data_dir=data_dir, verbose=verbose
    )

    # Download the zip file, first
    files_ = fetch_files(data_dir, files, verbose=verbose, resume=resume)
    labels = pd.read_csv(files_[0])
    labels = labels.rename(columns={c: c.lower() for c in labels.columns})

    # README
    readme_files = [
        ("README.md", "https://osf.io/4k9bf/download", {"move": "README.md"})
    ]
    if not (data_dir / "README.md").exists():
        fetch_files(data_dir, readme_files, verbose=verbose, resume=resume)

    return Atlas(
        maps=files_[1],
        labels=labels,
        description=get_dataset_descr(dataset_name),
        atlas_type=atlas_type,
        template="MNI152NLin6Asym",
    )


@fill_doc
def fetch_atlas_craddock_2012(
    data_dir=None,
    url=None,
    resume=True,
    verbose=1,
    homogeneity="spatial",
    grp_mean=True,
):
    """Download and return file names \
       for the Craddock 2012 :term:`parcellation`.

    This function returns a :term:`probabilistic atlas<Probabilistic atlas>`.
    The provided images are in MNI152 space. All images are 4D with
    shapes equal to ``(47, 56, 46, 43)``.

    See :footcite:t:`CreativeCommons` for the license.

    See :footcite:t:`Craddock2012` and :footcite:t:`nitrcClusterROI`
    for more information on this :term:`parcellation`.

    Parameters
    ----------
    %(data_dir)s

    %(url)s

    %(resume)s

    %(verbose)s

    homogeneity : :obj:`str`,  default='spatial'
        The choice of the homogeneity ('spatial' or 'temporal' or 'random')

    grp_mean : :obj:`bool`, default=True
        The choice of the :term:`parcellation` (with group_mean or without)


    Returns
    -------
    data : :class:`sklearn.utils.Bunch`
        Dictionary-like object, keys are:

        - ``'scorr_mean'``: :obj:`str`, path to nifti file containing
            the group-mean :term:`parcellation`
            when emphasizing spatial homogeneity.

        - ``'tcorr_mean'``: :obj:`str`, path to nifti file containing
            the group-mean parcellation when emphasizing temporal homogeneity.

        - ``'scorr_2level'``: :obj:`str`, path to nifti file containing
            the :term:`parcellation` obtained
            when emphasizing spatial homogeneity.

        - ``'tcorr_2level'``: :obj:`str`, path to nifti file containing
            the :term:`parcellation` obtained
            when emphasizing temporal homogeneity.

        - ``'random'``: :obj:`str`, path to nifti file containing
            the :term:`parcellation` obtained with random clustering.

        - %(description)s

        - %(atlas_type)s

        - %(template)s


    Warns
    -----
    DeprecationWarning
        If an homogeneity input is provided, the current behavior
        (returning multiple maps) is deprecated.
        Starting in version 0.13, one map will be returned in a 'maps' dict key
        depending on the homogeneity and grp_mean value.

    References
    ----------
    .. footbibliography::

    """
    check_params(locals())
    atlas_type = "probabilistic"

    if url is None:
        url = (
            "https://cluster_roi.projects.nitrc.org"
            "/Parcellations/craddock_2011_parcellations.tar.gz"
        )
    opts = {"uncompress": True}

    dataset_name = "craddock_2012"

    data_dir = get_dataset_dir(
        dataset_name, data_dir=data_dir, verbose=verbose
    )

    fdescr = get_dataset_descr(dataset_name)

    allowed_homogeneity = {"spatial", "temporal", "random"}
    if homogeneity not in allowed_homogeneity:
        raise ValueError(
            f"'homogeneity' must be one of {allowed_homogeneity}. "
            f"Got {homogeneity=}."
        )

    if homogeneity in ["spatial", "temporal"]:
        if grp_mean:
            filename = [(homogeneity[0] + "corr05_mean_all.nii.gz", url, opts)]
        else:
            filename = [
                (homogeneity[0] + "corr05_2level_all.nii.gz", url, opts)
            ]
    else:
        filename = [("random_all.nii.gz", url, opts)]
    data = fetch_files(data_dir, filename, resume=resume, verbose=verbose)

<<<<<<< HEAD
    return Atlas(
        maps=data[0],
        description=fdescr,
        atlas_type=atlas_type,
=======
    params = dict(
        [
            ("description", fdescr),
            *list(zip(keys, sub_files, strict=False)),
        ]
>>>>>>> 14a89340
    )


@fill_doc
def fetch_atlas_destrieux_2009(
    lateralized=True,
    data_dir=None,
    url=None,
    resume=True,
    verbose=1,
):
    """Download and load the Destrieux cortical \
    :term:`deterministic atlas<Deterministic atlas>` (dated 2009).

    See :footcite:t:`Fischl2004`,
    and :footcite:t:`Destrieux2009`.

    .. note::

        Some labels from the list of labels might not be present
        in the atlas image,
        in which case the integer values in the image
        might not be consecutive.

    Parameters
    ----------
    lateralized : :obj:`bool`, default=True
        If True, returns an atlas with distinct regions for right and left
        hemispheres.
    %(data_dir)s
    %(url)s
    %(resume)s
    %(verbose)s

    Returns
    -------
    data : :class:`sklearn.utils.Bunch`
        Dictionary-like object, contains:

        - 'maps': :obj:`str`
            path to nifti file containing the
            :class:`~nibabel.nifti1.Nifti1Image` defining the cortical
            ROIs, lateralized or not. The image has shape ``(76, 93, 76)``,
            and contains integer values which can be interpreted as the
            indices in the list of labels.

        - %(labels)s

        - %(description)s

        - %(lut)s

        - %(template)s

        - %(atlas_type)s

    References
    ----------
    .. footbibliography::

    """
    check_params(locals())

    atlas_type = "deterministic"

    if url is None:
        url = "https://www.nitrc.org/frs/download.php/11942/"

    url += "destrieux2009.tgz"
    opts = {"uncompress": True}
    lat = "_lateralized" if lateralized else ""

    files = [
        (f"destrieux2009_rois_labels{lat}.csv", url, opts),
        (f"destrieux2009_rois{lat}.nii.gz", url, opts),
        ("destrieux2009.rst", url, opts),
    ]

    dataset_name = "destrieux_2009"
    data_dir = get_dataset_dir(
        dataset_name, data_dir=data_dir, verbose=verbose
    )
    files_ = fetch_files(data_dir, files, resume=resume, verbose=verbose)

    labels = pd.read_csv(files_[0], index_col=0)

    return Atlas(
        maps=files_[1],
        labels=labels.name.to_list(),
        description=Path(files_[2]).read_text(),
        atlas_type=atlas_type,
        lut=pd.read_csv(files_[0]),
        template="fsaverage",
    )


@fill_doc
def fetch_atlas_harvard_oxford(
    atlas_name, data_dir=None, symmetric_split=False, resume=True, verbose=1
):
    """Load Harvard-Oxford parcellations from FSL.

    This function downloads Harvard Oxford atlas packaged from FSL 5.0
    and stores atlases in NILEARN_DATA folder in home directory.

    This function can also load Harvard Oxford atlas from your local directory
    specified by your FSL installed path given in `data_dir` argument.
    See documentation for details.

    .. note::

        For atlases 'cort-prob-1mm', 'cort-prob-2mm', 'cortl-prob-1mm',
        'cortl-prob-2mm', 'sub-prob-1mm', and 'sub-prob-2mm', the function
        returns a :term:`Probabilistic atlas`, and the
        :class:`~nibabel.nifti1.Nifti1Image` returned is 4D, with shape
        ``(182, 218, 182, 48)``.
        For :term:`deterministic atlases<Deterministic atlas>`, the
        :class:`~nibabel.nifti1.Nifti1Image` returned is 3D, with
        shape ``(182, 218, 182)`` and 48 regions (+ background).

    Parameters
    ----------
    atlas_name : :obj:`str`
        Name of atlas to load. Can be:
        "cort-maxprob-thr0-1mm", "cort-maxprob-thr0-2mm",
        "cort-maxprob-thr25-1mm", "cort-maxprob-thr25-2mm",
        "cort-maxprob-thr50-1mm", "cort-maxprob-thr50-2mm",
        "cort-prob-1mm", "cort-prob-2mm",
        "cortl-maxprob-thr0-1mm", "cortl-maxprob-thr0-2mm",
        "cortl-maxprob-thr25-1mm", "cortl-maxprob-thr25-2mm",
        "cortl-maxprob-thr50-1mm", "cortl-maxprob-thr50-2mm",
        "cortl-prob-1mm", "cortl-prob-2mm",
        "sub-maxprob-thr0-1mm", "sub-maxprob-thr0-2mm",
        "sub-maxprob-thr25-1mm", "sub-maxprob-thr25-2mm",
        "sub-maxprob-thr50-1mm", "sub-maxprob-thr50-2mm",
        "sub-prob-1mm", "sub-prob-2mm".
    %(data_dir)s
        Optionally, it can also be a FSL installation directory (which is
        dependent on your installation).
        Example, if FSL is installed in ``/usr/share/fsl/`` then
        specifying as '/usr/share/' can get you the Harvard Oxford atlas
        from your installed directory. Since we mimic the same root directory
        as FSL to load it easily from your installation.

    symmetric_split : :obj:`bool`, default=False
        If ``True``, lateralized atlases of cort or sub with maxprob will be
        returned. For subcortical types (``sub-maxprob``), we split every
        symmetric region in left and right parts. Effectively doubles the
        number of regions.

        .. note::
            Not implemented
            for full :term:`Probabilistic atlas` (*-prob-* atlases).

    %(resume)s
    %(verbose)s

    Returns
    -------
    data : :class:`sklearn.utils.Bunch`
        Dictionary-like object, keys are:

        - 'maps': :obj:`str`
            path to nifti file containing the
            atlas :class:`~nibabel.nifti1.Nifti1Image`.
            It is a 4D image
            if a :term:`Probabilistic atlas` is requested, and a 3D image
            if a :term:`maximum probability atlas<Deterministic atlas>` is
            requested.
            In the latter case, the image contains integer
            values which can be interpreted as the indices in the list
            of labels.

            .. note::

                For some atlases, it can be the case that some regions
                are empty. In this case, no :term:`voxels<voxel>` in the
                map are assigned to these regions. So the number of
                unique values in the map can be strictly smaller than the
                number of region names in ``labels``.

        - %(labels)s

        - 'filename': Same as 'maps', kept for backward compatibility only.

        - %(description)s

        - %(lut)s
            Only for deterministic version of the atlas.

        - %(template)s

        - %(atlas_type)s

    See Also
    --------
    nilearn.datasets.fetch_atlas_juelich

    """
    check_params(locals())

    atlases = [
        "cort-maxprob-thr0-1mm",
        "cort-maxprob-thr0-2mm",
        "cort-maxprob-thr25-1mm",
        "cort-maxprob-thr25-2mm",
        "cort-maxprob-thr50-1mm",
        "cort-maxprob-thr50-2mm",
        "cort-prob-1mm",
        "cort-prob-2mm",
        "cortl-maxprob-thr0-1mm",
        "cortl-maxprob-thr0-2mm",
        "cortl-maxprob-thr25-1mm",
        "cortl-maxprob-thr25-2mm",
        "cortl-maxprob-thr50-1mm",
        "cortl-maxprob-thr50-2mm",
        "cortl-prob-1mm",
        "cortl-prob-2mm",
        "sub-maxprob-thr0-1mm",
        "sub-maxprob-thr0-2mm",
        "sub-maxprob-thr25-1mm",
        "sub-maxprob-thr25-2mm",
        "sub-maxprob-thr50-1mm",
        "sub-maxprob-thr50-2mm",
        "sub-prob-1mm",
        "sub-prob-2mm",
    ]
    if atlas_name not in atlases:
        atlases = "\n".join(atlases)
        raise ValueError(
            f"Invalid atlas name: {atlas_name}. "
            f"Please choose an atlas among:\n{atlases}"
        )

    atlas_type = "probabilistic" if "-prob-" in atlas_name else "deterministic"

    if atlas_type == "probabilistic" and symmetric_split:
        raise ValueError(
            "Region splitting not supported for probabilistic atlases"
        )
    (
        atlas_img,
        atlas_filename,
        names,
        is_lateralized,
    ) = _get_atlas_data_and_labels(
        "HarvardOxford",
        atlas_name,
        symmetric_split=symmetric_split,
        data_dir=data_dir,
        resume=resume,
        verbose=verbose,
    )

    atlas_niimg = check_niimg(atlas_img)
    if not symmetric_split or is_lateralized:
        return Atlas(
            maps=atlas_niimg,
            labels=names,
            description=get_dataset_descr("harvard_oxford"),
            atlas_type=atlas_type,
            lut=generate_atlas_look_up_table(
                "fetch_atlas_harvard_oxford", name=names
            ),
            filename=atlas_filename,
            template="MNI152NLin6Asym",
        )

    new_atlas_data, new_names = _compute_symmetric_split(
        "HarvardOxford", atlas_niimg, names
    )
    new_atlas_niimg = new_img_like(
        atlas_niimg, new_atlas_data, atlas_niimg.affine
    )

    return Atlas(
        maps=new_atlas_niimg,
        labels=new_names,
        description=get_dataset_descr("harvard_oxford"),
        atlas_type=atlas_type,
        lut=generate_atlas_look_up_table(
            "fetch_atlas_harvard_oxford", name=new_names
        ),
        filename=atlas_filename,
        template="MNI152NLin6Asym",
    )


@fill_doc
def fetch_atlas_juelich(
    atlas_name, data_dir=None, symmetric_split=False, resume=True, verbose=1
):
    """Load Juelich parcellations from FSL.

    This function downloads Juelich atlas packaged from FSL 5.0
    and stores atlases in NILEARN_DATA folder in home directory.

    This function can also load Juelich atlas from your local directory
    specified by your FSL installed path given in `data_dir` argument.
    See documentation for details.

    .. versionadded:: 0.8.1

    .. note::

        For atlases 'prob-1mm', and 'prob-2mm', the function returns a
        :term:`Probabilistic atlas`, and the
        :class:`~nibabel.nifti1.Nifti1Image` returned is 4D, with shape
        ``(182, 218, 182, 62)``.
        For :term:`deterministic atlases<Deterministic atlas>`, the
        :class:`~nibabel.nifti1.Nifti1Image` returned is 3D, with shape
        ``(182, 218, 182)`` and 62 regions (+ background).

    Parameters
    ----------
    atlas_name : :obj:`str`
        Name of atlas to load. Can be:
        "maxprob-thr0-1mm", "maxprob-thr0-2mm",
        "maxprob-thr25-1mm", "maxprob-thr25-2mm",
        "maxprob-thr50-1mm", "maxprob-thr50-2mm",
        "prob-1mm", "prob-2mm".
    %(data_dir)s
        Optionally, it can also be a FSL installation directory (which is
        dependent on your installation).
        Example, if FSL is installed in ``/usr/share/fsl/``, then
        specifying as '/usr/share/' can get you Juelich atlas
        from your installed directory. Since we mimic same root directory
        as FSL to load it easily from your installation.

    symmetric_split : :obj:`bool`, default=False
        If ``True``, lateralized atlases of cort or sub with maxprob will be
        returned. For subcortical types (``sub-maxprob``), we split every
        symmetric region in left and right parts. Effectively doubles the
        number of regions.

        .. note::
            Not implemented for full :term:`Probabilistic atlas`
            (``*-prob-*`` atlases).

    %(resume)s
    %(verbose)s

    Returns
    -------
    data : :class:`sklearn.utils.Bunch`
        Dictionary-like object, keys are:

        - 'maps': :class:`~nibabel.nifti1.Nifti1Image`.
            It is a 4D image if a :term:`Probabilistic atlas` is requested,
            and a 3D image
            if a :term:`maximum probability atlas<Deterministic atlas>`
            is requested.
            In the latter case, the image contains integer values
            which can be interpreted as the indices in the list of labels.

            .. note::

                For some atlases, it can be the case that some regions
                are empty. In this case, no :term:`voxels<voxel>` in the
                map are assigned to these regions. So the number of
                unique values in the map can be strictly smaller than the
                number of region names in ``labels``.

        - %(labels)s

        - 'filename': Same as 'maps', kept for backward compatibility only.

        - %(description)s

        - %(lut)s
            Only for deterministic version of the atlas.

        - %(template)s

        - %(atlas_type)s

    See Also
    --------
    nilearn.datasets.fetch_atlas_harvard_oxford

    """
    check_params(locals())

    atlases = [
        "maxprob-thr0-1mm",
        "maxprob-thr0-2mm",
        "maxprob-thr25-1mm",
        "maxprob-thr25-2mm",
        "maxprob-thr50-1mm",
        "maxprob-thr50-2mm",
        "prob-1mm",
        "prob-2mm",
    ]
    if atlas_name not in atlases:
        atlases = "\n".join(atlases)
        raise ValueError(
            f"Invalid atlas name: {atlas_name}. "
            f"Please choose an atlas among:\n{atlases}"
        )

    atlas_type = (
        "probabilistic" if atlas_name.startswith("prob-") else "deterministic"
    )

    if atlas_type == "probabilistic" and symmetric_split:
        raise ValueError(
            "Region splitting not supported for probabilistic atlases"
        )
    atlas_img, atlas_filename, names, _ = _get_atlas_data_and_labels(
        "Juelich",
        atlas_name,
        data_dir=data_dir,
        resume=resume,
        verbose=verbose,
    )
    atlas_niimg = check_niimg(atlas_img)
    atlas_data = get_img_data(atlas_niimg)

    if atlas_type == "probabilistic":
        new_atlas_data, new_names = _merge_probabilistic_maps_juelich(
            atlas_data, names
        )
    elif symmetric_split:
        new_atlas_data, new_names = _compute_symmetric_split(
            "Juelich", atlas_niimg, names
        )
    else:
        new_atlas_data, new_names = _merge_labels_juelich(atlas_data, names)

    new_atlas_niimg = new_img_like(
        atlas_niimg, new_atlas_data, atlas_niimg.affine
    )

    return Atlas(
        maps=new_atlas_niimg,
        labels=list(new_names),
        description=get_dataset_descr("juelich"),
        atlas_type=atlas_type,
        lut=generate_atlas_look_up_table(
            "fetch_atlas_juelich", name=list(new_names)
        ),
        filename=atlas_filename,
    )


def _get_atlas_data_and_labels(
    atlas_source,
    atlas_name,
    symmetric_split=False,
    data_dir=None,
    resume=True,
    verbose=1,
):
    """Implement fetching logic common to \
    both fetch_atlas_juelich and fetch_atlas_harvard_oxford.

    This function downloads the atlas image and labels.
    """
    if atlas_source == "Juelich":
        url = "https://www.nitrc.org/frs/download.php/12096/Juelich.tgz"
    elif atlas_source == "HarvardOxford":
        url = "https://www.nitrc.org/frs/download.php/9902/HarvardOxford.tgz"
    else:
        raise ValueError(f"Atlas source {atlas_source} is not valid.")
    # For practical reasons, we mimic the FSL data directory here.
    data_dir = get_dataset_dir("fsl", data_dir=data_dir, verbose=verbose)
    opts = {"uncompress": True}
    root = Path("data", "atlases")

    if atlas_source == "HarvardOxford":
        if symmetric_split:
            atlas_name = atlas_name.replace("cort-max", "cortl-max")

        if atlas_name.startswith("sub-"):
            label_file = "HarvardOxford-Subcortical.xml"
            is_lateralized = False
        elif atlas_name.startswith("cortl"):
            label_file = "HarvardOxford-Cortical-Lateralized.xml"
            is_lateralized = True
        else:
            label_file = "HarvardOxford-Cortical.xml"
            is_lateralized = False
    else:
        label_file = "Juelich.xml"
        is_lateralized = False
    label_file = root / label_file
    atlas_file = root / atlas_source / f"{atlas_source}-{atlas_name}.nii.gz"
    atlas_file, label_file = fetch_files(
        data_dir,
        [(atlas_file, url, opts), (label_file, url, opts)],
        resume=resume,
        verbose=verbose,
    )
    # Reorder image to have positive affine diagonal
    atlas_img = reorder_img(atlas_file, copy_header=True)
    names = {0: "Background"}

    all_labels = ElementTree.parse(label_file).findall(".//label")
    for label in all_labels:
        new_idx = int(label.get("index")) + 1
        if new_idx in names:
            raise ValueError(
                f"Duplicate index {new_idx} for labels "
                f"'{names[new_idx]}', and '{label.text}'"
            )

        # fix typos in Harvard Oxford labels
        if atlas_source == "HarvardOxford":
            label.text = label.text.replace("Ventrical", "Ventricle")
            label.text = label.text.replace("Operculum", "Opercular")

        names[new_idx] = label.text.strip()

    # The label indices should range from 0 to nlabel + 1
    assert list(names.keys()) == list(range(len(all_labels) + 1))
    names = [item[1] for item in sorted(names.items())]
    return atlas_img, atlas_file, names, is_lateralized


def _merge_probabilistic_maps_juelich(atlas_data, names):
    """Handle probabilistic juelich atlases when symmetric_split=False.

    Helper function for fetch_atlas_juelich.

    In this situation, we need to merge labels and maps corresponding
    to left and right regions.
    """
    new_names = np.unique([re.sub(r" (L|R)$", "", name) for name in names])
    new_name_to_idx = {k: v - 1 for v, k in enumerate(new_names)}
    new_atlas_data = np.zeros((*atlas_data.shape[:3], len(new_names) - 1))
    for i, name in enumerate(names):
        if name != "Background":
            new_name = re.sub(r" (L|R)$", "", name)
            new_atlas_data[..., new_name_to_idx[new_name]] += atlas_data[
                ..., i - 1
            ]
    return new_atlas_data, new_names


def _merge_labels_juelich(atlas_data, names):
    """Handle 3D atlases when symmetric_split=False.

    Helper function for fetch_atlas_juelich.

    In this case, we need to merge the labels corresponding to
    left and right regions.
    """
    new_names = np.unique([re.sub(r" (L|R)$", "", name) for name in names])
    new_names_dict = {k: v for v, k in enumerate(new_names)}
    new_atlas_data = atlas_data.copy()
    for label, name in enumerate(names):
        new_name = re.sub(r" (L|R)$", "", name)
        new_atlas_data[atlas_data == label] = new_names_dict[new_name]
    return new_atlas_data, new_names


def _compute_symmetric_split(source, atlas_niimg, names):
    """Handle 3D atlases when symmetric_split=True.

    Helper function for both fetch_atlas_juelich and
    fetch_atlas_harvard_oxford.
    """
    # The atlas_niimg should have been passed to
    # reorder_img such that the affine's diagonal
    # should be positive. This is important to
    # correctly split left and right hemispheres.
    assert atlas_niimg.affine[0, 0] > 0
    atlas_data = get_img_data(atlas_niimg)
    labels = np.unique(atlas_data)
    # Build a mask of both halves of the brain
    middle_ind = (atlas_data.shape[0]) // 2
    # Split every zone crossing the median plane into two parts.
    left_atlas = atlas_data.copy()
    left_atlas[middle_ind:] = 0
    right_atlas = atlas_data.copy()
    right_atlas[:middle_ind] = 0

    if source == "Juelich":
        for idx, name in enumerate(names):
            if name.endswith("L"):
                name = re.sub(r" L$", "", name)
                names[idx] = f"Left {name}"
            if name.endswith("R"):
                name = re.sub(r" R$", "", name)
                names[idx] = f"Right {name}"

    new_label = 0
    new_atlas = atlas_data.copy()
    # Assumes that the background label is zero.
    new_names = [names[0]]
    for label, name in zip(labels[1:], names[1:], strict=False):
        new_label += 1
        left_elements = (left_atlas == label).sum()
        right_elements = (right_atlas == label).sum()
        n_elements = float(left_elements + right_elements)
        if (
            left_elements / n_elements < 0.05
            or right_elements / n_elements < 0.05
        ):
            new_atlas[atlas_data == label] = new_label
            new_names.append(name)
            continue
        new_atlas[left_atlas == label] = new_label
        new_names.append(f"Left {name}")
        new_label += 1
        new_atlas[right_atlas == label] = new_label
        new_names.append(f"Right {name}")
    return new_atlas, new_names


@fill_doc
def fetch_atlas_msdl(data_dir=None, url=None, resume=True, verbose=1):
    """Download and load the MSDL brain :term:`Probabilistic atlas`.

    It can be downloaded at :footcite:t:`atlas_msdl`, and cited
    using :footcite:t:`Varoquaux2011`.
    See also :footcite:t:`Varoquaux2013` for more information.

    Parameters
    ----------
    %(data_dir)s
    %(url)s
    %(resume)s
    %(verbose)s

    Returns
    -------
    data : :class:`sklearn.utils.Bunch`
        Dictionary-like object, the interest attributes are :

        - 'maps': :obj:`str`
            path to nifti file containing the
            :term:`Probabilistic atlas` image
            (shape is equal to ``(40, 48, 35, 39)``).

        - %(labels)s
            There are 39 labels such that ``data.labels[i]``
            corresponds to map ``i``.

        - 'region_coords': :obj:`list` of length-3 :obj:`tuple`
            ``data.region_coords[i]`` contains the coordinates ``(x, y, z)``
            of region ``i`` in :term:`MNI` space.

        - 'networks': :obj:`list` of :obj:`str`
            list containing the names of the networks.
            There are 39 network names such that
            ``data.networks[i]`` is the network name of region ``i``.

        - %(description)s

        - %(atlas_type)s

        - %(template)s

    References
    ----------
    .. footbibliography::


    """
    check_params(locals())

    atlas_type = "probabilistic"

    url = "https://team.inria.fr/parietal/files/2015/01/MSDL_rois.zip"
    opts = {"uncompress": True}

    dataset_name = "msdl_atlas"
    files = [
        (Path("MSDL_rois", "msdl_rois_labels.csv"), url, opts),
        (Path("MSDL_rois", "msdl_rois.nii"), url, opts),
    ]

    data_dir = get_dataset_dir(
        dataset_name, data_dir=data_dir, verbose=verbose
    )
    files = fetch_files(data_dir, files, resume=resume, verbose=verbose)

    csv_data = pd.read_csv(files[0])
    net_names = [
        net_name.strip() for net_name in csv_data["net name"].to_list()
    ]

    return Atlas(
        maps=files[1],
        labels=[name.strip() for name in csv_data["name"].to_list()],
        description=get_dataset_descr(dataset_name),
        atlas_type=atlas_type,
        region_coords=csv_data[["x", "y", "z"]].to_numpy().tolist(),
        networks=net_names,
    )


@fill_doc
def fetch_coords_power_2011():
    """Download and load the Power et al. brain atlas composed of 264 ROIs.

    See :footcite:t:`Power2011`.

    Returns
    -------
    data : :class:`sklearn.utils.Bunch`
        Dictionary-like object, contains:

        - 'rois': :class:`pandas.DataFrame`
            Contains the coordinates of 264 ROIs in :term:`MNI` space.

        - %(description)s


    References
    ----------
    .. footbibliography::

    """
    dataset_name = "power_2011"
    fdescr = get_dataset_descr(dataset_name)
    csv = PACKAGE_DIRECTORY / "data" / "power_2011.csv"
    params = {"rois": pd.read_csv(csv), "description": fdescr}
    params["rois"] = params["rois"].rename(
        columns={c: c.lower() for c in params["rois"].columns}
    )

    return Bunch(**params)


@fill_doc
def fetch_atlas_smith_2009(
    data_dir=None,
    url=None,
    resume=True,
    verbose=1,
    mirror="origin",
    dimension=10,
    resting=True,
):
    """Download and load the Smith :term:`ICA` and BrainMap \
    :term:`Probabilistic atlas` (2009).

    See :footcite:t:`Smith2009b` and :footcite:t:`Laird2011`.

    Parameters
    ----------
    %(data_dir)s

    %(url)s

    %(resume)s

    %(verbose)s

    mirror : :obj:`str`, default='origin'
        By default, the dataset is downloaded from the original website of the
        atlas. Specifying "nitrc" will force download from a mirror, with
        potentially higher bandwidth.

    dimension : :obj:`int`, default=None
        Number of dimensions in the dictionary. Valid resolutions
        available are {10, 20, 70}.

    resting : :obj:`bool`, default=True
        Either to fetch the resting-:term:`fMRI` or BrainMap components

    Returns
    -------
    data : :class:`sklearn.utils.Bunch`
        Dictionary-like object, contains:

        - ``'rsn20'``: :obj:`str`
            Path to nifti file containing
            the 20-dimensional :term:`ICA`, resting-:term:`fMRI` components.
            The shape of the image is ``(91, 109, 91, 20)``.

        - ``'rsn10'``: :obj:`str`
            Path to nifti file containing
            the 10 well-matched maps from the 20 maps obtained as for 'rsn20',
            as shown in :footcite:t:`Smith2009b`.
            The shape of the image is ``(91, 109, 91, 10)``.

        - ``'bm20'``: :obj:`str`
            Path to nifti file containing
            the 20-dimensional :term:`ICA`, BrainMap components.
            The shape of the image is ``(91, 109, 91, 20)``.

        - ``'bm10'``: :obj:`str`
            Path to nifti file containing
            the 10 well-matched maps from the 20 maps obtained as for 'bm20',
            as shown in :footcite:t:`Smith2009b`.
            The shape of the image is ``(91, 109, 91, 10)``.

        - ``'rsn70'``: :obj:`str`
            Path to nifti file containing
            the 70-dimensional :term:`ICA`, resting-:term:`fMRI` components.
            The shape of the image is ``(91, 109, 91, 70)``.

        - ``'bm70'``: :obj:`str`
            Path to nifti file containing
            the 70-dimensional :term:`ICA`, BrainMap components.
            The shape of the image is ``(91, 109, 91, 70)``.

        - %(description)s

        - %(atlas_type)s

        - %(template)s

    References
    ----------
    .. footbibliography::

    Notes
    -----
    For more information about this dataset's structure:
    https://www.fmrib.ox.ac.uk/datasets/brainmap+rsns/

    """
    check_params(locals())

    atlas_type = "probabilistic"

    if url is None:
        if mirror == "origin":
            url = "https://www.fmrib.ox.ac.uk/datasets/brainmap+rsns/"
        elif mirror == "nitrc":
            url = [
                "https://www.nitrc.org/frs/download.php/7730/",
                "https://www.nitrc.org/frs/download.php/7729/",
                "https://www.nitrc.org/frs/download.php/7731/",
                "https://www.nitrc.org/frs/download.php/7726/",
                "https://www.nitrc.org/frs/download.php/7728/",
                "https://www.nitrc.org/frs/download.php/7727/",
            ]
        else:
            raise ValueError(
                f'Unknown mirror "{mirror!s}". '
                'Mirror must be "origin" or "nitrc"'
            )

    files = {
        "rsn20": "rsn20.nii.gz",
        "rsn10": "PNAS_Smith09_rsn10.nii.gz",
        "rsn70": "rsn70.nii.gz",
        "bm20": "bm20.nii.gz",
        "bm10": "PNAS_Smith09_bm10.nii.gz",
        "bm70": "bm70.nii.gz",
    }

    if isinstance(url, str):
        url = [url] * len(files)

    dataset_name = "smith_2009"
    data_dir = get_dataset_dir(
        dataset_name, data_dir=data_dir, verbose=verbose
    )

    fdescr = get_dataset_descr(dataset_name)

    key = f"{'rsn' if resting else 'bm'}{dimension}"
    key_index = list(files).index(key)

    file = [(files[key], url[key_index] + files[key], {})]
    data = fetch_files(data_dir, file, resume=resume, verbose=verbose)

    return Atlas(
        maps=data[0],
        description=fdescr,
        atlas_type=atlas_type,
    )

<<<<<<< HEAD
=======
    keys = list(files.keys())
    files = [(f, u + f, {}) for f, u in zip(files.values(), url, strict=False)]
    files_ = fetch_files(data_dir, files, resume=resume, verbose=verbose)
    params = dict(zip(keys, files_, strict=False))

    params["description"] = fdescr
    params["atlas_type"] = atlas_type

    return Bunch(**params)

>>>>>>> 14a89340

@fill_doc
def fetch_atlas_yeo_2011(
    data_dir=None,
    url=None,
    resume=True,
    verbose=1,
    n_networks=7,
    thickness="thick",
):
    """Download and return file names for the Yeo 2011 :term:`parcellation`.

    This function retrieves the so-called yeo
    :term:`deterministic atlases<Deterministic atlas>`. The provided images
    are in MNI152 space and have shapes equal to ``(256, 256, 256, 1)``.
    They contain consecutive integers values from 0 (background) to either
    7 or 17 depending on the atlas version considered.

    For more information on this dataset's structure,
    see :footcite:t:`CorticalParcellation_Yeo2011`,
    and :footcite:t:`Yeo2011`.

    Parameters
    ----------
    %(data_dir)s
    %(url)s
    %(resume)s
    %(verbose)s

    n_networks : {7, 17}, default = 7
        Specify the version of the atlas that is returned:

        - 7 networks parcellation,
        - 17 networks parcellation.

        .. versionadded:: 0.12.0

        .. versionchanged:: 0.13.0

          The default was changed to 7.

    thickness : {"thin", "thick"}, default = "thick"
        Specific the version of the atlas that is returned:

        - ``"thick"``: parcellation fitted to thick cortex segmentations,
        - ``"thin"``: parcellation fitted to thin cortex segmentations.

        .. versionadded:: 0.12.0

        .. versionchanged:: 0.13.0

          The default was changed to "thick".

    Returns
    -------
    data : :class:`sklearn.utils.Bunch`
        Dictionary-like object.

        - 'anat': :obj:`str`
            Path to nifti file containing the anatomy image.

        - 'maps': 3D :class:`~nibabel.nifti1.Nifti1Image`.
          The image contains integer values for each network.

        - %(labels)s

        - %(lut)s

        - %(description)s

        - %(template)s

        - %(atlas_type)s

    References
    ----------
    .. footbibliography::

    Notes
    -----
    License: unknown.

    """
    check_params(locals())

    atlas_type = "deterministic"

    if n_networks not in (7, 17):
        raise ValueError(f"'n_networks' must be 7 or 17. Got {n_networks=}")
    if thickness not in ("thin", "thick"):
        raise ValueError(
            f"'thickness' must be 'thin' or 'thick'. Got {thickness=}"
        )

    if url is None:
        url = (
            "ftp://surfer.nmr.mgh.harvard.edu/pub/data/"
            "Yeo_JNeurophysiol11_MNI152.zip"
        )
    opts = {"uncompress": True}

    dataset_name = "yeo_2011"
    keys = (
        "thin_7",
        "thick_7",
        "thin_17",
        "thick_17",
        "colors_7",
        "colors_17",
        "anat",
    )
    basenames = (
        "Yeo2011_7Networks_MNI152_FreeSurferConformed1mm.nii.gz",
        "Yeo2011_7Networks_MNI152_FreeSurferConformed1mm_LiberalMask.nii.gz",
        "Yeo2011_17Networks_MNI152_FreeSurferConformed1mm.nii.gz",
        "Yeo2011_17Networks_MNI152_FreeSurferConformed1mm_LiberalMask.nii.gz",
        "Yeo2011_7Networks_ColorLUT.txt",
        "Yeo2011_17Networks_ColorLUT.txt",
        "FSL_MNI152_FreeSurferConformed_1mm.nii.gz",
    )

    filenames = [
        (Path("Yeo_JNeurophysiol11_MNI152", f), url, opts) for f in basenames
    ]

    data_dir = get_dataset_dir(
        dataset_name, data_dir=data_dir, verbose=verbose
    )
    sub_files = fetch_files(
        data_dir, filenames, resume=resume, verbose=verbose
    )

    fdescr = get_dataset_descr(dataset_name)

    params = dict(
        [
            ("description", fdescr),
            ("atlas_type", atlas_type),
            *list(zip(keys, sub_files, strict=False)),
        ]
    )

    lut_file = params["colors_7"] if n_networks == 7 else params["colors_17"]
    lut = pd.read_csv(
        lut_file,
        sep="\\s+",
        names=["index", "name", "r", "g", "b", "fs"],
        header=0,
    )
    lut = _update_lut_freesurder(lut)

    maps = params[f"{thickness}_{n_networks}"]

    return Atlas(
        maps=maps,
        labels=lut.name.to_list(),
        description=fdescr,
        template="MNI152NLin6Asym",
        lut=lut,
        atlas_type=atlas_type,
        anat=params["anat"],
    )


def _update_lut_freesurder(lut):
    """Update LUT formatted for Freesurfer."""
    lut = pd.concat(
        [
            pd.DataFrame([[0, "Background", 0, 0, 0, 0]], columns=lut.columns),
            lut,
        ],
        ignore_index=True,
    )
    lut["color"] = "#" + rgb_to_hex_lookup(lut.r, lut.g, lut.b).astype(str)
    lut = lut.drop(["r", "g", "b", "fs"], axis=1)
    return lut


@fill_doc
def fetch_atlas_aal(
    version="3v2", data_dir=None, url=None, resume=True, verbose=1
):
    """Download and returns the AAL template for :term:`SPM` 12.

    This :term:`Deterministic atlas` is the result of an automated anatomical
    parcellation of the spatially normalized single-subject high-resolution
    T1 volume provided by the Montreal Neurological Institute (:term:`MNI`)
    (D. L. Collins et al., 1998, Trans. Med. Imag. 17, 463-468, PubMed).

    For more information on this dataset's structure,
    see :footcite:t:`AAL_atlas`,
    and :footcite:t:`Tzourio-Mazoyer2002`.

    .. warning::

        The integers in the map image (data.maps) that define the parcellation
        are not always consecutive, as is usually the case in Nilearn, and
        should not be interpreted as indices for the list of label names.
        In addition, the region IDs are provided as strings, so it is necessary
        to cast them to integers when indexing.
        For more information, refer to the fetcher's description:

        .. code-block:: python

            from nilearn.datasets import fetch_atlas_aal

            atlas = fetch_atlas_aal()
            print(atlas.description)

    Parameters
    ----------
    version : {'3v2', 'SPM12', 'SPM5', 'SPM8'}, default='3v2'
        The version of the AAL atlas. Must be 'SPM5', 'SPM8', 'SPM12', or '3v2'
        for the latest SPM12 version of AAL3 software.

        .. versionchanged:: 0.13.0dev

          The default was changed to '3v2'.

    %(data_dir)s
    %(url)s
    %(resume)s
    %(verbose)s

    Returns
    -------
    data : :class:`sklearn.utils.Bunch`
        Dictionary-like object, keys are:

        - 'maps': :obj:`str`
            Path to nifti file containing the regions.
            The image has shape ``(91, 109, 91)`` and contains
            117 unique integer values defining the parcellation in version
            SPM 5, 8 and 12, and 167 unique integer values defining the
            parcellation in version 3v2. Please refer to the main description
            to see how to link labels to regions IDs.

        - %(labels)s
            There are 117 names in version SPM 5, 8, and 12,
            and 167 names in version 3v2.
            Please refer to the main description
            to see how to link labels to regions IDs.

        - 'indices': :obj:`list` of :obj:`str`
            Indices mapping 'labels'
            to values in the 'maps' image.
            This list has 117 elements in
            version SPM 5, 8 and 12, and 167 elements in version 3v2.
            Since the values in the 'maps' image do not correspond to
            indices in ``labels``, but rather to values in ``indices``, the
            location of a label in the ``labels`` list does not necessary
            match the associated value in the image.
            Use the ``indices``
            list to identify the appropriate image value for a given label
            (See main description above).

        - %(description)s

        - %(lut)s

        - %(template)s

        - %(atlas_type)s

    References
    ----------
    .. footbibliography::

    Notes
    -----
    License: unknown.

    """
    check_params(locals())

    atlas_type = "deterministic"

    versions = ["SPM5", "SPM8", "SPM12", "3v2"]
    if version not in versions:
        raise ValueError(
            f"The version of AAL requested '{version}' does not exist."
            f"Please choose one among {versions}."
        )

    dataset_name = f"aal_{version}"
    opts = {"uncompress": True}

    if url is None:
        base_url = "https://www.gin.cnrs.fr/"
        if version == "SPM12":
            url = f"{base_url}AAL_files/aal_for_SPM12.tar.gz"
            basenames = ("AAL.nii", "AAL.xml")
            filenames = [
                (Path("aal", "atlas", f), url, opts) for f in basenames
            ]
        elif version == "3v2":
            url = f"{base_url}wp-content/uploads/AAL3v2_for_SPM12.tar.gz"
            basenames = ("AAL3v1.nii", "AAL3v1.xml")
            filenames = [(Path("AAL3", f), url, opts) for f in basenames]
        else:
            url = f"{base_url}wp-content/uploads/aal_for_{version}.zip"
            basenames = ("ROI_MNI_V4.nii", "ROI_MNI_V4.txt")
            filenames = [
                (Path(f"aal_for_{version}", f), url, opts) for f in basenames
            ]

    data_dir = get_dataset_dir(
        dataset_name, data_dir=data_dir, verbose=verbose
    )
    atlas_img, labels_file = fetch_files(
        data_dir, filenames, resume=resume, verbose=verbose
    )
    fdescr = get_dataset_descr("aal")
    labels = ["Background"]
    indices = ["0"]
    if version in ("SPM12", "3v2"):
        xml_tree = ElementTree.parse(labels_file)
        root = xml_tree.getroot()
        for label in root.iter("label"):
            indices.append(label.find("index").text)
            labels.append(label.find("name").text)
    else:
        with Path(labels_file).open() as fp:
            for line in fp:
                _, label, index = line.strip().split("\t")
                indices.append(index)
                labels.append(label)
        fdescr = fdescr.replace("SPM 12", version)

    return Atlas(
        maps=atlas_img,
        labels=labels,
        description=fdescr,
        lut=generate_atlas_look_up_table(
            "fetch_atlas_aal",
            index=np.array([int(x) for x in indices]),
            name=labels,
        ),
        atlas_type=atlas_type,
        template="MNIColin27",
        indices=indices,
    )


@fill_doc
def fetch_atlas_basc_multiscale_2015(
    data_dir=None,
    url=None,
    resume=True,
    verbose=1,
    resolution=7,
    version="sym",
):
    """Download and load multiscale functional brain parcellations.

    This :term:`Deterministic atlas` includes group brain parcellations
    generated from resting-state
    :term:`functional magnetic resonance images<fMRI>` from about 200 young
    healthy subjects.

    Multiple resolutions (number of networks) are available, among
    7, 12, 20, 36, 64, 122, 197, 325, 444. The brain parcellations
    have been generated using a method called bootstrap analysis of
    stable clusters called as BASC :footcite:t:`Bellec2010`,
    and the resolutions have been selected using a data-driven method
    called MSTEPS :footcite:t:`Bellec2013`.

    Note that two versions of the template are available, 'sym' or 'asym'.
    The 'asym' type contains brain images that have been registered in the
    asymmetric version of the :term:`MNI` brain template (reflecting that
    the brain is asymmetric), while the 'sym' type contains images registered
    in the symmetric version of the :term:`MNI` template.
    The symmetric template has been forced to be symmetric anatomically, and
    is therefore ideally suited to study homotopic functional connections in
    :term:`fMRI`: finding homotopic regions simply consists of flipping the
    x-axis of the template.

    .. versionadded:: 0.2.3

    Parameters
    ----------
    %(data_dir)s

    %(url)s

    %(resume)s

    %(verbose)s

    resolution : :obj:`int`, default=7
        Number of networks in the dictionary.
        Valid resolutions available are
        {7, 12, 20, 36, 64, 122, 197, 325, 444}

        .. versionchanged: 0.13.0dev

          Default changed to ``7``.

    version : {'sym', 'asym'}, default='sym'
        Available versions are 'sym' or 'asym'.
        By default all scales of brain parcellations of version 'sym'
        will be returned.

    Returns
    -------
    data : :class:`sklearn.utils.Bunch`
        Dictionary-like object, Keys are:

        - maps: :obj:`str`
            Path to Nifti file of the brain parcellation.
            Images have shape ``(53, 64, 52)`` and contain consecutive integer
            values from 0 to the selected number of networks (scale).

        - %(description)s

        - %(lut)s

        - %(template)s

        - %(atlas_type)s

    References
    ----------
    .. footbibliography::

    Notes
    -----
    For more information on this dataset's structure, see
    https://figshare.com/articles/dataset/Group_multiscale_functional_template_generated_with_BASC_on_the_Cambridge_sample/1285615

    """
    check_params(locals())

    atlas_type = "deterministic"

    versions = ["sym", "asym"]
    if version not in versions:
        raise ValueError(
            f"The version of Brain parcellations requested '{version}' "
            "does not exist. "
            f"Please choose one among them {versions}."
        )

    allowed_resolutions = {7, 12, 20, 36, 64, 122, 197, 325, 444}
    if resolution not in allowed_resolutions:
        raise ValueError(
            f"Requested {resolution=} not available. "
            f"Valid options: {allowed_resolutions}"
        )

    file_number = "1861819" if version == "sym" else "1861820"
    url = f"https://ndownloader.figshare.com/files/{file_number}"

    opts = {"uncompress": True}

    dataset_name = "basc_multiscale_2015"
    data_dir = get_dataset_dir(
        dataset_name, data_dir=data_dir, verbose=verbose
    )

    folder_name = Path(f"template_cambridge_basc_multiscale_nii_{version}")
    fdescr = get_dataset_descr(dataset_name)

    basename = (
        "template_cambridge_basc_multiscale_"
        + version
        + f"_scale{resolution:03}"
        + ".nii.gz"
    )

    filename = [(folder_name / basename, url, opts)]

    data = fetch_files(data_dir, filename, resume=resume, verbose=verbose)

    labels = ["Background"] + [str(x) for x in range(1, resolution + 1)]

    return Atlas(
        maps=data[0],
        labels=labels,
        description=fdescr,
        lut=generate_atlas_look_up_table(
            "fetch_atlas_basc_multiscale_2015", name=labels
        ),
        atlas_type=atlas_type,
        template=f"MNI152{version}",
    )

<<<<<<< HEAD
=======
    basenames = [
        "template_cambridge_basc_multiscale_" + version + "_" + key + ".nii.gz"
        for key in keys
    ]
    filenames = [(folder_name / basename, url, opts) for basename in basenames]
    data = fetch_files(data_dir, filenames, resume=resume, verbose=verbose)

    params = dict(zip(keys, data, strict=False))
    params["description"] = fdescr
    params["atlas_type"] = atlas_type

    return Bunch(**params)

>>>>>>> 14a89340

@fill_doc
def fetch_coords_dosenbach_2010(ordered_regions=True):
    """Load the Dosenbach et al 160 ROIs.

    These ROIs cover much of the cerebral cortex
    and cerebellum and are assigned to 6 networks.

    See :footcite:t:`Dosenbach2010`.

    Parameters
    ----------
    ordered_regions : :obj:`bool`, default=True
        ROIs from same networks are grouped together and ordered with respect
        to their names and their locations (anterior to posterior).

    Returns
    -------
    data : :class:`sklearn.utils.Bunch`
        Dictionary-like object, contains:

        - 'rois':  :class:`pandas.DataFrame` with the coordinates
          of the 160 ROIs in :term:`MNI` space.

        - %(labels)s

        - 'networks': :class:`numpy.ndarray` of :obj:`str`, list of network
          names for the 160 ROI.

        - %(description)s

    References
    ----------
    .. footbibliography::

    """
    dataset_name = "dosenbach_2010"
    fdescr = get_dataset_descr(dataset_name)
    csv = PACKAGE_DIRECTORY / "data" / "dosenbach_2010.csv"
    out_csv = pd.read_csv(csv)

    if ordered_regions:
        out_csv = out_csv.sort_values(by=["network", "name", "y"])

    # We add the ROI number to its name, since names are not unique
    names = out_csv["name"]
    numbers = out_csv["number"]
    labels = [
        f"{name} {number}"
        for (name, number) in zip(names, numbers, strict=False)
    ]
    params = {
        "rois": out_csv[["x", "y", "z"]],
        "labels": labels,
        "networks": out_csv["network"],
        "description": fdescr,
    }

    return Bunch(**params)


@fill_doc
def fetch_coords_seitzman_2018(ordered_regions=True):
    """Load the Seitzman et al. 300 ROIs.

    These ROIs cover cortical, subcortical and cerebellar regions and are
    assigned to one of 13 networks (Auditory, CinguloOpercular, DefaultMode,
    DorsalAttention, FrontoParietal, MedialTemporalLobe, ParietoMedial,
    Reward, Salience, SomatomotorDorsal, SomatomotorLateral, VentralAttention,
    Visual) and have a regional label (cortexL, cortexR, cerebellum, thalamus,
    hippocampus, basalGanglia, amygdala, cortexMid).

    See :footcite:t:`Seitzman2020`.

    .. versionadded:: 0.5.1

    Parameters
    ----------
    ordered_regions : :obj:`bool`, default=True
        ROIs from same networks are grouped together and ordered with respect
        to their locations (anterior to posterior).

    Returns
    -------
    data : :class:`sklearn.utils.Bunch`
        Dictionary-like object, contains:

        - 'rois': :class:`pandas.DataFrame` with the coordinates
          of the 300 ROIs in :term:`MNI` space.

        - 'radius': :class:`numpy.ndarray` of :obj:`int`
            Radius of each ROI in mm.

        - 'networks': :class:`numpy.ndarray` of :obj:`str`
            Names of the corresponding network for each ROI.

        - 'regions': :class:`numpy.ndarray` of :obj:`str`
            Names of the regions.

        - %(description)s

    References
    ----------
    .. footbibliography::

    """
    dataset_name = "seitzman_2018"
    fdescr = get_dataset_descr(dataset_name)
    roi_file = (
        PACKAGE_DIRECTORY
        / "data"
        / "seitzman_2018_ROIs_300inVol_MNI_allInfo.txt"
    )
    anatomical_file = (
        PACKAGE_DIRECTORY / "data" / "seitzman_2018_ROIs_anatomicalLabels.txt"
    )

    rois = pd.read_csv(roi_file, delimiter=" ")
    rois = rois.rename(columns={"netName": "network", "radius(mm)": "radius"})

    # get integer regional labels and convert to text labels with mapping
    # from header line
    with anatomical_file.open() as fi:
        header = fi.readline()
    region_mapping = {}
    for r in header.strip().split(","):
        i, region = r.split("=")
        region_mapping[int(i)] = region

    anatomical = np.genfromtxt(anatomical_file, skip_header=1, encoding=None)
    anatomical_names = np.array([region_mapping[a] for a in anatomical])

    rois = pd.concat([rois, pd.DataFrame(anatomical_names)], axis=1)
    rois.columns = [*rois.columns[:-1], "region"]

    if ordered_regions:
        rois = rois.sort_values(by=["network", "y"])

    params = {
        "rois": rois[["x", "y", "z"]],
        "radius": np.array(rois["radius"]),
        "networks": np.array(rois["network"]),
        "regions": np.array(rois["region"]),
        "description": fdescr,
    }

    return Bunch(**params)


@fill_doc
def fetch_atlas_allen_2011(data_dir=None, url=None, resume=True, verbose=1):
    """Download and return file names for the Allen and MIALAB :term:`ICA` \
    :term:`Probabilistic atlas` (dated 2011).

    See :footcite:t:`Allen2011`.

    The provided images are in MNI152 space.

    Parameters
    ----------
    %(data_dir)s
    %(url)s
    %(resume)s
    %(verbose)s

    Returns
    -------
    data : :class:`sklearn.utils.Bunch`
        Dictionary-like object, keys are:

        - 'maps': :obj:`str`
            Path to nifti file containing the
            T-maps of all 75 unthresholded components.
            The image has shape ``(53, 63, 46, 75)``.

        - 'rsn28': :obj:`str`
            Path to nifti file containing the
            T-maps of 28 RSNs included in :footcite:t:`Allen2011`.
            The image has shape ``(53, 63, 46, 28)``.

        - 'networks': :obj:`list` of :obj:`list` of :obj:`str`
            List containing the names for the 28 RSNs.

        - 'rsn_indices': :obj:`list` of :obj:`tuple`, each tuple is a \
          (:obj:`str`, :obj:`list` of :`int`).
            This maps the network names to the map indices.
            For example, the map indices for the 'Visual' network
            can be obtained:

            .. code-block:: python

                # Should return [46, 64, 67, 48, 39, 59]
                dict(data.rsn_indices)["Visual"]

        - 'comps': :obj:`str`
            Path to nifti file containing the aggregate :term:`ICA` components.

        - %(description)s

        - %(atlas_type)s

        - %(template)s

    References
    ----------
    .. footbibliography::

    Notes
    -----
    License: unknown

    See https://trendscenter.org/data/ for more information
    on this dataset.

    """
    check_params(locals())

    atlas_type = "probabilistic"

    if url is None:
        url = "https://osf.io/hrcku/download"

    dataset_name = "allen_rsn_2011"
    keys = ("maps", "rsn28", "comps")

    opts = {"uncompress": True}
    files = [
        "ALL_HC_unthresholded_tmaps.nii.gz",
        "RSN_HC_unthresholded_tmaps.nii.gz",
        "rest_hcp_agg__component_ica_.nii.gz",
    ]

    labels = [
        ("Basal Ganglia", [21]),
        ("Auditory", [17]),
        ("Sensorimotor", [7, 23, 24, 38, 56, 29]),
        ("Visual", [46, 64, 67, 48, 39, 59]),
        ("Default-Mode", [50, 53, 25, 68]),
        ("Attentional", [34, 60, 52, 72, 71, 55]),
        ("Frontal", [42, 20, 47, 49]),
    ]

    networks = [[name] * len(idxs) for name, idxs in labels]

    filenames = [(Path("allen_rsn_2011", f), url, opts) for f in files]

    data_dir = get_dataset_dir(
        dataset_name, data_dir=data_dir, verbose=verbose
    )
    sub_files = fetch_files(
        data_dir, filenames, resume=resume, verbose=verbose
    )

    fdescr = get_dataset_descr(dataset_name)

    params = [
        ("description", fdescr),
        ("atlas_type", atlas_type),
        ("rsn_indices", labels),
        ("networks", networks),
        ("template", "MNI152"),
        *list(zip(keys, sub_files, strict=False)),
    ]
    return Bunch(**dict(params))


@fill_doc
def fetch_atlas_surf_destrieux(
    data_dir=None, url=None, resume=True, verbose=1
):
    """Download and load Destrieux et al, 2010 cortical \
    :term:`Deterministic atlas`.

    See :footcite:t:`Destrieux2010`.

    This atlas returns 76 labels per hemisphere based on sulco-gryal patterns
    as distributed with Freesurfer in fsaverage5 surface space.

    .. versionadded:: 0.3

    Parameters
    ----------
    %(data_dir)s
    %(url)s
    %(resume)s
    %(verbose)s

    Returns
    -------
    data : :class:`sklearn.utils.Bunch`
        Dictionary-like object, contains:

        - %(labels)s

        - 'map_left': :class:`numpy.ndarray` of :obj:`int`
            Maps each vertex on the left hemisphere
            of the fsaverage5 surface to its index
            into the list of label name.

        - 'map_right': :class:`numpy.ndarray` of :obj:`int`
            Maps each :term:`vertex` on the right hemisphere
            of the fsaverage5 surface to its index
            into the list of label name.

        - %(description)s

        - %(lut)s

        - %(template)s

        - %(atlas_type)s

    See Also
    --------
    nilearn.datasets.fetch_surf_fsaverage

    References
    ----------
    .. footbibliography::

    """
    check_params(locals())

    atlas_type = "deterministic"

    if url is None:
        url = "https://www.nitrc.org/frs/download.php/"

    dataset_name = "destrieux_surface"
    fdescr = get_dataset_descr(dataset_name)
    data_dir = get_dataset_dir(
        dataset_name, data_dir=data_dir, verbose=verbose
    )

    # Download annot files, fsaverage surfaces and sulcal information
    annot_file = "%s.aparc.a2009s.annot"
    annot_url = url + "%i/%s.aparc.a2009s.annot"
    annot_nids = {"lh annot": 9343, "rh annot": 9342}

    annots = []
    for hemi in [("lh", "left"), ("rh", "right")]:
        annot = fetch_files(
            data_dir,
            [
                (
                    annot_file % (hemi[1]),
                    annot_url % (annot_nids[f"{hemi[0]} annot"], hemi[0]),
                    {"move": annot_file % (hemi[1])},
                )
            ],
            resume=resume,
            verbose=verbose,
        )[0]
        annots.append(annot)

    annot_left = freesurfer.read_annot(annots[0])
    annot_right = freesurfer.read_annot(annots[1])

    labels = [x.decode("utf-8") for x in annot_left[2]]
    lut = generate_atlas_look_up_table(
        "fetch_atlas_surf_destrieux", name=labels
    )
    check_look_up_table(lut=lut, atlas=annot_left[0])
    check_look_up_table(lut=lut, atlas=annot_right[0])

    return Bunch(
        labels=labels,
        map_left=annot_left[0],
        map_right=annot_right[0],
        description=fdescr,
        lut=lut,
        atlas_type=atlas_type,
        template="fsaverage",
    )


def _separate_talairach_levels(atlas_img, labels, output_dir, verbose):
    """Separate the multiple annotation levels in talairach raw atlas.

    The Talairach atlas has five levels of annotation: hemisphere, lobe, gyrus,
    tissue, brodmann area. They are mixed up in the original atlas: each label
    in the atlas corresponds to a 5-tuple containing, for each of these levels,
    a value or the string '*' (meaning undefined, background).

    This function disentangles the levels, and stores each in a separate image.

    The label '*' is replaced by 'Background' for clarity.
    """
    logger.log(
        f"Separating talairach atlas levels: {_TALAIRACH_LEVELS}",
        verbose=verbose,
    )
    for level_name, old_level_labels in zip(
        _TALAIRACH_LEVELS, np.asarray(labels).T, strict=False
    ):
        logger.log(level_name, verbose=verbose)
        # level with most regions, ba, has 72 regions
        level_data = np.zeros(atlas_img.shape, dtype="uint8")
        level_labels = {"*": 0}
        for region_nb, region_name in enumerate(old_level_labels):
            level_labels.setdefault(region_name, len(level_labels))
            level_data[get_img_data(atlas_img) == region_nb] = level_labels[
                region_name
            ]
        new_img_like(atlas_img, level_data).to_filename(
            output_dir / f"{level_name}.nii.gz"
        )

        level_labels = list(level_labels.keys())
        # rename '*' -> 'Background'
        level_labels[0] = "Background"
        (output_dir / f"{level_name}-labels.json").write_text(
            json.dumps(level_labels), "utf-8"
        )


def _download_talairach(talairach_dir, verbose):
    """Download the Talairach atlas and separate the different levels."""
    atlas_url = "https://www.talairach.org/talairach.nii"
    temp_dir = mkdtemp()
    try:
        temp_file = fetch_files(
            temp_dir, [("talairach.nii", atlas_url, {})], verbose=verbose
        )[0]
        atlas_img = load(temp_file, mmap=False)
        atlas_img = check_niimg(atlas_img)
    finally:
        shutil.rmtree(temp_dir)
    labels_text = atlas_img.header.extensions[0].get_content()
    multi_labels = labels_text.strip().decode("utf-8").split("\n")
    labels = [lab.split(".") for lab in multi_labels]
    _separate_talairach_levels(
        atlas_img, labels, talairach_dir, verbose=verbose
    )


@fill_doc
def fetch_atlas_talairach(level_name, data_dir=None, verbose=1):
    """Download the Talairach :term:`Deterministic atlas`.

    For more information, see :footcite:t:`talairach_atlas`,
    :footcite:t:`Lancaster2000`,
    and :footcite:t:`Lancaster1997`.

    .. versionadded:: 0.4.0

    Parameters
    ----------
    level_name : {'hemisphere', 'lobe', 'gyrus', 'tissue', 'ba'}
        Which level of the atlas to use: the hemisphere, the lobe, the gyrus,
        the tissue type or the Brodmann area.
    %(data_dir)s
    %(verbose)s

    Returns
    -------
    data : :class:`sklearn.utils.Bunch`
        Dictionary-like object, contains:

        - 'maps': 3D :class:`~nibabel.nifti1.Nifti1Image`
            The image has
            shape ``(141, 172, 110)`` and contains consecutive integer
            values from 0 to the number of regions, which are indices
            in the list of labels.

        - %(labels)s

            The list starts with 'Background' (region ID 0 in the image).

        - %(description)s

        - %(lut)s

        - %(template)s

        - %(atlas_type)s

    References
    ----------
    .. footbibliography::

    """
    check_params(locals())

    atlas_type = "deterministic"

    if level_name not in _TALAIRACH_LEVELS:
        raise ValueError(f'"level_name" should be one of {_TALAIRACH_LEVELS}')
    talairach_dir = get_dataset_dir(
        "talairach_atlas", data_dir=data_dir, verbose=verbose
    )

    img_file = talairach_dir / f"{level_name}.nii.gz"
    labels_file = talairach_dir / f"{level_name}-labels.json"

    if not img_file.is_file() or not labels_file.is_file():
        _download_talairach(talairach_dir, verbose=verbose)

    atlas_img = check_niimg(img_file)
    labels = json.loads(labels_file.read_text("utf-8"))

    return Atlas(
        maps=atlas_img,
        labels=labels,
        description=get_dataset_descr("talairach_atlas").format(level_name),
        lut=generate_atlas_look_up_table("fetch_atlas_talairach", name=labels),
        atlas_type=atlas_type,
        template="Talairach",
    )


# TODO (nilearn >= 0.13.1)
@rename_parameters(
    replacement_params={"version": "atlas_type"}, end_version="0.13.1"
)
@fill_doc
def fetch_atlas_pauli_2017(
    atlas_type="probabilistic", data_dir=None, verbose=1
):
    """Download the Pauli et al. (2017) atlas.

    This atlas has 12 subcortical nodes in total. See
    :footcite:t:`pauli_atlas` and :footcite:t:`Pauli2018`.

    Parameters
    ----------
    atlas_type : {'probabilistic', 'deterministic'}, default='probabilistic'
        Which type of the atlas should be download. This can be
        'probabilistic' for the :term:`Probabilistic atlas`, or 'deterministic'
        for the :term:`Deterministic atlas`.
    %(data_dir)s
    %(verbose)s

    Returns
    -------
    data : :class:`sklearn.utils.Bunch`
        Dictionary-like object, contains:

        - 'maps': :obj:`str`,
            path to nifti file containing the
            :class:`~nibabel.nifti1.Nifti1Image`.
            If ``atlas_type='probabilistic'``,
            the image shape is ``(193, 229, 193, 16)``.
            If ``atlas_type='deterministic'`` the image shape is
            ``(198, 263, 212)``, and values are indices in the list of labels
            (integers from 0 to 16).

        - %(labels)s
            The list contains values for both
            :term:`probabilitic<Probabilistic atlas>` and
            :term:`deterministic<Deterministic atlas>` types.

        - %(description)s

        - %(lut)s
            Only when atlas_type="deterministic"

        - %(template)s

        - %(atlas_type)s

    References
    ----------
    .. footbibliography::

    """
    check_params(locals())

    if atlas_type not in {"probabilistic", "deterministic"}:
        raise NotImplementedError(
            f"{atlas_type} is not a valid type for the Pauli atlas"
        )

    url_maps = "https://osf.io/w8zq2/download"
    filename = "pauli_2017_prob.nii.gz"
    if atlas_type == "deterministic":
        url_maps = "https://osf.io/5mqfx/download"
        filename = "pauli_2017_det.nii.gz"

    url_labels = "https://osf.io/6qrcb/download"
    dataset_name = "pauli_2017"

    data_dir = get_dataset_dir(
        dataset_name, data_dir=data_dir, verbose=verbose
    )

    files = [
        (filename, url_maps, {"move": filename}),
        ("labels.txt", url_labels, {"move": "labels.txt"}),
    ]
    atlas_file, labels = fetch_files(data_dir, files)

    labels = np.loadtxt(labels, dtype=str)[:, 1].tolist()

    return Atlas(
        maps=atlas_file,
        labels=labels,
        description=get_dataset_descr(dataset_name),
        lut=generate_atlas_look_up_table(
            "fetch_atlas_pauli_2017", name=labels
        ),
        atlas_type=atlas_type,
    )


@fill_doc
def fetch_atlas_schaefer_2018(
    n_rois=400,
    yeo_networks=7,
    resolution_mm=1,
    data_dir=None,
    base_url=None,
    resume=True,
    verbose=1,
):
    """Download and return file names for the Schaefer 2018 parcellation.

    .. versionadded:: 0.5.1

    This function returns a :term:`Deterministic atlas`, and the provided
    images are in MNI152 space.

    For more information on this dataset, see :footcite:t:`schaefer_atlas`,
    :footcite:t:`Schaefer2017`,
    and :footcite:t:`Yeo2011`.

    Parameters
    ----------
    n_rois : {100, 200, 300, 400, 500, 600, 700, 800, 900, 1000}, default=400
        Number of regions of interest.

    yeo_networks : {7, 17}, default=7
        ROI annotation according to yeo networks.

    resolution_mm : {1, 2}, default=1mm
        Spatial resolution of atlas image in mm.
    %(data_dir)s
    base_url : :obj:`str`,  default=None
        Base URL of files to download (``None`` results in
        default ``base_url``).
    %(resume)s
    %(verbose)s

    Returns
    -------
    data : :class:`sklearn.utils.Bunch`
        Dictionary-like object, contains:

        - 'maps': :obj:`str`, path to nifti file containing the
            3D :class:`~nibabel.nifti1.Nifti1Image` (its shape is
            ``(182, 218, 182)``).
            The values are consecutive integers
            between 0 and ``n_rois`` which can be interpreted as indices
            in the list of labels.

        - %(labels)s

        - %(description)s

        - %(lut)s

        - %(template)s

        - %(atlas_type)s

    References
    ----------
    .. footbibliography::


    Notes
    -----
    Release v0.14.3 of the Schaefer 2018 parcellation is used by
    default. Versions prior to v0.14.3 are known to contain erroneous region
    label names. For more details, see
    https://github.com/ThomasYeoLab/CBIG/blob/master/stable_projects/brain_parcellation/Schaefer2018_LocalGlobal/Parcellations/Updates/Update_20190916_README.md

    License: MIT.

    """
    check_params(locals())

    atlas_type = "deterministic"

    valid_n_rois = list(range(100, 1100, 100))
    valid_yeo_networks = [7, 17]
    valid_resolution_mm = [1, 2]
    if n_rois not in valid_n_rois:
        raise ValueError(
            f"Requested n_rois={n_rois} not available. "
            f"Valid options: {valid_n_rois}"
        )
    if yeo_networks not in valid_yeo_networks:
        raise ValueError(
            f"Requested yeo_networks={yeo_networks} not available. "
            f"Valid options: {valid_yeo_networks}"
        )
    if resolution_mm not in valid_resolution_mm:
        raise ValueError(
            f"Requested resolution_mm={resolution_mm} not available. "
            f"Valid options: {valid_resolution_mm}"
        )

    if base_url is None:
        base_url = (
            "https://raw.githubusercontent.com/ThomasYeoLab/CBIG/"
            "v0.14.3-Update_Yeo2011_Schaefer2018_labelname/"
            "stable_projects/brain_parcellation/"
            "Schaefer2018_LocalGlobal/Parcellations/MNI/"
        )

    labels_file_template = "Schaefer2018_{}Parcels_{}Networks_order.txt"
    img_file_template = (
        "Schaefer2018_{}Parcels_{}Networks_order_FSLMNI152_{}mm.nii.gz"
    )
    files = [
        (f, base_url + f, {})
        for f in [
            labels_file_template.format(n_rois, yeo_networks),
            img_file_template.format(n_rois, yeo_networks, resolution_mm),
        ]
    ]

    dataset_name = "schaefer_2018"
    data_dir = get_dataset_dir(
        dataset_name, data_dir=data_dir, verbose=verbose
    )
    labels_file, atlas_file = fetch_files(
        data_dir, files, resume=resume, verbose=verbose
    )

    lut = pd.read_csv(
        labels_file,
        delimiter="\t",
        names=["index", "name", "r", "g", "b", "fs"],
    )
    lut = _update_lut_freesurder(lut)

    return Atlas(
        maps=atlas_file,
        labels=list(lut["name"]),
        description=get_dataset_descr(dataset_name),
        lut=lut,
        atlas_type=atlas_type,
        template="MNI152NLin6Asym",
    )


class Atlas(Bunch):
    """Sub class of Bunch to help standardize atlases.

    Parameters
    ----------
    maps : Niimg-like object or SurfaceImage object
        single image or list of images for that atlas

    description : str
        atlas description

    atlas_type: {"deterministic", "probabilistic"}

    labels: list of str
        labels for the atlas

    lut: pandas.DataFrame
        look up table for the atlas

    template: str
        name of the template used for the atlas
    """

    def __init__(
        self,
        maps,
        description,
        atlas_type,
        labels=None,
        lut=None,
        template=None,
        **kwargs,
    ):
        assert atlas_type in ["probabilistic", "deterministic"]

        # TODO: improve
        if template is None:
            template = "MNI?"

        if atlas_type == "probabilistic":
            if labels is None:
                super().__init__(
                    maps=maps,
                    description=description,
                    atlas_type=atlas_type,
                    template=template,
                    **kwargs,
                )
            else:
                super().__init__(
                    maps=maps,
                    labels=labels,
                    description=description,
                    atlas_type=atlas_type,
                    template=template,
                    **kwargs,
                )

            return None

        check_look_up_table(lut=lut, atlas=maps)

        super().__init__(
            maps=maps,
            labels=lut.name.to_list(),
            description=description,
            lut=lut,
            atlas_type=atlas_type,
            template=template,
            **kwargs,
        )<|MERGE_RESOLUTION|>--- conflicted
+++ resolved
@@ -315,18 +315,10 @@
         filename = [("random_all.nii.gz", url, opts)]
     data = fetch_files(data_dir, filename, resume=resume, verbose=verbose)
 
-<<<<<<< HEAD
     return Atlas(
         maps=data[0],
         description=fdescr,
         atlas_type=atlas_type,
-=======
-    params = dict(
-        [
-            ("description", fdescr),
-            *list(zip(keys, sub_files, strict=False)),
-        ]
->>>>>>> 14a89340
     )
 
 
@@ -1195,20 +1187,7 @@
         description=fdescr,
         atlas_type=atlas_type,
     )
-
-<<<<<<< HEAD
-=======
-    keys = list(files.keys())
-    files = [(f, u + f, {}) for f, u in zip(files.values(), url, strict=False)]
-    files_ = fetch_files(data_dir, files, resume=resume, verbose=verbose)
-    params = dict(zip(keys, files_, strict=False))
-
-    params["description"] = fdescr
-    params["atlas_type"] = atlas_type
-
-    return Bunch(**params)
-
->>>>>>> 14a89340
+ 
 
 @fill_doc
 def fetch_atlas_yeo_2011(
@@ -1696,22 +1675,6 @@
         template=f"MNI152{version}",
     )
 
-<<<<<<< HEAD
-=======
-    basenames = [
-        "template_cambridge_basc_multiscale_" + version + "_" + key + ".nii.gz"
-        for key in keys
-    ]
-    filenames = [(folder_name / basename, url, opts) for basename in basenames]
-    data = fetch_files(data_dir, filenames, resume=resume, verbose=verbose)
-
-    params = dict(zip(keys, data, strict=False))
-    params["description"] = fdescr
-    params["atlas_type"] = atlas_type
-
-    return Bunch(**params)
-
->>>>>>> 14a89340
 
 @fill_doc
 def fetch_coords_dosenbach_2010(ordered_regions=True):
