"""
Downloading NeuroImaging datasets: atlas datasets
"""
import os
import xml.etree.ElementTree
import numpy as np

from sklearn.datasets.base import Bunch
from sklearn.utils import deprecated

#from . import utils
from .utils import _get_dataset_dir, _fetch_files, _get_dataset_descr

from .._utils import check_niimg
from ..image import new_img_like
from .._utils.compat import _basestring, get_affine


def fetch_atlas_craddock_2012(data_dir=None, url=None, resume=True, verbose=1):
    """Download and return file names for the Craddock 2012 parcellation

    The provided images are in MNI152 space.

    Parameters
    ----------
    data_dir: string
        directory where data should be downloaded and unpacked.

    url: string
        url of file to download.

    resume: bool
        whether to resumed download of a partly-downloaded file.

    verbose: int
        verbosity level (0 means no message).

    Returns
    -------
    data: sklearn.datasets.base.Bunch
        dictionary-like object, keys are:
        scorr_mean, tcorr_mean,
        scorr_2level, tcorr_2level,
        random

    References
    ----------
    Licence: Creative Commons Attribution Non-commercial Share Alike
    http://creativecommons.org/licenses/by-nc-sa/2.5/

    Craddock, R. Cameron, G.Andrew James, Paul E. Holtzheimer, Xiaoping P. Hu,
    and Helen S. Mayberg. "A Whole Brain fMRI Atlas Generated via Spatially
    Constrained Spectral Clustering". Human Brain Mapping 33, no 8 (2012):
    1914-1928. doi:10.1002/hbm.21333.

    See http://www.nitrc.org/projects/cluster_roi/ for more information
    on this parcellation.
    """

    if url is None:
        url = "ftp://www.nitrc.org/home/groups/cluster_roi/htdocs" \
              "/Parcellations/craddock_2011_parcellations.tar.gz"
    opts = {'uncompress': True}

    dataset_name = "craddock_2012"
    keys = ("scorr_mean", "tcorr_mean",
            "scorr_2level", "tcorr_2level",
            "random")
    filenames = [
            ("scorr05_mean_all.nii.gz", url, opts),
            ("tcorr05_mean_all.nii.gz", url, opts),
            ("scorr05_2level_all.nii.gz", url, opts),
            ("tcorr05_2level_all.nii.gz", url, opts),
            ("random_all.nii.gz", url, opts)
    ]

    data_dir = _get_dataset_dir(dataset_name, data_dir=data_dir,
                                verbose=verbose)
    sub_files = _fetch_files(data_dir, filenames, resume=resume,
                             verbose=verbose)

    fdescr = _get_dataset_descr(dataset_name)

    params = dict([('description', fdescr)] + list(zip(keys, sub_files)))

    return Bunch(**params)


def fetch_atlas_destrieux_2009(lateralized=True, data_dir=None, url=None,
                               resume=True, verbose=1):
    """Download and load the Destrieux cortical atlas (dated 2009)

    Parameters
    ----------
    lateralized: boolean, optional
        If True, returns an atlas with distinct regions for right and left
        hemispheres.
    data_dir: string, optional
        Path of the data directory. Use to forec data storage in a non-
        standard location. Default: None (meaning: default)
    url: string, optional
        Download URL of the dataset. Overwrite the default URL.

    Returns
    -------
    data: sklearn.datasets.base.Bunch
        dictionary-like object, contains:
        - Cortical ROIs, lateralized or not (maps)
        - Labels of the ROIs (labels)

    References
    ----------

    Fischl, Bruce, et al. "Automatically parcellating the human cerebral
    cortex." Cerebral cortex 14.1 (2004): 11-22.

    Destrieux, C., et al. "A sulcal depth-based anatomical parcellation
    of the cerebral cortex." NeuroImage 47 (2009): S151.
    """
    if url is None:
        url = "https://www.nitrc.org/frs/download.php/7739/"

    url += "destrieux2009.tgz"
    opts = {'uncompress': True}
    lat = '_lateralized' if lateralized else ''

    files = [
        ('destrieux2009_rois_labels' + lat + '.csv', url, opts),
        ('destrieux2009_rois' + lat + '.nii.gz', url, opts),
        ('destrieux2009.rst', url, opts)
    ]

    dataset_name = 'destrieux_2009'
    data_dir = _get_dataset_dir(dataset_name, data_dir=data_dir,
                                verbose=verbose)
    files_ = _fetch_files(data_dir, files, resume=resume,
                          verbose=verbose)

    params = dict(maps=files_[1], labels=np.recfromcsv(files_[0]))

    with open(files_[2], 'r') as rst_file:
        params['description'] = rst_file.read()

    return Bunch(**params)


def fetch_atlas_harvard_oxford(atlas_name, data_dir=None,
                               symmetric_split=False,
                               resume=True, verbose=1):
    """Load Harvard-Oxford parcellation from FSL if installed or download it.

    This function looks up for Harvard Oxford atlas in the system and load it
    if present. If not, it downloads it and stores it in NILEARN_DATA
    directory.

    Parameters
    ----------
    atlas_name: string
        Name of atlas to load. Can be:
        cort-maxprob-thr0-1mm,  cort-maxprob-thr0-2mm,
        cort-maxprob-thr25-1mm, cort-maxprob-thr25-2mm,
        cort-maxprob-thr50-1mm, cort-maxprob-thr50-2mm,
        sub-maxprob-thr0-1mm,  sub-maxprob-thr0-2mm,
        sub-maxprob-thr25-1mm, sub-maxprob-thr25-2mm,
        sub-maxprob-thr50-1mm, sub-maxprob-thr50-2mm,
        cort-prob-1mm, cort-prob-2mm,
        sub-prob-1mm, sub-prob-2mm

    data_dir: string, optional
        Path of data directory. It can be FSL installation directory
        (which is dependent on your installation).

    symmetric_split: bool, optional
        If True, split every symmetric region in left and right parts.
        Effectively doubles the number of regions. Default: False.
        Not implemented for probabilistic atlas (*-prob-* atlases)

    Returns
    -------
    data: sklearn.datasets.base.Bunch
        dictionary-like object, keys are:

        - "maps": nibabel.Nifti1Image, 4D maps if a probabilistic atlas is
          requested and 3D labels if a maximum probabilistic atlas was
          requested.

        - "labels": string list, labels of the regions in the atlas.
    """
    atlas_items = ("cort-maxprob-thr0-1mm", "cort-maxprob-thr0-2mm",
                   "cort-maxprob-thr25-1mm", "cort-maxprob-thr25-2mm",
                   "cort-maxprob-thr50-1mm", "cort-maxprob-thr50-2mm",
                   "sub-maxprob-thr0-1mm", "sub-maxprob-thr0-2mm",
                   "sub-maxprob-thr25-1mm", "sub-maxprob-thr25-2mm",
                   "sub-maxprob-thr50-1mm", "sub-maxprob-thr50-2mm",
                   "cort-prob-1mm", "cort-prob-2mm",
                   "sub-prob-1mm", "sub-prob-2mm")
    if atlas_name not in atlas_items:
        raise ValueError("Invalid atlas name: {0}. Please chose an atlas "
                         "among:\n{1}".format(
                             atlas_name, '\n'.join(atlas_items)))

    url = 'http://www.nitrc.org/frs/download.php/7700/HarvardOxford.tgz'

    # For practical reasons, we mimic the FSL data directory here.
    dataset_name = 'fsl'
    # Environment variables
    default_paths = []
    for env_var in ['FSL_DIR', 'FSLDIR']:
        path = os.getenv(env_var)
        if path is not None:
            default_paths.extend(path.split(':'))
    data_dir = _get_dataset_dir(dataset_name, data_dir=data_dir,
                                default_paths=default_paths, verbose=verbose)
    opts = {'uncompress': True}
    root = os.path.join('data', 'atlases')
    atlas_file = os.path.join(root, 'HarvardOxford',
                              'HarvardOxford-' + atlas_name + '.nii.gz')
    if atlas_name[0] == 'c':
        label_file = 'HarvardOxford-Cortical.xml'
    else:
        label_file = 'HarvardOxford-Subcortical.xml'
    label_file = os.path.join(root, label_file)

    atlas_img, label_file = _fetch_files(
        data_dir,
        [(atlas_file, url, opts), (label_file, url, opts)],
        resume=resume, verbose=verbose)

    names = {}
    from xml.etree import ElementTree
    names[0] = 'Background'
    for label in ElementTree.parse(label_file).findall('.//label'):
        names[int(label.get('index')) + 1] = label.text
    names = list(names.values())

    if not symmetric_split:
        return Bunch(maps=atlas_img, labels=names)

    if atlas_name in ("cort-prob-1mm", "cort-prob-2mm",
                      "sub-prob-1mm", "sub-prob-2mm"):
        raise ValueError("Region splitting not supported for probabilistic "
                         "atlases")

    atlas_img = check_niimg(atlas_img)
    atlas = atlas_img.get_data()

    labels = np.unique(atlas)
    # Build a mask of both halves of the brain
    middle_ind = (atlas.shape[0] - 1) // 2
    # Put zeros on the median plane
    atlas[middle_ind, ...] = 0
    # Split every zone crossing the median plane into two parts.
    left_atlas = atlas.copy()
    left_atlas[middle_ind:, ...] = 0
    right_atlas = atlas.copy()
    right_atlas[:middle_ind, ...] = 0

    new_label = 0
    new_atlas = atlas.copy()
    # Assumes that the background label is zero.
    new_names = [names[0]]
    for label, name in zip(labels[1:], names[1:]):
        new_label += 1
        left_elements = (left_atlas == label).sum()
        right_elements = (right_atlas == label).sum()
        n_elements = float(left_elements + right_elements)
        if (left_elements / n_elements < 0.05 or
                right_elements / n_elements < 0.05):
            new_atlas[atlas == label] = new_label
            new_names.append(name)
            continue
        new_atlas[right_atlas == label] = new_label
        new_names.append(name + ', left part')
        new_label += 1
        new_atlas[left_atlas == label] = new_label
        new_names.append(name + ', right part')

    atlas_img = new_img_like(atlas_img, new_atlas, get_affine(atlas_img))
    return Bunch(maps=atlas_img, labels=new_names)


def fetch_atlas_msdl(data_dir=None, url=None, resume=True, verbose=1):
    """Download and load the MSDL brain atlas.

    Parameters
    ----------
    data_dir: string, optional
        Path of the data directory. Used to force data storage in a specified
        location. Default: None

    url: string, optional
        Override download URL. Used for test only (or if you setup a mirror of
        the data).

    Returns
    -------
    data: sklearn.datasets.base.Bunch
        Dictionary-like object, the interest attributes are :

        - 'maps': str, path to nifti file containing regions definition.
        - 'labels': string list containing the labels of the regions.
        - 'region_coords': tuple list (x, y, z) containing coordinates
          of each region in MNI space.
        - 'networks': string list containing names of the networks.
        - 'description': description about the atlas.


    References
    ----------
    :Download:
        https://team.inria.fr/parietal/files/2015/01/MSDL_rois.zip

    :Paper to cite:
        `Multi-subject dictionary learning to segment an atlas of brain
        spontaneous activity <http://hal.inria.fr/inria-00588898/en>`_
        Gael Varoquaux, Alexandre Gramfort, Fabian Pedregosa, Vincent Michel,
        Bertrand Thirion. Information Processing in Medical Imaging, 2011,
        pp. 562-573, Lecture Notes in Computer Science.

    :Other references:
        `Learning and comparing functional connectomes across subjects
        <http://hal.inria.fr/hal-00812911/en>`_.
        Gael Varoquaux, R.C. Craddock NeuroImage, 2013.

    """
    url = 'https://team.inria.fr/parietal/files/2015/01/MSDL_rois.zip'
    opts = {'uncompress': True}

    dataset_name = "msdl_atlas"
    files = [(os.path.join('MSDL_rois', 'msdl_rois_labels.csv'), url, opts),
             (os.path.join('MSDL_rois', 'msdl_rois.nii'), url, opts)]

    data_dir = _get_dataset_dir(dataset_name, data_dir=data_dir,
                                verbose=verbose)
    files = _fetch_files(data_dir, files, resume=resume, verbose=verbose)
    csv_data = np.recfromcsv(files[0])
    labels = [name.strip() for name in csv_data['name'].tolist()]
    region_coords = csv_data[['x', 'y', 'z']].tolist()
    net_names = [net_name.strip() for net_name in csv_data['net_name'].tolist()]
    fdescr = _get_dataset_descr(dataset_name)

    return Bunch(maps=files[1], labels=labels, region_coords=region_coords,
                 networks=net_names, description=fdescr)


def fetch_coords_power_2011():
    """Download and load the Power et al. brain atlas composed of 264 ROIs.

    Returns
    -------
    data: sklearn.datasets.base.Bunch
        dictionary-like object, contains:
        - "rois": coordinates of 264 ROIs in MNI space


    References
    ----------
    Power, Jonathan D., et al. "Functional network organization of the human
    brain." Neuron 72.4 (2011): 665-678.
    """
    dataset_name = 'power_2011'
    fdescr = _get_dataset_descr(dataset_name)
    package_directory = os.path.dirname(os.path.abspath(__file__))
    csv = os.path.join(package_directory, "data", "power_2011.csv")
    params = dict(rois=np.recfromcsv(csv), description=fdescr)

    return Bunch(**params)


def fetch_atlas_smith_2009(data_dir=None, mirror='origin', url=None,
                           resume=True, verbose=1):
    """Download and load the Smith ICA and BrainMap atlas (dated 2009)

    Parameters
    ----------
    data_dir: string, optional
        Path of the data directory. Used to force data storage in a non-
        standard location. Default: None (meaning: default)
    mirror: string, optional
        By default, the dataset is downloaded from the original website of the
        atlas. Specifying "nitrc" will force download from a mirror, with
        potentially higher bandwith.
    url: string, optional
        Download URL of the dataset. Overwrite the default URL.

    Returns
    -------
    data: sklearn.datasets.base.Bunch
        dictionary-like object, contains:

        - 20-dimensional ICA, Resting-FMRI components:

          - all 20 components (rsn20)
          - 10 well-matched maps from these, as shown in PNAS paper (rsn10)

        - 20-dimensional ICA, BrainMap components:

          - all 20 components (bm20)
          - 10 well-matched maps from these, as shown in PNAS paper (bm10)

        - 70-dimensional ICA, Resting-FMRI components (rsn70)

        - 70-dimensional ICA, BrainMap components (bm70)


    References
    ----------

    S.M. Smith, P.T. Fox, K.L. Miller, D.C. Glahn, P.M. Fox, C.E. Mackay, N.
    Filippini, K.E. Watkins, R. Toro, A.R. Laird, and C.F. Beckmann.
    Correspondence of the brain's functional architecture during activation and
    rest. Proc Natl Acad Sci USA (PNAS), 106(31):13040-13045, 2009.

    A.R. Laird, P.M. Fox, S.B. Eickhoff, J.A. Turner, K.L. Ray, D.R. McKay, D.C
    Glahn, C.F. Beckmann, S.M. Smith, and P.T. Fox. Behavioral interpretations
    of intrinsic connectivity networks. Journal of Cognitive Neuroscience, 2011

    Notes
    -----
    For more information about this dataset's structure:
    http://www.fmrib.ox.ac.uk/datasets/brainmap+rsns/
    """
    if url is None:
        if mirror == 'origin':
            url = "http://www.fmrib.ox.ac.uk/datasets/brainmap+rsns/"
        elif mirror == 'nitrc':
            url = [
                    'https://www.nitrc.org/frs/download.php/7730/',
                    'https://www.nitrc.org/frs/download.php/7729/',
                    'https://www.nitrc.org/frs/download.php/7731/',
                    'https://www.nitrc.org/frs/download.php/7726/',
                    'https://www.nitrc.org/frs/download.php/7728/',
                    'https://www.nitrc.org/frs/download.php/7727/',
            ]
        else:
            raise ValueError('Unknown mirror "%s". Mirror must be "origin" '
                'or "nitrc"' % str(mirror))

    files = [
            'rsn20.nii.gz',
            'PNAS_Smith09_rsn10.nii.gz',
            'rsn70.nii.gz',
            'bm20.nii.gz',
            'PNAS_Smith09_bm10.nii.gz',
            'bm70.nii.gz'
    ]

    if isinstance(url, _basestring):
        url = [url] * len(files)

    files = [(f, u + f, {}) for f, u in zip(files, url)]

    dataset_name = 'smith_2009'
    data_dir = _get_dataset_dir(dataset_name, data_dir=data_dir,
                                verbose=verbose)
    files_ = _fetch_files(data_dir, files, resume=resume,
                          verbose=verbose)

    fdescr = _get_dataset_descr(dataset_name)

    keys = ['rsn20', 'rsn10', 'rsn70', 'bm20', 'bm10', 'bm70']
    params = dict(zip(keys, files_))
    params['description'] = fdescr

    return Bunch(**params)


def fetch_atlas_yeo_2011(data_dir=None, url=None, resume=True, verbose=1):
    """Download and return file names for the Yeo 2011 parcellation.

    The provided images are in MNI152 space.

    Parameters
    ----------
    data_dir: string
        directory where data should be downloaded and unpacked.

    url: string
        url of file to download.

    resume: bool
        whether to resumed download of a partly-downloaded file.

    verbose: int
        verbosity level (0 means no message).

    Returns
    -------
    data: sklearn.datasets.base.Bunch
        dictionary-like object, keys are:

        - "thin_7", "thick_7": 7-region parcellations,
          fitted to resp. thin and thick template cortex segmentations.

        - "thin_17", "thick_17": 17-region parcellations.

        - "colors_7", "colors_17": colormaps (text files) for 7- and 17-region
          parcellation respectively.

        - "anat": anatomy image.

    Notes
    -----
    For more information on this dataset's structure, see
    http://surfer.nmr.mgh.harvard.edu/fswiki/CorticalParcellation_Yeo2011

    Yeo BT, Krienen FM, Sepulcre J, Sabuncu MR, Lashkari D, Hollinshead M,
    Roffman JL, Smoller JW, Zollei L., Polimeni JR, Fischl B, Liu H,
    Buckner RL. The organization of the human cerebral cortex estimated by
    intrinsic functional connectivity. J Neurophysiol 106(3):1125-65, 2011.

    Licence: unknown.
    """
    if url is None:
        url = "ftp://surfer.nmr.mgh.harvard.edu/" \
              "pub/data/Yeo_JNeurophysiol11_MNI152.zip"
    opts = {'uncompress': True}

    dataset_name = "yeo_2011"
    keys = ("thin_7", "thick_7",
            "thin_17", "thick_17",
            "colors_7", "colors_17", "anat")
    basenames = (
        "Yeo2011_7Networks_MNI152_FreeSurferConformed1mm.nii.gz",
        "Yeo2011_7Networks_MNI152_FreeSurferConformed1mm_LiberalMask.nii.gz",
        "Yeo2011_17Networks_MNI152_FreeSurferConformed1mm.nii.gz",
        "Yeo2011_17Networks_MNI152_FreeSurferConformed1mm_LiberalMask.nii.gz",
        "Yeo2011_7Networks_ColorLUT.txt",
        "Yeo2011_17Networks_ColorLUT.txt",
        "FSL_MNI152_FreeSurferConformed_1mm.nii.gz")

    filenames = [(os.path.join("Yeo_JNeurophysiol11_MNI152", f), url, opts)
                 for f in basenames]

    data_dir = _get_dataset_dir(dataset_name, data_dir=data_dir,
            verbose=verbose)
    sub_files = _fetch_files(data_dir, filenames, resume=resume,
                             verbose=verbose)

    fdescr = _get_dataset_descr(dataset_name)

    params = dict([('description', fdescr)] + list(zip(keys, sub_files)))
    return Bunch(**params)


def fetch_atlas_aal(version='SPM12', data_dir=None, url=None, resume=True,
                    verbose=1):
    """Downloads and returns the AAL template for SPM 12.

    This atlas is the result of an automated anatomical parcellation of the
    spatially normalized single-subject high-resolution T1 volume provided by
    the Montreal Neurological Institute (MNI) (D. L. Collins et al., 1998,
    Trans. Med. Imag. 17, 463-468, PubMed).

    Parameters
    ----------
    version: string, optional
        The version of the AAL atlas. Must be SPM5, SPM8 or SPM12. Default is
        SPM12.

    data_dir: string
        directory where data should be downloaded and unpacked.

    url: string
        url of file to download.

    resume: bool
        whether to resumed download of a partly-downloaded file.

    verbose: int
        verbosity level (0 means no message).

    Returns
    -------
    data: sklearn.datasets.base.Bunch
        dictionary-like object, keys are:

        - "maps": str. path to nifti file containing regions.

        - "labels": dict. labels dictionary with their region id as key and
                    name as value

    Notes
    -----
    For more information on this dataset's structure, see
    http://www.gin.cnrs.fr/AAL-217?lang=en

    Automated Anatomical Labeling of Activations in SPM Using a Macroscopic
    Anatomical Parcellation of the MNI MRI Single-Subject Brain.
    N. Tzourio-Mazoyer, B. Landeau, D. Papathanassiou, F. Crivello,
    O. Etard, N. Delcroix, B. Mazoyer, and M. Joliot.
    NeuroImage 2002. 15 :273-28

    Licence: unknown.
    """
    versions = ['SPM5', 'SPM8', 'SPM12']
    if version not in versions:
        raise ValueError('The version of AAL requested "%s" does not exist.'
                         'Please choose one among %s.' %
                         (version, str(versions)))

    if url is None:
        baseurl = "http://www.gin.cnrs.fr/AAL_files/aal_for_%s.tar.gz"
        url = baseurl % version
    opts = {'uncompress': True}

    dataset_name = "aal_" + version
    # keys and basenames would need to be handled for each spm_version
    # for now spm_version 12 is hardcoded.
    basenames = ("AAL.nii", "AAL.xml")
    filenames = [(os.path.join('aal', 'atlas', f), url, opts)
                 for f in basenames]

    data_dir = _get_dataset_dir(dataset_name, data_dir=data_dir,
                                verbose=verbose)
    atlas_img, labels_file = _fetch_files(data_dir, filenames, resume=resume,
                                          verbose=verbose)

    fdescr = _get_dataset_descr(dataset_name)

    # We return the labels contained in the xml file as a dictionary
    xml_tree = xml.etree.ElementTree.parse(labels_file)
    root = xml_tree.getroot()
    labels = []
    indices = []
    for label in root.getiterator('label'):
        indices.append(label.find('index').text)
        labels.append(label.find('name').text)

    params = {'description': fdescr, 'maps': atlas_img,
              'labels': labels, 'indices': indices}

    return Bunch(**params)


def fetch_atlas_basc_multiscale_2015(version='sym', data_dir=None,
                                     resume=True, verbose=1):
    """Downloads and loads multiscale functional brain parcellations

    This atlas includes group brain parcellations generated from
    resting-state functional magnetic resonance images from about
    200 young healthy subjects.

    Multiple scales (number of networks) are available, among
    7, 12, 20, 36, 64, 122, 197, 325, 444. The brain parcellations
    have been generated using a method called bootstrap analysis of
    stable clusters called as BASC, (Bellec et al., 2010) and the
    scales have been selected using a data-driven method called MSTEPS
    (Bellec, 2013).

    Note that two versions of the template are available, 'sym' or 'asym'.
    The 'asym' type contains brain images that have been registered in the
    asymmetric version of the MNI brain template (reflecting that the brain
    is asymmetric), while the 'sym' type contains images registered in the
    symmetric version of the MNI template. The symmetric template has been
    forced to be symmetric anatomically, and is therefore ideally suited to
    study homotopic functional connections in fMRI: finding homotopic regions
    simply consists of flipping the x-axis of the template.

    .. versionadded:: 0.2.3

    Parameters
    ----------
    version: str, optional
        Available versions are 'sym' or 'asym'. By default all scales of
        brain parcellations of version 'sym' will be returned.

    data_dir: str, optional
        directory where data should be downloaded and unpacked.

    url: str, optional
        url of file to download.

    resume: bool
        whether to resumed download of a partly-downloaded file.

    verbose: int
        verbosity level (0 means no message).

    Returns
    -------
    data: sklearn.datasets.base.Bunch
        dictionary-like object, Keys are:

        - "scale007", "scale012", "scale020", "scale036", "scale064",
          "scale122", "scale197", "scale325", "scale444": str, path
          to Nifti file of various scales of brain parcellations.

        - "description": details about the data release.

    References
    ----------
    Bellec P, Rosa-Neto P, Lyttelton OC, Benali H, Evans AC, Jul. 2010.
    Multi-level bootstrap analysis of stable clusters in resting-state fMRI.
    NeuroImage 51 (3), 1126-1139.
    URL http://dx.doi.org/10.1016/j.neuroimage.2010.02.082

    Bellec P, Jun. 2013. Mining the Hierarchy of Resting-State Brain Networks:
    Selection of Representative Clusters in a Multiscale Structure.
    Pattern Recognition in Neuroimaging (PRNI), 2013 pp. 54-57.

    Notes
    -----
    For more information on this dataset's structure, see
    https://figshare.com/articles/basc/1285615
    """
    versions = ['sym', 'asym']
    if version not in versions:
        raise ValueError('The version of Brain parcellations requested "%s" '
                         'does not exist. Please choose one among them %s.' %
                         (version, str(versions)))

    keys = ['scale007', 'scale012', 'scale020', 'scale036', 'scale064',
            'scale122', 'scale197', 'scale325', 'scale444']

    if version == 'sym':
        url = "https://ndownloader.figshare.com/files/1861819"
    elif version == 'asym':
        url = "https://ndownloader.figshare.com/files/1861820"
    opts = {'uncompress': True}

    dataset_name = "basc_multiscale_2015"
    data_dir = _get_dataset_dir(dataset_name, data_dir=data_dir,
                                verbose=verbose)

    folder_name = 'template_cambridge_basc_multiscale_nii_' + version
    basenames = ['template_cambridge_basc_multiscale_' + version +
                 '_' + key + '.nii.gz' for key in keys]

    filenames = [(os.path.join(folder_name, basename), url, opts)
                 for basename in basenames]
    data = _fetch_files(data_dir, filenames, resume=resume, verbose=verbose)

    descr = _get_dataset_descr(dataset_name)

    params = dict(zip(keys, data))
    params['description'] = descr

    return Bunch(**params)


def fetch_coords_dosenbach_2010(ordered_regions=True):
    """Load the Dosenbach et al. 160 ROIs. These ROIs cover
    much of the cerebral cortex and cerebellum and are assigned to 6
    networks.

    Parameters
    ----------
    ordered_regions : bool, optional
        ROIs from same networks are grouped together and ordered with respect
        to their names and their locations (anterior to posterior).

    Returns
    -------
    data: sklearn.datasets.base.Bunch
        dictionary-like object, contains:
        - "rois": coordinates of 160 ROIs in MNI space
        - "labels": ROIs labels
        - "networks": networks names

    References
    ----------
    Dosenbach N.U., Nardos B., et al. "Prediction of individual brain maturity
    using fMRI.", 2010, Science 329, 1358-1361.
    """
    dataset_name = 'dosenbach_2010'
    fdescr = _get_dataset_descr(dataset_name)
    package_directory = os.path.dirname(os.path.abspath(__file__))
    csv = os.path.join(package_directory, "data", "dosenbach_2010.csv")
    out_csv = np.recfromcsv(csv)

    if ordered_regions:
        out_csv = np.sort(out_csv, order=['network', 'name', 'y'])

    # We add the ROI number to its name, since names are not unique
    names = out_csv['name']
    numbers = out_csv['number']
    labels = np.array(['{0} {1}'.format(name, number) for (name, number) in
                       zip(names, numbers)])
    params = dict(rois=out_csv[['x', 'y', 'z']],
                  labels=labels,
                  networks=out_csv['network'], description=fdescr)

    return Bunch(**params)


<<<<<<< HEAD
def fetch_allen_rsn_tmap_75_2011(data_dir=None, url=None, resume=True, verbose=1):
    """Download and return file names for the Allen resting-state
=======
def fetch_atlas_allen_2011(data_dir=None, url=None, resume=True, verbose=1):
    """Download and return file names for the Allen fMRI resting-state networks
       templates.

>>>>>>> abaf9609

    The provided images are in MNI152 space.

    Parameters
    ----------
    data_dir: string
        directory where data should be downloaded and unpacked.

    url: string
        url of file to download.

    resume: bool
        whether to resumed download of a partly-downloaded file.

    verbose: int
        verbosity level (0 means no message).

    Returns
    -------
    data: sklearn.datasets.base.Bunch
        dictionary-like object, keys are:
            all_unthresh_tmaps
            all_unthresh_rsn_labels
            rsn_unthresh_tmaps
            aggregate_ic_comps

    References
    ----------
    Licence: unknown

    E. Allen, et al, "A baseline for the multivariate comparison of resting
    state networks," Frontiers in Systems Neuroscience, vol. 5, p. 12, 2011.

    See http://mialab.mrn.org/data/index.html for more information
    on this dataset.
    """
    if url is None:
        url = "http://mialab.mrn.org/data/hcp/"

    dataset_name = "allen_rsn_2011"
    keys = ("all_unthresh_tmaps",
            "rsn_unthresh_tmaps",
            "aggregate_ic_comps")

    opts = {}
    files = ["ALL_HC_unthresholded_tmaps.nii",
             "RSN_HC_unthresholded_tmaps.nii",
             "rest_hcp_agg__component_ica_.nii",
            ]

    labels = {'Basal Ganglia': [21],
              'Auditory': [17],
              'Sensorimotor': [7, 23, 24, 38, 56, 29],
              'Visual': [46, 64, 67, 48, 39, 59],
              'Default-Mode': [50, 53, 25, 68],
              'Attentional': [34, 60, 52, 72, 71, 55],
              'Frontal': [ 42, 20, 47, 49],
              }

    filenames = [(f, url + f, opts) for f in files]

    data_dir = _get_dataset_dir(dataset_name, data_dir=data_dir,
                                verbose=verbose)
    sub_files = _fetch_files(data_dir, filenames, resume=resume,
                             verbose=verbose)

    fdescr = _get_dataset_descr(dataset_name)

    params = dict([('description', fdescr),
                   ('all_unthresh_rsn_labels', labels)] +
                   list(zip(keys, sub_files)))

    return Bunch(**params)<|MERGE_RESOLUTION|>--- conflicted
+++ resolved
@@ -781,88 +781,4 @@
                   labels=labels,
                   networks=out_csv['network'], description=fdescr)
 
-    return Bunch(**params)
-
-
-<<<<<<< HEAD
-def fetch_allen_rsn_tmap_75_2011(data_dir=None, url=None, resume=True, verbose=1):
-    """Download and return file names for the Allen resting-state
-=======
-def fetch_atlas_allen_2011(data_dir=None, url=None, resume=True, verbose=1):
-    """Download and return file names for the Allen fMRI resting-state networks
-       templates.
-
->>>>>>> abaf9609
-
-    The provided images are in MNI152 space.
-
-    Parameters
-    ----------
-    data_dir: string
-        directory where data should be downloaded and unpacked.
-
-    url: string
-        url of file to download.
-
-    resume: bool
-        whether to resumed download of a partly-downloaded file.
-
-    verbose: int
-        verbosity level (0 means no message).
-
-    Returns
-    -------
-    data: sklearn.datasets.base.Bunch
-        dictionary-like object, keys are:
-            all_unthresh_tmaps
-            all_unthresh_rsn_labels
-            rsn_unthresh_tmaps
-            aggregate_ic_comps
-
-    References
-    ----------
-    Licence: unknown
-
-    E. Allen, et al, "A baseline for the multivariate comparison of resting
-    state networks," Frontiers in Systems Neuroscience, vol. 5, p. 12, 2011.
-
-    See http://mialab.mrn.org/data/index.html for more information
-    on this dataset.
-    """
-    if url is None:
-        url = "http://mialab.mrn.org/data/hcp/"
-
-    dataset_name = "allen_rsn_2011"
-    keys = ("all_unthresh_tmaps",
-            "rsn_unthresh_tmaps",
-            "aggregate_ic_comps")
-
-    opts = {}
-    files = ["ALL_HC_unthresholded_tmaps.nii",
-             "RSN_HC_unthresholded_tmaps.nii",
-             "rest_hcp_agg__component_ica_.nii",
-            ]
-
-    labels = {'Basal Ganglia': [21],
-              'Auditory': [17],
-              'Sensorimotor': [7, 23, 24, 38, 56, 29],
-              'Visual': [46, 64, 67, 48, 39, 59],
-              'Default-Mode': [50, 53, 25, 68],
-              'Attentional': [34, 60, 52, 72, 71, 55],
-              'Frontal': [ 42, 20, 47, 49],
-              }
-
-    filenames = [(f, url + f, opts) for f in files]
-
-    data_dir = _get_dataset_dir(dataset_name, data_dir=data_dir,
-                                verbose=verbose)
-    sub_files = _fetch_files(data_dir, filenames, resume=resume,
-                             verbose=verbose)
-
-    fdescr = _get_dataset_descr(dataset_name)
-
-    params = dict([('description', fdescr),
-                   ('all_unthresh_rsn_labels', labels)] +
-                   list(zip(keys, sub_files)))
-
     return Bunch(**params)