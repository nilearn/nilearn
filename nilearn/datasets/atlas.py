"""Downloading NeuroImaging datasets: atlas datasets."""

import json
import re
import shutil
import warnings
from pathlib import Path
from tempfile import mkdtemp
from xml.etree import ElementTree

import numpy as np
import pandas as pd
from nibabel import freesurfer, load
from sklearn.utils import Bunch

from nilearn._utils import check_niimg, fill_doc, logger, rename_parameters
from nilearn._utils.bids import (
    check_look_up_table,
    generate_atlas_look_up_table,
)
from nilearn.datasets._utils import (
    PACKAGE_DIRECTORY,
    fetch_files,
    get_dataset_descr,
    get_dataset_dir,
)
from nilearn.image import get_data as get_img_data
from nilearn.image import new_img_like, reorder_img

_TALAIRACH_LEVELS = ["hemisphere", "lobe", "gyrus", "tissue", "ba"]


dec_to_hex_nums = pd.DataFrame(
    {"hex": [f"{x:02x}" for x in range(256)]}, dtype=str
)

deprecation_message = (
    "From release >={version}, "
    "instead of returning several atlas image accessible "
    "via different keys, "
    "this fetcher will return the atlas as a dictionary "
    "with a single atlas image, "
    "accessible through a 'maps' key. "
)


def rgb_to_hex_lookup(
    red: pd.Series, green: pd.Series, blue: pd.Series
) -> pd.Series:
    """Turn RGB in hex."""
    # see https://stackoverflow.com/questions/53875880/convert-a-pandas-dataframe-of-rgb-colors-to-hex
    # Look everything up
    rr = dec_to_hex_nums.loc[red, "hex"]
    gg = dec_to_hex_nums.loc[green, "hex"]
    bb = dec_to_hex_nums.loc[blue, "hex"]
    # Reindex
    rr.index = red.index
    gg.index = green.index
    bb.index = blue.index
    # Concatenate and return
    return rr + gg + bb


@fill_doc
def fetch_atlas_difumo(
    dimension=64,
    resolution_mm=2,
    data_dir=None,
    resume=True,
    verbose=1,
):
    """Fetch DiFuMo brain atlas.

    Dictionaries of Functional Modes, or “DiFuMo”, can serve as
    :term:`probabilistic atlases<Probabilistic atlas>` to extract
    functional signals with different dimensionalities (64, 128,
    256, 512, and 1024).
    These modes are optimized to represent well raw :term:`BOLD` timeseries,
    over a with range of experimental conditions.
    See :footcite:t:`Dadi2020`.

    .. versionadded:: 0.7.1

    Notes
    -----
    Direct download links from OSF:

    - 64: https://osf.io/pqu9r/download
    - 128: https://osf.io/wjvd5/download
    - 256: https://osf.io/3vrct/download
    - 512: https://osf.io/9b76y/download
    - 1024: https://osf.io/34792/download

    Parameters
    ----------
    dimension : :obj:`int`, default=64
        Number of dimensions in the dictionary. Valid resolutions
        available are {64, 128, 256, 512, 1024}.

    resolution_mm : :obj:`int`, default=2mm
        The resolution in mm of the atlas to fetch. Valid options
        available are {2, 3}.
    %(data_dir)s
    %(resume)s
    %(verbose)s

    Returns
    -------
    data : :class:`sklearn.utils.Bunch`
        Dictionary-like object, the interest attributes are :

        - 'maps': :obj:`str`, path to 4D nifti file containing regions
            definition. The shape of the image is
            ``(104, 123, 104, dimension)`` where ``dimension`` is the
            requested dimension of the atlas.

        - 'labels': :class:`pandas.DataFrame` containing the labels of
            the regions.
            The length of the label array corresponds to the
            number of dimensions requested. ``data.labels[i]`` is the label
            corresponding to volume ``i`` in the 'maps' image.

        - %(description)s

        - %(atlas_type)s

        - %(template)s

    References
    ----------
    .. footbibliography::

    """
    atlas_type = "probabilistic"

    dic = {
        64: "pqu9r",
        128: "wjvd5",
        256: "3vrct",
        512: "9b76y",
        1024: "34792",
    }
    valid_dimensions = [64, 128, 256, 512, 1024]
    valid_resolution_mm = [2, 3]
    if dimension not in valid_dimensions:
        raise ValueError(
            f"Requested dimension={dimension} is not available. "
            f"Valid options: {valid_dimensions}"
        )
    if resolution_mm not in valid_resolution_mm:
        raise ValueError(
            f"Requested resolution_mm={resolution_mm} is not available. "
            f"Valid options: {valid_resolution_mm}"
        )

    url = f"https://osf.io/{dic[dimension]}/download"
    opts = {"uncompress": True}

    csv_file = Path(f"{dimension}", f"labels_{dimension}_dictionary.csv")
    if resolution_mm != 3:
        nifti_file = Path(f"{dimension}", "2mm", "maps.nii.gz")
    else:
        nifti_file = Path(f"{dimension}", "3mm", "maps.nii.gz")

    files = [
        (csv_file, url, opts),
        (nifti_file, url, opts),
    ]

    dataset_name = "difumo_atlases"

    data_dir = get_dataset_dir(
        dataset_name=dataset_name, data_dir=data_dir, verbose=verbose
    )

    # Download the zip file, first
    files_ = fetch_files(data_dir, files, verbose=verbose, resume=resume)
    labels = pd.read_csv(files_[0])
    labels = labels.rename(columns={c: c.lower() for c in labels.columns})

    # README
    readme_files = [
        ("README.md", "https://osf.io/4k9bf/download", {"move": "README.md"})
    ]
    if not (data_dir / "README.md").exists():
        fetch_files(data_dir, readme_files, verbose=verbose, resume=resume)

    return Atlas(
        maps=files_[1],
        labels=labels,
        description=get_dataset_descr(dataset_name),
        atlas_type=atlas_type,
    )


@fill_doc
def fetch_atlas_craddock_2012(
    data_dir=None,
    url=None,
    resume=True,
    verbose=1,
    homogeneity=None,
    grp_mean=True,
):
    """Download and return file names \
       for the Craddock 2012 :term:`parcellation`.

    This function returns a :term:`probabilistic atlas<Probabilistic atlas>`.
    The provided images are in MNI152 space. All images are 4D with
    shapes equal to ``(47, 56, 46, 43)``.

    See :footcite:t:`CreativeCommons` for the license.

    See :footcite:t:`Craddock2012` and :footcite:t:`nitrcClusterROI`
    for more information on this :term:`parcellation`.

    Parameters
    ----------
    %(data_dir)s

    %(url)s

    %(resume)s

    %(verbose)s

    homogeneity : :obj:`str`,  default=None
        The choice of the homogeneity ('spatial' or 'temporal' or 'random')
    grp_mean : :obj:`bool`, default=True
        The choice of the :term:`parcellation` (with group_mean or without)


    Returns
    -------
    data : :class:`sklearn.utils.Bunch`
        Dictionary-like object, keys are:

        - ``'scorr_mean'``: :obj:`str`, path to nifti file containing
            the group-mean :term:`parcellation`
            when emphasizing spatial homogeneity.

        - ``'tcorr_mean'``: :obj:`str`, path to nifti file containing
            the group-mean parcellation when emphasizing temporal homogeneity.

        - ``'scorr_2level'``: :obj:`str`, path to nifti file containing
            the :term:`parcellation` obtained
            when emphasizing spatial homogeneity.

        - ``'tcorr_2level'``: :obj:`str`, path to nifti file containing
            the :term:`parcellation` obtained
            when emphasizing temporal homogeneity.

        - ``'random'``: :obj:`str`, path to nifti file containing
            the :term:`parcellation` obtained with random clustering.

        - %(description)s

        - %(atlas_type)s

        - %(template)s


    Warns
    -----
    DeprecationWarning
        If an homogeneity input is provided, the current behavior
        (returning multiple maps) is deprecated.
        Starting in version 0.13, one map will be returned in a 'maps' dict key
        depending on the homogeneity and grp_mean value.

    References
    ----------
    .. footbibliography::

    """
    atlas_type = "probabilistic"

    if url is None:
        url = (
            "https://cluster_roi.projects.nitrc.org"
            "/Parcellations/craddock_2011_parcellations.tar.gz"
        )
    opts = {"uncompress": True}

    dataset_name = "craddock_2012"

    keys = (
        "scorr_mean",
        "tcorr_mean",
        "scorr_2level",
        "tcorr_2level",
        "random",
    )
    filenames = [
        ("scorr05_mean_all.nii.gz", url, opts),
        ("tcorr05_mean_all.nii.gz", url, opts),
        ("scorr05_2level_all.nii.gz", url, opts),
        ("tcorr05_2level_all.nii.gz", url, opts),
        ("random_all.nii.gz", url, opts),
    ]

    data_dir = get_dataset_dir(
        dataset_name, data_dir=data_dir, verbose=verbose
    )

    sub_files = fetch_files(
        data_dir, filenames, resume=resume, verbose=verbose
    )

    fdescr = get_dataset_descr(dataset_name)

    if homogeneity:
        if homogeneity in ["spatial", "temporal"]:
            if grp_mean:
                filename = [
                    (homogeneity[0] + "corr05_mean_all.nii.gz", url, opts)
                ]
            else:
                filename = [
                    (homogeneity[0] + "corr05_2level_all.nii.gz", url, opts)
                ]
        else:
            filename = [("random_all.nii.gz", url, opts)]
        data = fetch_files(data_dir, filename, resume=resume, verbose=verbose)

        return Atlas(
            maps=data[0],
            description=fdescr,
            atlas_type=atlas_type,
        )

    warnings.warn(
        category=DeprecationWarning,
        message=(
            deprecation_message.format(version="0.13")
            + (
                "To suppress this warning, "
                "Please use the parameters 'homogeneity' and 'grp_mean' "
                "to specify the exact atlas image you want."
            )
        ),
    )

    params = dict(
        [
            ("description", fdescr),
            *list(zip(keys, sub_files)),
        ]
    )
    params["atlas_type"] = atlas_type

    return Bunch(**params)


@fill_doc
def fetch_atlas_destrieux_2009(
    lateralized=True,
    data_dir=None,
    url=None,
    resume=True,
    verbose=1,
):
    """Download and load the Destrieux cortical \
    :term:`deterministic atlas<Deterministic atlas>` (dated 2009).

    See :footcite:t:`Fischl2004`,
    and :footcite:t:`Destrieux2009`.

    .. note::

        Some labels from the list of labels might not be present
        in the atlas image,
        in which case the integer values in the image
        might not be consecutive.

    Parameters
    ----------
    lateralized : :obj:`bool`, default=True
        If True, returns an atlas with distinct regions for right and left
        hemispheres.
    %(data_dir)s
    %(url)s
    %(resume)s
    %(verbose)s

    Returns
    -------
    data : :class:`sklearn.utils.Bunch`
        Dictionary-like object, contains:

        - 'maps': :obj:`str`
            path to nifti file containing the
            :class:`~nibabel.nifti1.Nifti1Image` defining the cortical
            ROIs, lateralized or not. The image has shape ``(76, 93, 76)``,
            and contains integer values which can be interpreted as the
            indices in the list of labels.

        - %(labels)s

        - %(description)s

        - %(lut)s

        - %(template)s

        - %(atlas_type)s

    References
    ----------
    .. footbibliography::

    """
    atlas_type = "deterministic"

    if url is None:
        url = "https://www.nitrc.org/frs/download.php/11942/"

    url += "destrieux2009.tgz"
    opts = {"uncompress": True}
    lat = "_lateralized" if lateralized else ""

    files = [
        (f"destrieux2009_rois_labels{lat}.csv", url, opts),
        (f"destrieux2009_rois{lat}.nii.gz", url, opts),
        ("destrieux2009.rst", url, opts),
    ]

    dataset_name = "destrieux_2009"
    data_dir = get_dataset_dir(
        dataset_name, data_dir=data_dir, verbose=verbose
    )
    files_ = fetch_files(data_dir, files, resume=resume, verbose=verbose)

    labels = pd.read_csv(files_[0], index_col=0)

    return Atlas(
        maps=files_[1],
        labels=labels.name.to_list(),
        description=Path(files_[2]).read_text(),
        atlas_type=atlas_type,
        lut=pd.read_csv(files_[0]),
    )


@fill_doc
def fetch_atlas_harvard_oxford(
    atlas_name, data_dir=None, symmetric_split=False, resume=True, verbose=1
):
    """Load Harvard-Oxford parcellations from FSL.

    This function downloads Harvard Oxford atlas packaged from FSL 5.0
    and stores atlases in NILEARN_DATA folder in home directory.

    This function can also load Harvard Oxford atlas from your local directory
    specified by your FSL installed path given in `data_dir` argument.
    See documentation for details.

    .. note::

        For atlases 'cort-prob-1mm', 'cort-prob-2mm', 'cortl-prob-1mm',
        'cortl-prob-2mm', 'sub-prob-1mm', and 'sub-prob-2mm', the function
        returns a :term:`Probabilistic atlas`, and the
        :class:`~nibabel.nifti1.Nifti1Image` returned is 4D, with shape
        ``(182, 218, 182, 48)``.
        For :term:`deterministic atlases<Deterministic atlas>`, the
        :class:`~nibabel.nifti1.Nifti1Image` returned is 3D, with
        shape ``(182, 218, 182)`` and 48 regions (+ background).

    Parameters
    ----------
    atlas_name : :obj:`str`
        Name of atlas to load. Can be:
        "cort-maxprob-thr0-1mm", "cort-maxprob-thr0-2mm",
        "cort-maxprob-thr25-1mm", "cort-maxprob-thr25-2mm",
        "cort-maxprob-thr50-1mm", "cort-maxprob-thr50-2mm",
        "cort-prob-1mm", "cort-prob-2mm",
        "cortl-maxprob-thr0-1mm", "cortl-maxprob-thr0-2mm",
        "cortl-maxprob-thr25-1mm", "cortl-maxprob-thr25-2mm",
        "cortl-maxprob-thr50-1mm", "cortl-maxprob-thr50-2mm",
        "cortl-prob-1mm", "cortl-prob-2mm",
        "sub-maxprob-thr0-1mm", "sub-maxprob-thr0-2mm",
        "sub-maxprob-thr25-1mm", "sub-maxprob-thr25-2mm",
        "sub-maxprob-thr50-1mm", "sub-maxprob-thr50-2mm",
        "sub-prob-1mm", "sub-prob-2mm".
    %(data_dir)s
        Optionally, it can also be a FSL installation directory (which is
        dependent on your installation).
        Example, if FSL is installed in ``/usr/share/fsl/`` then
        specifying as '/usr/share/' can get you the Harvard Oxford atlas
        from your installed directory. Since we mimic the same root directory
        as FSL to load it easily from your installation.

    symmetric_split : :obj:`bool`, default=False
        If ``True``, lateralized atlases of cort or sub with maxprob will be
        returned. For subcortical types (``sub-maxprob``), we split every
        symmetric region in left and right parts. Effectively doubles the
        number of regions.

        .. note::
            Not implemented
            for full :term:`Probabilistic atlas` (*-prob-* atlases).

    %(resume)s
    %(verbose)s

    Returns
    -------
    data : :class:`sklearn.utils.Bunch`
        Dictionary-like object, keys are:

        - 'maps': :obj:`str`
            path to nifti file containing the
            atlas :class:`~nibabel.nifti1.Nifti1Image`.
            It is a 4D image
            if a :term:`Probabilistic atlas` is requested, and a 3D image
            if a :term:`maximum probability atlas<Deterministic atlas>` is
            requested.
            In the latter case, the image contains integer
            values which can be interpreted as the indices in the list
            of labels.

            .. note::

                For some atlases, it can be the case that some regions
                are empty. In this case, no :term:`voxels<voxel>` in the
                map are assigned to these regions. So the number of
                unique values in the map can be strictly smaller than the
                number of region names in ``labels``.

        - %(labels)s

        - 'filename': Same as 'maps', kept for backward compatibility only.

        - %(description)s

        - %(lut)s
            Only for deterministic version of the atlas.

        - %(template)s

        - %(atlas_type)s

    See Also
    --------
    nilearn.datasets.fetch_atlas_juelich

    """
    atlases = [
        "cort-maxprob-thr0-1mm",
        "cort-maxprob-thr0-2mm",
        "cort-maxprob-thr25-1mm",
        "cort-maxprob-thr25-2mm",
        "cort-maxprob-thr50-1mm",
        "cort-maxprob-thr50-2mm",
        "cort-prob-1mm",
        "cort-prob-2mm",
        "cortl-maxprob-thr0-1mm",
        "cortl-maxprob-thr0-2mm",
        "cortl-maxprob-thr25-1mm",
        "cortl-maxprob-thr25-2mm",
        "cortl-maxprob-thr50-1mm",
        "cortl-maxprob-thr50-2mm",
        "cortl-prob-1mm",
        "cortl-prob-2mm",
        "sub-maxprob-thr0-1mm",
        "sub-maxprob-thr0-2mm",
        "sub-maxprob-thr25-1mm",
        "sub-maxprob-thr25-2mm",
        "sub-maxprob-thr50-1mm",
        "sub-maxprob-thr50-2mm",
        "sub-prob-1mm",
        "sub-prob-2mm",
    ]
    if atlas_name not in atlases:
        atlases = "\n".join(atlases)
        raise ValueError(
            f"Invalid atlas name: {atlas_name}. "
            f"Please choose an atlas among:\n{atlases}"
        )

    atlas_type = "probabilistic" if "-prob-" in atlas_name else "deterministic"

    if atlas_type == "probabilistic" and symmetric_split:
        raise ValueError(
            "Region splitting not supported for probabilistic atlases"
        )
    (
        atlas_img,
        atlas_filename,
        names,
        is_lateralized,
    ) = _get_atlas_data_and_labels(
        "HarvardOxford",
        atlas_name,
        symmetric_split=symmetric_split,
        data_dir=data_dir,
        resume=resume,
        verbose=verbose,
    )

    atlas_niimg = check_niimg(atlas_img)
    if not symmetric_split or is_lateralized:
        return Atlas(
            maps=atlas_niimg,
            labels=names,
            description=get_dataset_descr("harvard_oxford"),
            atlas_type=atlas_type,
            lut=generate_atlas_look_up_table(
                "fetch_atlas_harvard_oxford", name=names
            ),
            filename=atlas_filename,
        )

    new_atlas_data, new_names = _compute_symmetric_split(
        "HarvardOxford", atlas_niimg, names
    )
    new_atlas_niimg = new_img_like(
        atlas_niimg, new_atlas_data, atlas_niimg.affine
    )

    return Atlas(
        maps=new_atlas_niimg,
        labels=new_names,
        description=get_dataset_descr("harvard_oxford"),
        atlas_type=atlas_type,
        lut=generate_atlas_look_up_table(
            "fetch_atlas_harvard_oxford", name=new_names
        ),
        filename=atlas_filename,
    )


@fill_doc
def fetch_atlas_juelich(
    atlas_name, data_dir=None, symmetric_split=False, resume=True, verbose=1
):
    """Load Juelich parcellations from FSL.

    This function downloads Juelich atlas packaged from FSL 5.0
    and stores atlases in NILEARN_DATA folder in home directory.

    This function can also load Juelich atlas from your local directory
    specified by your FSL installed path given in `data_dir` argument.
    See documentation for details.

    .. versionadded:: 0.8.1

    .. note::

        For atlases 'prob-1mm', and 'prob-2mm', the function returns a
        :term:`Probabilistic atlas`, and the
        :class:`~nibabel.nifti1.Nifti1Image` returned is 4D, with shape
        ``(182, 218, 182, 62)``.
        For :term:`deterministic atlases<Deterministic atlas>`, the
        :class:`~nibabel.nifti1.Nifti1Image` returned is 3D, with shape
        ``(182, 218, 182)`` and 62 regions (+ background).

    Parameters
    ----------
    atlas_name : :obj:`str`
        Name of atlas to load. Can be:
        "maxprob-thr0-1mm", "maxprob-thr0-2mm",
        "maxprob-thr25-1mm", "maxprob-thr25-2mm",
        "maxprob-thr50-1mm", "maxprob-thr50-2mm",
        "prob-1mm", "prob-2mm".
    %(data_dir)s
        Optionally, it can also be a FSL installation directory (which is
        dependent on your installation).
        Example, if FSL is installed in ``/usr/share/fsl/``, then
        specifying as '/usr/share/' can get you Juelich atlas
        from your installed directory. Since we mimic same root directory
        as FSL to load it easily from your installation.

    symmetric_split : :obj:`bool`, default=False
        If ``True``, lateralized atlases of cort or sub with maxprob will be
        returned. For subcortical types (``sub-maxprob``), we split every
        symmetric region in left and right parts. Effectively doubles the
        number of regions.

        .. note::
            Not implemented for full :term:`Probabilistic atlas`
            (``*-prob-*`` atlases).

    %(resume)s
    %(verbose)s

    Returns
    -------
    data : :class:`sklearn.utils.Bunch`
        Dictionary-like object, keys are:

        - 'maps': :class:`~nibabel.nifti1.Nifti1Image`.
            It is a 4D image if a :term:`Probabilistic atlas` is requested,
            and a 3D image
            if a :term:`maximum probability atlas<Deterministic atlas>`
            is requested.
            In the latter case, the image contains integer values
            which can be interpreted as the indices in the list of labels.

            .. note::

                For some atlases, it can be the case that some regions
                are empty. In this case, no :term:`voxels<voxel>` in the
                map are assigned to these regions. So the number of
                unique values in the map can be strictly smaller than the
                number of region names in ``labels``.

        - %(labels)s

        - 'filename': Same as 'maps', kept for backward compatibility only.

        - %(description)s

        - %(lut)s
            Only for deterministic version of the atlas.

        - %(template)s

        - %(atlas_type)s

    See Also
    --------
    nilearn.datasets.fetch_atlas_harvard_oxford

    """
    atlases = [
        "maxprob-thr0-1mm",
        "maxprob-thr0-2mm",
        "maxprob-thr25-1mm",
        "maxprob-thr25-2mm",
        "maxprob-thr50-1mm",
        "maxprob-thr50-2mm",
        "prob-1mm",
        "prob-2mm",
    ]
    if atlas_name not in atlases:
        atlases = "\n".join(atlases)
        raise ValueError(
            f"Invalid atlas name: {atlas_name}. "
            f"Please choose an atlas among:\n{atlases}"
        )

    atlas_type = (
        "probabilistic" if atlas_name.startswith("prob-") else "deterministic"
    )

    if atlas_type == "probabilistic" and symmetric_split:
        raise ValueError(
            "Region splitting not supported for probabilistic atlases"
        )
    atlas_img, atlas_filename, names, _ = _get_atlas_data_and_labels(
        "Juelich",
        atlas_name,
        data_dir=data_dir,
        resume=resume,
        verbose=verbose,
    )
    atlas_niimg = check_niimg(atlas_img)
    atlas_data = get_img_data(atlas_niimg)

    if atlas_type == "probabilistic":
        new_atlas_data, new_names = _merge_probabilistic_maps_juelich(
            atlas_data, names
        )
    elif symmetric_split:
        new_atlas_data, new_names = _compute_symmetric_split(
            "Juelich", atlas_niimg, names
        )
    else:
        new_atlas_data, new_names = _merge_labels_juelich(atlas_data, names)

    new_atlas_niimg = new_img_like(
        atlas_niimg, new_atlas_data, atlas_niimg.affine
    )

    return Atlas(
        maps=new_atlas_niimg,
        labels=list(new_names),
        description=get_dataset_descr("juelich"),
        atlas_type=atlas_type,
        lut=generate_atlas_look_up_table(
            "fetch_atlas_juelich", name=list(new_names)
        ),
        filename=atlas_filename,
    )


def _get_atlas_data_and_labels(
    atlas_source,
    atlas_name,
    symmetric_split=False,
    data_dir=None,
    resume=True,
    verbose=1,
):
    """Implement fetching logic common to \
    both fetch_atlas_juelich and fetch_atlas_harvard_oxford.

    This function downloads the atlas image and labels.
    """
    if atlas_source == "Juelich":
        url = "https://www.nitrc.org/frs/download.php/12096/Juelich.tgz"
    elif atlas_source == "HarvardOxford":
        url = "https://www.nitrc.org/frs/download.php/9902/HarvardOxford.tgz"
    else:
        raise ValueError(f"Atlas source {atlas_source} is not valid.")
    # For practical reasons, we mimic the FSL data directory here.
    data_dir = get_dataset_dir("fsl", data_dir=data_dir, verbose=verbose)
    opts = {"uncompress": True}
    root = Path("data", "atlases")

    if atlas_source == "HarvardOxford":
        if symmetric_split:
            atlas_name = atlas_name.replace("cort-max", "cortl-max")

        if atlas_name.startswith("sub-"):
            label_file = "HarvardOxford-Subcortical.xml"
            is_lateralized = False
        elif atlas_name.startswith("cortl"):
            label_file = "HarvardOxford-Cortical-Lateralized.xml"
            is_lateralized = True
        else:
            label_file = "HarvardOxford-Cortical.xml"
            is_lateralized = False
    else:
        label_file = "Juelich.xml"
        is_lateralized = False
    label_file = root / label_file
    atlas_file = root / atlas_source / f"{atlas_source}-{atlas_name}.nii.gz"
    atlas_file, label_file = fetch_files(
        data_dir,
        [(atlas_file, url, opts), (label_file, url, opts)],
        resume=resume,
        verbose=verbose,
    )
    # Reorder image to have positive affine diagonal
    atlas_img = reorder_img(atlas_file, copy_header=True)
    names = {0: "Background"}

    all_labels = ElementTree.parse(label_file).findall(".//label")
    for label in all_labels:
        new_idx = int(label.get("index")) + 1
        if new_idx in names:
            raise ValueError(
                f"Duplicate index {new_idx} for labels "
                f"'{names[new_idx]}', and '{label.text}'"
            )

        # fix typos in Harvard Oxford labels
        if atlas_source == "HarvardOxford":
            label.text = label.text.replace("Ventrical", "Ventricle")
            label.text = label.text.replace("Operculum", "Opercular")

        names[new_idx] = label.text.strip()

    # The label indices should range from 0 to nlabel + 1
    assert list(names.keys()) == list(range(len(all_labels) + 1))
    names = [item[1] for item in sorted(names.items())]
    return atlas_img, atlas_file, names, is_lateralized


def _merge_probabilistic_maps_juelich(atlas_data, names):
    """Handle probabilistic juelich atlases when symmetric_split=False.

    Helper function for fetch_atlas_juelich.

    In this situation, we need to merge labels and maps corresponding
    to left and right regions.
    """
    new_names = np.unique([re.sub(r" (L|R)$", "", name) for name in names])
    new_name_to_idx = {k: v - 1 for v, k in enumerate(new_names)}
    new_atlas_data = np.zeros((*atlas_data.shape[:3], len(new_names) - 1))
    for i, name in enumerate(names):
        if name != "Background":
            new_name = re.sub(r" (L|R)$", "", name)
            new_atlas_data[..., new_name_to_idx[new_name]] += atlas_data[
                ..., i - 1
            ]
    return new_atlas_data, new_names


def _merge_labels_juelich(atlas_data, names):
    """Handle 3D atlases when symmetric_split=False.

    Helper function for fetch_atlas_juelich.

    In this case, we need to merge the labels corresponding to
    left and right regions.
    """
    new_names = np.unique([re.sub(r" (L|R)$", "", name) for name in names])
    new_names_dict = {k: v for v, k in enumerate(new_names)}
    new_atlas_data = atlas_data.copy()
    for label, name in enumerate(names):
        new_name = re.sub(r" (L|R)$", "", name)
        new_atlas_data[atlas_data == label] = new_names_dict[new_name]
    return new_atlas_data, new_names


def _compute_symmetric_split(source, atlas_niimg, names):
    """Handle 3D atlases when symmetric_split=True.

    Helper function for both fetch_atlas_juelich and
    fetch_atlas_harvard_oxford.
    """
    # The atlas_niimg should have been passed to
    # reorder_img such that the affine's diagonal
    # should be positive. This is important to
    # correctly split left and right hemispheres.
    assert atlas_niimg.affine[0, 0] > 0
    atlas_data = get_img_data(atlas_niimg)
    labels = np.unique(atlas_data)
    # Build a mask of both halves of the brain
    middle_ind = (atlas_data.shape[0]) // 2
    # Split every zone crossing the median plane into two parts.
    left_atlas = atlas_data.copy()
    left_atlas[middle_ind:] = 0
    right_atlas = atlas_data.copy()
    right_atlas[:middle_ind] = 0

    if source == "Juelich":
        for idx, name in enumerate(names):
            if name.endswith("L"):
                name = re.sub(r" L$", "", name)
                names[idx] = f"Left {name}"
            if name.endswith("R"):
                name = re.sub(r" R$", "", name)
                names[idx] = f"Right {name}"

    new_label = 0
    new_atlas = atlas_data.copy()
    # Assumes that the background label is zero.
    new_names = [names[0]]
    for label, name in zip(labels[1:], names[1:]):
        new_label += 1
        left_elements = (left_atlas == label).sum()
        right_elements = (right_atlas == label).sum()
        n_elements = float(left_elements + right_elements)
        if (
            left_elements / n_elements < 0.05
            or right_elements / n_elements < 0.05
        ):
            new_atlas[atlas_data == label] = new_label
            new_names.append(name)
            continue
        new_atlas[left_atlas == label] = new_label
        new_names.append(f"Left {name}")
        new_label += 1
        new_atlas[right_atlas == label] = new_label
        new_names.append(f"Right {name}")
    return new_atlas, new_names


@fill_doc
def fetch_atlas_msdl(data_dir=None, url=None, resume=True, verbose=1):
    """Download and load the MSDL brain :term:`Probabilistic atlas`.

    It can be downloaded at :footcite:t:`atlas_msdl`, and cited
    using :footcite:t:`Varoquaux2011`.
    See also :footcite:t:`Varoquaux2013` for more information.

    Parameters
    ----------
    %(data_dir)s
    %(url)s
    %(resume)s
    %(verbose)s

    Returns
    -------
    data : :class:`sklearn.utils.Bunch`
        Dictionary-like object, the interest attributes are :

        - 'maps': :obj:`str`
            path to nifti file containing the
            :term:`Probabilistic atlas` image
            (shape is equal to ``(40, 48, 35, 39)``).

        - %(labels)s
            There are 39 labels such that ``data.labels[i]``
            corresponds to map ``i``.

        - 'region_coords': :obj:`list` of length-3 :obj:`tuple`
            ``data.region_coords[i]`` contains the coordinates ``(x, y, z)``
            of region ``i`` in :term:`MNI` space.

        - 'networks': :obj:`list` of :obj:`str`
            list containing the names of the networks.
            There are 39 network names such that
            ``data.networks[i]`` is the network name of region ``i``.

        - %(description)s

        - %(atlas_type)s

        - %(template)s

    References
    ----------
    .. footbibliography::


    """
    atlas_type = "probabilistic"

    url = "https://team.inria.fr/parietal/files/2015/01/MSDL_rois.zip"
    opts = {"uncompress": True}

    dataset_name = "msdl_atlas"
    files = [
        (Path("MSDL_rois", "msdl_rois_labels.csv"), url, opts),
        (Path("MSDL_rois", "msdl_rois.nii"), url, opts),
    ]

    data_dir = get_dataset_dir(
        dataset_name, data_dir=data_dir, verbose=verbose
    )
    files = fetch_files(data_dir, files, resume=resume, verbose=verbose)

    csv_data = pd.read_csv(files[0])
    net_names = [
        net_name.strip() for net_name in csv_data["net name"].to_list()
    ]

    return Atlas(
        maps=files[1],
        labels=[name.strip() for name in csv_data["name"].to_list()],
        description=get_dataset_descr(dataset_name),
        atlas_type=atlas_type,
        region_coords=csv_data[["x", "y", "z"]].to_numpy().tolist(),
        networks=net_names,
    )


@fill_doc
def fetch_coords_power_2011():
    """Download and load the Power et al. brain atlas composed of 264 ROIs.

    See :footcite:t:`Power2011`.

    Returns
    -------
    data : :class:`sklearn.utils.Bunch`
        Dictionary-like object, contains:

        - 'rois': :class:`pandas.DataFrame`
            Contains the coordinates of 264 ROIs in :term:`MNI` space.

        - %(description)s


    References
    ----------
    .. footbibliography::

    """
    dataset_name = "power_2011"
    fdescr = get_dataset_descr(dataset_name)
    csv = PACKAGE_DIRECTORY / "data" / "power_2011.csv"
    params = {"rois": pd.read_csv(csv), "description": fdescr}
    params["rois"] = params["rois"].rename(
        columns={c: c.lower() for c in params["rois"].columns}
    )

    return Bunch(**params)


@fill_doc
def fetch_atlas_smith_2009(
    data_dir=None,
    url=None,
    resume=True,
    verbose=1,
    mirror="origin",
    dimension=None,
    resting=True,
):
    """Download and load the Smith :term:`ICA` and BrainMap \
    :term:`Probabilistic atlas` (2009).

    See :footcite:t:`Smith2009b` and :footcite:t:`Laird2011`.

    Parameters
    ----------
    %(data_dir)s

    %(url)s

    %(resume)s

    %(verbose)s

    mirror : :obj:`str`, default='origin'
        By default, the dataset is downloaded from the original website of the
        atlas. Specifying "nitrc" will force download from a mirror, with
        potentially higher bandwidth.

    dimension : :obj:`int`, default=None
        Number of dimensions in the dictionary. Valid resolutions
        available are {10, 20, 70}.

    resting : :obj:`bool`, default=True
        Either to fetch the resting-:term:`fMRI` or BrainMap components

    Returns
    -------
    data : :class:`sklearn.utils.Bunch`
        Dictionary-like object, contains:

        - ``'rsn20'``: :obj:`str`
            Path to nifti file containing
            the 20-dimensional :term:`ICA`, resting-:term:`fMRI` components.
            The shape of the image is ``(91, 109, 91, 20)``.

        - ``'rsn10'``: :obj:`str`
            Path to nifti file containing
            the 10 well-matched maps from the 20 maps obtained as for 'rsn20',
            as shown in :footcite:t:`Smith2009b`.
            The shape of the image is ``(91, 109, 91, 10)``.

        - ``'bm20'``: :obj:`str`
            Path to nifti file containing
            the 20-dimensional :term:`ICA`, BrainMap components.
            The shape of the image is ``(91, 109, 91, 20)``.

        - ``'bm10'``: :obj:`str`
            Path to nifti file containing
            the 10 well-matched maps from the 20 maps obtained as for 'bm20',
            as shown in :footcite:t:`Smith2009b`.
            The shape of the image is ``(91, 109, 91, 10)``.

        - ``'rsn70'``: :obj:`str`
            Path to nifti file containing
            the 70-dimensional :term:`ICA`, resting-:term:`fMRI` components.
            The shape of the image is ``(91, 109, 91, 70)``.

        - ``'bm70'``: :obj:`str`
            Path to nifti file containing
            the 70-dimensional :term:`ICA`, BrainMap components.
            The shape of the image is ``(91, 109, 91, 70)``.

        - %(description)s

        - %(atlas_type)s

        - %(template)s

    Warns
    -----
    DeprecationWarning
        If a dimension input is provided, the current behavior
        (returning multiple maps) is deprecated.
        Starting in version 0.13, one map will be returned in a 'maps' dict key
        depending on the dimension and resting value.

    References
    ----------
    .. footbibliography::

    Notes
    -----
    For more information about this dataset's structure:
    https://www.fmrib.ox.ac.uk/datasets/brainmap+rsns/

    """
    atlas_type = "probabilistic"

    if url is None:
        if mirror == "origin":
            url = "https://www.fmrib.ox.ac.uk/datasets/brainmap+rsns/"
        elif mirror == "nitrc":
            url = [
                "https://www.nitrc.org/frs/download.php/7730/",
                "https://www.nitrc.org/frs/download.php/7729/",
                "https://www.nitrc.org/frs/download.php/7731/",
                "https://www.nitrc.org/frs/download.php/7726/",
                "https://www.nitrc.org/frs/download.php/7728/",
                "https://www.nitrc.org/frs/download.php/7727/",
            ]
        else:
            raise ValueError(
                f'Unknown mirror "{mirror!s}". '
                'Mirror must be "origin" or "nitrc"'
            )

    files = {
        "rsn20": "rsn20.nii.gz",
        "rsn10": "PNAS_Smith09_rsn10.nii.gz",
        "rsn70": "rsn70.nii.gz",
        "bm20": "bm20.nii.gz",
        "bm10": "PNAS_Smith09_bm10.nii.gz",
        "bm70": "bm70.nii.gz",
    }

    if isinstance(url, str):
        url = [url] * len(files)

    dataset_name = "smith_2009"
    data_dir = get_dataset_dir(
        dataset_name, data_dir=data_dir, verbose=verbose
    )

    fdescr = get_dataset_descr(dataset_name)

    if dimension:
        key = f"{'rsn' if resting else 'bm'}{dimension}"
        key_index = list(files).index(key)

        file = [(files[key], url[key_index] + files[key], {})]
        data = fetch_files(data_dir, file, resume=resume, verbose=verbose)

        return Atlas(
            maps=data[0],
            description=fdescr,
            atlas_type=atlas_type,
        )

    warnings.warn(
        category=DeprecationWarning,
        message=(
            deprecation_message.format(version="0.13")
            + (
                "To suppress this warning, "
                "Please use the parameters 'dimension' and 'resting' "
                "to specify the exact atlas image you want."
            )
        ),
    )

    keys = list(files.keys())
    files = [(f, u + f, {}) for f, u in zip(files.values(), url)]
    files_ = fetch_files(data_dir, files, resume=resume, verbose=verbose)
    params = dict(zip(keys, files_))

    params["description"] = fdescr
    params["atlas_type"] = atlas_type

    return Bunch(**params)


@fill_doc
def fetch_atlas_yeo_2011(
    data_dir=None,
    url=None,
    resume=True,
    verbose=1,
    n_networks=None,
    thickness=None,
):
    """Download and return file names for the Yeo 2011 :term:`parcellation`.

    This function retrieves the so-called yeo
    :term:`deterministic atlases<Deterministic atlas>`. The provided images
    are in MNI152 space and have shapes equal to ``(256, 256, 256, 1)``.
    They contain consecutive integers values from 0 (background) to either
    7 or 17 depending on the atlas version considered.

    For more information on this dataset's structure,
    see :footcite:t:`CorticalParcellation_Yeo2011`,
    and :footcite:t:`Yeo2011`.

    Parameters
    ----------
    %(data_dir)s
    %(url)s
    %(resume)s
    %(verbose)s

    n_networks : {7, 17, None}, default = None
        If not None,
        then only specific version of the atlas is returned:

        - 7 networks parcellation,
        - 17 networks parcellation.

        If ``thickness`` is not None, this will default to ``7``.
        The default will be set to ``7`` in version 0.13.2.

        .. versionadded:: 0.11.2dev

    thickness : {"thin", "thick", None}, default = None
        If not None,
        then only specific version of the atlas is returned:

        - ``"thick"``: parcellation fitted to thick cortex segmentations,
        - ``"thin"``: parcellation fitted to thin cortex segmentations.

        If ``n_networks`` is not None, this will default to ``"thick"``.
        The default will be set to ``"thick"`` in version 0.13.2.

        .. versionadded:: 0.11.2dev

    Returns
    -------
    data : :class:`sklearn.utils.Bunch`
        Dictionary-like object.

        If ``n_networks`` and ``thickness`` are None, keys are:

        - 'thin_7': :obj:`str`
            Path to nifti file containing the
            7 networks :term:`parcellation` fitted to thin template cortex
            segmentations.
            The image contains integer values which can be
            interpreted as the indices in ``colors_7``.

        - 'thick_7': :obj:`str`
            Path to nifti file containing the
            7 networks :term:`parcellation` fitted to thick template cortex
            segmentations.
            The image contains integer values which can be
            interpreted as the indices in ``colors_7``.

        - 'thin_17': :obj:`str`
            Path to nifti file containing the
            17 networks :term:`parcellation` fitted to thin template cortex
            segmentations.
            The image contains integer values which can be
            interpreted as the indices in ``colors_17``.

        - 'thick_17': :obj:`str`
            Path to nifti file containing the
            17 networks :term:`parcellation` fitted to thick template cortex
            segmentations.
            The image contains integer values which can be
            interpreted as the indices in ``colors_17``.

        - 'colors_7': :obj:`str`
            Path to colormaps text file for
            7 networks :term:`parcellation`.
            This file maps :term:`voxel` integer
            values from ``data.thin_7`` and ``data.tick_7`` to network names.

        - 'colors_17': :obj:`str`
            Path to colormaps text file for
            17 networks :term:`parcellation`.
            This file maps :term:`voxel` integer
            values from ``data.thin_17`` and ``data.tick_17``
            to network names.

        - 'anat': :obj:`str`
            Path to nifti file containing the anatomy image.

        - %(description)s

        - %(template)s

        - %(atlas_type)s

        otherwise the keys are:

        - 'anat': :obj:`str`
            Path to nifti file containing the anatomy image.

        - 'maps': 3D :class:`~nibabel.nifti1.Nifti1Image`.
          The image contains integer values for each network.

        - %(labels)s

        - %(lut)s

        - %(description)s

        - %(template)s

        - %(atlas_type)s

    References
    ----------
    .. footbibliography::

    Notes
    -----
    License: unknown.

    """
    atlas_type = "deterministic"

    if n_networks is None and thickness is None:
        warnings.warn(
            category=DeprecationWarning,
            message=(
                deprecation_message.format(version="0.13.2")
                + (
                    "To suppress this warning, "
                    "Please use the parameters 'n_networks' and 'thickness' "
                    "to specify the exact atlas image you want."
                )
            ),
        )

    if n_networks is not None:
        if n_networks not in (7, 17):
            raise ValueError(
                f"'n_networks' must be 7 or 17. Got {n_networks=}"
            )
        if thickness is None:
            thickness = "thick"
    if thickness is not None:
        if thickness not in ("thin", "thick"):
            raise ValueError(
                f"'thickness' must be 'thin' or 'thick'. Got {thickness=}"
            )
        if n_networks is None:
            n_networks = 7

    if url is None:
        url = (
            "ftp://surfer.nmr.mgh.harvard.edu/pub/data/"
            "Yeo_JNeurophysiol11_MNI152.zip"
        )
    opts = {"uncompress": True}

    dataset_name = "yeo_2011"
    keys = (
        "thin_7",
        "thick_7",
        "thin_17",
        "thick_17",
        "colors_7",
        "colors_17",
        "anat",
    )
    basenames = (
        "Yeo2011_7Networks_MNI152_FreeSurferConformed1mm.nii.gz",
        "Yeo2011_7Networks_MNI152_FreeSurferConformed1mm_LiberalMask.nii.gz",
        "Yeo2011_17Networks_MNI152_FreeSurferConformed1mm.nii.gz",
        "Yeo2011_17Networks_MNI152_FreeSurferConformed1mm_LiberalMask.nii.gz",
        "Yeo2011_7Networks_ColorLUT.txt",
        "Yeo2011_17Networks_ColorLUT.txt",
        "FSL_MNI152_FreeSurferConformed_1mm.nii.gz",
    )

    filenames = [
        (Path("Yeo_JNeurophysiol11_MNI152", f), url, opts) for f in basenames
    ]

    data_dir = get_dataset_dir(
        dataset_name, data_dir=data_dir, verbose=verbose
    )
    sub_files = fetch_files(
        data_dir, filenames, resume=resume, verbose=verbose
    )

    fdescr = get_dataset_descr(dataset_name)

    params = dict(
        [
            ("description", fdescr),
            ("atlas_type", atlas_type),
            *list(zip(keys, sub_files)),
        ]
    )

    if n_networks and thickness:
        lut_file = (
            params["colors_7"] if n_networks == 7 else params["colors_17"]
        )
        lut = pd.read_csv(
            lut_file,
            sep="\\s+",
            names=["index", "name", "r", "g", "b", "fs"],
            header=0,
        )
        lut = _update_lut_freesurder(lut)

        maps = params[f"{thickness}_{n_networks}"]

<<<<<<< HEAD
    check_look_up_table(params["lut_7"], params["thin_7"])
    check_look_up_table(params["lut_7"], params["thick_7"])
    check_look_up_table(params["lut_17"], params["thin_17"])
    check_look_up_table(params["lut_17"], params["thick_17"])
=======
        return Atlas(
            maps=maps,
            labels=lut.name.to_list(),
            description=fdescr,
            template="fsaverage",
            lut=lut,
            atlas_type=atlas_type,
            anat=params["anat"],
        )
>>>>>>> b779fea6

    return Bunch(**params)


def _update_lut_freesurder(lut):
    """Update LUT formatted for Freesurfer."""
    lut = pd.concat(
        [
            pd.DataFrame([[0, "Background", 0, 0, 0, 0]], columns=lut.columns),
            lut,
        ],
        ignore_index=True,
    )
    lut["color"] = "#" + rgb_to_hex_lookup(lut.r, lut.g, lut.b).astype(str)
    lut = lut.drop(["r", "g", "b", "fs"], axis=1)
    return lut


@fill_doc
def fetch_atlas_aal(
    version="SPM12", data_dir=None, url=None, resume=True, verbose=1
):
    """Download and returns the AAL template for :term:`SPM` 12.

    This :term:`Deterministic atlas` is the result of an automated anatomical
    parcellation of the spatially normalized single-subject high-resolution
    T1 volume provided by the Montreal Neurological Institute (:term:`MNI`)
    (D. L. Collins et al., 1998, Trans. Med. Imag. 17, 463-468, PubMed).

    For more information on this dataset's structure,
    see :footcite:t:`AAL_atlas`,
    and :footcite:t:`Tzourio-Mazoyer2002`.

    .. warning::

        The integers in the map image (data.maps) that define the parcellation
        are not always consecutive, as is usually the case in Nilearn, and
        should not be interpreted as indices for the list of label names.
        In addition, the region IDs are provided as strings, so it is necessary
        to cast them to integers when indexing.
        For more information, refer to the fetcher's description:

        .. code-block:: python

            from nilearn.datasets import fetch_atlas_aal

            atlas = fetch_atlas_aal()
            print(atlas.description)

    Parameters
    ----------
    version : {'3v2', 'SPM12', 'SPM5', 'SPM8'}, default='SPM12'
        The version of the AAL atlas. Must be 'SPM5', 'SPM8', 'SPM12', or '3v2'
        for the latest SPM12 version of AAL3 software.
    %(data_dir)s
    %(url)s
    %(resume)s
    %(verbose)s

    Returns
    -------
    data : :class:`sklearn.utils.Bunch`
        Dictionary-like object, keys are:

        - 'maps': :obj:`str`
            Path to nifti file containing the regions.
            The image has shape ``(91, 109, 91)`` and contains
            117 unique integer values defining the parcellation in version
            SPM 5, 8 and 12, and 167 unique integer values defining the
            parcellation in version 3v2. Please refer to the main description
            to see how to link labels to regions IDs.

        - %(labels)s
            There are 117 names in version SPM 5, 8, and 12,
            and 167 names in version 3v2.
            Please refer to the main description
            to see how to link labels to regions IDs.

        - 'indices': :obj:`list` of :obj:`str`
            Indices mapping 'labels'
            to values in the 'maps' image.
            This list has 117 elements in
            version SPM 5, 8 and 12, and 167 elements in version 3v2.
            Since the values in the 'maps' image do not correspond to
            indices in ``labels``, but rather to values in ``indices``, the
            location of a label in the ``labels`` list does not necessary
            match the associated value in the image.
            Use the ``indices``
            list to identify the appropriate image value for a given label
            (See main description above).

        - %(description)s

        - %(lut)s

        - %(template)s

        - %(atlas_type)s


    Warns
    -----
    DeprecationWarning
        Starting in version 0.13, the default fetched mask will be AAL 3v2.

    References
    ----------
    .. footbibliography::

    Notes
    -----
    License: unknown.

    """
    atlas_type = "deterministic"

    versions = ["SPM5", "SPM8", "SPM12", "3v2"]
    if version not in versions:
        raise ValueError(
            f"The version of AAL requested '{version}' does not exist."
            f"Please choose one among {versions}."
        )

    dataset_name = f"aal_{version}"
    opts = {"uncompress": True}

    if url is None:
        base_url = "https://www.gin.cnrs.fr/"
        if version == "SPM12":
            url = f"{base_url}AAL_files/aal_for_SPM12.tar.gz"
            basenames = ("AAL.nii", "AAL.xml")
            filenames = [
                (Path("aal", "atlas", f), url, opts) for f in basenames
            ]
            message = (
                "Starting in version 0.13, the default fetched mask will be"
                "AAL 3v2 instead."
            )
            warnings.warn(message, DeprecationWarning)

        elif version == "3v2":
            url = f"{base_url}wp-content/uploads/AAL3v2_for_SPM12.tar.gz"
            basenames = ("AAL3v1.nii", "AAL3v1.xml")
            filenames = [(Path("AAL3", f), url, opts) for f in basenames]
        else:
            url = f"{base_url}wp-content/uploads/aal_for_{version}.zip"
            basenames = ("ROI_MNI_V4.nii", "ROI_MNI_V4.txt")
            filenames = [
                (Path(f"aal_for_{version}", f), url, opts) for f in basenames
            ]

    data_dir = get_dataset_dir(
        dataset_name, data_dir=data_dir, verbose=verbose
    )
    atlas_img, labels_file = fetch_files(
        data_dir, filenames, resume=resume, verbose=verbose
    )
    fdescr = get_dataset_descr("aal")
    labels = ["Background"]
    indices = ["0"]
    if version in ("SPM12", "3v2"):
        xml_tree = ElementTree.parse(labels_file)
        root = xml_tree.getroot()
        for label in root.iter("label"):
            indices.append(label.find("index").text)
            labels.append(label.find("name").text)
    else:
        with Path(labels_file).open() as fp:
            for line in fp:
                _, label, index = line.strip().split("\t")
                indices.append(index)
                labels.append(label)
        fdescr = fdescr.replace("SPM 12", version)

    return Atlas(
        maps=atlas_img,
        labels=labels,
        description=fdescr,
        lut=generate_atlas_look_up_table(
            "fetch_atlas_aal", index=[int(x) for x in indices], name=labels
        ),
        atlas_type=atlas_type,
        indices=indices,
    )


@fill_doc
def fetch_atlas_basc_multiscale_2015(
    data_dir=None,
    url=None,
    resume=True,
    verbose=1,
    resolution=None,
    version="sym",
):
    """Download and load multiscale functional brain parcellations.

    This :term:`Deterministic atlas` includes group brain parcellations
    generated from resting-state
    :term:`functional magnetic resonance images<fMRI>` from about 200 young
    healthy subjects.

    Multiple resolutions (number of networks) are available, among
    7, 12, 20, 36, 64, 122, 197, 325, 444. The brain parcellations
    have been generated using a method called bootstrap analysis of
    stable clusters called as BASC :footcite:t:`Bellec2010`,
    and the resolutions have been selected using a data-driven method
    called MSTEPS :footcite:t:`Bellec2013`.

    Note that two versions of the template are available, 'sym' or 'asym'.
    The 'asym' type contains brain images that have been registered in the
    asymmetric version of the :term:`MNI` brain template (reflecting that
    the brain is asymmetric), while the 'sym' type contains images registered
    in the symmetric version of the :term:`MNI` template.
    The symmetric template has been forced to be symmetric anatomically, and
    is therefore ideally suited to study homotopic functional connections in
    :term:`fMRI`: finding homotopic regions simply consists of flipping the
    x-axis of the template.

    .. versionadded:: 0.2.3

    Parameters
    ----------
    %(data_dir)s

    %(url)s

    %(resume)s

    %(verbose)s

    resolution : :obj:`int`, default=None
        Number of networks in the dictionary.
        Valid resolutions  available are
        {7, 12, 20, 36, 64, 122, 197, 325, 444}

    version : {'sym', 'asym'}, default='sym'
        Available versions are 'sym' or 'asym'.
        By default all scales of brain parcellations of version 'sym'
        will be returned.

    Returns
    -------
    data : :class:`sklearn.utils.Bunch`
        Dictionary-like object, Keys are:

        - "scale007", "scale012", "scale020", "scale036", "scale064", \
          "scale122", "scale197", "scale325", "scale444": :obj:`str`
            Path to Nifti file of various scales of brain parcellations.
            Images have shape ``(53, 64, 52)`` and contain consecutive integer
            values from 0 to the selected number of networks (scale).

        - %(description)s

        - %(lut)s

        - %(template)s

        - %(atlas_type)s

    Warns
    -----
    DeprecationWarning
        If a resolution input is provided, the current behavior
        (returning multiple maps) is deprecated.
        Starting in version 0.13, one map will be returned in a 'maps' dict key
        depending on the resolution and version value.

    References
    ----------
    .. footbibliography::

    Notes
    -----
    For more information on this dataset's structure, see
    https://figshare.com/articles/dataset/Group_multiscale_functional_template_generated_with_BASC_on_the_Cambridge_sample/1285615

    """
    atlas_type = "deterministic"

    versions = ["sym", "asym"]
    if version not in versions:
        raise ValueError(
            f"The version of Brain parcellations requested '{version}' "
            "does not exist. "
            f"Please choose one among them {versions}."
        )

    file_number = "1861819" if version == "sym" else "1861820"
    url = f"https://ndownloader.figshare.com/files/{file_number}"

    opts = {"uncompress": True}

    keys = [
        "scale007",
        "scale012",
        "scale020",
        "scale036",
        "scale064",
        "scale122",
        "scale197",
        "scale325",
        "scale444",
    ]

    dataset_name = "basc_multiscale_2015"
    data_dir = get_dataset_dir(
        dataset_name, data_dir=data_dir, verbose=verbose
    )

    folder_name = Path(f"template_cambridge_basc_multiscale_nii_{version}")
    fdescr = get_dataset_descr(dataset_name)

    if resolution:
        basename = (
            "template_cambridge_basc_multiscale_"
            + version
            + f"_scale{resolution:03}"
            + ".nii.gz"
        )

        filename = [(folder_name / basename, url, opts)]

        data = fetch_files(data_dir, filename, resume=resume, verbose=verbose)

        labels = ["Background"] + [str(x) for x in range(1, resolution + 1)]

        return Atlas(
            maps=data[0],
            labels=labels,
            description=fdescr,
            lut=generate_atlas_look_up_table(
                "fetch_atlas_basc_multiscale_2015", name=labels
            ),
            atlas_type=atlas_type,
        )

    warnings.warn(
        category=DeprecationWarning,
        message=(
            deprecation_message.format(version="0.13")
            + (
                "To suppress this warning, "
                "Please use the parameters 'resolution' and 'version' "
                "to specify the exact atlas image you want."
            )
        ),
    )

    basenames = [
        "template_cambridge_basc_multiscale_" + version + "_" + key + ".nii.gz"
        for key in keys
    ]
    filenames = [(folder_name / basename, url, opts) for basename in basenames]
    data = fetch_files(data_dir, filenames, resume=resume, verbose=verbose)

    params = dict(zip(keys, data))
    params["description"] = fdescr
    params["atlas_type"] = atlas_type

    return Bunch(**params)


@fill_doc
def fetch_coords_dosenbach_2010(ordered_regions=True):
    """Load the Dosenbach et al 160 ROIs.

    These ROIs cover much of the cerebral cortex
    and cerebellum and are assigned to 6 networks.

    See :footcite:t:`Dosenbach2010`.

    Parameters
    ----------
    ordered_regions : :obj:`bool`, default=True
        ROIs from same networks are grouped together and ordered with respect
        to their names and their locations (anterior to posterior).

    Returns
    -------
    data : :class:`sklearn.utils.Bunch`
        Dictionary-like object, contains:

        - 'rois':  :class:`pandas.DataFrame` with the coordinates
          of the 160 ROIs in :term:`MNI` space.

        - %(labels)s

        - 'networks': :class:`numpy.ndarray` of :obj:`str`, list of network
          names for the 160 ROI.

        - %(description)s

    References
    ----------
    .. footbibliography::

    """
    dataset_name = "dosenbach_2010"
    fdescr = get_dataset_descr(dataset_name)
    csv = PACKAGE_DIRECTORY / "data" / "dosenbach_2010.csv"
    out_csv = pd.read_csv(csv)

    if ordered_regions:
        out_csv = out_csv.sort_values(by=["network", "name", "y"])

    # We add the ROI number to its name, since names are not unique
    names = out_csv["name"]
    numbers = out_csv["number"]
    labels = [f"{name} {number}" for (name, number) in zip(names, numbers)]
    params = {
        "rois": out_csv[["x", "y", "z"]],
        "labels": labels,
        "networks": out_csv["network"],
        "description": fdescr,
    }

    return Bunch(**params)


@fill_doc
def fetch_coords_seitzman_2018(ordered_regions=True):
    """Load the Seitzman et al. 300 ROIs.

    These ROIs cover cortical, subcortical and cerebellar regions and are
    assigned to one of 13 networks (Auditory, CinguloOpercular, DefaultMode,
    DorsalAttention, FrontoParietal, MedialTemporalLobe, ParietoMedial,
    Reward, Salience, SomatomotorDorsal, SomatomotorLateral, VentralAttention,
    Visual) and have a regional label (cortexL, cortexR, cerebellum, thalamus,
    hippocampus, basalGanglia, amygdala, cortexMid).

    See :footcite:t:`Seitzman2020`.

    .. versionadded:: 0.5.1

    Parameters
    ----------
    ordered_regions : :obj:`bool`, default=True
        ROIs from same networks are grouped together and ordered with respect
        to their locations (anterior to posterior).

    Returns
    -------
    data : :class:`sklearn.utils.Bunch`
        Dictionary-like object, contains:

        - 'rois': :class:`pandas.DataFrame` with the coordinates
          of the 300 ROIs in :term:`MNI` space.

        - 'radius': :class:`numpy.ndarray` of :obj:`int`
            Radius of each ROI in mm.

        - 'networks': :class:`numpy.ndarray` of :obj:`str`
            Names of the corresponding network for each ROI.

        - 'regions': :class:`numpy.ndarray` of :obj:`str`
            Names of the regions.

        - %(description)s

    References
    ----------
    .. footbibliography::

    """
    dataset_name = "seitzman_2018"
    fdescr = get_dataset_descr(dataset_name)
    roi_file = (
        PACKAGE_DIRECTORY
        / "data"
        / "seitzman_2018_ROIs_300inVol_MNI_allInfo.txt"
    )
    anatomical_file = (
        PACKAGE_DIRECTORY / "data" / "seitzman_2018_ROIs_anatomicalLabels.txt"
    )

    rois = pd.read_csv(roi_file, delimiter=" ")
    rois = rois.rename(columns={"netName": "network", "radius(mm)": "radius"})

    # get integer regional labels and convert to text labels with mapping
    # from header line
    with anatomical_file.open() as fi:
        header = fi.readline()
    region_mapping = {}
    for r in header.strip().split(","):
        i, region = r.split("=")
        region_mapping[int(i)] = region

    anatomical = np.genfromtxt(anatomical_file, skip_header=1, encoding=None)
    anatomical_names = np.array([region_mapping[a] for a in anatomical])

    rois = pd.concat([rois, pd.DataFrame(anatomical_names)], axis=1)
    rois.columns = [*rois.columns[:-1], "region"]

    if ordered_regions:
        rois = rois.sort_values(by=["network", "y"])

    params = {
        "rois": rois[["x", "y", "z"]],
        "radius": np.array(rois["radius"]),
        "networks": np.array(rois["network"]),
        "regions": np.array(rois["region"]),
        "description": fdescr,
    }

    return Bunch(**params)


@fill_doc
def fetch_atlas_allen_2011(data_dir=None, url=None, resume=True, verbose=1):
    """Download and return file names for the Allen and MIALAB :term:`ICA` \
    :term:`Probabilistic atlas` (dated 2011).

    See :footcite:t:`Allen2011`.

    The provided images are in MNI152 space.

    Parameters
    ----------
    %(data_dir)s
    %(url)s
    %(resume)s
    %(verbose)s

    Returns
    -------
    data : :class:`sklearn.utils.Bunch`
        Dictionary-like object, keys are:

        - 'maps': :obj:`str`
            Path to nifti file containing the
            T-maps of all 75 unthresholded components.
            The image has shape ``(53, 63, 46, 75)``.

        - 'rsn28': :obj:`str`
            Path to nifti file containing the
            T-maps of 28 RSNs included in :footcite:t:`Allen2011`.
            The image has shape ``(53, 63, 46, 28)``.

        - 'networks': :obj:`list` of :obj:`list` of :obj:`str`
            List containing the names for the 28 RSNs.

        - 'rsn_indices': :obj:`list` of :obj:`tuple`, each tuple is a \
          (:obj:`str`, :obj:`list` of :`int`).
            This maps the network names to the map indices.
            For example, the map indices for the 'Visual' network
            can be obtained:

            .. code-block:: python

                # Should return [46, 64, 67, 48, 39, 59]
                dict(data.rsn_indices)["Visual"]

        - 'comps': :obj:`str`
            Path to nifti file containing the aggregate :term:`ICA` components.

        - %(description)s

        - %(atlas_type)s

        - %(template)s

    References
    ----------
    .. footbibliography::

    Notes
    -----
    License: unknown

    See https://trendscenter.org/data/ for more information
    on this dataset.

    """
    atlas_type = "probabilistic"

    if url is None:
        url = "https://osf.io/hrcku/download"

    dataset_name = "allen_rsn_2011"
    keys = ("maps", "rsn28", "comps")

    opts = {"uncompress": True}
    files = [
        "ALL_HC_unthresholded_tmaps.nii.gz",
        "RSN_HC_unthresholded_tmaps.nii.gz",
        "rest_hcp_agg__component_ica_.nii.gz",
    ]

    labels = [
        ("Basal Ganglia", [21]),
        ("Auditory", [17]),
        ("Sensorimotor", [7, 23, 24, 38, 56, 29]),
        ("Visual", [46, 64, 67, 48, 39, 59]),
        ("Default-Mode", [50, 53, 25, 68]),
        ("Attentional", [34, 60, 52, 72, 71, 55]),
        ("Frontal", [42, 20, 47, 49]),
    ]

    networks = [[name] * len(idxs) for name, idxs in labels]

    filenames = [(Path("allen_rsn_2011", f), url, opts) for f in files]

    data_dir = get_dataset_dir(
        dataset_name, data_dir=data_dir, verbose=verbose
    )
    sub_files = fetch_files(
        data_dir, filenames, resume=resume, verbose=verbose
    )

    fdescr = get_dataset_descr(dataset_name)

    params = [
        ("description", fdescr),
        ("atlas_type", atlas_type),
        ("rsn_indices", labels),
        ("networks", networks),
        ("template", "volume"),
        *list(zip(keys, sub_files)),
    ]
    return Bunch(**dict(params))


@fill_doc
def fetch_atlas_surf_destrieux(
    data_dir=None, url=None, resume=True, verbose=1
):
    """Download and load Destrieux et al, 2010 cortical \
    :term:`Deterministic atlas`.

    See :footcite:t:`Destrieux2010`.

    This atlas returns 76 labels per hemisphere based on sulco-gryal patterns
    as distributed with Freesurfer in fsaverage5 surface space.

    .. versionadded:: 0.3

    Parameters
    ----------
    %(data_dir)s
    %(url)s
    %(resume)s
    %(verbose)s

    Returns
    -------
    data : :class:`sklearn.utils.Bunch`
        Dictionary-like object, contains:

        - %(labels)s

        - 'map_left': :class:`numpy.ndarray` of :obj:`int`
            Maps each vertex on the left hemisphere
            of the fsaverage5 surface to its index
            into the list of label name.

        - 'map_right': :class:`numpy.ndarray` of :obj:`int`
            Maps each :term:`vertex` on the right hemisphere
            of the fsaverage5 surface to its index
            into the list of label name.

        - %(description)s

        - %(lut)s

        - %(template)s

        - %(atlas_type)s

    See Also
    --------
    nilearn.datasets.fetch_surf_fsaverage

    References
    ----------
    .. footbibliography::

    """
    atlas_type = "deterministic"

    if url is None:
        url = "https://www.nitrc.org/frs/download.php/"

    dataset_name = "destrieux_surface"
    fdescr = get_dataset_descr(dataset_name)
    data_dir = get_dataset_dir(
        dataset_name, data_dir=data_dir, verbose=verbose
    )

    # Download annot files, fsaverage surfaces and sulcal information
    annot_file = "%s.aparc.a2009s.annot"
    annot_url = url + "%i/%s.aparc.a2009s.annot"
    annot_nids = {"lh annot": 9343, "rh annot": 9342}

    annots = []
    for hemi in [("lh", "left"), ("rh", "right")]:
        annot = fetch_files(
            data_dir,
            [
                (
                    annot_file % (hemi[1]),
                    annot_url % (annot_nids[f"{hemi[0]} annot"], hemi[0]),
                    {"move": annot_file % (hemi[1])},
                )
            ],
            resume=resume,
            verbose=verbose,
        )[0]
        annots.append(annot)

    annot_left = freesurfer.read_annot(annots[0])
    annot_right = freesurfer.read_annot(annots[1])

    labels = [x.decode("utf-8") for x in annot_left[2]]
    lut = generate_atlas_look_up_table(
        "fetch_atlas_surf_destrieux", name=labels
    )
    check_look_up_table(lut=lut, atlas=annot_left[0])
    check_look_up_table(lut=lut, atlas=annot_right[0])

    return Bunch(
        labels=labels,
        map_left=annot_left[0],
        map_right=annot_right[0],
        description=fdescr,
        lut=lut,
        atlas_type=atlas_type,
        template="fsaverage",
    )


def _separate_talairach_levels(atlas_img, labels, output_dir, verbose):
    """Separate the multiple annotation levels in talairach raw atlas.

    The Talairach atlas has five levels of annotation: hemisphere, lobe, gyrus,
    tissue, brodmann area. They are mixed up in the original atlas: each label
    in the atlas corresponds to a 5-tuple containing, for each of these levels,
    a value or the string '*' (meaning undefined, background).

    This function disentangles the levels, and stores each in a separate image.

    The label '*' is replaced by 'Background' for clarity.
    """
    logger.log(
        f"Separating talairach atlas levels: {_TALAIRACH_LEVELS}",
        verbose=verbose,
        stack_level=3,
    )
    for level_name, old_level_labels in zip(
        _TALAIRACH_LEVELS, np.asarray(labels).T
    ):
        logger.log(level_name, verbose=verbose, stack_level=3)
        # level with most regions, ba, has 72 regions
        level_data = np.zeros(atlas_img.shape, dtype="uint8")
        level_labels = {"*": 0}
        for region_nb, region_name in enumerate(old_level_labels):
            level_labels.setdefault(region_name, len(level_labels))
            level_data[get_img_data(atlas_img) == region_nb] = level_labels[
                region_name
            ]
        new_img_like(atlas_img, level_data).to_filename(
            output_dir / f"{level_name}.nii.gz"
        )

        level_labels = list(level_labels.keys())
        # rename '*' -> 'Background'
        level_labels[0] = "Background"
        (output_dir / f"{level_name}-labels.json").write_text(
            json.dumps(level_labels), "utf-8"
        )


def _download_talairach(talairach_dir, verbose):
    """Download the Talairach atlas and separate the different levels."""
    atlas_url = "https://www.talairach.org/talairach.nii"
    temp_dir = mkdtemp()
    try:
        temp_file = fetch_files(
            temp_dir, [("talairach.nii", atlas_url, {})], verbose=verbose
        )[0]
        atlas_img = load(temp_file, mmap=False)
        atlas_img = check_niimg(atlas_img)
    finally:
        shutil.rmtree(temp_dir)
    labels_text = atlas_img.header.extensions[0].get_content()
    multi_labels = labels_text.strip().decode("utf-8").split("\n")
    labels = [lab.split(".") for lab in multi_labels]
    _separate_talairach_levels(
        atlas_img, labels, talairach_dir, verbose=verbose
    )


@fill_doc
def fetch_atlas_talairach(level_name, data_dir=None, verbose=1):
    """Download the Talairach :term:`Deterministic atlas`.

    For more information, see :footcite:t:`talairach_atlas`,
    :footcite:t:`Lancaster2000`,
    and :footcite:t:`Lancaster1997`.

    .. versionadded:: 0.4.0

    Parameters
    ----------
    level_name : {'hemisphere', 'lobe', 'gyrus', 'tissue', 'ba'}
        Which level of the atlas to use: the hemisphere, the lobe, the gyrus,
        the tissue type or the Brodmann area.
    %(data_dir)s
    %(verbose)s

    Returns
    -------
    data : :class:`sklearn.utils.Bunch`
        Dictionary-like object, contains:

        - 'maps': 3D :class:`~nibabel.nifti1.Nifti1Image`
            The image has
            shape ``(141, 172, 110)`` and contains consecutive integer
            values from 0 to the number of regions, which are indices
            in the list of labels.

        - %(labels)s

            The list starts with 'Background' (region ID 0 in the image).

        - %(description)s

        - %(lut)s

        - %(template)s

        - %(atlas_type)s

    References
    ----------
    .. footbibliography::

    """
    atlas_type = "deterministic"

    if level_name not in _TALAIRACH_LEVELS:
        raise ValueError(f'"level_name" should be one of {_TALAIRACH_LEVELS}')
    talairach_dir = get_dataset_dir(
        "talairach_atlas", data_dir=data_dir, verbose=verbose
    )

    img_file = talairach_dir / f"{level_name}.nii.gz"
    labels_file = talairach_dir / f"{level_name}-labels.json"

    if not img_file.is_file() or not labels_file.is_file():
        _download_talairach(talairach_dir, verbose=verbose)

    atlas_img = check_niimg(img_file)
    labels = json.loads(labels_file.read_text("utf-8"))

    return Atlas(
        maps=atlas_img,
        labels=labels,
        description=get_dataset_descr("talairach_atlas").format(level_name),
        lut=generate_atlas_look_up_table("fetch_atlas_talairach", name=labels),
        atlas_type=atlas_type,
        template="Talairach",
    )


@rename_parameters(
    replacement_params={"version": "atlas_type"}, end_version="0.13.1"
)
@fill_doc
def fetch_atlas_pauli_2017(
    atlas_type="probabilistic", data_dir=None, verbose=1
):
    """Download the Pauli et al. (2017) atlas.

    This atlas has 12 subcortical nodes in total. See
    :footcite:t:`pauli_atlas` and :footcite:t:`Pauli2018`.

    Parameters
    ----------
    atlas_type : {'probabilistic', 'deterministic'}, default='probabilistic'
        Which type of the atlas should be download. This can be
        'probabilistic' for the :term:`Probabilistic atlas`, or 'deterministic'
        for the :term:`Deterministic atlas`.
    %(data_dir)s
    %(verbose)s

    Returns
    -------
    data : :class:`sklearn.utils.Bunch`
        Dictionary-like object, contains:

        - 'maps': :obj:`str`,
            path to nifti file containing the
            :class:`~nibabel.nifti1.Nifti1Image`.
            If ``atlas_type='probabilistic'``,
            the image shape is ``(193, 229, 193, 16)``.
            If ``atlas_type='deterministic'`` the image shape is
            ``(198, 263, 212)``, and values are indices in the list of labels
            (integers from 0 to 16).

        - %(labels)s
            The list contains values for both
            :term:`probabilitic<Probabilistic atlas>` and
            :term:`deterministic<Deterministic atlas>` types.

        - %(description)s

        - %(lut)s
            Only when atlas_type="deterministic"

        - %(template)s

        - %(atlas_type)s


    Warns
    -----
    DeprecationWarning
        The possible values for atlas_type are currently 'prob' and 'det'. From
    release 0.13.0 onwards, atlas_type will accept only 'probabilistic' or
    'deterministic' as value.

    References
    ----------
    .. footbibliography::

    """
    # TODO: remove this part after release 0.13.0
    if atlas_type in ("prob", "det"):
        atlas_type_values = (
            "The possible values for atlas_type are currently 'prob' and"
            " 'det'. From release 0.13.0 onwards, atlas_type will accept only"
            " 'probabilistic' or 'deterministic' as value."
        )
        warnings.warn(
            category=DeprecationWarning,
            message=atlas_type_values,
            stacklevel=2,
        )
        atlas_type = (
            "probabilistic" if atlas_type == "prob" else "deterministic"
        )

    if atlas_type not in {"probabilistic", "deterministic"}:
        raise NotImplementedError(
            f"{atlas_type} is not a valid type for the Pauli atlas"
        )

    url_maps = "https://osf.io/w8zq2/download"
    filename = "pauli_2017_prob.nii.gz"
    if atlas_type == "deterministic":
        url_maps = "https://osf.io/5mqfx/download"
        filename = "pauli_2017_det.nii.gz"

    url_labels = "https://osf.io/6qrcb/download"
    dataset_name = "pauli_2017"

    data_dir = get_dataset_dir(
        dataset_name, data_dir=data_dir, verbose=verbose
    )

    files = [
        (filename, url_maps, {"move": filename}),
        ("labels.txt", url_labels, {"move": "labels.txt"}),
    ]
    atlas_file, labels = fetch_files(data_dir, files)

    labels = np.loadtxt(labels, dtype=str)[:, 1].tolist()

    return Atlas(
        maps=atlas_file,
        labels=labels,
        description=get_dataset_descr(dataset_name),
        lut=generate_atlas_look_up_table(
            "fetch_atlas_pauli_2017", name=labels
        ),
        atlas_type=atlas_type,
    )


@fill_doc
def fetch_atlas_schaefer_2018(
    n_rois=400,
    yeo_networks=7,
    resolution_mm=1,
    data_dir=None,
    base_url=None,
    resume=True,
    verbose=1,
):
    """Download and return file names for the Schaefer 2018 parcellation.

    .. versionadded:: 0.5.1

    This function returns a :term:`Deterministic atlas`, and the provided
    images are in MNI152 space.

    For more information on this dataset, see :footcite:t:`schaefer_atlas`,
    :footcite:t:`Schaefer2017`,
    and :footcite:t:`Yeo2011`.

    Parameters
    ----------
    n_rois : {100, 200, 300, 400, 500, 600, 700, 800, 900, 1000}, default=400
        Number of regions of interest.

    yeo_networks : {7, 17}, default=7
        ROI annotation according to yeo networks.

    resolution_mm : {1, 2}, default=1mm
        Spatial resolution of atlas image in mm.
    %(data_dir)s
    base_url : :obj:`str`,  default=None
        Base URL of files to download (``None`` results in
        default ``base_url``).
    %(resume)s
    %(verbose)s

    Returns
    -------
    data : :class:`sklearn.utils.Bunch`
        Dictionary-like object, contains:

        - 'maps': :obj:`str`, path to nifti file containing the
            3D :class:`~nibabel.nifti1.Nifti1Image` (its shape is
            ``(182, 218, 182)``).
            The values are consecutive integers
            between 0 and ``n_rois`` which can be interpreted as indices
            in the list of labels.

        - %(labels)s

        - %(description)s

        - %(lut)s

        - %(template)s

        - %(atlas_type)s

    References
    ----------
    .. footbibliography::


    Notes
    -----
    Release v0.14.3 of the Schaefer 2018 parcellation is used by
    default. Versions prior to v0.14.3 are known to contain erroneous region
    label names. For more details, see
    https://github.com/ThomasYeoLab/CBIG/blob/master/stable_projects/brain_parcellation/Schaefer2018_LocalGlobal/Parcellations/Updates/Update_20190916_README.md

    License: MIT.

    """
    atlas_type = "deterministic"

    valid_n_rois = list(range(100, 1100, 100))
    valid_yeo_networks = [7, 17]
    valid_resolution_mm = [1, 2]
    if n_rois not in valid_n_rois:
        raise ValueError(
            f"Requested n_rois={n_rois} not available. "
            f"Valid options: {valid_n_rois}"
        )
    if yeo_networks not in valid_yeo_networks:
        raise ValueError(
            f"Requested yeo_networks={yeo_networks} not available. "
            f"Valid options: {valid_yeo_networks}"
        )
    if resolution_mm not in valid_resolution_mm:
        raise ValueError(
            f"Requested resolution_mm={resolution_mm} not available. "
            f"Valid options: {valid_resolution_mm}"
        )

    if base_url is None:
        base_url = (
            "https://raw.githubusercontent.com/ThomasYeoLab/CBIG/"
            "v0.14.3-Update_Yeo2011_Schaefer2018_labelname/"
            "stable_projects/brain_parcellation/"
            "Schaefer2018_LocalGlobal/Parcellations/MNI/"
        )

    labels_file_template = "Schaefer2018_{}Parcels_{}Networks_order.txt"
    img_file_template = (
        "Schaefer2018_{}Parcels_{}Networks_order_FSLMNI152_{}mm.nii.gz"
    )
    files = [
        (f, base_url + f, {})
        for f in [
            labels_file_template.format(n_rois, yeo_networks),
            img_file_template.format(n_rois, yeo_networks, resolution_mm),
        ]
    ]

    dataset_name = "schaefer_2018"
    data_dir = get_dataset_dir(
        dataset_name, data_dir=data_dir, verbose=verbose
    )
    labels_file, atlas_file = fetch_files(
        data_dir, files, resume=resume, verbose=verbose
    )

    lut = pd.read_csv(
        labels_file,
        delimiter="\t",
        names=["index", "name", "r", "g", "b", "fs"],
    )
    lut = _update_lut_freesurder(lut)

    return Atlas(
        maps=atlas_file,
        labels=list(lut["name"]),
        description=get_dataset_descr(dataset_name),
        lut=lut,
        atlas_type=atlas_type,
    )


class Atlas(Bunch):
    """Sub class of Bunch to help standardize atlases.

    Parameters
    ----------
    maps : Niimg-like object or SurfaceImage object
        single image or list of images for that atlas

    description : str
        atlas description

    atlas_type: {"deterministic", "probabilistic"}

    labels: list of str
        labels for the atlas

    lut: pandas.DataFrame
        look up table for the atlas

    template: str
        name of the template used for the atlas
    """

    def __init__(
        self,
        maps,
        description,
        atlas_type,
        labels=None,
        lut=None,
        template=None,
        **kwargs,
    ):
        assert atlas_type in ["probabilistic", "deterministic"]

        # TODO: improve
        if template is None:
            template = "volume"

        if atlas_type == "probabilistic":
            super().__init__(
                maps=maps,
                labels=labels,
                description=description,
                atlas_type=atlas_type,
                template=template,
                **kwargs,
            )

            return None

        check_look_up_table(lut=lut, atlas=maps)

        super().__init__(
            maps=maps,
            labels=lut.name.to_list(),
            description=description,
            lut=lut,
            atlas_type=atlas_type,
            template=template,
            **kwargs,
        )<|MERGE_RESOLUTION|>--- conflicted
+++ resolved
@@ -1465,12 +1465,6 @@
 
         maps = params[f"{thickness}_{n_networks}"]
 
-<<<<<<< HEAD
-    check_look_up_table(params["lut_7"], params["thin_7"])
-    check_look_up_table(params["lut_7"], params["thick_7"])
-    check_look_up_table(params["lut_17"], params["thin_17"])
-    check_look_up_table(params["lut_17"], params["thick_17"])
-=======
         return Atlas(
             maps=maps,
             labels=lut.name.to_list(),
@@ -1480,7 +1474,6 @@
             atlas_type=atlas_type,
             anat=params["anat"],
         )
->>>>>>> b779fea6
 
     return Bunch(**params)
 
