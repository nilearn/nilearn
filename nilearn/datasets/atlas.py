"""
Downloading NeuroImaging datasets: atlas datasets
"""
import os
import xml.etree.ElementTree
import numpy as np

from sklearn.datasets.base import Bunch
from sklearn.utils import deprecated

#from . import utils
from .utils import _get_dataset_dir, _fetch_files, _get_dataset_descr

from .._utils import check_niimg
from ..image import new_img_like
from .._utils.compat import _basestring, get_affine


def fetch_atlas_craddock_2012(data_dir=None, url=None, resume=True, verbose=1):
    """Download and return file names for the Craddock 2012 parcellation

    The provided images are in MNI152 space.

    Parameters
    ----------
    data_dir: string
        directory where data should be downloaded and unpacked.

    url: string
        url of file to download.

    resume: bool
        whether to resumed download of a partly-downloaded file.

    verbose: int
        verbosity level (0 means no message).

    Returns
    -------
    data: sklearn.datasets.base.Bunch
        dictionary-like object, keys are:
        scorr_mean, tcorr_mean,
        scorr_2level, tcorr_2level,
        random

    References
    ----------
    Licence: Creative Commons Attribution Non-commercial Share Alike
    http://creativecommons.org/licenses/by-nc-sa/2.5/

    Craddock, R. Cameron, G.Andrew James, Paul E. Holtzheimer, Xiaoping P. Hu,
    and Helen S. Mayberg. "A Whole Brain fMRI Atlas Generated via Spatially
    Constrained Spectral Clustering". Human Brain Mapping 33, no 8 (2012):
    1914-1928. doi:10.1002/hbm.21333.

    See http://www.nitrc.org/projects/cluster_roi/ for more information
    on this parcellation.
    """

    if url is None:
        url = "ftp://www.nitrc.org/home/groups/cluster_roi/htdocs" \
              "/Parcellations/craddock_2011_parcellations.tar.gz"
    opts = {'uncompress': True}

    dataset_name = "craddock_2012"
    keys = ("scorr_mean", "tcorr_mean",
            "scorr_2level", "tcorr_2level",
            "random")
    filenames = [
            ("scorr05_mean_all.nii.gz", url, opts),
            ("tcorr05_mean_all.nii.gz", url, opts),
            ("scorr05_2level_all.nii.gz", url, opts),
            ("tcorr05_2level_all.nii.gz", url, opts),
            ("random_all.nii.gz", url, opts)
    ]

    data_dir = _get_dataset_dir(dataset_name, data_dir=data_dir,
                                verbose=verbose)
    sub_files = _fetch_files(data_dir, filenames, resume=resume,
                             verbose=verbose)

    fdescr = _get_dataset_descr(dataset_name)

    params = dict([('description', fdescr)] + list(zip(keys, sub_files)))

    return Bunch(**params)


def fetch_atlas_destrieux_2009(lateralized=True, data_dir=None, url=None,
                               resume=True, verbose=1):
    """Download and load the Destrieux cortical atlas (dated 2009)

    Parameters
    ----------
    lateralized: boolean, optional
        If True, returns an atlas with distinct regions for right and left
        hemispheres.
    data_dir: string, optional
        Path of the data directory. Use to forec data storage in a non-
        standard location. Default: None (meaning: default)
    url: string, optional
        Download URL of the dataset. Overwrite the default URL.

    Returns
    -------
    data: sklearn.datasets.base.Bunch
        dictionary-like object, contains:
        - Cortical ROIs, lateralized or not (maps)
        - Labels of the ROIs (labels)

    References
    ----------

    Fischl, Bruce, et al. "Automatically parcellating the human cerebral
    cortex." Cerebral cortex 14.1 (2004): 11-22.

    Destrieux, C., et al. "A sulcal depth-based anatomical parcellation
    of the cerebral cortex." NeuroImage 47 (2009): S151.
    """
    if url is None:
        url = "https://www.nitrc.org/frs/download.php/7739/"

    url += "destrieux2009.tgz"
    opts = {'uncompress': True}
    lat = '_lateralized' if lateralized else ''

    files = [
        ('destrieux2009_rois_labels' + lat + '.csv', url, opts),
        ('destrieux2009_rois' + lat + '.nii.gz', url, opts),
        ('destrieux2009.rst', url, opts)
    ]

    dataset_name = 'destrieux_2009'
    data_dir = _get_dataset_dir(dataset_name, data_dir=data_dir,
                                verbose=verbose)
    files_ = _fetch_files(data_dir, files, resume=resume,
                          verbose=verbose)

    params = dict(maps=files_[1], labels=np.recfromcsv(files_[0]))

    with open(files_[2], 'r') as rst_file:
        params['description'] = rst_file.read()

    return Bunch(**params)


def fetch_atlas_harvard_oxford(atlas_name, data_dir=None,
                               symmetric_split=False,
                               resume=True, verbose=1):
    """Load Harvard-Oxford parcellation from FSL if installed or download it.

    This function looks up for Harvard Oxford atlas in the system and load it
    if present. If not, it downloads it and stores it in NILEARN_DATA
    directory.

    Parameters
    ----------
    atlas_name: string
        Name of atlas to load. Can be:
        cort-maxprob-thr0-1mm,  cort-maxprob-thr0-2mm,
        cort-maxprob-thr25-1mm, cort-maxprob-thr25-2mm,
        cort-maxprob-thr50-1mm, cort-maxprob-thr50-2mm,
        sub-maxprob-thr0-1mm,  sub-maxprob-thr0-2mm,
        sub-maxprob-thr25-1mm, sub-maxprob-thr25-2mm,
        sub-maxprob-thr50-1mm, sub-maxprob-thr50-2mm,
        cort-prob-1mm, cort-prob-2mm,
        sub-prob-1mm, sub-prob-2mm

    data_dir: string, optional
        Path of data directory. It can be FSL installation directory
        (which is dependent on your installation).

    symmetric_split: bool, optional
        If True, split every symmetric region in left and right parts.
        Effectively doubles the number of regions. Default: False.
        Not implemented for probabilistic atlas (*-prob-* atlases)

    Returns
    -------
    data: sklearn.datasets.base.Bunch
        dictionary-like object, keys are:

        - "maps": nibabel.Nifti1Image, 4D maps if a probabilistic atlas is
          requested and 3D labels if a maximum probabilistic atlas was
          requested.

        - "labels": string list, labels of the regions in the atlas.
    """
    atlas_items = ("cort-maxprob-thr0-1mm", "cort-maxprob-thr0-2mm",
                   "cort-maxprob-thr25-1mm", "cort-maxprob-thr25-2mm",
                   "cort-maxprob-thr50-1mm", "cort-maxprob-thr50-2mm",
                   "sub-maxprob-thr0-1mm", "sub-maxprob-thr0-2mm",
                   "sub-maxprob-thr25-1mm", "sub-maxprob-thr25-2mm",
                   "sub-maxprob-thr50-1mm", "sub-maxprob-thr50-2mm",
                   "cort-prob-1mm", "cort-prob-2mm",
                   "sub-prob-1mm", "sub-prob-2mm")
    if atlas_name not in atlas_items:
        raise ValueError("Invalid atlas name: {0}. Please chose an atlas "
                         "among:\n{1}".format(
                             atlas_name, '\n'.join(atlas_items)))

    url = 'http://www.nitrc.org/frs/download.php/7700/HarvardOxford.tgz'

    # For practical reasons, we mimic the FSL data directory here.
    dataset_name = 'fsl'
    # Environment variables
    default_paths = []
    for env_var in ['FSL_DIR', 'FSLDIR']:
        path = os.getenv(env_var)
        if path is not None:
            default_paths.extend(path.split(':'))
    data_dir = _get_dataset_dir(dataset_name, data_dir=data_dir,
                                default_paths=default_paths, verbose=verbose)
    opts = {'uncompress': True}
    root = os.path.join('data', 'atlases')
    atlas_file = os.path.join(root, 'HarvardOxford',
                              'HarvardOxford-' + atlas_name + '.nii.gz')
    if atlas_name[0] == 'c':
        label_file = 'HarvardOxford-Cortical.xml'
    else:
        label_file = 'HarvardOxford-Subcortical.xml'
    label_file = os.path.join(root, label_file)

    atlas_img, label_file = _fetch_files(
        data_dir,
        [(atlas_file, url, opts), (label_file, url, opts)],
        resume=resume, verbose=verbose)

    names = {}
    from xml.etree import ElementTree
    names[0] = 'Background'
    for label in ElementTree.parse(label_file).findall('.//label'):
        names[int(label.get('index')) + 1] = label.text
    names = list(names.values())

    if not symmetric_split:
        return Bunch(maps=atlas_img, labels=names)

    if atlas_name in ("cort-prob-1mm", "cort-prob-2mm",
                      "sub-prob-1mm", "sub-prob-2mm"):
        raise ValueError("Region splitting not supported for probabilistic "
                         "atlases")

    atlas_img = check_niimg(atlas_img)
    atlas = atlas_img.get_data()

    labels = np.unique(atlas)
    # Build a mask of both halves of the brain
    middle_ind = (atlas.shape[0] - 1) // 2
    # Put zeros on the median plane
    atlas[middle_ind, ...] = 0
    # Split every zone crossing the median plane into two parts.
    left_atlas = atlas.copy()
    left_atlas[middle_ind:, ...] = 0
    right_atlas = atlas.copy()
    right_atlas[:middle_ind, ...] = 0

    new_label = 0
    new_atlas = atlas.copy()
    # Assumes that the background label is zero.
    new_names = [names[0]]
    for label, name in zip(labels[1:], names[1:]):
        new_label += 1
        left_elements = (left_atlas == label).sum()
        right_elements = (right_atlas == label).sum()
        n_elements = float(left_elements + right_elements)
        if (left_elements / n_elements < 0.05 or
                right_elements / n_elements < 0.05):
            new_atlas[atlas == label] = new_label
            new_names.append(name)
            continue
        new_atlas[right_atlas == label] = new_label
        new_names.append(name + ', left part')
        new_label += 1
        new_atlas[left_atlas == label] = new_label
        new_names.append(name + ', right part')

    atlas_img = new_img_like(atlas_img, new_atlas, get_affine(atlas_img))
    return Bunch(maps=atlas_img, labels=new_names)


def fetch_atlas_msdl(data_dir=None, url=None, resume=True, verbose=1):
    """Download and load the MSDL brain atlas.

    Parameters
    ----------
    data_dir: string, optional
        Path of the data directory. Used to force data storage in a specified
        location. Default: None

    url: string, optional
        Override download URL. Used for test only (or if you setup a mirror of
        the data).

    Returns
    -------
    data: sklearn.datasets.base.Bunch
        Dictionary-like object, the interest attributes are :

        - 'maps': str, path to nifti file containing regions definition.
        - 'labels': string list containing the labels of the regions.
        - 'region_coords': tuple list (x, y, z) containing coordinates
          of each region in MNI space.
        - 'networks': string list containing names of the networks.
        - 'description': description about the atlas.


    References
    ----------
    :Download:
        https://team.inria.fr/parietal/files/2015/01/MSDL_rois.zip

    :Paper to cite:
        `Multi-subject dictionary learning to segment an atlas of brain
        spontaneous activity <http://hal.inria.fr/inria-00588898/en>`_
        Gael Varoquaux, Alexandre Gramfort, Fabian Pedregosa, Vincent Michel,
        Bertrand Thirion. Information Processing in Medical Imaging, 2011,
        pp. 562-573, Lecture Notes in Computer Science.

    :Other references:
        `Learning and comparing functional connectomes across subjects
        <http://hal.inria.fr/hal-00812911/en>`_.
        Gael Varoquaux, R.C. Craddock NeuroImage, 2013.

    """
    url = 'https://team.inria.fr/parietal/files/2015/01/MSDL_rois.zip'
    opts = {'uncompress': True}

    dataset_name = "msdl_atlas"
    files = [(os.path.join('MSDL_rois', 'msdl_rois_labels.csv'), url, opts),
             (os.path.join('MSDL_rois', 'msdl_rois.nii'), url, opts)]

    data_dir = _get_dataset_dir(dataset_name, data_dir=data_dir,
                                verbose=verbose)
    files = _fetch_files(data_dir, files, resume=resume, verbose=verbose)
    csv_data = np.recfromcsv(files[0])
    labels = [name.strip() for name in csv_data['name'].tolist()]
    region_coords = csv_data[['x', 'y', 'z']].tolist()
    net_names = [net_name.strip() for net_name in csv_data['net_name'].tolist()]
    fdescr = _get_dataset_descr(dataset_name)

    return Bunch(maps=files[1], labels=labels, region_coords=region_coords,
                 networks=net_names, description=fdescr)


def fetch_coords_power_2011():
    """Download and load the Power et al. brain atlas composed of 264 ROIs.

    Returns
    -------
    data: sklearn.datasets.base.Bunch
        dictionary-like object, contains:
        - "rois": coordinates of 264 ROIs in MNI space


    References
    ----------
    Power, Jonathan D., et al. "Functional network organization of the human
    brain." Neuron 72.4 (2011): 665-678.
    """
    dataset_name = 'power_2011'
    fdescr = _get_dataset_descr(dataset_name)
    package_directory = os.path.dirname(os.path.abspath(__file__))
    csv = os.path.join(package_directory, "data", "power_2011.csv")
    params = dict(rois=np.recfromcsv(csv), description=fdescr)

    return Bunch(**params)


def fetch_atlas_smith_2009(data_dir=None, mirror='origin', url=None,
                           resume=True, verbose=1):
    """Download and load the Smith ICA and BrainMap atlas (dated 2009)

    Parameters
    ----------
    data_dir: string, optional
        Path of the data directory. Used to force data storage in a non-
        standard location. Default: None (meaning: default)
    mirror: string, optional
        By default, the dataset is downloaded from the original website of the
        atlas. Specifying "nitrc" will force download from a mirror, with
        potentially higher bandwith.
    url: string, optional
        Download URL of the dataset. Overwrite the default URL.

    Returns
    -------
    data: sklearn.datasets.base.Bunch
        dictionary-like object, contains:

        - 20-dimensional ICA, Resting-FMRI components:

          - all 20 components (rsn20)
          - 10 well-matched maps from these, as shown in PNAS paper (rsn10)

        - 20-dimensional ICA, BrainMap components:

          - all 20 components (bm20)
          - 10 well-matched maps from these, as shown in PNAS paper (bm10)

        - 70-dimensional ICA, Resting-FMRI components (rsn70)

        - 70-dimensional ICA, BrainMap components (bm70)


    References
    ----------

    S.M. Smith, P.T. Fox, K.L. Miller, D.C. Glahn, P.M. Fox, C.E. Mackay, N.
    Filippini, K.E. Watkins, R. Toro, A.R. Laird, and C.F. Beckmann.
    Correspondence of the brain's functional architecture during activation and
    rest. Proc Natl Acad Sci USA (PNAS), 106(31):13040-13045, 2009.

    A.R. Laird, P.M. Fox, S.B. Eickhoff, J.A. Turner, K.L. Ray, D.R. McKay, D.C
    Glahn, C.F. Beckmann, S.M. Smith, and P.T. Fox. Behavioral interpretations
    of intrinsic connectivity networks. Journal of Cognitive Neuroscience, 2011

    Notes
    -----
    For more information about this dataset's structure:
    http://www.fmrib.ox.ac.uk/analysis/brainmap+rsns/
    """
    if url is None:
        if mirror == 'origin':
            url = "http://www.fmrib.ox.ac.uk/analysis/brainmap+rsns/"
        elif mirror == 'nitrc':
            url = [
                    'https://www.nitrc.org/frs/download.php/7730/',
                    'https://www.nitrc.org/frs/download.php/7729/',
                    'https://www.nitrc.org/frs/download.php/7731/',
                    'https://www.nitrc.org/frs/download.php/7726/',
                    'https://www.nitrc.org/frs/download.php/7728/',
                    'https://www.nitrc.org/frs/download.php/7727/',
            ]
        else:
            raise ValueError('Unknown mirror "%s". Mirror must be "origin" '
                'or "nitrc"' % str(mirror))

    files = [
            'rsn20.nii.gz',
            'PNAS_Smith09_rsn10.nii.gz',
            'rsn70.nii.gz',
            'bm20.nii.gz',
            'PNAS_Smith09_bm10.nii.gz',
            'bm70.nii.gz'
    ]

    if isinstance(url, _basestring):
        url = [url] * len(files)

    files = [(f, u + f, {}) for f, u in zip(files, url)]

    dataset_name = 'smith_2009'
    data_dir = _get_dataset_dir(dataset_name, data_dir=data_dir,
                                verbose=verbose)
    files_ = _fetch_files(data_dir, files, resume=resume,
                          verbose=verbose)

    fdescr = _get_dataset_descr(dataset_name)

    keys = ['rsn20', 'rsn10', 'rsn70', 'bm20', 'bm10', 'bm70']
    params = dict(zip(keys, files_))
    params['description'] = fdescr

    return Bunch(**params)


def fetch_atlas_yeo_2011(data_dir=None, url=None, resume=True, verbose=1):
    """Download and return file names for the Yeo 2011 parcellation.

    The provided images are in MNI152 space.

    Parameters
    ----------
    data_dir: string
        directory where data should be downloaded and unpacked.

    url: string
        url of file to download.

    resume: bool
        whether to resumed download of a partly-downloaded file.

    verbose: int
        verbosity level (0 means no message).

    Returns
    -------
    data: sklearn.datasets.base.Bunch
        dictionary-like object, keys are:

        - "thin_7", "thick_7": 7-region parcellations,
          fitted to resp. thin and thick template cortex segmentations.

        - "thin_17", "thick_17": 17-region parcellations.

        - "colors_7", "colors_17": colormaps (text files) for 7- and 17-region
          parcellation respectively.

        - "anat": anatomy image.

    Notes
    -----
    For more information on this dataset's structure, see
    http://surfer.nmr.mgh.harvard.edu/fswiki/CorticalParcellation_Yeo2011

    Yeo BT, Krienen FM, Sepulcre J, Sabuncu MR, Lashkari D, Hollinshead M,
    Roffman JL, Smoller JW, Zollei L., Polimeni JR, Fischl B, Liu H,
    Buckner RL. The organization of the human cerebral cortex estimated by
    intrinsic functional connectivity. J Neurophysiol 106(3):1125-65, 2011.

    Licence: unknown.
    """
    if url is None:
        url = "ftp://surfer.nmr.mgh.harvard.edu/" \
              "pub/data/Yeo_JNeurophysiol11_MNI152.zip"
    opts = {'uncompress': True}

    dataset_name = "yeo_2011"
    keys = ("thin_7", "thick_7",
            "thin_17", "thick_17",
            "colors_7", "colors_17", "anat")
    basenames = (
        "Yeo2011_7Networks_MNI152_FreeSurferConformed1mm.nii.gz",
        "Yeo2011_7Networks_MNI152_FreeSurferConformed1mm_LiberalMask.nii.gz",
        "Yeo2011_17Networks_MNI152_FreeSurferConformed1mm.nii.gz",
        "Yeo2011_17Networks_MNI152_FreeSurferConformed1mm_LiberalMask.nii.gz",
        "Yeo2011_7Networks_ColorLUT.txt",
        "Yeo2011_17Networks_ColorLUT.txt",
        "FSL_MNI152_FreeSurferConformed_1mm.nii.gz")

    filenames = [(os.path.join("Yeo_JNeurophysiol11_MNI152", f), url, opts)
                 for f in basenames]

    data_dir = _get_dataset_dir(dataset_name, data_dir=data_dir,
            verbose=verbose)
    sub_files = _fetch_files(data_dir, filenames, resume=resume,
                             verbose=verbose)

    fdescr = _get_dataset_descr(dataset_name)

    params = dict([('description', fdescr)] + list(zip(keys, sub_files)))
    return Bunch(**params)


def fetch_atlas_aal(version='SPM12', data_dir=None, url=None, resume=True,
                    verbose=1):
    """Downloads and returns the AAL template for SPM 12.

    This atlas is the result of an automated anatomical parcellation of the
    spatially normalized single-subject high-resolution T1 volume provided by
    the Montreal Neurological Institute (MNI) (D. L. Collins et al., 1998,
    Trans. Med. Imag. 17, 463-468, PubMed).

    Parameters
    ----------
    version: string, optional
        The version of the AAL atlas. Must be SPM5, SPM8 or SPM12. Default is
        SPM12.

    data_dir: string
        directory where data should be downloaded and unpacked.

    url: string
        url of file to download.

    resume: bool
        whether to resumed download of a partly-downloaded file.

    verbose: int
        verbosity level (0 means no message).

    Returns
    -------
    data: sklearn.datasets.base.Bunch
        dictionary-like object, keys are:

        - "maps": str. path to nifti file containing regions.

        - "labels": dict. labels dictionary with their region id as key and
                    name as value

    Notes
    -----
    For more information on this dataset's structure, see
    http://www.gin.cnrs.fr/AAL-217?lang=en

    Automated Anatomical Labeling of Activations in SPM Using a Macroscopic
    Anatomical Parcellation of the MNI MRI Single-Subject Brain.
    N. Tzourio-Mazoyer, B. Landeau, D. Papathanassiou, F. Crivello,
    O. Etard, N. Delcroix, B. Mazoyer, and M. Joliot.
    NeuroImage 2002. 15 :273-28

    Licence: unknown.
    """
    versions = ['SPM5', 'SPM8', 'SPM12']
    if version not in versions:
        raise ValueError('The version of AAL requested "%s" does not exist.'
                         'Please choose one among %s.' %
                         (version, str(versions)))

    if url is None:
        baseurl = "http://www.gin.cnrs.fr/AAL_files/aal_for_%s.tar.gz"
        url = baseurl % version
    opts = {'uncompress': True}

    dataset_name = "aal_" + version
    # keys and basenames would need to be handled for each spm_version
    # for now spm_version 12 is hardcoded.
    basenames = ("AAL.nii", "AAL.xml")
    filenames = [(os.path.join('aal', 'atlas', f), url, opts)
                 for f in basenames]

    data_dir = _get_dataset_dir(dataset_name, data_dir=data_dir,
                                verbose=verbose)
    atlas_img, labels_file = _fetch_files(data_dir, filenames, resume=resume,
                                          verbose=verbose)

    fdescr = _get_dataset_descr(dataset_name)

    # We return the labels contained in the xml file as a dictionary
    xml_tree = xml.etree.ElementTree.parse(labels_file)
    root = xml_tree.getroot()
    labels = []
    indices = []
    for label in root.getiterator('label'):
        indices.append(label.find('index').text)
        labels.append(label.find('name').text)

    params = {'description': fdescr, 'maps': atlas_img,
              'labels': labels, 'indices': indices}

    return Bunch(**params)


def fetch_atlas_basc_multiscale_2015(version='sym', data_dir=None,
                                     resume=True, verbose=1):
    """Downloads and loads multiscale functional brain parcellations

    This atlas includes group brain parcellations generated from
    resting-state functional magnetic resonance images from about
    200 young healthy subjects.

    Multiple scales (number of networks) are available, among
    7, 12, 20, 36, 64, 122, 197, 325, 444. The brain parcellations
    have been generated using a method called bootstrap analysis of
    stable clusters called as BASC, (Bellec et al., 2010) and the
    scales have been selected using a data-driven method called MSTEPS
    (Bellec, 2013).

    Note that two versions of the template are available, 'sym' or 'asym'.
    The 'asym' type contains brain images that have been registered in the
    asymmetric version of the MNI brain template (reflecting that the brain
    is asymmetric), while the 'sym' type contains images registered in the
    symmetric version of the MNI template. The symmetric template has been
    forced to be symmetric anatomically, and is therefore ideally suited to
    study homotopic functional connections in fMRI: finding homotopic regions
    simply consists of flipping the x-axis of the template.

    .. versionadded:: 0.2.3

    Parameters
    ----------
    version: str, optional
        Available versions are 'sym' or 'asym'. By default all scales of
        brain parcellations of version 'sym' will be returned.

    data_dir: str, optional
        directory where data should be downloaded and unpacked.

    url: str, optional
        url of file to download.

    resume: bool
        whether to resumed download of a partly-downloaded file.

    verbose: int
        verbosity level (0 means no message).

    Returns
    -------
    data: sklearn.datasets.base.Bunch
        dictionary-like object, Keys are:

        - "scale007", "scale012", "scale020", "scale036", "scale064",
          "scale122", "scale197", "scale325", "scale444": str, path
          to Nifti file of various scales of brain parcellations.

        - "description": details about the data release.

    References
    ----------
    Bellec P, Rosa-Neto P, Lyttelton OC, Benali H, Evans AC, Jul. 2010.
    Multi-level bootstrap analysis of stable clusters in resting-state fMRI.
    NeuroImage 51 (3), 1126-1139.
    URL http://dx.doi.org/10.1016/j.neuroimage.2010.02.082

    Bellec P, Jun. 2013. Mining the Hierarchy of Resting-State Brain Networks:
    Selection of Representative Clusters in a Multiscale Structure.
    Pattern Recognition in Neuroimaging (PRNI), 2013 pp. 54-57.

    Notes
    -----
    For more information on this dataset's structure, see
    https://figshare.com/articles/basc/1285615
    """
    versions = ['sym', 'asym']
    if version not in versions:
        raise ValueError('The version of Brain parcellations requested "%s" '
                         'does not exist. Please choose one among them %s.' %
                         (version, str(versions)))

    keys = ['scale007', 'scale012', 'scale020', 'scale036', 'scale064',
            'scale122', 'scale197', 'scale325', 'scale444']

    if version == 'sym':
        url = "https://ndownloader.figshare.com/files/1861819"
    elif version == 'asym':
        url = "https://ndownloader.figshare.com/files/1861820"
    opts = {'uncompress': True}

    dataset_name = "basc_multiscale_2015"
    data_dir = _get_dataset_dir(dataset_name, data_dir=data_dir,
                                verbose=verbose)

    folder_name = 'template_cambridge_basc_multiscale_nii_' + version
    basenames = ['template_cambridge_basc_multiscale_' + version +
                 '_' + key + '.nii.gz' for key in keys]

    filenames = [(os.path.join(folder_name, basename), url, opts)
                 for basename in basenames]
    data = _fetch_files(data_dir, filenames, resume=resume, verbose=verbose)

    descr = _get_dataset_descr(dataset_name)

    params = dict(zip(keys, data))
    params['description'] = descr

    return Bunch(**params)


def fetch_coords_dosenbach_2010(ordered_regions=True):
    """Load the Dosenbach et al. 160 ROIs. These ROIs cover
    much of the cerebral cortex and cerebellum and are assigned to 6
    networks.

    Parameters
    ----------
    ordered_regions : bool, optional
        ROIs from same networks are grouped together and ordered with respect
        to their names and their locations (anterior to posterior).

    Returns
    -------
    data: sklearn.datasets.base.Bunch
        dictionary-like object, contains:
        - "rois": coordinates of 160 ROIs in MNI space
        - "labels": ROIs labels
        - "networks": networks names

    References
    ----------
    Dosenbach N.U., Nardos B., et al. "Prediction of individual brain maturity
    using fMRI.", 2010, Science 329, 1358-1361.
    """
    dataset_name = 'dosenbach_2010'
    fdescr = _get_dataset_descr(dataset_name)
    package_directory = os.path.dirname(os.path.abspath(__file__))
    csv = os.path.join(package_directory, "data", "dosenbach_2010.csv")
    out_csv = np.recfromcsv(csv)

    if ordered_regions:
        out_csv = np.sort(out_csv, order=['network', 'name', 'y'])

    # We add the ROI number to its name, since names are not unique
    names = out_csv['name']
    numbers = out_csv['number']
    labels = np.array(['{0} {1}'.format(name, number) for (name, number) in
                       zip(names, numbers)])
    params = dict(rois=out_csv[['x', 'y', 'z']],
                  labels=labels,
                  networks=out_csv['network'], description=fdescr)

    return Bunch(**params)


<<<<<<< HEAD
def fetch_atlas_allen_2011(data_dir=None, url=None, resume=True, verbose=1):
    """Download and return file names for the Allen resting-state
=======
def fetch_allen_rsn_tmap_75_2011(data_dir=None, url=None, resume=True, verbose=1):
    """Download and return file names for the Allen fMRI resting-state networks
       templates.
>>>>>>> 699d0bdd

    The provided images are in MNI152 space.

    Parameters
    ----------
    data_dir: string
        directory where data should be downloaded and unpacked.

    url: string
        url of file to download.

    resume: bool
        whether to resumed download of a partly-downloaded file.

    verbose: int
        verbosity level (0 means no message).

    Returns
    -------
    data: sklearn.datasets.base.Bunch
        dictionary-like object, keys are:
            all_unthresh_tmaps
            all_unthresh_rsn_labels
            rsn_unthresh_tmaps
            aggregate_ic_comps

    References
    ----------
    Licence: unknown

    E. Allen, et al, "A baseline for the multivariate comparison of resting
    state networks," Frontiers in Systems Neuroscience, vol. 5, p. 12, 2011.

    See http://mialab.mrn.org/data/index.html for more information
    on this dataset.
    """
    if url is None:
        url = "http://mialab.mrn.org/data/hcp/"

    dataset_name = "allen_rsn_2011"
    keys = ("all_unthresh_tmaps",
            "rsn_unthresh_tmaps",
            "aggregate_ic_comps")

    opts = {}
    files = ["ALL_HC_unthresholded_tmaps.nii",
             "RSN_HC_unthresholded_tmaps.nii",
             "rest_hcp_agg__component_ica_.nii",
            ]

    labels = {'Basal Ganglia': [21],
              'Auditory': [17],
              'Sensorimotor': [7, 23, 24, 38, 56, 29],
              'Visual': [46, 64, 67, 48, 39, 59],
              'Default-Mode': [50, 53, 25, 68],
              'Attentional': [34, 60, 52, 72, 71, 55],
              'Frontal': [ 42, 20, 47, 49],
              }

    filenames = [(f, url + f, opts) for f in files]

    package_directory = os.path.dirname(os.path.abspath(__file__))

    data_dir = _get_dataset_dir(dataset_name, data_dir=data_dir,
                                verbose=verbose)
    sub_files = _fetch_files(data_dir, filenames, resume=resume,
                             verbose=verbose)

    fdescr = _get_dataset_descr(dataset_name)

    params = dict([('description', fdescr),
                   ('all_unthresh_rsn_labels', labels)] +
                   list(zip(keys, sub_files)))

    return Bunch(**params)<|MERGE_RESOLUTION|>--- conflicted
+++ resolved
@@ -784,14 +784,10 @@
     return Bunch(**params)
 
 
-<<<<<<< HEAD
 def fetch_atlas_allen_2011(data_dir=None, url=None, resume=True, verbose=1):
-    """Download and return file names for the Allen resting-state
-=======
-def fetch_allen_rsn_tmap_75_2011(data_dir=None, url=None, resume=True, verbose=1):
     """Download and return file names for the Allen fMRI resting-state networks
        templates.
->>>>>>> 699d0bdd
+
 
     The provided images are in MNI152 space.
 
