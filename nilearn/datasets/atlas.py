"""Downloading NeuroImaging datasets: atlas datasets."""

import json
import re
import shutil
from pathlib import Path
from tempfile import mkdtemp
from xml.etree import ElementTree

import numpy as np
import pandas as pd
from nibabel import freesurfer, load
from sklearn.utils import Bunch

from nilearn._utils import logger
from nilearn._utils.bids import (
    check_look_up_table,
    generate_atlas_look_up_table,
)
from nilearn._utils.docs import fill_doc
from nilearn._utils.helpers import rename_parameters
from nilearn._utils.niimg_conversions import check_niimg
from nilearn._utils.param_validation import (
    check_parameter_in_allowed,
    check_params,
)
from nilearn.datasets._utils import (
    PACKAGE_DIRECTORY,
    fetch_files,
    get_dataset_descr,
    get_dataset_dir,
)
from nilearn.image import get_data as get_img_data
from nilearn.image import new_img_like, reorder_img

_TALAIRACH_LEVELS = ["hemisphere", "lobe", "gyrus", "tissue", "ba"]


dec_to_hex_nums = pd.DataFrame(
    {"hex": [f"{x:02x}" for x in range(256)]}, dtype=str
)

deprecation_message = (
    "From release >={version}, "
    "instead of returning several atlas image accessible "
    "via different keys, "
    "this fetcher will return the atlas as a dictionary "
    "with a single atlas image, "
    "accessible through a 'maps' key. "
)


def rgb_to_hex_lookup(
    red: pd.Series, green: pd.Series, blue: pd.Series
) -> pd.Series:
    """Turn RGB in hex."""
    # see https://stackoverflow.com/questions/53875880/convert-a-pandas-dataframe-of-rgb-colors-to-hex
    # Look everything up
    rr = dec_to_hex_nums.loc[red, "hex"]
    gg = dec_to_hex_nums.loc[green, "hex"]
    bb = dec_to_hex_nums.loc[blue, "hex"]
    # Reindex
    rr.index = red.index
    gg.index = green.index
    bb.index = blue.index
    # Concatenate and return
    return rr + gg + bb


@fill_doc
def fetch_atlas_difumo(
    dimension=64,
    resolution_mm=2,
    data_dir=None,
    resume=True,
    verbose=1,
):
    """Fetch DiFuMo brain atlas.

    Dictionaries of Functional Modes, or “DiFuMo”, can serve as
    :term:`probabilistic atlases<Probabilistic atlas>` to extract
    functional signals with different dimensionalities (64, 128,
    256, 512, and 1024).
    These modes are optimized to represent well raw :term:`BOLD` timeseries,
    over a with range of experimental conditions.
    See :footcite:t:`Dadi2020`.

    .. versionadded:: 0.7.1

    Notes
    -----
    Direct download links from OSF:

    - 64: https://osf.io/pqu9r/download
    - 128: https://osf.io/wjvd5/download
    - 256: https://osf.io/3vrct/download
    - 512: https://osf.io/9b76y/download
    - 1024: https://osf.io/34792/download

    Parameters
    ----------
    dimension : :obj:`int`, default=64
        Number of dimensions in the dictionary. Valid resolutions
        available are {64, 128, 256, 512, 1024}.

    resolution_mm : :obj:`int`, default=2mm
        The resolution in mm of the atlas to fetch. Valid options
        available are {2, 3}.
    %(data_dir)s
    %(resume)s
    %(verbose)s

    Returns
    -------
    data : :class:`sklearn.utils.Bunch`
        Dictionary-like object, the interest attributes are :

        - 'maps': :obj:`str`, path to 4D nifti file containing regions
            definition. The shape of the image is
            ``(104, 123, 104, dimension)`` where ``dimension`` is the
            requested dimension of the atlas.

        - 'labels': :class:`pandas.DataFrame` containing the labels of
            the regions.
            The length of the label array corresponds to the
            number of dimensions requested. ``data.labels[i]`` is the label
            corresponding to volume ``i`` in the 'maps' image.

        - %(description)s

        - %(atlas_type)s

        - %(template)s

    References
    ----------
    .. footbibliography::

    """
    check_params(locals())
    atlas_type = "probabilistic"

    dic = {
        64: "pqu9r",
        128: "wjvd5",
        256: "3vrct",
        512: "9b76y",
        1024: "34792",
    }
    valid_dimensions = [64, 128, 256, 512, 1024]
    check_parameter_in_allowed(dimension, valid_dimensions, "dimension")
    valid_resolution_mm = [2, 3]
    check_parameter_in_allowed(
        resolution_mm, valid_resolution_mm, "resolution_mm"
    )

    url = f"https://osf.io/{dic[dimension]}/download"
    opts = {"uncompress": True}

    csv_file = Path(f"{dimension}", f"labels_{dimension}_dictionary.csv")
    if resolution_mm != 3:
        nifti_file = Path(f"{dimension}", "2mm", "maps.nii.gz")
    else:
        nifti_file = Path(f"{dimension}", "3mm", "maps.nii.gz")

    files = [
        (csv_file, url, opts),
        (nifti_file, url, opts),
    ]

    dataset_name = "difumo_atlases"

    data_dir = get_dataset_dir(
        dataset_name=dataset_name, data_dir=data_dir, verbose=verbose
    )

    # Download the zip file, first
    files_ = fetch_files(data_dir, files, verbose=verbose, resume=resume)
    labels = pd.read_csv(files_[0])
    labels = labels.rename(columns={c: c.lower() for c in labels.columns})

    # README
    readme_files = [
        ("README.md", "https://osf.io/4k9bf/download", {"move": "README.md"})
    ]
    if not (data_dir / "README.md").exists():
        fetch_files(data_dir, readme_files, verbose=verbose, resume=resume)

    return Atlas(
        maps=files_[1],
        labels=labels,
        description=get_dataset_descr(dataset_name),
        atlas_type=atlas_type,
        template="MNI152NLin6Asym",
    )


@fill_doc
def fetch_atlas_craddock_2012(
    data_dir=None,
    url=None,
    resume=True,
    verbose=1,
    homogeneity="spatial",
    grp_mean=True,
):
    """Download and return file names \
       for the Craddock 2012 :term:`parcellation`.

    This function returns a :term:`probabilistic atlas<Probabilistic atlas>`.
    The provided images are in MNI152 space. All images are 4D with
    shapes equal to ``(47, 56, 46, 43)``.

    See :footcite:t:`CreativeCommons` for the license.

    See :footcite:t:`Craddock2012` and :footcite:t:`nitrcClusterROI`
    for more information on this :term:`parcellation`.

    Parameters
    ----------
    %(data_dir)s

    %(url)s

    %(resume)s

    %(verbose)s

    homogeneity : :obj:`str`,  default='spatial'
        The choice of the homogeneity ('spatial' or 'temporal' or 'random')

    grp_mean : :obj:`bool`, default=True
        The choice of the :term:`parcellation` (with group_mean or without)


    Returns
    -------
    data : :class:`sklearn.utils.Bunch`
        Dictionary-like object, keys are:

        - ``'scorr_mean'``: :obj:`str`, path to nifti file containing
            the group-mean :term:`parcellation`
            when emphasizing spatial homogeneity.

        - ``'tcorr_mean'``: :obj:`str`, path to nifti file containing
            the group-mean parcellation when emphasizing temporal homogeneity.

        - ``'scorr_2level'``: :obj:`str`, path to nifti file containing
            the :term:`parcellation` obtained
            when emphasizing spatial homogeneity.

        - ``'tcorr_2level'``: :obj:`str`, path to nifti file containing
            the :term:`parcellation` obtained
            when emphasizing temporal homogeneity.

        - ``'random'``: :obj:`str`, path to nifti file containing
            the :term:`parcellation` obtained with random clustering.

        - %(description)s

        - %(atlas_type)s

        - %(template)s


    Warns
    -----
    DeprecationWarning
        If an homogeneity input is provided, the current behavior
        (returning multiple maps) is deprecated.
        Starting in version 0.13, one map will be returned in a 'maps' dict key
        depending on the homogeneity and grp_mean value.

    References
    ----------
    .. footbibliography::

    """
    check_params(locals())
    atlas_type = "probabilistic"

    if url is None:
        url = (
            "https://cluster_roi.projects.nitrc.org"
            "/Parcellations/craddock_2011_parcellations.tar.gz"
        )
    opts = {"uncompress": True}

    dataset_name = "craddock_2012"

    data_dir = get_dataset_dir(
        dataset_name, data_dir=data_dir, verbose=verbose
    )

    fdescr = get_dataset_descr(dataset_name)

    allowed_homogeneity = {"spatial", "temporal", "random"}
    if homogeneity not in allowed_homogeneity:
        raise ValueError(
            f"'homogeneity' must be one of {allowed_homogeneity}. "
            f"Got {homogeneity=}."
        )

    if homogeneity in ["spatial", "temporal"]:
        if grp_mean:
            filename = [(homogeneity[0] + "corr05_mean_all.nii.gz", url, opts)]
        else:
            filename = [
                (homogeneity[0] + "corr05_2level_all.nii.gz", url, opts)
            ]
    else:
        filename = [("random_all.nii.gz", url, opts)]
    data = fetch_files(data_dir, filename, resume=resume, verbose=verbose)

    return Atlas(
        maps=data[0],
        description=fdescr,
        atlas_type=atlas_type,
    )


@fill_doc
def fetch_atlas_destrieux_2009(
    lateralized=True,
    data_dir=None,
    url=None,
    resume=True,
    verbose=1,
):
    """Download and load the Destrieux cortical \
    :term:`deterministic atlas<Deterministic atlas>` (dated 2009).

    See :footcite:t:`Fischl2004`,
    and :footcite:t:`Destrieux2009`.

    .. note::

        Some labels from the list of labels might not be present
        in the atlas image,
        in which case the integer values in the image
        might not be consecutive.

    Parameters
    ----------
    lateralized : :obj:`bool`, default=True
        If True, returns an atlas with distinct regions for right and left
        hemispheres.
    %(data_dir)s
    %(url)s
    %(resume)s
    %(verbose)s

    Returns
    -------
    data : :class:`sklearn.utils.Bunch`
        Dictionary-like object, contains:

        - 'maps': :obj:`str`
            path to nifti file containing the
            :class:`~nibabel.nifti1.Nifti1Image` defining the cortical
            ROIs, lateralized or not. The image has shape ``(76, 93, 76)``,
            and contains integer values which can be interpreted as the
            indices in the list of labels.

        - %(labels)s

        - %(description)s

        - %(lut)s

        - %(template)s

        - %(atlas_type)s

    References
    ----------
    .. footbibliography::

    """
    check_params(locals())

    atlas_type = "deterministic"

    if url is None:
        url = "https://www.nitrc.org/frs/download.php/11942/"

    url += "destrieux2009.tgz"
    opts = {"uncompress": True}
    lat = "_lateralized" if lateralized else ""

    files = [
        (f"destrieux2009_rois_labels{lat}.csv", url, opts),
        (f"destrieux2009_rois{lat}.nii.gz", url, opts),
        ("destrieux2009.rst", url, opts),
    ]

    dataset_name = "destrieux_2009"
    data_dir = get_dataset_dir(
        dataset_name, data_dir=data_dir, verbose=verbose
    )
    files_ = fetch_files(data_dir, files, resume=resume, verbose=verbose)

    labels = pd.read_csv(files_[0], index_col=0)

    return Atlas(
        maps=files_[1],
        labels=labels.name.to_list(),
        description=Path(files_[2]).read_text(),
        atlas_type=atlas_type,
        lut=pd.read_csv(files_[0]),
        template="fsaverage",
    )


@fill_doc
def fetch_atlas_harvard_oxford(
    atlas_name, data_dir=None, symmetric_split=False, resume=True, verbose=1
):
    """Load Harvard-Oxford parcellations from FSL.

    This function downloads Harvard Oxford atlas packaged from FSL 5.0
    and stores atlases in NILEARN_DATA folder in home directory.

    This function can also load Harvard Oxford atlas from your local directory
    specified by your FSL installed path given in `data_dir` argument.
    See documentation for details.

    .. note::

        For atlases 'cort-prob-1mm', 'cort-prob-2mm', 'cortl-prob-1mm',
        'cortl-prob-2mm', 'sub-prob-1mm', and 'sub-prob-2mm', the function
        returns a :term:`Probabilistic atlas`, and the
        :class:`~nibabel.nifti1.Nifti1Image` returned is 4D, with shape
        ``(182, 218, 182, 48)``.
        For :term:`deterministic atlases<Deterministic atlas>`, the
        :class:`~nibabel.nifti1.Nifti1Image` returned is 3D, with
        shape ``(182, 218, 182)`` and 48 regions (+ background).

    Parameters
    ----------
    atlas_name : :obj:`str`
        Name of atlas to load. Can be:
        "cort-maxprob-thr0-1mm", "cort-maxprob-thr0-2mm",
        "cort-maxprob-thr25-1mm", "cort-maxprob-thr25-2mm",
        "cort-maxprob-thr50-1mm", "cort-maxprob-thr50-2mm",
        "cort-prob-1mm", "cort-prob-2mm",
        "cortl-maxprob-thr0-1mm", "cortl-maxprob-thr0-2mm",
        "cortl-maxprob-thr25-1mm", "cortl-maxprob-thr25-2mm",
        "cortl-maxprob-thr50-1mm", "cortl-maxprob-thr50-2mm",
        "cortl-prob-1mm", "cortl-prob-2mm",
        "sub-maxprob-thr0-1mm", "sub-maxprob-thr0-2mm",
        "sub-maxprob-thr25-1mm", "sub-maxprob-thr25-2mm",
        "sub-maxprob-thr50-1mm", "sub-maxprob-thr50-2mm",
        "sub-prob-1mm", "sub-prob-2mm".
    %(data_dir)s
        Optionally, it can also be a FSL installation directory (which is
        dependent on your installation).
        Example, if FSL is installed in ``/usr/share/fsl/`` then
        specifying as '/usr/share/' can get you the Harvard Oxford atlas
        from your installed directory. Since we mimic the same root directory
        as FSL to load it easily from your installation.

    symmetric_split : :obj:`bool`, default=False
        If ``True``, lateralized atlases of cort or sub with maxprob will be
        returned. For subcortical types (``sub-maxprob``), we split every
        symmetric region in left and right parts. Effectively doubles the
        number of regions.

        .. note::
            Not implemented
            for full :term:`Probabilistic atlas` (*-prob-* atlases).

    %(resume)s
    %(verbose)s

    Returns
    -------
    data : :class:`sklearn.utils.Bunch`
        Dictionary-like object, keys are:

        - 'maps': :obj:`str`
            path to nifti file containing the
            atlas :class:`~nibabel.nifti1.Nifti1Image`.
            It is a 4D image
            if a :term:`Probabilistic atlas` is requested, and a 3D image
            if a :term:`maximum probability atlas<Deterministic atlas>` is
            requested.
            In the latter case, the image contains integer
            values which can be interpreted as the indices in the list
            of labels.

            .. note::

                For some atlases, it can be the case that some regions
                are empty. In this case, no :term:`voxels<voxel>` in the
                map are assigned to these regions. So the number of
                unique values in the map can be strictly smaller than the
                number of region names in ``labels``.

        - %(labels)s

        - 'filename': Same as 'maps', kept for backward compatibility only.

        - %(description)s

        - %(lut)s
            Only for deterministic version of the atlas.

        - %(template)s

        - %(atlas_type)s

    See Also
    --------
    nilearn.datasets.fetch_atlas_juelich

    """
    check_params(locals())

    atlases = [
        "cort-maxprob-thr0-1mm",
        "cort-maxprob-thr0-2mm",
        "cort-maxprob-thr25-1mm",
        "cort-maxprob-thr25-2mm",
        "cort-maxprob-thr50-1mm",
        "cort-maxprob-thr50-2mm",
        "cort-prob-1mm",
        "cort-prob-2mm",
        "cortl-maxprob-thr0-1mm",
        "cortl-maxprob-thr0-2mm",
        "cortl-maxprob-thr25-1mm",
        "cortl-maxprob-thr25-2mm",
        "cortl-maxprob-thr50-1mm",
        "cortl-maxprob-thr50-2mm",
        "cortl-prob-1mm",
        "cortl-prob-2mm",
        "sub-maxprob-thr0-1mm",
        "sub-maxprob-thr0-2mm",
        "sub-maxprob-thr25-1mm",
        "sub-maxprob-thr25-2mm",
        "sub-maxprob-thr50-1mm",
        "sub-maxprob-thr50-2mm",
        "sub-prob-1mm",
        "sub-prob-2mm",
    ]
    check_parameter_in_allowed(atlas_name, atlases, "atlas_name")

    atlas_type = "probabilistic" if "-prob-" in atlas_name else "deterministic"

    if atlas_type == "probabilistic" and symmetric_split:
        raise ValueError(
            "Region splitting not supported for probabilistic atlases"
        )
    (
        atlas_img,
        atlas_filename,
        names,
        is_lateralized,
    ) = _get_atlas_data_and_labels(
        "HarvardOxford",
        atlas_name,
        symmetric_split=symmetric_split,
        data_dir=data_dir,
        resume=resume,
        verbose=verbose,
    )

    atlas_niimg = check_niimg(atlas_img)
    if not symmetric_split or is_lateralized:
        return Atlas(
            maps=atlas_niimg,
            labels=names,
            description=get_dataset_descr("harvard_oxford"),
            atlas_type=atlas_type,
            lut=generate_atlas_look_up_table(
                "fetch_atlas_harvard_oxford", name=names
            ),
            filename=atlas_filename,
            template="MNI152NLin6Asym",
        )

    new_atlas_data, new_names = _compute_symmetric_split(
        "HarvardOxford", atlas_niimg, names
    )
    new_atlas_niimg = new_img_like(
        atlas_niimg, new_atlas_data, atlas_niimg.affine
    )

    return Atlas(
        maps=new_atlas_niimg,
        labels=new_names,
        description=get_dataset_descr("harvard_oxford"),
        atlas_type=atlas_type,
        lut=generate_atlas_look_up_table(
            "fetch_atlas_harvard_oxford", name=new_names
        ),
        filename=atlas_filename,
        template="MNI152NLin6Asym",
    )


@fill_doc
def fetch_atlas_juelich(
    atlas_name, data_dir=None, symmetric_split=False, resume=True, verbose=1
):
    """Load Juelich parcellations from FSL.

    This function downloads Juelich atlas packaged from FSL 5.0
    and stores atlases in NILEARN_DATA folder in home directory.

    This function can also load Juelich atlas from your local directory
    specified by your FSL installed path given in `data_dir` argument.
    See documentation for details.

    .. versionadded:: 0.8.1

    .. note::

        For atlases 'prob-1mm', and 'prob-2mm', the function returns a
        :term:`Probabilistic atlas`, and the
        :class:`~nibabel.nifti1.Nifti1Image` returned is 4D, with shape
        ``(182, 218, 182, 62)``.
        For :term:`deterministic atlases<Deterministic atlas>`, the
        :class:`~nibabel.nifti1.Nifti1Image` returned is 3D, with shape
        ``(182, 218, 182)`` and 62 regions (+ background).

    Parameters
    ----------
    atlas_name : :obj:`str`
        Name of atlas to load. Can be:
        "maxprob-thr0-1mm", "maxprob-thr0-2mm",
        "maxprob-thr25-1mm", "maxprob-thr25-2mm",
        "maxprob-thr50-1mm", "maxprob-thr50-2mm",
        "prob-1mm", "prob-2mm".
    %(data_dir)s
        Optionally, it can also be a FSL installation directory (which is
        dependent on your installation).
        Example, if FSL is installed in ``/usr/share/fsl/``, then
        specifying as '/usr/share/' can get you Juelich atlas
        from your installed directory. Since we mimic same root directory
        as FSL to load it easily from your installation.

    symmetric_split : :obj:`bool`, default=False
        If ``True``, lateralized atlases of cort or sub with maxprob will be
        returned. For subcortical types (``sub-maxprob``), we split every
        symmetric region in left and right parts. Effectively doubles the
        number of regions.

        .. note::
            Not implemented for full :term:`Probabilistic atlas`
            (``*-prob-*`` atlases).

    %(resume)s
    %(verbose)s

    Returns
    -------
    data : :class:`sklearn.utils.Bunch`
        Dictionary-like object, keys are:

        - 'maps': :class:`~nibabel.nifti1.Nifti1Image`.
            It is a 4D image if a :term:`Probabilistic atlas` is requested,
            and a 3D image
            if a :term:`maximum probability atlas<Deterministic atlas>`
            is requested.
            In the latter case, the image contains integer values
            which can be interpreted as the indices in the list of labels.

            .. note::

                For some atlases, it can be the case that some regions
                are empty. In this case, no :term:`voxels<voxel>` in the
                map are assigned to these regions. So the number of
                unique values in the map can be strictly smaller than the
                number of region names in ``labels``.

        - %(labels)s

        - 'filename': Same as 'maps', kept for backward compatibility only.

        - %(description)s

        - %(lut)s
            Only for deterministic version of the atlas.

        - %(template)s

        - %(atlas_type)s

    See Also
    --------
    nilearn.datasets.fetch_atlas_harvard_oxford

    """
    check_params(locals())

    atlases = [
        "maxprob-thr0-1mm",
        "maxprob-thr0-2mm",
        "maxprob-thr25-1mm",
        "maxprob-thr25-2mm",
        "maxprob-thr50-1mm",
        "maxprob-thr50-2mm",
        "prob-1mm",
        "prob-2mm",
    ]
    check_parameter_in_allowed(atlas_name, atlases, "atlas_name")

    atlas_type = (
        "probabilistic" if atlas_name.startswith("prob-") else "deterministic"
    )

    if atlas_type == "probabilistic" and symmetric_split:
        raise ValueError(
            "Region splitting not supported for probabilistic atlases"
        )
    atlas_img, atlas_filename, names, _ = _get_atlas_data_and_labels(
        "Juelich",
        atlas_name,
        data_dir=data_dir,
        resume=resume,
        verbose=verbose,
    )
    atlas_niimg = check_niimg(atlas_img)
    atlas_data = get_img_data(atlas_niimg)

    if atlas_type == "probabilistic":
        new_atlas_data, new_names = _merge_probabilistic_maps_juelich(
            atlas_data, names
        )
    elif symmetric_split:
        new_atlas_data, new_names = _compute_symmetric_split(
            "Juelich", atlas_niimg, names
        )
    else:
        new_atlas_data, new_names = _merge_labels_juelich(atlas_data, names)

    new_atlas_niimg = new_img_like(
        atlas_niimg, new_atlas_data, atlas_niimg.affine
    )

    return Atlas(
        maps=new_atlas_niimg,
        labels=list(new_names),
        description=get_dataset_descr("juelich"),
        atlas_type=atlas_type,
        lut=generate_atlas_look_up_table(
            "fetch_atlas_juelich", name=list(new_names)
        ),
        filename=atlas_filename,
    )


def _get_atlas_data_and_labels(
    atlas_source,
    atlas_name,
    symmetric_split=False,
    data_dir=None,
    resume=True,
    verbose=1,
):
    """Implement fetching logic common to \
    both fetch_atlas_juelich and fetch_atlas_harvard_oxford.

    This function downloads the atlas image and labels.
    """
    check_parameter_in_allowed(
        atlas_source,
        ["Juelich", "HarvardOxford", "atlas_source"],
        "atlas_source",
    )
    if atlas_source == "Juelich":
        url = "https://www.nitrc.org/frs/download.php/12096/Juelich.tgz"
    elif atlas_source == "HarvardOxford":
        url = "https://www.nitrc.org/frs/download.php/9902/HarvardOxford.tgz"

    # For practical reasons, we mimic the FSL data directory here.
    data_dir = get_dataset_dir("fsl", data_dir=data_dir, verbose=verbose)
    opts = {"uncompress": True}
    root = Path("data", "atlases")

    if atlas_source == "HarvardOxford":
        if symmetric_split:
            atlas_name = atlas_name.replace("cort-max", "cortl-max")

        if atlas_name.startswith("sub-"):
            label_file = "HarvardOxford-Subcortical.xml"
            is_lateralized = False
        elif atlas_name.startswith("cortl"):
            label_file = "HarvardOxford-Cortical-Lateralized.xml"
            is_lateralized = True
        else:
            label_file = "HarvardOxford-Cortical.xml"
            is_lateralized = False
    else:
        label_file = "Juelich.xml"
        is_lateralized = False
    label_file = root / label_file
    atlas_file = root / atlas_source / f"{atlas_source}-{atlas_name}.nii.gz"
    atlas_file, label_file = fetch_files(
        data_dir,
        [(atlas_file, url, opts), (label_file, url, opts)],
        resume=resume,
        verbose=verbose,
    )
    # Reorder image to have positive affine diagonal
    atlas_img = reorder_img(atlas_file, copy_header=True)
    names = {0: "Background"}

    all_labels = ElementTree.parse(label_file).findall(".//label")
    for label in all_labels:
        new_idx = int(label.get("index")) + 1
        if new_idx in names:
            raise ValueError(
                f"Duplicate index {new_idx} for labels "
                f"'{names[new_idx]}', and '{label.text}'"
            )

        # fix typos in Harvard Oxford labels
        if atlas_source == "HarvardOxford":
            label.text = label.text.replace("Ventrical", "Ventricle")
            label.text = label.text.replace("Operculum", "Opercular")

        names[new_idx] = label.text.strip()

    # The label indices should range from 0 to nlabel + 1
    assert list(names.keys()) == list(range(len(all_labels) + 1))
    names = [item[1] for item in sorted(names.items())]
    return atlas_img, atlas_file, names, is_lateralized


def _merge_probabilistic_maps_juelich(atlas_data, names):
    """Handle probabilistic juelich atlases when symmetric_split=False.

    Helper function for fetch_atlas_juelich.

    In this situation, we need to merge labels and maps corresponding
    to left and right regions.
    """
    new_names = np.unique([re.sub(r" (L|R)$", "", name) for name in names])
    new_name_to_idx = {k: v - 1 for v, k in enumerate(new_names)}
    new_atlas_data = np.zeros((*atlas_data.shape[:3], len(new_names) - 1))
    for i, name in enumerate(names):
        if name != "Background":
            new_name = re.sub(r" (L|R)$", "", name)
            new_atlas_data[..., new_name_to_idx[new_name]] += atlas_data[
                ..., i - 1
            ]
    return new_atlas_data, new_names


def _merge_labels_juelich(atlas_data, names):
    """Handle 3D atlases when symmetric_split=False.

    Helper function for fetch_atlas_juelich.

    In this case, we need to merge the labels corresponding to
    left and right regions.
    """
    new_names = np.unique([re.sub(r" (L|R)$", "", name) for name in names])
    new_names_dict = {k: v for v, k in enumerate(new_names)}
    new_atlas_data = atlas_data.copy()
    for label, name in enumerate(names):
        new_name = re.sub(r" (L|R)$", "", name)
        new_atlas_data[atlas_data == label] = new_names_dict[new_name]
    return new_atlas_data, new_names


def _compute_symmetric_split(source, atlas_niimg, names):
    """Handle 3D atlases when symmetric_split=True.

    Helper function for both fetch_atlas_juelich and
    fetch_atlas_harvard_oxford.
    """
    # The atlas_niimg should have been passed to
    # reorder_img such that the affine's diagonal
    # should be positive. This is important to
    # correctly split left and right hemispheres.
    assert atlas_niimg.affine[0, 0] > 0
    atlas_data = get_img_data(atlas_niimg)
    labels = np.unique(atlas_data)
    # Build a mask of both halves of the brain
    middle_ind = (atlas_data.shape[0]) // 2
    # Split every zone crossing the median plane into two parts.
    left_atlas = atlas_data.copy()
    left_atlas[middle_ind:] = 0
    right_atlas = atlas_data.copy()
    right_atlas[:middle_ind] = 0

    if source == "Juelich":
        for idx, name in enumerate(names):
            if name.endswith("L"):
                name = re.sub(r" L$", "", name)
                names[idx] = f"Left {name}"
            if name.endswith("R"):
                name = re.sub(r" R$", "", name)
                names[idx] = f"Right {name}"

    new_label = 0
    new_atlas = atlas_data.copy()
    # Assumes that the background label is zero.
    new_names = [names[0]]
    for label, name in zip(labels[1:], names[1:], strict=False):
        new_label += 1
        left_elements = (left_atlas == label).sum()
        right_elements = (right_atlas == label).sum()
        n_elements = float(left_elements + right_elements)
        if (
            left_elements / n_elements < 0.05
            or right_elements / n_elements < 0.05
        ):
            new_atlas[atlas_data == label] = new_label
            new_names.append(name)
            continue
        new_atlas[left_atlas == label] = new_label
        new_names.append(f"Left {name}")
        new_label += 1
        new_atlas[right_atlas == label] = new_label
        new_names.append(f"Right {name}")
    return new_atlas, new_names


@fill_doc
def fetch_atlas_msdl(data_dir=None, url=None, resume=True, verbose=1):
    """Download and load the MSDL brain :term:`Probabilistic atlas`.

    It can be downloaded at :footcite:t:`atlas_msdl`, and cited
    using :footcite:t:`Varoquaux2011`.
    See also :footcite:t:`Varoquaux2013` for more information.

    Parameters
    ----------
    %(data_dir)s
    %(url)s
    %(resume)s
    %(verbose)s

    Returns
    -------
    data : :class:`sklearn.utils.Bunch`
        Dictionary-like object, the interest attributes are :

        - 'maps': :obj:`str`
            path to nifti file containing the
            :term:`Probabilistic atlas` image
            (shape is equal to ``(40, 48, 35, 39)``).

        - %(labels)s
            There are 39 labels such that ``data.labels[i]``
            corresponds to map ``i``.

        - 'region_coords': :obj:`list` of length-3 :obj:`tuple`
            ``data.region_coords[i]`` contains the coordinates ``(x, y, z)``
            of region ``i`` in :term:`MNI` space.

        - 'networks': :obj:`list` of :obj:`str`
            list containing the names of the networks.
            There are 39 network names such that
            ``data.networks[i]`` is the network name of region ``i``.

        - %(description)s

        - %(atlas_type)s

        - %(template)s

    References
    ----------
    .. footbibliography::


    """
    check_params(locals())

    atlas_type = "probabilistic"

    url = "https://team.inria.fr/parietal/files/2015/01/MSDL_rois.zip"
    opts = {"uncompress": True}

    dataset_name = "msdl_atlas"
    files = [
        (Path("MSDL_rois", "msdl_rois_labels.csv"), url, opts),
        (Path("MSDL_rois", "msdl_rois.nii"), url, opts),
    ]

    data_dir = get_dataset_dir(
        dataset_name, data_dir=data_dir, verbose=verbose
    )
    files = fetch_files(data_dir, files, resume=resume, verbose=verbose)

    csv_data = pd.read_csv(files[0])
    net_names = [
        net_name.strip() for net_name in csv_data["net name"].to_list()
    ]

    return Atlas(
        maps=files[1],
        labels=[name.strip() for name in csv_data["name"].to_list()],
        description=get_dataset_descr(dataset_name),
        atlas_type=atlas_type,
        region_coords=csv_data[["x", "y", "z"]].to_numpy().tolist(),
        networks=net_names,
    )


@fill_doc
def fetch_coords_power_2011():
    """Download and load the Power et al. brain atlas composed of 264 ROIs.

    See :footcite:t:`Power2011`.

    Returns
    -------
    data : :class:`sklearn.utils.Bunch`
        Dictionary-like object, contains:

        - 'rois': :class:`pandas.DataFrame`
            Contains the coordinates of 264 ROIs in :term:`MNI` space.

        - %(description)s


    References
    ----------
    .. footbibliography::

    """
    dataset_name = "power_2011"
    fdescr = get_dataset_descr(dataset_name)
    csv = PACKAGE_DIRECTORY / "data" / "power_2011.csv"
    params = {"rois": pd.read_csv(csv), "description": fdescr}
    params["rois"] = params["rois"].rename(
        columns={c: c.lower() for c in params["rois"].columns}
    )

    return Bunch(**params)


@fill_doc
def fetch_atlas_smith_2009(
    data_dir=None,
    url=None,
    resume=True,
    verbose=1,
    mirror="origin",
    dimension=10,
    resting=True,
):
    """Download and load the Smith :term:`ICA` and BrainMap \
    :term:`Probabilistic atlas` (2009).

    See :footcite:t:`Smith2009b` and :footcite:t:`Laird2011`.

    Parameters
    ----------
    %(data_dir)s

    %(url)s

    %(resume)s

    %(verbose)s

    mirror : :obj:`str`, default='origin'
        By default, the dataset is downloaded from the original website of the
        atlas. Specifying "nitrc" will force download from a mirror, with
        potentially higher bandwidth.

    dimension : :obj:`int`, default=None
        Number of dimensions in the dictionary. Valid dimension
        available are {10, 20, 70}.

    resting : :obj:`bool`, default=True
        Either to fetch the resting-:term:`fMRI` or BrainMap components

    Returns
    -------
    data : :class:`sklearn.utils.Bunch`
        Dictionary-like object, contains:

        - ``maps``: :obj:`str`
            Path to nifti file containing the requested resting fMRI or
            or BrainMap components image with the number of requested
            dimenensions.
            The shape of the image is ``(91, 109, 91, dimension)``.

        - %(description)s

        - %(atlas_type)s

        - %(template)s

    References
    ----------
    .. footbibliography::

    Notes
    -----
    For more information about this dataset's structure:
    https://www.fmrib.ox.ac.uk/datasets/brainmap+rsns/

    """
    check_params(locals())

    atlas_type = "probabilistic"

    if url is None:
        check_parameter_in_allowed(mirror, ["origin", "nitrc"], "mirror")
        if mirror == "origin":
            url = "https://www.fmrib.ox.ac.uk/datasets/brainmap+rsns/"
        elif mirror == "nitrc":
            url = [
                "https://www.nitrc.org/frs/download.php/7730/",
                "https://www.nitrc.org/frs/download.php/7729/",
                "https://www.nitrc.org/frs/download.php/7731/",
                "https://www.nitrc.org/frs/download.php/7726/",
                "https://www.nitrc.org/frs/download.php/7728/",
                "https://www.nitrc.org/frs/download.php/7727/",
            ]

    files = {
        "rsn20": "rsn20.nii.gz",
        "rsn10": "PNAS_Smith09_rsn10.nii.gz",
        "rsn70": "rsn70.nii.gz",
        "bm20": "bm20.nii.gz",
        "bm10": "PNAS_Smith09_bm10.nii.gz",
        "bm70": "bm70.nii.gz",
    }

    if isinstance(url, str):
        url = [url] * len(files)

    dataset_name = "smith_2009"
    data_dir = get_dataset_dir(
        dataset_name, data_dir=data_dir, verbose=verbose
    )

    fdescr = get_dataset_descr(dataset_name)

    key = f"{'rsn' if resting else 'bm'}{dimension}"
    key_index = list(files).index(key)

    file = [(files[key], url[key_index] + files[key], {})]
    data = fetch_files(data_dir, file, resume=resume, verbose=verbose)

    return Atlas(
        maps=data[0],
        description=fdescr,
        atlas_type=atlas_type,
    )


@fill_doc
def fetch_atlas_yeo_2011(
    data_dir=None,
    url=None,
    resume=True,
    verbose=1,
    n_networks=7,
    thickness="thick",
):
    """Download and return file names for the Yeo 2011 :term:`parcellation`.

    This function retrieves the so-called yeo
    :term:`deterministic atlases<Deterministic atlas>`. The provided images
    are in MNI152 space and have shapes equal to ``(256, 256, 256, 1)``.
    They contain consecutive integers values from 0 (background) to either
    7 or 17 depending on the atlas version considered.

    For more information on this dataset's structure,
    see :footcite:t:`CorticalParcellation_Yeo2011`,
    and :footcite:t:`Yeo2011`.

    Parameters
    ----------
    %(data_dir)s
    %(url)s
    %(resume)s
    %(verbose)s

    n_networks : {7, 17}, default = 7
        Specify the version of the atlas that is returned:

        - 7 networks parcellation,
        - 17 networks parcellation.

        .. versionadded:: 0.12.0

        .. versionchanged:: 0.13.0

          The default was changed to 7.

    thickness : {"thin", "thick"}, default = "thick"
        Specific the version of the atlas that is returned:

        - ``"thick"``: parcellation fitted to thick cortex segmentations,
        - ``"thin"``: parcellation fitted to thin cortex segmentations.

        .. versionadded:: 0.12.0

        .. versionchanged:: 0.13.0

          The default was changed to "thick".

    Returns
    -------
    data : :class:`sklearn.utils.Bunch`
        Dictionary-like object.

        - 'anat': :obj:`str`
            Path to nifti file containing the anatomy image.

        - 'maps': 3D :class:`~nibabel.nifti1.Nifti1Image`.
          The image contains integer values for each network.

        - %(labels)s

        - %(lut)s

        - %(description)s

        - %(template)s

        - %(atlas_type)s

    References
    ----------
    .. footbibliography::

    Notes
    -----
    License: unknown.

    """
    check_params(locals())

    atlas_type = "deterministic"

    if n_networks not in (7, 17):
        raise ValueError(f"'n_networks' must be 7 or 17. Got {n_networks=}")
    if thickness not in ("thin", "thick"):
        raise ValueError(
            f"'thickness' must be 'thin' or 'thick'. Got {thickness=}"
        )

<<<<<<< HEAD
=======
    if n_networks is not None:
        check_parameter_in_allowed(n_networks, (7, 17), "n_networks")
        if thickness is None:
            thickness = "thick"
    if thickness is not None:
        check_parameter_in_allowed(thickness, ("thin", "thick"), "thickness")
        if n_networks is None:
            n_networks = 7

>>>>>>> 934f2932
    if url is None:
        url = (
            "ftp://surfer.nmr.mgh.harvard.edu/pub/data/"
            "Yeo_JNeurophysiol11_MNI152.zip"
        )
    opts = {"uncompress": True}

    dataset_name = "yeo_2011"
    keys = (
        "thin_7",
        "thick_7",
        "thin_17",
        "thick_17",
        "colors_7",
        "colors_17",
        "anat",
    )
    basenames = (
        "Yeo2011_7Networks_MNI152_FreeSurferConformed1mm.nii.gz",
        "Yeo2011_7Networks_MNI152_FreeSurferConformed1mm_LiberalMask.nii.gz",
        "Yeo2011_17Networks_MNI152_FreeSurferConformed1mm.nii.gz",
        "Yeo2011_17Networks_MNI152_FreeSurferConformed1mm_LiberalMask.nii.gz",
        "Yeo2011_7Networks_ColorLUT.txt",
        "Yeo2011_17Networks_ColorLUT.txt",
        "FSL_MNI152_FreeSurferConformed_1mm.nii.gz",
    )

    filenames = [
        (Path("Yeo_JNeurophysiol11_MNI152", f), url, opts) for f in basenames
    ]

    data_dir = get_dataset_dir(
        dataset_name, data_dir=data_dir, verbose=verbose
    )
    sub_files = fetch_files(
        data_dir, filenames, resume=resume, verbose=verbose
    )

    fdescr = get_dataset_descr(dataset_name)

    params = dict(
        [
            ("description", fdescr),
            ("atlas_type", atlas_type),
            *list(zip(keys, sub_files, strict=False)),
        ]
    )

    lut_file = params["colors_7"] if n_networks == 7 else params["colors_17"]
    lut = pd.read_csv(
        lut_file,
        sep="\\s+",
        names=["index", "name", "r", "g", "b", "fs"],
        header=0,
    )
    lut = _update_lut_freesurder(lut)

    maps = params[f"{thickness}_{n_networks}"]

    return Atlas(
        maps=maps,
        labels=lut.name.to_list(),
        description=fdescr,
        template="MNI152NLin6Asym",
        lut=lut,
        atlas_type=atlas_type,
        anat=params["anat"],
    )


def _update_lut_freesurder(lut):
    """Update LUT formatted for Freesurfer."""
    lut = pd.concat(
        [
            pd.DataFrame([[0, "Background", 0, 0, 0, 0]], columns=lut.columns),
            lut,
        ],
        ignore_index=True,
    )
    lut["color"] = "#" + rgb_to_hex_lookup(lut.r, lut.g, lut.b).astype(str)
    lut = lut.drop(["r", "g", "b", "fs"], axis=1)
    return lut


@fill_doc
def fetch_atlas_aal(
    version="3v2", data_dir=None, url=None, resume=True, verbose=1
):
    """Download and returns the AAL template for :term:`SPM` 12.

    This :term:`Deterministic atlas` is the result of an automated anatomical
    parcellation of the spatially normalized single-subject high-resolution
    T1 volume provided by the Montreal Neurological Institute (:term:`MNI`)
    (D. L. Collins et al., 1998, Trans. Med. Imag. 17, 463-468, PubMed).

    For more information on this dataset's structure,
    see :footcite:t:`AAL_atlas`,
    and :footcite:t:`Tzourio-Mazoyer2002`.

    .. warning::

        The integers in the map image (data.maps) that define the parcellation
        are not always consecutive, as is usually the case in Nilearn, and
        should not be interpreted as indices for the list of label names.
        In addition, the region IDs are provided as strings, so it is necessary
        to cast them to integers when indexing.
        For more information, refer to the fetcher's description:

        .. code-block:: python

            from nilearn.datasets import fetch_atlas_aal

            atlas = fetch_atlas_aal()
            print(atlas.description)

    Parameters
    ----------
    version : {'3v2', 'SPM12', 'SPM5', 'SPM8'}, default='3v2'
        The version of the AAL atlas. Must be 'SPM5', 'SPM8', 'SPM12', or '3v2'
        for the latest SPM12 version of AAL3 software.

        .. versionchanged:: 0.13.0dev

          The default was changed to '3v2'.

    %(data_dir)s
    %(url)s
    %(resume)s
    %(verbose)s

    Returns
    -------
    data : :class:`sklearn.utils.Bunch`
        Dictionary-like object, keys are:

        - 'maps': :obj:`str`
            Path to nifti file containing the regions.
            The image has shape ``(91, 109, 91)`` and contains
            117 unique integer values defining the parcellation in version
            SPM 5, 8 and 12, and 167 unique integer values defining the
            parcellation in version 3v2. Please refer to the main description
            to see how to link labels to regions IDs.

        - %(labels)s
            There are 117 names in version SPM 5, 8, and 12,
            and 167 names in version 3v2.
            Please refer to the main description
            to see how to link labels to regions IDs.

        - 'indices': :obj:`list` of :obj:`str`
            Indices mapping 'labels'
            to values in the 'maps' image.
            This list has 117 elements in
            version SPM 5, 8 and 12, and 167 elements in version 3v2.
            Since the values in the 'maps' image do not correspond to
            indices in ``labels``, but rather to values in ``indices``, the
            location of a label in the ``labels`` list does not necessary
            match the associated value in the image.
            Use the ``indices``
            list to identify the appropriate image value for a given label
            (See main description above).

        - %(description)s

        - %(lut)s

        - %(template)s

        - %(atlas_type)s

    References
    ----------
    .. footbibliography::

    Notes
    -----
    License: unknown.

    """
    check_params(locals())

    atlas_type = "deterministic"

    versions = ["SPM5", "SPM8", "SPM12", "3v2"]
    check_parameter_in_allowed(version, versions, "version")

    dataset_name = f"aal_{version}"
    opts = {"uncompress": True}

    if url is None:
        base_url = "https://www.gin.cnrs.fr/"
        if version == "SPM12":
            url = f"{base_url}AAL_files/aal_for_SPM12.tar.gz"
            basenames = ("AAL.nii", "AAL.xml")
            filenames = [
                (Path("aal", "atlas", f), url, opts) for f in basenames
            ]
        elif version == "3v2":
            url = f"{base_url}wp-content/uploads/AAL3v2_for_SPM12.tar.gz"
            basenames = ("AAL3v1.nii", "AAL3v1.xml")
            filenames = [(Path("AAL3", f), url, opts) for f in basenames]
        else:
            url = f"{base_url}wp-content/uploads/aal_for_{version}.zip"
            basenames = ("ROI_MNI_V4.nii", "ROI_MNI_V4.txt")
            filenames = [
                (Path(f"aal_for_{version}", f), url, opts) for f in basenames
            ]

    data_dir = get_dataset_dir(
        dataset_name, data_dir=data_dir, verbose=verbose
    )
    atlas_img, labels_file = fetch_files(
        data_dir, filenames, resume=resume, verbose=verbose
    )
    fdescr = get_dataset_descr("aal")
    labels = ["Background"]
    indices = ["0"]
    if version in ("SPM12", "3v2"):
        xml_tree = ElementTree.parse(labels_file)
        root = xml_tree.getroot()
        for label in root.iter("label"):
            indices.append(label.find("index").text)
            labels.append(label.find("name").text)
    else:
        with Path(labels_file).open() as fp:
            for line in fp:
                _, label, index = line.strip().split("\t")
                indices.append(index)
                labels.append(label)
        fdescr = fdescr.replace("SPM 12", version)

    return Atlas(
        maps=atlas_img,
        labels=labels,
        description=fdescr,
        lut=generate_atlas_look_up_table(
            "fetch_atlas_aal",
            index=np.array([int(x) for x in indices]),
            name=labels,
        ),
        atlas_type=atlas_type,
        template="MNIColin27",
        indices=indices,
    )


@fill_doc
def fetch_atlas_basc_multiscale_2015(
    data_dir=None,
    url=None,
    resume=True,
    verbose=1,
    resolution=7,
    version="sym",
):
    """Download and load multiscale functional brain parcellations.

    This :term:`Deterministic atlas` includes group brain parcellations
    generated from resting-state
    :term:`functional magnetic resonance images<fMRI>` from about 200 young
    healthy subjects.

    Multiple resolutions (number of networks) are available, among
    7, 12, 20, 36, 64, 122, 197, 325, 444. The brain parcellations
    have been generated using a method called bootstrap analysis of
    stable clusters called as BASC :footcite:t:`Bellec2010`,
    and the resolutions have been selected using a data-driven method
    called MSTEPS :footcite:t:`Bellec2013`.

    Note that two versions of the template are available, 'sym' or 'asym'.
    The 'asym' type contains brain images that have been registered in the
    asymmetric version of the :term:`MNI` brain template (reflecting that
    the brain is asymmetric), while the 'sym' type contains images registered
    in the symmetric version of the :term:`MNI` template.
    The symmetric template has been forced to be symmetric anatomically, and
    is therefore ideally suited to study homotopic functional connections in
    :term:`fMRI`: finding homotopic regions simply consists of flipping the
    x-axis of the template.

    .. versionadded:: 0.2.3

    Parameters
    ----------
    %(data_dir)s

    %(url)s

    %(resume)s

    %(verbose)s

    resolution : :obj:`int`, default=7
        Number of networks in the dictionary.
        Valid resolutions available are
        {7, 12, 20, 36, 64, 122, 197, 325, 444}

        .. versionchanged: 0.13.0dev

          Default changed to ``7``.

    version : {'sym', 'asym'}, default='sym'
        Available versions are 'sym' or 'asym'.
        By default all scales of brain parcellations of version 'sym'
        will be returned.

    Returns
    -------
    data : :class:`sklearn.utils.Bunch`
        Dictionary-like object, Keys are:

        - maps: :obj:`str`
            Path to Nifti file of the brain parcellation.
            Images have shape ``(53, 64, 52)`` and contain consecutive integer
            values from 0 to the selected number of networks (scale).

        - %(description)s

        - %(lut)s

        - %(template)s

        - %(atlas_type)s

    References
    ----------
    .. footbibliography::

    Notes
    -----
    For more information on this dataset's structure, see
    https://figshare.com/articles/dataset/Group_multiscale_functional_template_generated_with_BASC_on_the_Cambridge_sample/1285615

    """
    check_params(locals())

    atlas_type = "deterministic"

    versions = ["sym", "asym"]
    check_parameter_in_allowed(version, versions, "version")

    allowed_resolutions = {7, 12, 20, 36, 64, 122, 197, 325, 444}
    if resolution not in allowed_resolutions:
        raise ValueError(
            f"Requested {resolution=} not available. "
            f"Valid options: {allowed_resolutions}"
        )

    file_number = "1861819" if version == "sym" else "1861820"
    url = f"https://ndownloader.figshare.com/files/{file_number}"

    opts = {"uncompress": True}

    dataset_name = "basc_multiscale_2015"
    data_dir = get_dataset_dir(
        dataset_name, data_dir=data_dir, verbose=verbose
    )

    folder_name = Path(f"template_cambridge_basc_multiscale_nii_{version}")
    fdescr = get_dataset_descr(dataset_name)

    basename = (
        "template_cambridge_basc_multiscale_"
        + version
        + f"_scale{resolution:03}"
        + ".nii.gz"
    )

    filename = [(folder_name / basename, url, opts)]

    data = fetch_files(data_dir, filename, resume=resume, verbose=verbose)

    labels = ["Background"] + [str(x) for x in range(1, resolution + 1)]

    return Atlas(
        maps=data[0],
        labels=labels,
        description=fdescr,
        lut=generate_atlas_look_up_table(
            "fetch_atlas_basc_multiscale_2015", name=labels
        ),
        atlas_type=atlas_type,
        template=f"MNI152{version}",
    )


@fill_doc
def fetch_coords_dosenbach_2010(ordered_regions=True):
    """Load the Dosenbach et al 160 ROIs.

    These ROIs cover much of the cerebral cortex
    and cerebellum and are assigned to 6 networks.

    See :footcite:t:`Dosenbach2010`.

    Parameters
    ----------
    ordered_regions : :obj:`bool`, default=True
        ROIs from same networks are grouped together and ordered with respect
        to their names and their locations (anterior to posterior).

    Returns
    -------
    data : :class:`sklearn.utils.Bunch`
        Dictionary-like object, contains:

        - 'rois':  :class:`pandas.DataFrame` with the coordinates
          of the 160 ROIs in :term:`MNI` space.

        - %(labels)s

        - 'networks': :class:`numpy.ndarray` of :obj:`str`, list of network
          names for the 160 ROI.

        - %(description)s

    References
    ----------
    .. footbibliography::

    """
    dataset_name = "dosenbach_2010"
    fdescr = get_dataset_descr(dataset_name)
    csv = PACKAGE_DIRECTORY / "data" / "dosenbach_2010.csv"
    out_csv = pd.read_csv(csv)

    if ordered_regions:
        out_csv = out_csv.sort_values(by=["network", "name", "y"])

    # We add the ROI number to its name, since names are not unique
    names = out_csv["name"]
    numbers = out_csv["number"]
    labels = [
        f"{name} {number}"
        for (name, number) in zip(names, numbers, strict=False)
    ]
    params = {
        "rois": out_csv[["x", "y", "z"]],
        "labels": labels,
        "networks": out_csv["network"],
        "description": fdescr,
    }

    return Bunch(**params)


@fill_doc
def fetch_coords_seitzman_2018(ordered_regions=True):
    """Load the Seitzman et al. 300 ROIs.

    These ROIs cover cortical, subcortical and cerebellar regions and are
    assigned to one of 13 networks (Auditory, CinguloOpercular, DefaultMode,
    DorsalAttention, FrontoParietal, MedialTemporalLobe, ParietoMedial,
    Reward, Salience, SomatomotorDorsal, SomatomotorLateral, VentralAttention,
    Visual) and have a regional label (cortexL, cortexR, cerebellum, thalamus,
    hippocampus, basalGanglia, amygdala, cortexMid).

    See :footcite:t:`Seitzman2020`.

    .. versionadded:: 0.5.1

    Parameters
    ----------
    ordered_regions : :obj:`bool`, default=True
        ROIs from same networks are grouped together and ordered with respect
        to their locations (anterior to posterior).

    Returns
    -------
    data : :class:`sklearn.utils.Bunch`
        Dictionary-like object, contains:

        - 'rois': :class:`pandas.DataFrame` with the coordinates
          of the 300 ROIs in :term:`MNI` space.

        - 'radius': :class:`numpy.ndarray` of :obj:`int`
            Radius of each ROI in mm.

        - 'networks': :class:`numpy.ndarray` of :obj:`str`
            Names of the corresponding network for each ROI.

        - 'regions': :class:`numpy.ndarray` of :obj:`str`
            Names of the regions.

        - %(description)s

    References
    ----------
    .. footbibliography::

    """
    dataset_name = "seitzman_2018"
    fdescr = get_dataset_descr(dataset_name)
    roi_file = (
        PACKAGE_DIRECTORY
        / "data"
        / "seitzman_2018_ROIs_300inVol_MNI_allInfo.txt"
    )
    anatomical_file = (
        PACKAGE_DIRECTORY / "data" / "seitzman_2018_ROIs_anatomicalLabels.txt"
    )

    rois = pd.read_csv(roi_file, delimiter=" ")
    rois = rois.rename(columns={"netName": "network", "radius(mm)": "radius"})

    # get integer regional labels and convert to text labels with mapping
    # from header line
    with anatomical_file.open() as fi:
        header = fi.readline()
    region_mapping = {}
    for r in header.strip().split(","):
        i, region = r.split("=")
        region_mapping[int(i)] = region

    anatomical = np.genfromtxt(anatomical_file, skip_header=1, encoding=None)
    anatomical_names = np.array([region_mapping[a] for a in anatomical])

    rois = pd.concat([rois, pd.DataFrame(anatomical_names)], axis=1)
    rois.columns = [*rois.columns[:-1], "region"]

    if ordered_regions:
        rois = rois.sort_values(by=["network", "y"])

    params = {
        "rois": rois[["x", "y", "z"]],
        "radius": np.array(rois["radius"]),
        "networks": np.array(rois["network"]),
        "regions": np.array(rois["region"]),
        "description": fdescr,
    }

    return Bunch(**params)


@fill_doc
def fetch_atlas_allen_2011(data_dir=None, url=None, resume=True, verbose=1):
    """Download and return file names for the Allen and MIALAB :term:`ICA` \
    :term:`Probabilistic atlas` (dated 2011).

    See :footcite:t:`Allen2011`.

    The provided images are in MNI152 space.

    Parameters
    ----------
    %(data_dir)s
    %(url)s
    %(resume)s
    %(verbose)s

    Returns
    -------
    data : :class:`sklearn.utils.Bunch`
        Dictionary-like object, keys are:

        - 'maps': :obj:`str`
            Path to nifti file containing the
            T-maps of all 75 unthresholded components.
            The image has shape ``(53, 63, 46, 75)``.

        - 'rsn28': :obj:`str`
            Path to nifti file containing the
            T-maps of 28 RSNs included in :footcite:t:`Allen2011`.
            The image has shape ``(53, 63, 46, 28)``.

        - 'networks': :obj:`list` of :obj:`list` of :obj:`str`
            List containing the names for the 28 RSNs.

        - 'rsn_indices': :obj:`list` of :obj:`tuple`, each tuple is a \
          (:obj:`str`, :obj:`list` of :`int`).
            This maps the network names to the map indices.
            For example, the map indices for the 'Visual' network
            can be obtained:

            .. code-block:: python

                # Should return [46, 64, 67, 48, 39, 59]
                dict(data.rsn_indices)["Visual"]

        - 'comps': :obj:`str`
            Path to nifti file containing the aggregate :term:`ICA` components.

        - %(description)s

        - %(atlas_type)s

        - %(template)s

    References
    ----------
    .. footbibliography::

    Notes
    -----
    License: unknown

    See https://trendscenter.org/data/ for more information
    on this dataset.

    """
    check_params(locals())

    atlas_type = "probabilistic"

    if url is None:
        url = "https://osf.io/hrcku/download"

    dataset_name = "allen_rsn_2011"
    keys = ("maps", "rsn28", "comps")

    opts = {"uncompress": True}
    files = [
        "ALL_HC_unthresholded_tmaps.nii.gz",
        "RSN_HC_unthresholded_tmaps.nii.gz",
        "rest_hcp_agg__component_ica_.nii.gz",
    ]

    labels = [
        ("Basal Ganglia", [21]),
        ("Auditory", [17]),
        ("Sensorimotor", [7, 23, 24, 38, 56, 29]),
        ("Visual", [46, 64, 67, 48, 39, 59]),
        ("Default-Mode", [50, 53, 25, 68]),
        ("Attentional", [34, 60, 52, 72, 71, 55]),
        ("Frontal", [42, 20, 47, 49]),
    ]

    networks = [[name] * len(idxs) for name, idxs in labels]

    filenames = [(Path("allen_rsn_2011", f), url, opts) for f in files]

    data_dir = get_dataset_dir(
        dataset_name, data_dir=data_dir, verbose=verbose
    )
    sub_files = fetch_files(
        data_dir, filenames, resume=resume, verbose=verbose
    )

    fdescr = get_dataset_descr(dataset_name)

    params = [
        ("description", fdescr),
        ("atlas_type", atlas_type),
        ("rsn_indices", labels),
        ("networks", networks),
        ("template", "MNI152"),
        *list(zip(keys, sub_files, strict=False)),
    ]
    return Bunch(**dict(params))


@fill_doc
def fetch_atlas_surf_destrieux(
    data_dir=None, url=None, resume=True, verbose=1
):
    """Download and load Destrieux et al, 2010 cortical \
    :term:`Deterministic atlas`.

    See :footcite:t:`Destrieux2010`.

    This atlas returns 76 labels per hemisphere based on sulco-gryal patterns
    as distributed with Freesurfer in fsaverage5 surface space.

    .. versionadded:: 0.3

    Parameters
    ----------
    %(data_dir)s
    %(url)s
    %(resume)s
    %(verbose)s

    Returns
    -------
    data : :class:`sklearn.utils.Bunch`
        Dictionary-like object, contains:

        - %(labels)s

        - 'map_left': :class:`numpy.ndarray` of :obj:`int`
            Maps each vertex on the left hemisphere
            of the fsaverage5 surface to its index
            into the list of label name.

        - 'map_right': :class:`numpy.ndarray` of :obj:`int`
            Maps each :term:`vertex` on the right hemisphere
            of the fsaverage5 surface to its index
            into the list of label name.

        - %(description)s

        - %(lut)s

        - %(template)s

        - %(atlas_type)s

    See Also
    --------
    nilearn.datasets.fetch_surf_fsaverage

    References
    ----------
    .. footbibliography::

    """
    check_params(locals())

    atlas_type = "deterministic"

    if url is None:
        url = "https://www.nitrc.org/frs/download.php/"

    dataset_name = "destrieux_surface"
    fdescr = get_dataset_descr(dataset_name)
    data_dir = get_dataset_dir(
        dataset_name, data_dir=data_dir, verbose=verbose
    )

    # Download annot files, fsaverage surfaces and sulcal information
    annot_file = "%s.aparc.a2009s.annot"
    annot_url = url + "%i/%s.aparc.a2009s.annot"
    annot_nids = {"lh annot": 9343, "rh annot": 9342}

    annots = []
    for hemi in [("lh", "left"), ("rh", "right")]:
        annot = fetch_files(
            data_dir,
            [
                (
                    annot_file % (hemi[1]),
                    annot_url % (annot_nids[f"{hemi[0]} annot"], hemi[0]),
                    {"move": annot_file % (hemi[1])},
                )
            ],
            resume=resume,
            verbose=verbose,
        )[0]
        annots.append(annot)

    annot_left = freesurfer.read_annot(annots[0])
    annot_right = freesurfer.read_annot(annots[1])

    labels = [x.decode("utf-8") for x in annot_left[2]]
    lut = generate_atlas_look_up_table(
        "fetch_atlas_surf_destrieux", name=labels
    )
    check_look_up_table(lut=lut, atlas=annot_left[0])
    check_look_up_table(lut=lut, atlas=annot_right[0])

    return Bunch(
        labels=labels,
        map_left=annot_left[0],
        map_right=annot_right[0],
        description=fdescr,
        lut=lut,
        atlas_type=atlas_type,
        template="fsaverage",
    )


def _separate_talairach_levels(atlas_img, labels, output_dir, verbose):
    """Separate the multiple annotation levels in talairach raw atlas.

    The Talairach atlas has five levels of annotation: hemisphere, lobe, gyrus,
    tissue, brodmann area. They are mixed up in the original atlas: each label
    in the atlas corresponds to a 5-tuple containing, for each of these levels,
    a value or the string '*' (meaning undefined, background).

    This function disentangles the levels, and stores each in a separate image.

    The label '*' is replaced by 'Background' for clarity.
    """
    logger.log(
        f"Separating talairach atlas levels: {_TALAIRACH_LEVELS}",
        verbose=verbose,
    )
    for level_name, old_level_labels in zip(
        _TALAIRACH_LEVELS, np.asarray(labels).T, strict=False
    ):
        logger.log(level_name, verbose=verbose)
        # level with most regions, ba, has 72 regions
        level_data = np.zeros(atlas_img.shape, dtype="uint8")
        level_labels = {"*": 0}
        for region_nb, region_name in enumerate(old_level_labels):
            level_labels.setdefault(region_name, len(level_labels))
            level_data[get_img_data(atlas_img) == region_nb] = level_labels[
                region_name
            ]
        new_img_like(atlas_img, level_data).to_filename(
            output_dir / f"{level_name}.nii.gz"
        )

        level_labels = list(level_labels.keys())
        # rename '*' -> 'Background'
        level_labels[0] = "Background"
        (output_dir / f"{level_name}-labels.json").write_text(
            json.dumps(level_labels), "utf-8"
        )


def _download_talairach(talairach_dir, verbose):
    """Download the Talairach atlas and separate the different levels."""
    atlas_url = "https://www.talairach.org/talairach.nii"
    temp_dir = mkdtemp()
    try:
        temp_file = fetch_files(
            temp_dir, [("talairach.nii", atlas_url, {})], verbose=verbose
        )[0]
        atlas_img = load(temp_file, mmap=False)
        atlas_img = check_niimg(atlas_img)
    finally:
        shutil.rmtree(temp_dir)
    labels_text = atlas_img.header.extensions[0].get_content()
    multi_labels = labels_text.strip().decode("utf-8").split("\n")
    labels = [lab.split(".") for lab in multi_labels]
    _separate_talairach_levels(
        atlas_img, labels, talairach_dir, verbose=verbose
    )


@fill_doc
def fetch_atlas_talairach(level_name, data_dir=None, verbose=1):
    """Download the Talairach :term:`Deterministic atlas`.

    For more information, see :footcite:t:`talairach_atlas`,
    :footcite:t:`Lancaster2000`,
    and :footcite:t:`Lancaster1997`.

    .. versionadded:: 0.4.0

    Parameters
    ----------
    level_name : {'hemisphere', 'lobe', 'gyrus', 'tissue', 'ba'}
        Which level of the atlas to use: the hemisphere, the lobe, the gyrus,
        the tissue type or the Brodmann area.
    %(data_dir)s
    %(verbose)s

    Returns
    -------
    data : :class:`sklearn.utils.Bunch`
        Dictionary-like object, contains:

        - 'maps': 3D :class:`~nibabel.nifti1.Nifti1Image`
            The image has
            shape ``(141, 172, 110)`` and contains consecutive integer
            values from 0 to the number of regions, which are indices
            in the list of labels.

        - %(labels)s

            The list starts with 'Background' (region ID 0 in the image).

        - %(description)s

        - %(lut)s

        - %(template)s

        - %(atlas_type)s

    References
    ----------
    .. footbibliography::

    """
    check_params(locals())

    atlas_type = "deterministic"

    check_parameter_in_allowed(level_name, _TALAIRACH_LEVELS, "level_name")
    talairach_dir = get_dataset_dir(
        "talairach_atlas", data_dir=data_dir, verbose=verbose
    )

    img_file = talairach_dir / f"{level_name}.nii.gz"
    labels_file = talairach_dir / f"{level_name}-labels.json"

    if not img_file.is_file() or not labels_file.is_file():
        _download_talairach(talairach_dir, verbose=verbose)

    atlas_img = check_niimg(img_file)
    labels = json.loads(labels_file.read_text("utf-8"))

    return Atlas(
        maps=atlas_img,
        labels=labels,
        description=get_dataset_descr("talairach_atlas").format(level_name),
        lut=generate_atlas_look_up_table("fetch_atlas_talairach", name=labels),
        atlas_type=atlas_type,
        template="Talairach",
    )


# TODO (nilearn >= 0.13.1)
@rename_parameters(
    replacement_params={"version": "atlas_type"}, end_version="0.13.1"
)
@fill_doc
def fetch_atlas_pauli_2017(
    atlas_type="probabilistic", data_dir=None, verbose=1
):
    """Download the Pauli et al. (2017) atlas.

    This atlas has 12 subcortical nodes in total. See
    :footcite:t:`pauli_atlas` and :footcite:t:`Pauli2018`.

    Parameters
    ----------
    atlas_type : {'probabilistic', 'deterministic'}, default='probabilistic'
        Which type of the atlas should be download. This can be
        'probabilistic' for the :term:`Probabilistic atlas`, or 'deterministic'
        for the :term:`Deterministic atlas`.
    %(data_dir)s
    %(verbose)s

    Returns
    -------
    data : :class:`sklearn.utils.Bunch`
        Dictionary-like object, contains:

        - 'maps': :obj:`str`,
            path to nifti file containing the
            :class:`~nibabel.nifti1.Nifti1Image`.
            If ``atlas_type='probabilistic'``,
            the image shape is ``(193, 229, 193, 16)``.
            If ``atlas_type='deterministic'`` the image shape is
            ``(198, 263, 212)``, and values are indices in the list of labels
            (integers from 0 to 16).

        - %(labels)s
            The list contains values for both
            :term:`probabilitic<Probabilistic atlas>` and
            :term:`deterministic<Deterministic atlas>` types.

        - %(description)s

        - %(lut)s
            Only when atlas_type="deterministic"

        - %(template)s

        - %(atlas_type)s

    References
    ----------
    .. footbibliography::

    """
    check_params(locals())

<<<<<<< HEAD
    if atlas_type not in {"probabilistic", "deterministic"}:
        raise NotImplementedError(
            f"{atlas_type} is not a valid type for the Pauli atlas"
        )
=======
    # TODO (nilearn >= 0.13.0) remove this part
    if atlas_type in ("prob", "det"):
        # TODO (nilearn >= 0.13.0)
        atlas_type_values = (
            "The possible values for atlas_type are currently 'prob' and"
            " 'det'. From release 0.13.0 onwards, atlas_type will accept only"
            " 'probabilistic' or 'deterministic' as value."
        )
        warnings.warn(
            category=DeprecationWarning,
            message=atlas_type_values,
            stacklevel=find_stack_level(),
        )
        atlas_type = (
            "probabilistic" if atlas_type == "prob" else "deterministic"
        )

    check_parameter_in_allowed(
        atlas_type, {"probabilistic", "deterministic"}, "atlas_type"
    )
>>>>>>> 934f2932

    url_maps = "https://osf.io/w8zq2/download"
    filename = "pauli_2017_prob.nii.gz"
    if atlas_type == "deterministic":
        url_maps = "https://osf.io/5mqfx/download"
        filename = "pauli_2017_det.nii.gz"

    url_labels = "https://osf.io/6qrcb/download"
    dataset_name = "pauli_2017"

    data_dir = get_dataset_dir(
        dataset_name, data_dir=data_dir, verbose=verbose
    )

    files = [
        (filename, url_maps, {"move": filename}),
        ("labels.txt", url_labels, {"move": "labels.txt"}),
    ]
    atlas_file, labels = fetch_files(data_dir, files)

    labels = np.loadtxt(labels, dtype=str)[:, 1].tolist()

    return Atlas(
        maps=atlas_file,
        labels=labels,
        description=get_dataset_descr(dataset_name),
        lut=generate_atlas_look_up_table(
            "fetch_atlas_pauli_2017", name=labels
        ),
        atlas_type=atlas_type,
    )


@fill_doc
def fetch_atlas_schaefer_2018(
    n_rois=400,
    yeo_networks=7,
    resolution_mm=1,
    data_dir=None,
    base_url=None,
    resume=True,
    verbose=1,
):
    """Download and return file names for the Schaefer 2018 parcellation.

    .. versionadded:: 0.5.1

    This function returns a :term:`Deterministic atlas`, and the provided
    images are in MNI152 space.

    For more information on this dataset, see :footcite:t:`schaefer_atlas`,
    :footcite:t:`Schaefer2017`,
    and :footcite:t:`Yeo2011`.

    Parameters
    ----------
    n_rois : {100, 200, 300, 400, 500, 600, 700, 800, 900, 1000}, default=400
        Number of regions of interest.

    yeo_networks : {7, 17}, default=7
        ROI annotation according to yeo networks.

    resolution_mm : {1, 2}, default=1mm
        Spatial resolution of atlas image in mm.
    %(data_dir)s
    base_url : :obj:`str`,  default=None
        Base URL of files to download (``None`` results in
        default ``base_url``).
    %(resume)s
    %(verbose)s

    Returns
    -------
    data : :class:`sklearn.utils.Bunch`
        Dictionary-like object, contains:

        - 'maps': :obj:`str`, path to nifti file containing the
            3D :class:`~nibabel.nifti1.Nifti1Image` (its shape is
            ``(182, 218, 182)``).
            The values are consecutive integers
            between 0 and ``n_rois`` which can be interpreted as indices
            in the list of labels.

        - %(labels)s

        - %(description)s

        - %(lut)s

        - %(template)s

        - %(atlas_type)s

    References
    ----------
    .. footbibliography::


    Notes
    -----
    Release v0.14.3 of the Schaefer 2018 parcellation is used by
    default. Versions prior to v0.14.3 are known to contain erroneous region
    label names. For more details, see
    https://github.com/ThomasYeoLab/CBIG/blob/master/stable_projects/brain_parcellation/Schaefer2018_LocalGlobal/Parcellations/Updates/Update_20190916_README.md

    License: MIT.

    """
    check_params(locals())

    atlas_type = "deterministic"

    valid_n_rois = list(range(100, 1100, 100))
    check_parameter_in_allowed(n_rois, valid_n_rois, "n_rois")
    valid_yeo_networks = [7, 17]
    check_parameter_in_allowed(
        yeo_networks, valid_yeo_networks, "yeo_networks"
    )
    valid_resolution_mm = [1, 2]
    check_parameter_in_allowed(
        resolution_mm, valid_resolution_mm, "resolution_mm"
    )

    if base_url is None:
        base_url = (
            "https://raw.githubusercontent.com/ThomasYeoLab/CBIG/"
            "v0.14.3-Update_Yeo2011_Schaefer2018_labelname/"
            "stable_projects/brain_parcellation/"
            "Schaefer2018_LocalGlobal/Parcellations/MNI/"
        )

    labels_file_template = "Schaefer2018_{}Parcels_{}Networks_order.txt"
    img_file_template = (
        "Schaefer2018_{}Parcels_{}Networks_order_FSLMNI152_{}mm.nii.gz"
    )
    files = [
        (f, base_url + f, {})
        for f in [
            labels_file_template.format(n_rois, yeo_networks),
            img_file_template.format(n_rois, yeo_networks, resolution_mm),
        ]
    ]

    dataset_name = "schaefer_2018"
    data_dir = get_dataset_dir(
        dataset_name, data_dir=data_dir, verbose=verbose
    )
    labels_file, atlas_file = fetch_files(
        data_dir, files, resume=resume, verbose=verbose
    )

    lut = pd.read_csv(
        labels_file,
        delimiter="\t",
        names=["index", "name", "r", "g", "b", "fs"],
    )
    lut = _update_lut_freesurder(lut)

    return Atlas(
        maps=atlas_file,
        labels=list(lut["name"]),
        description=get_dataset_descr(dataset_name),
        lut=lut,
        atlas_type=atlas_type,
        template="MNI152NLin6Asym",
    )


class Atlas(Bunch):
    """Sub class of Bunch to help standardize atlases.

    Parameters
    ----------
    maps : Niimg-like object or SurfaceImage object
        single image or list of images for that atlas

    description : str
        atlas description

    atlas_type: {"deterministic", "probabilistic"}

    labels: list of str
        labels for the atlas

    lut: pandas.DataFrame
        look up table for the atlas

    template: str
        name of the template used for the atlas
    """

    def __init__(
        self,
        maps,
        description,
        atlas_type,
        labels=None,
        lut=None,
        template=None,
        **kwargs,
    ):
        assert atlas_type in ["probabilistic", "deterministic"]

        # TODO: improve
        if template is None:
            template = "MNI?"

        if atlas_type == "probabilistic":
            if labels is None:
                super().__init__(
                    maps=maps,
                    description=description,
                    atlas_type=atlas_type,
                    template=template,
                    **kwargs,
                )
            else:
                super().__init__(
                    maps=maps,
                    labels=labels,
                    description=description,
                    atlas_type=atlas_type,
                    template=template,
                    **kwargs,
                )

            return None

        check_look_up_table(lut=lut, atlas=maps)

        super().__init__(
            maps=maps,
            labels=lut.name.to_list(),
            description=description,
            lut=lut,
            atlas_type=atlas_type,
            template=template,
            **kwargs,
        )<|MERGE_RESOLUTION|>--- conflicted
+++ resolved
@@ -1233,28 +1233,12 @@
 
     """
     check_params(locals())
-
+    
     atlas_type = "deterministic"
-
-    if n_networks not in (7, 17):
-        raise ValueError(f"'n_networks' must be 7 or 17. Got {n_networks=}")
-    if thickness not in ("thin", "thick"):
-        raise ValueError(
-            f"'thickness' must be 'thin' or 'thick'. Got {thickness=}"
-        )
-
-<<<<<<< HEAD
-=======
-    if n_networks is not None:
-        check_parameter_in_allowed(n_networks, (7, 17), "n_networks")
-        if thickness is None:
-            thickness = "thick"
-    if thickness is not None:
-        check_parameter_in_allowed(thickness, ("thin", "thick"), "thickness")
-        if n_networks is None:
-            n_networks = 7
-
->>>>>>> 934f2932
+    
+    check_parameter_in_allowed(n_networks, (7, 17), "n_networks")
+    check_parameter_in_allowed(thickness, ("thin", "thick"), "thickness")
+
     if url is None:
         url = (
             "ftp://surfer.nmr.mgh.harvard.edu/pub/data/"
@@ -2205,34 +2189,9 @@
 
     """
     check_params(locals())
-
-<<<<<<< HEAD
-    if atlas_type not in {"probabilistic", "deterministic"}:
-        raise NotImplementedError(
-            f"{atlas_type} is not a valid type for the Pauli atlas"
-        )
-=======
-    # TODO (nilearn >= 0.13.0) remove this part
-    if atlas_type in ("prob", "det"):
-        # TODO (nilearn >= 0.13.0)
-        atlas_type_values = (
-            "The possible values for atlas_type are currently 'prob' and"
-            " 'det'. From release 0.13.0 onwards, atlas_type will accept only"
-            " 'probabilistic' or 'deterministic' as value."
-        )
-        warnings.warn(
-            category=DeprecationWarning,
-            message=atlas_type_values,
-            stacklevel=find_stack_level(),
-        )
-        atlas_type = (
-            "probabilistic" if atlas_type == "prob" else "deterministic"
-        )
-
     check_parameter_in_allowed(
         atlas_type, {"probabilistic", "deterministic"}, "atlas_type"
     )
->>>>>>> 934f2932
 
     url_maps = "https://osf.io/w8zq2/download"
     filename = "pauli_2017_prob.nii.gz"
