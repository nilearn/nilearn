--- conflicted
+++ resolved
@@ -431,14 +431,9 @@
 
 def fetch_surf_fsaverage(mesh='fsaverage5', data_dir=None):
     """Download a Freesurfer fsaverage surface.
-<<<<<<< HEAD
     File names are subject to change and only attribute names
     are guaranteed to be stable across nilearn versions.
-    See [1]_.
-=======
-
     See :footcite:`Fischl1999neurons`.
->>>>>>> 2ffbc2e5
 
     Parameters
     ----------
