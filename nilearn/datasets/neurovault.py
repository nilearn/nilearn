--- conflicted
+++ resolved
@@ -3,12 +3,7 @@
 
 # Author: Jerome Dockes
 
-<<<<<<< HEAD
-from __future__ import annotations
-
-=======
 import json
->>>>>>> 5d32855d
 import os
 import re
 import shutil
@@ -34,13 +29,8 @@
 _NEUROVAULT_IMAGES_URL = urljoin(_NEUROVAULT_BASE_URL, "images/")
 _NEUROSYNTH_FETCH_WORDS_URL = "https://neurosynth.org/api/decode/"
 
-<<<<<<< HEAD
-_COL_FILTERS_AVAILABLE_ON_SERVER = ('DOI', 'name', 'owner', 'id')
-_IM_FILTERS_AVAILABLE_ON_SERVER : tuple = tuple()
-=======
 _COL_FILTERS_AVAILABLE_ON_SERVER = ("DOI", "name", "owner", "id")
 _IM_FILTERS_AVAILABLE_ON_SERVER = ()
->>>>>>> 5d32855d
 
 _DEFAULT_BATCH_SIZE = 100
 _DEFAULT_MAX_IMAGES = 100
