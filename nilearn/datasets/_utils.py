"""Private utility functions to the datasets module."""

import collections.abc
import contextlib
import fnmatch
import hashlib
import os
import pickle
import shutil
import tarfile
import time
import urllib
import warnings
import zipfile
from pathlib import Path

import numpy as np
import requests

from nilearn._utils import fill_doc, logger

from .utils import get_data_dirs

_REQUESTS_TIMEOUT = (15.1, 61)


def md5_hash(string):
    """Calculate the MD5 hash of a string."""
    m = hashlib.md5()
    m.update(string.encode("utf-8"))
    return m.hexdigest()


def _format_time(t):
    return f"{t / 60.0:4.1f}min" if t > 60 else f" {t:5.1f}s"


def _md5_sum_file(path):
    """Calculate the MD5 sum of a file."""
    with open(path, "rb") as f:
        m = hashlib.md5()
        while True:
            data = f.read(8192)
            if data:
                m.update(data)
            else:
                break
    return m.hexdigest()


def read_md5_sum_file(path):
    """Read a MD5 checksum file and returns hashes as a dictionary."""
    with open(path) as f:
        hashes = {}
        while True:
            line = f.readline()
            if not line:
                break
            h, name = line.rstrip().split("  ", 1)
            hashes[name] = h
    return hashes


<<<<<<< HEAD
def readlinkabs(link):
    """Return an absolute path for the destination of a symlink."""
    path = Path(link).readlink()
    if Path(path).is_absolute():
        return path
    return os.path.join(os.path.dirname(link), path)


=======
>>>>>>> 0b66c0ca
def _chunk_report_(bytes_so_far, total_size, initial_size, t0):
    """Show downloading percentage.

    Parameters
    ----------
    bytes_so_far : int
        Number of downloaded bytes.

    total_size : int
        Total size of the file (may be 0/None, depending on download method).

    t0 : int
        The time in seconds (as returned by time.time()) at which the
        download was resumed / started.

    initial_size : int
        If resuming, indicate the initial size of the file.
        If not resuming, set to zero.

    """
    if not total_size:
        logger.log(
            f"\rDownloaded {int(bytes_so_far)} of ? bytes.", stack_level=2
        )

    else:
        # Estimate remaining download time
        total_percent = float(bytes_so_far) / total_size

        current_download_size = bytes_so_far - initial_size
        bytes_remaining = total_size - bytes_so_far
        dt = time.time() - t0
        download_rate = current_download_size / max(1e-8, float(dt))
        # Minimum rate of 0.01 bytes/s, to avoid dividing by zero.
        time_remaining = bytes_remaining / max(0.01, download_rate)

        # Trailing whitespace is to erase extra char when message length varies
        logger.log(
            "\rDownloaded %d of %d bytes (%.1f%%, %s remaining)"
            % (
                bytes_so_far,
                total_size,
                total_percent * 100,
                _format_time(time_remaining),
            ),
            stack_level=2,
        )


@fill_doc
def _chunk_read_(
    response,
    local_file,
    chunk_size=8192,
    report_hook=None,
    initial_size=0,
    total_size=None,
    verbose=1,
):
    """Download a file chunk by chunk and show advancement.

    Parameters
    ----------
    response : urllib.response.addinfourl
        Response to the download request in order to get file size.

    local_file : file
        Hard disk file where data should be written.

    chunk_size : int, default=8192
        Size of downloaded chunks.

    report_hook : bool, optional
        Whether or not to show downloading advancement. Default: None

    initial_size : int, default=0
        If resuming, indicate the initial size of the file.

    total_size : int, optional
        Expected final size of download (None means it is unknown).
    %(verbose)s

    Returns
    -------
    data : string
        The downloaded file.

    """
    try:
        if total_size is None:
            total_size = response.headers.get("Content-Length").strip()
        total_size = int(total_size) + initial_size
    except Exception as e:
        logger.log(
            "Warning: total size could not be determined.",
            verbose=verbose,
            msg_level=2,
            stack_level=2,
        )
        logger.log(
            f"Full stack trace: {e}",
            verbose=verbose,
            msg_level=3,
            stack_level=2,
        )
        total_size = None
    bytes_so_far = initial_size

    t0 = time_last_display = time.time()
    for chunk in response.iter_content(chunk_size):
        bytes_so_far += len(chunk)
        time_last_read = time.time()
        if (
            report_hook
            and
            # Refresh report every second or when download is
            # finished.
            (time_last_read > time_last_display + 1.0 or not chunk)
        ):
            _chunk_report_(bytes_so_far, total_size, initial_size, t0)
            time_last_display = time_last_read
        if chunk:
            local_file.write(chunk)
        else:
            break


@fill_doc
def get_dataset_dir(
    dataset_name, data_dir=None, default_paths=None, verbose=1
):
    """Create if necessary and return data directory of given dataset.

    Parameters
    ----------
    dataset_name : string
        The unique name of the dataset.
    %(data_dir)s
    default_paths : list of string, optional
        Default system paths in which the dataset may already have been
        installed by a third party software. They will be checked first.
    %(verbose)s

    Returns
    -------
    data_dir : string
        Path of the given dataset directory.

    Notes
    -----
    This function retrieves the datasets directory (or data directory) using
    the following priority :

    1. defaults system paths
    2. the keyword argument data_dir
    3. the global environment variable NILEARN_SHARED_DATA
    4. the user environment variable NILEARN_DATA
    5. nilearn_data in the user home folder

    """
    paths = []
    # Search possible data-specific system paths
    if default_paths is not None:
        for default_path in default_paths:
            paths.extend(
                [(Path(d), True) for d in str(default_path).split(os.pathsep)]
            )

    paths.extend([(Path(d), False) for d in get_data_dirs(data_dir=data_dir)])

    logger.log(f"Dataset search paths: {paths}", verbose=verbose, msg_level=2)

    # Check if the dataset exists somewhere
    for path, is_pre_dir in paths:
        if not is_pre_dir:
<<<<<<< HEAD
            path = os.path.join(path, dataset_name)
        if Path(path).is_symlink():
            # Resolve path
            path = readlinkabs(path)
        if Path(path).exists() and os.path.isdir(path):
=======
            path = path / dataset_name
        if path.is_symlink():
            # Resolve path
            path = path.resolve()
        if path.exists() and path.is_dir():
>>>>>>> 0b66c0ca
            logger.log(
                f"Dataset found in {path}", verbose=verbose, msg_level=1
            )
            return str(path)

    # If not, create a folder in the first writeable directory
    errors = []
    for path, is_pre_dir in paths:
        if not is_pre_dir:
<<<<<<< HEAD
            path = os.path.join(path, dataset_name)
        if not Path(path).exists():
=======
            path = path / dataset_name
        if not path.exists():
>>>>>>> 0b66c0ca
            try:
                path.mkdir(parents=True)
                _add_readme_to_default_data_locations(
                    data_dir=data_dir,
                    verbose=verbose,
                )

                logger.log(f"Dataset created in {path}", verbose)

                return str(path)
            except Exception as exc:
                short_error_message = getattr(exc, "strerror", str(exc))
                errors.append(f"\n -{path} ({short_error_message})")

    raise OSError(
        "Nilearn tried to store the dataset in the following "
        f"directories, but: {''.join(errors)}"
    )


def _add_readme_to_default_data_locations(data_dir=None, verbose=1):
    for d in get_data_dirs(data_dir=data_dir):
        file = Path(d) / "README.md"
        if file.parent.exists() and not file.exists():
            with open(file, "w") as f:
                f.write(
                    """# Nilearn data folder

This directory is used by Nilearn to store datasets
and atlases downloaded from the internet.
It can be safely deleted.
If you delete it, previously downloaded data will be downloaded again."""
                )

            logger.log(
                f"Added README.md to {d}", verbose=verbose, stack_level=2
            )


# The functions _is_within_directory and _safe_extract were implemented in
# https://github.com/nilearn/nilearn/pull/3391 to address a directory
# traversal vulnerability https://github.com/advisories/GHSA-gw9q-c7gh-j9vm
def _is_within_directory(directory, target):
    abs_directory = os.path.abspath(directory)
    abs_target = os.path.abspath(target)

    prefix = os.path.commonprefix([abs_directory, abs_target])

    return prefix == abs_directory


def _safe_extract(tar, path=".", members=None, *, numeric_owner=False):
    for member in tar.getmembers():
        member_path = os.path.join(path, member.name)
        if not _is_within_directory(path, member_path):
            raise Exception("Attempted Path Traversal in Tar File")

    tar.extractall(path, members, numeric_owner=numeric_owner)


@fill_doc
def uncompress_file(file_, delete_archive=True, verbose=1):
    """Uncompress files contained in a data_set.

    Parameters
    ----------
    file_ : string
        Path of file to be uncompressed.

    delete_archive : bool, default=True
        Whether or not to delete archive once it is uncompressed.
    %(verbose)s

    Notes
    -----
    This handles zip, tar, gzip and bzip files only.

    """
    logger.log(f"Extracting data from {file_}...", verbose=verbose)

    file_ = Path(file_)
    data_dir = file_.parent

    # We first try to see if it is a zip file
    try:
        filename = data_dir / file_.stem
        with open(file_, "rb") as fd:
            header = fd.read(4)
        processed = False
        if zipfile.is_zipfile(file_):
            z = zipfile.ZipFile(file_)
            z.extractall(path=data_dir)
            z.close()
            if delete_archive:
                Path(file_).unlink()
            file_ = filename
            processed = True
        elif file_.suffix == ".gz" or header.startswith(b"\x1f\x8b"):
            import gzip

            if file_.suffix == ".tgz":
                filename = Path(f"{filename}.tar")
            elif file_.suffix == "":
                # We rely on the assumption that gzip files have an extension
                shutil.move(file_, f"{file_}.gz")
                file_ = f"{file_}.gz"
            with gzip.open(file_) as gz:
                with open(filename, "wb") as out:
                    shutil.copyfileobj(gz, out, 8192)
            # If file is .tar.gz, this will be handled in the next case
            if delete_archive:
                Path(file_).unlink()
            file_ = filename
            processed = True
        if file_.is_file() and tarfile.is_tarfile(file_):
            with contextlib.closing(tarfile.open(file_, "r")) as tar:
                _safe_extract(tar, path=data_dir)
            if delete_archive:
                Path(file_).unlink()
            processed = True
        if not processed:
            raise OSError(f"[Uncompress] unknown archive file format: {file_}")

        logger.log(".. done.\n", verbose=verbose)

    except Exception as e:
        logger.log(f"Error uncompressing file: {e}", verbose=verbose)
        raise


def _filter_column(array, col, criteria):
    """Return index array matching criteria.

    Parameters
    ----------
    array : numpy array with columns
        Array in which data will be filtered.

    col : string
        Name of the column.

    criteria : integer (or float), pair of integers, string or list of these
        if integer, select elements in column matching integer
        if a tuple, select elements between the limits given by the tuple
        if a string, select elements that match the string

    """
    # Raise an error if the column does not exist. This is the only way to
    # test it across all possible types (pandas, recarray...)
    try:
        array[col]
    except Exception:
        raise KeyError(f"Filtering criterion {col} does not exist")

    if (
        not isinstance(criteria, str)
        and not isinstance(criteria, bytes)
        and not isinstance(criteria, tuple)
        and isinstance(criteria, collections.abc.Iterable)
    ):
        filter = np.zeros(array.shape[0], dtype=bool)
        for criterion in criteria:
            filter = np.logical_or(
                filter, _filter_column(array, col, criterion)
            )
        return filter

    if isinstance(criteria, tuple):
        if len(criteria) != 2:
            raise ValueError("An interval must have 2 values")
        if criteria[0] is None:
            return array[col] <= criteria[1]
        if criteria[1] is None:
            return array[col] >= criteria[0]
        filter = array[col] <= criteria[1]
        return np.logical_and(filter, array[col] >= criteria[0])

    # Handle strings with different encodings
    if isinstance(criteria, (str, bytes)):
        criteria = np.array(criteria).astype(array[col].dtype)

    return array[col] == criteria


def filter_columns(array, filters, combination="and"):
    """Return indices of recarray entries that match criteria.

    Parameters
    ----------
    array : numpy array with columns
        Array in which data will be filtered.

    filters : list of criteria
        See _filter_column.

    combination : string {'and', 'or'}, default='and'
        String describing the combination operator. Possible values are "and"
        and "or".

    """
    if combination == "and":
        fcomb = np.logical_and
        mask = np.ones(array.shape[0], dtype=bool)
    elif combination == "or":
        fcomb = np.logical_or
        mask = np.zeros(array.shape[0], dtype=bool)
    else:
        raise ValueError(f"Combination mode not known: {combination}")

    for column in filters:
        mask = fcomb(mask, _filter_column(array, column, filters[column]))
    return mask


class _NaiveFTPAdapter(requests.adapters.BaseAdapter):
    def send(self, request, timeout=None, **kwargs):
        with contextlib.suppress(Exception):
            timeout, _ = timeout
        try:
            data = urllib.request.urlopen(request.url, timeout=timeout)
        except Exception as e:
            raise requests.RequestException(e.reason)
        data.release_conn = data.close
        resp = requests.Response()
        resp.url = data.geturl()
        resp.status_code = data.getcode() or 200
        resp.raw = data
        resp.headers = dict(data.info().items())
        return resp

    def close(self):
        pass


@fill_doc
def fetch_single_file(
    url,
    data_dir,
    resume=True,
    overwrite=False,
    md5sum=None,
    username=None,
    password=None,
    verbose=1,
    session=None,
):
    """Load requested file, downloading it if needed or requested.

    Parameters
    ----------
    %(url)s
    %(data_dir)s
    %(resume)s
    overwrite : bool, default=False
        If true and file already exists, delete it.

    md5sum : string, optional
        MD5 sum of the file. Checked if download of the file is required.

    username : string, optional
        Username used for basic HTTP authentication.

    password : string, optional
        Password used for basic HTTP authentication.
    %(verbose)s
    session : requests.Session, optional
        Session to use to send requests.

    Returns
    -------
    files : string
        Absolute path of downloaded file.

    Notes
    -----
    If, for any reason, the download procedure fails, all downloaded files are
    removed.

    """
    if session is None:
        with requests.Session() as session:
            session.mount("ftp:", _NaiveFTPAdapter())
            return fetch_single_file(
                url,
                data_dir,
                resume=resume,
                overwrite=overwrite,
                md5sum=md5sum,
                username=username,
                password=password,
                verbose=verbose,
                session=session,
            )
    # Determine data path
    if not Path(data_dir).exists():
        os.makedirs(data_dir)

    # Determine filename using URL
    parse = urllib.parse.urlparse(url)
    file_name = os.path.basename(parse.path)
    if file_name == "":
        file_name = md5_hash(parse.path)

    temp_file_name = f"{file_name}.part"
    full_name = os.path.join(data_dir, file_name)
    temp_full_name = os.path.join(data_dir, temp_file_name)
    if Path(full_name).exists():
        if overwrite:
            Path(full_name).unlink()
        else:
            return full_name
    if Path(temp_full_name).exists() and overwrite:
        Path(temp_full_name).unlink()
    t0 = time.time()
    local_file = None
    initial_size = 0

    try:
        # Download data
        headers = {}
        auth = None
        if username is not None and password is not None:
            if not url.startswith("https"):
                raise ValueError(
                    "Authentication was requested "
                    f"on a non secured URL ({url})."
                    "Request has been blocked for security reasons."
                )
            auth = (username, password)

        displayed_url = url.split("?")[0] if verbose == 1 else url
        logger.log(f"Downloading data from {displayed_url} ...", verbose)

        if resume and Path(temp_full_name).exists():
            # Download has been interrupted, we try to resume it.
            local_file_size = os.path.getsize(temp_full_name)
            # If the file exists, then only download the remainder
            headers["Range"] = f"bytes={local_file_size}-"
            try:
                req = requests.Request(
                    method="GET", url=url, headers=headers, auth=auth
                )
                prepped = session.prepare_request(req)
                with session.send(
                    prepped, stream=True, timeout=_REQUESTS_TIMEOUT
                ) as resp:
                    resp.raise_for_status()
                    content_range = resp.headers.get("Content-Range")
                    if content_range is None or not content_range.startswith(
                        f"bytes {local_file_size}-"
                    ):
                        raise OSError("Server does not support resuming")
                    initial_size = local_file_size
                    with open(local_file, "ab") as fh:
                        _chunk_read_(
                            resp,
                            fh,
                            report_hook=(verbose > 0),
                            initial_size=initial_size,
                            verbose=verbose,
                        )
            except Exception:
                logger.log(
                    "Resuming failed, try to download the whole file.", verbose
                )
                return fetch_single_file(
                    url,
                    data_dir,
                    resume=False,
                    overwrite=overwrite,
                    md5sum=md5sum,
                    username=username,
                    password=password,
                    verbose=verbose,
                    session=session,
                )
        else:
            req = requests.Request(
                method="GET", url=url, headers=headers, auth=auth
            )
            prepped = session.prepare_request(req)
            with session.send(
                prepped, stream=True, timeout=_REQUESTS_TIMEOUT
            ) as resp:
                resp.raise_for_status()
                with open(temp_full_name, "wb") as fh:
                    _chunk_read_(
                        resp,
                        fh,
                        report_hook=(verbose > 0),
                        initial_size=initial_size,
                        verbose=verbose,
                    )
        shutil.move(temp_full_name, full_name)
        dt = time.time() - t0

        # Complete the reporting hook
        logger.log(
            f" ...done. ({dt:.0f} seconds, {dt // 60:.0f} min)\n",
            verbose=verbose,
        )
    except requests.RequestException:
        logger.log(
            f"Error while fetching file {file_name}; dataset fetching aborted."
        )
        raise
    if md5sum is not None and _md5_sum_file(full_name) != md5sum:
        raise ValueError(
            f"File {local_file} checksum verification has failed."
            " Dataset fetching aborted."
        )
    return full_name


def get_dataset_descr(ds_name):
    """Return the description of a dataset."""
    module_path = Path(__file__).parent

    try:
        with open(
            module_path / "description" / f"{ds_name}.rst", "rb"
        ) as rst_file:
            descr = rst_file.read()
    except OSError:
        descr = ""

    if not descr:
        warnings.warn("Could not find dataset description.")

    if isinstance(descr, bytes):
        descr = descr.decode("utf-8")

    return descr


def movetree(src, dst):
    """Move entire tree under `src` inside `dst`.

    Creates `dst` if it does not already exist.

    Any existing file is overwritten.

    The difference with `shutil.mv` is that `shutil.mv` moves `src` under `dst`
    if `dst` already exists.
    """
    src = Path(src)

    # Create destination dir if it does not exist
    dst = Path(dst)
    dst.mkdir(parents=True, exist_ok=True)

    errors = []

    for srcfile in src.iterdir():
        dstfile = dst / srcfile.name
        try:
            if srcfile.is_dir() and dstfile.is_dir():
                movetree(srcfile, dstfile)
                srcfile.rmdir()
            else:
                shutil.move(srcfile, dstfile)
        except OSError as why:
            errors.append((srcfile, dstfile, str(why)))
        # catch the Error from the recursive movetree so that we can
        # continue with other files
        except Exception as err:
            errors.extend(err.args[0])
    if errors:
        raise Exception(errors)


@fill_doc
def fetch_files(data_dir, files, resume=True, verbose=1, session=None):
    """Load requested dataset, downloading it if needed or requested.

    This function retrieves files from the hard drive or download them from
    the given urls. Note to developers: All the files will be first
    downloaded in a sandbox and, if everything goes well, they will be moved
    into the folder of the dataset. This prevents corrupting previously
    downloaded data. In case of a big dataset, do not hesitate to make several
    calls if needed.

    Parameters
    ----------
    %(data_dir)s
    files : list of (string, string, dict)
        List of files and their corresponding url with dictionary that contains
        options regarding the files. Eg. (file_path, url, opt). If a file_path
        is not found in data_dir, as in data_dir/file_path the download will
        be immediately cancelled and any downloaded files will be deleted.
        Options supported are:
            * 'move' if renaming the file or moving it to a subfolder is needed
            * 'uncompress' to indicate that the file is an archive
            * 'md5sum' to check the md5 sum of the file
            * 'overwrite' if the file should be re-downloaded even if it exists
    %(resume)s
    %(verbose)s
    session : `requests.Session`, optional
        Session to use to send requests.

    Returns
    -------
    files : list of string
        Absolute paths of downloaded files on disk.

    """
    if session is None:
        with requests.Session() as session:
            session.mount("ftp:", _NaiveFTPAdapter())
            return fetch_files(
                data_dir,
                files,
                resume=resume,
                verbose=verbose,
                session=session,
            )
    # There are two working directories here:
    # - data_dir is the destination directory of the dataset
    # - temp_dir is a temporary directory dedicated to this fetching call. All
    #   files that must be downloaded will be in this directory. If a corrupted
    #   file is found, or a file is missing, this working directory will be
    #   deleted.
    files = list(files)
    files_pickle = pickle.dumps([(file_, url) for file_, url, _ in files])
    files_md5 = hashlib.md5(files_pickle).hexdigest()
    temp_dir = os.path.join(data_dir, files_md5)

    # Create destination dir
    if not Path(data_dir).exists():
        os.makedirs(data_dir)

    # Abortion flag, in case of error
    abort = None

    files_ = []
    for file_, url, opts in files:
        # 3 possibilities:
        # - the file exists in data_dir, nothing to do.
        # - the file does not exists: we download it in temp_dir
        # - the file exists in temp_dir: this can happen if an archive has been
        #   downloaded. There is nothing to do

        # Target file in the data_dir
        target_file = os.path.join(data_dir, file_)
        # Target file in temp dir
        temp_target_file = os.path.join(temp_dir, file_)
        # Whether to keep existing files
        overwrite = opts.get("overwrite", False)
        if abort is None and (
            overwrite
            or (
                not Path(target_file).exists()
                and not Path(temp_target_file).exists()
            )
        ):
            # We may be in a global read-only repository. If so, we cannot
            # download files.
            if not os.access(data_dir, os.W_OK):
                raise ValueError(
                    "Dataset files are missing but dataset"
                    " repository is read-only. Contact your data"
                    " administrator to solve the problem"
                )

            if not Path(temp_dir).exists():
                Path(temp_dir).mkdir()
            md5sum = opts.get("md5sum", None)

            dl_file = fetch_single_file(
                url,
                temp_dir,
                resume=resume,
                verbose=verbose,
                md5sum=md5sum,
                username=opts.get("username", None),
                password=opts.get("password", None),
                session=session,
                overwrite=overwrite,
            )
            if "move" in opts:
                # XXX: here, move is supposed to be a dir, it can be a name
                move = os.path.join(temp_dir, opts["move"])
                move_dir = os.path.dirname(move)
                if not Path(move_dir).exists():
                    os.makedirs(move_dir)
                shutil.move(dl_file, move)
                dl_file = move
            if "uncompress" in opts:
                try:
                    uncompress_file(dl_file, verbose=verbose)
                except Exception as e:
                    abort = str(e)

        if (
            abort is None
            and not Path(target_file).exists()
            and not Path(temp_target_file).exists()
        ):
            warnings.warn(f"An error occurred while fetching {file_}")
            abort = (
                "Dataset has been downloaded but requested file was "
                f"not provided:\nURL: {url}\n"
                f"Target file: {target_file}\nDownloaded: {dl_file}"
            )
        if abort is not None:
            if Path(temp_dir).exists():
                shutil.rmtree(temp_dir)
            raise OSError(f"Fetching aborted: {abort}")
        files_.append(target_file)
    # If needed, move files from temps directory to final directory.
    if Path(temp_dir).exists():
        # XXX We could only moved the files requested
        # XXX Movetree can go wrong
        movetree(temp_dir, data_dir)
        shutil.rmtree(temp_dir)
    return files_


def tree(path, pattern=None, dictionary=False):
    """Return a directory tree under the form of a dictionary or list.

    Parameters
    ----------
    path : string or pathlib.Path
        Path browsed.

    pattern : string, optional
        Pattern used to filter files (see fnmatch).

    dictionary : boolean, default=False
        If True, the function will return a dict instead of a list.

    """
    path = Path(path)
    files = []
    dirs = {} if dictionary else []

    for file_path in path.iterdir():
        if file_path.is_dir():
            if dictionary:
                dirs[file_path.name] = tree(file_path, pattern, dictionary)
            else:
                dirs.append(
                    (file_path.name, tree(file_path, pattern, dictionary))
                )
        elif pattern is None or fnmatch.fnmatch(file_path.name, pattern):
            files.append(str(file_path))
    files = sorted(files)
    if not dictionary:
        return sorted(dirs) + files
    if len(dirs) == 0:
        return files
    if len(files) > 0:
        dirs["."] = files
    return dirs<|MERGE_RESOLUTION|>--- conflicted
+++ resolved
@@ -61,17 +61,6 @@
     return hashes
 
 
-<<<<<<< HEAD
-def readlinkabs(link):
-    """Return an absolute path for the destination of a symlink."""
-    path = Path(link).readlink()
-    if Path(path).is_absolute():
-        return path
-    return os.path.join(os.path.dirname(link), path)
-
-
-=======
->>>>>>> 0b66c0ca
 def _chunk_report_(bytes_so_far, total_size, initial_size, t0):
     """Show downloading percentage.
 
@@ -247,19 +236,11 @@
     # Check if the dataset exists somewhere
     for path, is_pre_dir in paths:
         if not is_pre_dir:
-<<<<<<< HEAD
-            path = os.path.join(path, dataset_name)
-        if Path(path).is_symlink():
-            # Resolve path
-            path = readlinkabs(path)
-        if Path(path).exists() and os.path.isdir(path):
-=======
             path = path / dataset_name
         if path.is_symlink():
             # Resolve path
             path = path.resolve()
         if path.exists() and path.is_dir():
->>>>>>> 0b66c0ca
             logger.log(
                 f"Dataset found in {path}", verbose=verbose, msg_level=1
             )
@@ -269,13 +250,8 @@
     errors = []
     for path, is_pre_dir in paths:
         if not is_pre_dir:
-<<<<<<< HEAD
-            path = os.path.join(path, dataset_name)
-        if not Path(path).exists():
-=======
             path = path / dataset_name
         if not path.exists():
->>>>>>> 0b66c0ca
             try:
                 path.mkdir(parents=True)
                 _add_readme_to_default_data_locations(
