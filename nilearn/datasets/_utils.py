"""Private utility functions to the datasets module."""

import collections.abc
import contextlib
import fnmatch
import hashlib
import os
import pickle
import shutil
import tarfile
import time
import urllib
import warnings
import zipfile
from pathlib import Path

import numpy as np
import requests

from nilearn._utils import fill_doc, logger

from .utils import get_data_dirs

_REQUESTS_TIMEOUT = (15.1, 61)
PACKAGE_DIRECTORY = Path(__file__).absolute().parent


def md5_hash(string):
    """Calculate the MD5 hash of a string."""
    m = hashlib.md5()
    m.update(string.encode("utf-8"))
    return m.hexdigest()


def _format_time(t):
    return f"{t / 60.0:4.1f}min" if t > 60 else f" {t:5.1f}s"


def _md5_sum_file(path):
    """Calculate the MD5 sum of a file."""
    with open(path, "rb") as f:
        m = hashlib.md5()
        while True:
            data = f.read(8192)
            if data:
                m.update(data)
            else:
                break
    return m.hexdigest()


def read_md5_sum_file(path):
    """Read a MD5 checksum file and returns hashes as a dictionary."""
    with open(path) as f:
        hashes = {}
        while True:
            line = f.readline()
            if not line:
                break
            h, name = line.rstrip().split("  ", 1)
            hashes[name] = h
    return hashes


def _chunk_report_(bytes_so_far, total_size, initial_size, t0):
    """Show downloading percentage.

    Parameters
    ----------
    bytes_so_far : int
        Number of downloaded bytes.

    total_size : int
        Total size of the file (may be 0/None, depending on download method).

    t0 : int
        The time in seconds (as returned by time.time()) at which the
        download was resumed / started.

    initial_size : int
        If resuming, indicate the initial size of the file.
        If not resuming, set to zero.

    """
    if not total_size:
        logger.log(
            f"\rDownloaded {int(bytes_so_far)} of ? bytes.", stack_level=2
        )

    else:
        # Estimate remaining download time
        total_percent = float(bytes_so_far) / total_size

        current_download_size = bytes_so_far - initial_size
        bytes_remaining = total_size - bytes_so_far
        dt = time.time() - t0
        download_rate = current_download_size / max(1e-8, float(dt))
        # Minimum rate of 0.01 bytes/s, to avoid dividing by zero.
        time_remaining = bytes_remaining / max(0.01, download_rate)

        # Trailing whitespace is to erase extra char when message length varies
        logger.log(
            "\rDownloaded %d of %d bytes (%.1f%%, %s remaining)"
            % (
                bytes_so_far,
                total_size,
                total_percent * 100,
                _format_time(time_remaining),
            ),
            stack_level=2,
        )


@fill_doc
def _chunk_read_(
    response,
    local_file,
    chunk_size=8192,
    report_hook=None,
    initial_size=0,
    total_size=None,
    verbose=1,
):
    """Download a file chunk by chunk and show advancement.

    Parameters
    ----------
    response : urllib.response.addinfourl
        Response to the download request in order to get file size.

    local_file : file
        Hard disk file where data should be written.

    chunk_size : int, default=8192
        Size of downloaded chunks.

    report_hook : bool, optional
        Whether or not to show downloading advancement. Default: None

    initial_size : int, default=0
        If resuming, indicate the initial size of the file.

    total_size : int, optional
        Expected final size of download (None means it is unknown).
    %(verbose)s

    Returns
    -------
    data : string
        The downloaded file.

    """
    try:
        if total_size is None:
            total_size = response.headers.get("Content-Length").strip()
        total_size = int(total_size) + initial_size
    except Exception as e:
        logger.log(
            "Warning: total size could not be determined.",
            verbose=verbose,
            msg_level=2,
            stack_level=2,
        )
        logger.log(
            f"Full stack trace: {e}",
            verbose=verbose,
            msg_level=3,
            stack_level=2,
        )
        total_size = None
    bytes_so_far = initial_size

    t0 = time_last_display = time.time()
    for chunk in response.iter_content(chunk_size):
        bytes_so_far += len(chunk)
        time_last_read = time.time()
        if (
            report_hook
            and
            # Refresh report every second or when download is
            # finished.
            (time_last_read > time_last_display + 1.0 or not chunk)
        ):
            _chunk_report_(bytes_so_far, total_size, initial_size, t0)
            time_last_display = time_last_read
        if chunk:
            local_file.write(chunk)
        else:
            break


@fill_doc
def get_dataset_dir(
    dataset_name, data_dir=None, default_paths=None, verbose=1
):
    """Create if necessary and return data directory of given dataset.

    Parameters
    ----------
    dataset_name : string
        The unique name of the dataset.
    %(data_dir)s
    default_paths : list of string, optional
        Default system paths in which the dataset may already have been
        installed by a third party software. They will be checked first.
    %(verbose)s

    Returns
    -------
    data_dir : string
        Path of the given dataset directory.

    Notes
    -----
    This function retrieves the datasets directory (or data directory) using
    the following priority :

    1. defaults system paths
    2. the keyword argument data_dir
    3. the global environment variable NILEARN_SHARED_DATA
    4. the user environment variable NILEARN_DATA
    5. nilearn_data in the user home folder

    """
    paths = []
    # Search possible data-specific system paths
    if default_paths is not None:
        for default_path in default_paths:
            paths.extend(
                [(Path(d), True) for d in str(default_path).split(os.pathsep)]
            )

    paths.extend([(Path(d), False) for d in get_data_dirs(data_dir=data_dir)])

    logger.log(f"Dataset search paths: {paths}", verbose=verbose, msg_level=2)

    # Check if the dataset exists somewhere
    for path, is_pre_dir in paths:
        if not is_pre_dir:
            path = path / dataset_name
        if path.is_symlink():
            # Resolve path
            path = path.resolve()
        if path.exists() and path.is_dir():
            logger.log(
                f"Dataset found in {path}", verbose=verbose, msg_level=1
            )
            return str(path)

    # If not, create a folder in the first writeable directory
    errors = []
    for path, is_pre_dir in paths:
        if not is_pre_dir:
            path = path / dataset_name
        if not path.exists():
            try:
                path.mkdir(parents=True)
                _add_readme_to_default_data_locations(
                    data_dir=data_dir,
                    verbose=verbose,
                )

                logger.log(f"Dataset created in {path}", verbose)

                return str(path)
            except Exception as exc:
                short_error_message = getattr(exc, "strerror", str(exc))
                errors.append(f"\n -{path} ({short_error_message})")

    raise OSError(
        "Nilearn tried to store the dataset in the following "
        f"directories, but: {''.join(errors)}"
    )


def _add_readme_to_default_data_locations(data_dir=None, verbose=1):
    for d in get_data_dirs(data_dir=data_dir):
        file = Path(d) / "README.md"
        if file.parent.exists() and not file.exists():
            with open(file, "w") as f:
                f.write(
                    """# Nilearn data folder

This directory is used by Nilearn to store datasets
and atlases downloaded from the internet.
It can be safely deleted.
If you delete it, previously downloaded data will be downloaded again."""
                )

            logger.log(
                f"Added README.md to {d}", verbose=verbose, stack_level=2
            )


# The functions _is_within_directory and _safe_extract were implemented in
# https://github.com/nilearn/nilearn/pull/3391 to address a directory
# traversal vulnerability https://github.com/advisories/GHSA-gw9q-c7gh-j9vm
def _is_within_directory(directory, target):
    abs_directory = Path(directory).resolve().absolute()
    abs_target = Path(target).resolve().absolute()

    prefix = os.path.commonprefix([abs_directory, abs_target])

    return prefix == str(abs_directory)


def _safe_extract(tar, path=".", members=None, *, numeric_owner=False):
    for member in tar.getmembers():
        member_path = os.path.join(path, member.name)
        if not _is_within_directory(path, member_path):
            raise Exception("Attempted Path Traversal in Tar File")

    tar.extractall(path, members, numeric_owner=numeric_owner)


@fill_doc
def uncompress_file(file_, delete_archive=True, verbose=1):
    """Uncompress files contained in a data_set.

    Parameters
    ----------
    file_ : string
        Path of file to be uncompressed.

    delete_archive : bool, default=True
        Whether or not to delete archive once it is uncompressed.
    %(verbose)s

    Notes
    -----
    This handles zip, tar, gzip and bzip files only.

    """
    logger.log(f"Extracting data from {file_}...", verbose=verbose)

    file_ = Path(file_)
    data_dir = file_.parent

    # We first try to see if it is a zip file
    try:
        filename = data_dir / file_.stem
        with open(file_, "rb") as fd:
            header = fd.read(4)
        processed = False
        if zipfile.is_zipfile(file_):
            z = zipfile.ZipFile(file_)
            z.extractall(path=data_dir)
            z.close()
            if delete_archive:
                file_.unlink()
            processed = True
        elif file_.suffix == ".gz" or header.startswith(b"\x1f\x8b"):
            import gzip

            if file_.suffix == ".tgz":
                filename = filename.with_suffix(".tar")
            elif file_.suffix == "":
                # We rely on the assumption that gzip files have an extension
                shutil.move(file_, f"{file_}.gz")
<<<<<<< HEAD
                file_ = file_.with_suffix(".gz")
            with gzip.open(file_) as gz:
                with open(filename, "wb") as out:
                    shutil.copyfileobj(gz, out, 8192)
=======
                file_ = f"{file_}.gz"
            with gzip.open(file_) as gz, open(filename, "wb") as out:
                shutil.copyfileobj(gz, out, 8192)
>>>>>>> 17e63f90
            # If file is .tar.gz, this will be handled in the next case
            if delete_archive:
                file_.unlink()
            file_ = filename
            processed = True
        if file_.is_file() and tarfile.is_tarfile(file_):
            with contextlib.closing(tarfile.open(file_, "r")) as tar:
                _safe_extract(tar, path=data_dir)
            if delete_archive:
                file_.unlink()
            processed = True
        if not processed:
            raise OSError(f"[Uncompress] unknown archive file format: {file_}")

        logger.log(".. done.\n", verbose=verbose)

    except Exception as e:
        logger.log(f"Error uncompressing file: {e}", verbose=verbose)
        raise


def _filter_column(array, col, criteria):
    """Return index array matching criteria.

    Parameters
    ----------
    array : numpy array with columns
        Array in which data will be filtered.

    col : string
        Name of the column.

    criteria : integer (or float), pair of integers, string or list of these
        if integer, select elements in column matching integer
        if a tuple, select elements between the limits given by the tuple
        if a string, select elements that match the string

    """
    # Raise an error if the column does not exist. This is the only way to
    # test it across all possible types (pandas, recarray...)
    try:
        array[col]
    except Exception:
        raise KeyError(f"Filtering criterion {col} does not exist")

    if (
        not isinstance(criteria, str)
        and not isinstance(criteria, bytes)
        and not isinstance(criteria, tuple)
        and isinstance(criteria, collections.abc.Iterable)
    ):
        filter = np.zeros(array.shape[0], dtype=bool)
        for criterion in criteria:
            filter = np.logical_or(
                filter, _filter_column(array, col, criterion)
            )
        return filter

    if isinstance(criteria, tuple):
        if len(criteria) != 2:
            raise ValueError("An interval must have 2 values")
        if criteria[0] is None:
            return array[col] <= criteria[1]
        if criteria[1] is None:
            return array[col] >= criteria[0]
        filter = array[col] <= criteria[1]
        return np.logical_and(filter, array[col] >= criteria[0])

    # Handle strings with different encodings
    if isinstance(criteria, (str, bytes)):
        criteria = np.array(criteria).astype(array[col].dtype)

    return array[col] == criteria


def filter_columns(array, filters, combination="and"):
    """Return indices of recarray entries that match criteria.

    Parameters
    ----------
    array : numpy array with columns
        Array in which data will be filtered.

    filters : list of criteria
        See _filter_column.

    combination : string {'and', 'or'}, default='and'
        String describing the combination operator. Possible values are "and"
        and "or".

    """
    if combination == "and":
        fcomb = np.logical_and
        mask = np.ones(array.shape[0], dtype=bool)
    elif combination == "or":
        fcomb = np.logical_or
        mask = np.zeros(array.shape[0], dtype=bool)
    else:
        raise ValueError(f"Combination mode not known: {combination}")

    for column in filters:
        mask = fcomb(mask, _filter_column(array, column, filters[column]))
    return mask


class _NaiveFTPAdapter(requests.adapters.BaseAdapter):
    def send(
        self,
        request,
        timeout=None,
        **kwargs,  # noqa: ARG002
    ):
        with contextlib.suppress(Exception):
            timeout, _ = timeout
        try:
            data = urllib.request.urlopen(request.url, timeout=timeout)
        except Exception as e:
            raise requests.RequestException(e.reason)
        data.release_conn = data.close
        resp = requests.Response()
        resp.url = data.geturl()
        resp.status_code = data.getcode() or 200
        resp.raw = data
        resp.headers = dict(data.info().items())
        return resp

    def close(self):
        pass


@fill_doc
def fetch_single_file(
    url,
    data_dir,
    resume=True,
    overwrite=False,
    md5sum=None,
    username=None,
    password=None,
    verbose=1,
    session=None,
):
    """Load requested file, downloading it if needed or requested.

    Parameters
    ----------
    %(url)s
    %(data_dir)s
    %(resume)s
    overwrite : bool, default=False
        If true and file already exists, delete it.

    md5sum : string, optional
        MD5 sum of the file. Checked if download of the file is required.

    username : string, optional
        Username used for basic HTTP authentication.

    password : string, optional
        Password used for basic HTTP authentication.
    %(verbose)s
    session : requests.Session, optional
        Session to use to send requests.

    Returns
    -------
    files : string
        Absolute path of downloaded file.

    Notes
    -----
    If, for any reason, the download procedure fails, all downloaded files are
    removed.

    """
    if session is None:
        with requests.Session() as sess:
            sess.mount("ftp:", _NaiveFTPAdapter())
            return fetch_single_file(
                url,
                data_dir,
                resume=resume,
                overwrite=overwrite,
                md5sum=md5sum,
                username=username,
                password=password,
                verbose=verbose,
                session=sess,
            )
    data_dir = Path(data_dir)
    # Determine data path
    data_dir.mkdir(parents=True, exist_ok=True)

    # Determine filename using URL
    parse = urllib.parse.urlparse(url)
    file_name = Path(parse.path).name
    if file_name == "":
        file_name = md5_hash(parse.path)

    temp_file_name = f"{file_name}.part"
    full_name = data_dir / file_name
    temp_full_name = data_dir / temp_file_name
    if full_name.exists():
        if overwrite:
            full_name.unlink()
        else:
            return full_name
    if temp_full_name.exists() and overwrite:
        temp_full_name.unlink()
    t0 = time.time()
    local_file = None
    initial_size = 0

    try:
        # Download data
        headers = {}
        auth = None
        if username is not None and password is not None:
            if not url.startswith("https"):
                raise ValueError(
                    "Authentication was requested "
                    f"on a non secured URL ({url})."
                    "Request has been blocked for security reasons."
                )
            auth = (username, password)

        displayed_url = url.split("?")[0] if verbose == 1 else url
        logger.log(f"Downloading data from {displayed_url} ...", verbose)

        if resume and temp_full_name.exists():
            # Download has been interrupted, we try to resume it.
            local_file_size = temp_full_name.stat().st_size
            # If the file exists, then only download the remainder
            headers["Range"] = f"bytes={local_file_size}-"
            try:
                req = requests.Request(
                    method="GET", url=url, headers=headers, auth=auth
                )
                prepped = session.prepare_request(req)
                with session.send(
                    prepped, stream=True, timeout=_REQUESTS_TIMEOUT
                ) as resp:
                    resp.raise_for_status()
                    content_range = resp.headers.get("Content-Range")
                    if content_range is None or not content_range.startswith(
                        f"bytes {local_file_size}-"
                    ):
                        raise OSError("Server does not support resuming")
                    initial_size = local_file_size
                    with open(local_file, "ab") as fh:
                        _chunk_read_(
                            resp,
                            fh,
                            report_hook=(verbose > 0),
                            initial_size=initial_size,
                            verbose=verbose,
                        )
            except Exception:
                logger.log(
                    "Resuming failed, try to download the whole file.", verbose
                )
                return fetch_single_file(
                    url,
                    data_dir,
                    resume=False,
                    overwrite=overwrite,
                    md5sum=md5sum,
                    username=username,
                    password=password,
                    verbose=verbose,
                    session=session,
                )
        else:
            req = requests.Request(
                method="GET", url=url, headers=headers, auth=auth
            )
            prepped = session.prepare_request(req)
            with session.send(
                prepped, stream=True, timeout=_REQUESTS_TIMEOUT
            ) as resp:
                resp.raise_for_status()
                with open(temp_full_name, "wb") as fh:
                    _chunk_read_(
                        resp,
                        fh,
                        report_hook=(verbose > 0),
                        initial_size=initial_size,
                        verbose=verbose,
                    )
        shutil.move(temp_full_name, full_name)
        dt = time.time() - t0

        # Complete the reporting hook
        logger.log(
            f" ...done. ({dt:.0f} seconds, {dt // 60:.0f} min)\n",
            verbose=verbose,
        )
    except requests.RequestException:
        logger.log(
            f"Error while fetching file {file_name}; dataset fetching aborted."
        )
        raise
    if md5sum is not None and _md5_sum_file(full_name) != md5sum:
        raise ValueError(
            f"File {local_file} checksum verification has failed."
            " Dataset fetching aborted."
        )
    return full_name


def get_dataset_descr(ds_name):
    """Return the description of a dataset."""
    try:
        with open(
            PACKAGE_DIRECTORY / "description" / f"{ds_name}.rst", "rb"
        ) as rst_file:
            descr = rst_file.read()
    except OSError:
        descr = ""

    if not descr:
        warnings.warn("Could not find dataset description.")

    if isinstance(descr, bytes):
        descr = descr.decode("utf-8")

    return descr


def movetree(src, dst):
    """Move entire tree under `src` inside `dst`.

    Creates `dst` if it does not already exist.

    Any existing file is overwritten.

    The difference with `shutil.mv` is that `shutil.mv` moves `src` under `dst`
    if `dst` already exists.
    """
    src = Path(src)

    # Create destination dir if it does not exist
    dst = Path(dst)
    dst.mkdir(parents=True, exist_ok=True)

    errors = []

    for srcfile in src.iterdir():
        dstfile = dst / srcfile.name
        try:
            if srcfile.is_dir() and dstfile.is_dir():
                movetree(srcfile, dstfile)
                srcfile.rmdir()
            else:
                shutil.move(srcfile, dstfile)
        except OSError as why:
            errors.append((srcfile, dstfile, str(why)))
        # catch the Error from the recursive movetree so that we can
        # continue with other files
        except Exception as err:
            errors.extend(err.args[0])
    if errors:
        raise Exception(errors)


@fill_doc
def fetch_files(data_dir, files, resume=True, verbose=1, session=None):
    """Load requested dataset, downloading it if needed or requested.

    This function retrieves files from the hard drive or download them from
    the given urls. Note to developers: All the files will be first
    downloaded in a sandbox and, if everything goes well, they will be moved
    into the folder of the dataset. This prevents corrupting previously
    downloaded data. In case of a big dataset, do not hesitate to make several
    calls if needed.

    Parameters
    ----------
    %(data_dir)s
    files : list of (string, string, dict)
        List of files and their corresponding url with dictionary that contains
        options regarding the files. Eg. (file_path, url, opt). If a file_path
        is not found in data_dir, as in data_dir/file_path the download will
        be immediately cancelled and any downloaded files will be deleted.
        Options supported are:
            * 'move' if renaming the file or moving it to a subfolder is needed
            * 'uncompress' to indicate that the file is an archive
            * 'md5sum' to check the md5 sum of the file
            * 'overwrite' if the file should be re-downloaded even if it exists
    %(resume)s
    %(verbose)s
    session : `requests.Session`, optional
        Session to use to send requests.

    Returns
    -------
    files : list of string
        Absolute paths of downloaded files on disk.

    """
    if session is None:
        with requests.Session() as sess:
            sess.mount("ftp:", _NaiveFTPAdapter())
            return fetch_files(
                data_dir,
                files,
                resume=resume,
                verbose=verbose,
                session=sess,
            )
    # There are two working directories here:
    # - data_dir is the destination directory of the dataset
    # - temp_dir is a temporary directory dedicated to this fetching call. All
    #   files that must be downloaded will be in this directory. If a corrupted
    #   file is found, or a file is missing, this working directory will be
    #   deleted.
    files = list(files)
    files_pickle = pickle.dumps([(file_, url) for file_, url, _ in files])
    files_md5 = hashlib.md5(files_pickle).hexdigest()
    data_dir = Path(data_dir)
    temp_dir = data_dir / files_md5

    # Create destination dir
    data_dir.mkdir(parents=True, exist_ok=True)

    # Abortion flag, in case of error
    abort = None

    files_ = []
    for file_, url, opts in files:
        # 3 possibilities:
        # - the file exists in data_dir, nothing to do.
        # - the file does not exists: we download it in temp_dir
        # - the file exists in temp_dir: this can happen if an archive has been
        #   downloaded. There is nothing to do

        # Target file in the data_dir
        target_file = data_dir / file_
        # Target file in temp dir
        temp_target_file = temp_dir / file_
        # Whether to keep existing files
        overwrite = opts.get("overwrite", False)
        if abort is None and (
            overwrite
            or (not target_file.exists() and not temp_target_file.exists())
        ):
            # We may be in a global read-only repository. If so, we cannot
            # download files.
            if not os.access(data_dir, os.W_OK):
                raise ValueError(
                    "Dataset files are missing but dataset"
                    " repository is read-only. Contact your data"
                    " administrator to solve the problem"
                )

            temp_dir.mkdir(parents=True, exist_ok=True)
            md5sum = opts.get("md5sum", None)

            dl_file = fetch_single_file(
                url,
                temp_dir,
                resume=resume,
                verbose=verbose,
                md5sum=md5sum,
                username=opts.get("username", None),
                password=opts.get("password", None),
                session=session,
                overwrite=overwrite,
            )
            if "move" in opts:
                # XXX: here, move is supposed to be a dir, it can be a name
                move = temp_dir / opts["move"]
                move_dir = move.parent
                move_dir.mkdir(parents=True, exist_ok=True)
                shutil.move(dl_file, move)
                dl_file = move
            if "uncompress" in opts:
                try:
                    uncompress_file(dl_file, verbose=verbose)
                except Exception as e:
                    abort = str(e)

        if (
            abort is None
            and not target_file.exists()
            and not temp_target_file.exists()
        ):
            warnings.warn(f"An error occurred while fetching {file_}")
            abort = (
                "Dataset has been downloaded but requested file was "
                f"not provided:\nURL: {url}\n"
                f"Target file: {target_file}\nDownloaded: {dl_file}"
            )
        if abort is not None:
            if temp_dir.exists():
                shutil.rmtree(temp_dir)
            raise OSError(f"Fetching aborted: {abort}")
        files_.append(str(target_file))
    # If needed, move files from temps directory to final directory.
    if temp_dir.exists():
        # XXX We could only moved the files requested
        # XXX Movetree can go wrong
        movetree(temp_dir, data_dir)
        shutil.rmtree(temp_dir)
    return files_


def tree(path, pattern=None, dictionary=False):
    """Return a directory tree under the form of a dictionary or list.

    Parameters
    ----------
    path : string or pathlib.Path
        Path browsed.

    pattern : string, optional
        Pattern used to filter files (see fnmatch).

    dictionary : boolean, default=False
        If True, the function will return a dict instead of a list.

    """
    path = Path(path)
    files = []
    dirs = {} if dictionary else []

    for file_path in path.iterdir():
        if file_path.is_dir():
            if dictionary:
                dirs[file_path.name] = tree(file_path, pattern, dictionary)
            else:
                dirs.append(
                    (file_path.name, tree(file_path, pattern, dictionary))
                )
        elif pattern is None or fnmatch.fnmatch(file_path.name, pattern):
            files.append(str(file_path))
    files = sorted(files)
    if not dictionary:
        return sorted(dirs) + files
    if len(dirs) == 0:
        return files
    if len(files) > 0:
        dirs["."] = files
    return dirs<|MERGE_RESOLUTION|>--- conflicted
+++ resolved
@@ -357,16 +357,9 @@
             elif file_.suffix == "":
                 # We rely on the assumption that gzip files have an extension
                 shutil.move(file_, f"{file_}.gz")
-<<<<<<< HEAD
                 file_ = file_.with_suffix(".gz")
-            with gzip.open(file_) as gz:
-                with open(filename, "wb") as out:
-                    shutil.copyfileobj(gz, out, 8192)
-=======
-                file_ = f"{file_}.gz"
-            with gzip.open(file_) as gz, open(filename, "wb") as out:
+            with file_.open() as gz, filename.open("wb") as out:
                 shutil.copyfileobj(gz, out, 8192)
->>>>>>> 17e63f90
             # If file is .tar.gz, this will be handled in the next case
             if delete_archive:
                 file_.unlink()
