@article{DADI2020117126,
title = {Fine-grain atlases of functional modes for fMRI analysis},
journal = {NeuroImage},
volume = {221},
pages = {117126},
year = {2020},
issn = {1053-8119},
doi = {https://doi.org/10.1016/j.neuroimage.2020.117126},
url = {https://www.sciencedirect.com/science/article/pii/S1053811920306121},
author = {Kamalaker Dadi and Gaël Varoquaux and Antonia Machlouzarides-Shalit and Krzysztof J. Gorgolewski and Demian Wassermann and Bertrand Thirion and Arthur Mensch},
keywords = {Brain imaging atlases, Functional networks, Functional parcellations, Multi-resolution},
abstract = {Population imaging markedly increased the size of functional-imaging datasets, shedding new light on the neural basis of inter-individual differences. Analyzing these large data entails new scalability challenges, computational and statistical. For this reason, brain images are typically summarized in a few signals, for instance reducing voxel-level measures with brain atlases or functional modes. A good choice of the corresponding brain networks is important, as most data analyses start from these reduced signals. We contribute finely-resolved atlases of functional modes, comprising from 64 to 1024 networks. These dictionaries of functional modes (DiFuMo) are trained on millions of fMRI functional brain volumes of total size 2.4 ​TB, spanned over 27 studies and many research groups. We demonstrate the benefits of extracting reduced signals on our fine-grain atlases for many classic functional data analysis pipelines: stimuli decoding from 12,334 brain responses, standard GLM analysis of fMRI across sessions and individuals, extraction of resting-state functional-connectomes biomarkers for 2500 individuals, data compression and meta-analysis over more than 15,000 statistical maps. In each of these analysis scenarii, we compare the performance of our functional atlases with that of other popular references, and to a simple voxel-level analysis. Results highlight the importance of using high-dimensional “soft” functional atlases, to represent and analyze brain activity while capturing its functional gradients. Analyses on high-dimensional modes achieve similar statistical performance as at the voxel level, but with much reduced computational cost and higher interpretability. In addition to making them available, we provide meaningful names for these modes, based on their anatomical location. It will facilitate reporting of results.}
}


@article{Hoyos2019,
author = {Hoyos-Idrobo, Andres and Varoquaux, Gael and Kahn, Jonas and Thirion, Bertrand},
title = {Recursive Nearest Agglomeration (ReNA): Fast Clustering for Approximation of Structured Signals},
year = {2019},
issue_date = {March 2019},
publisher = {IEEE Computer Society},
address = {USA},
volume = {41},
number = {3},
issn = {0162-8828},
url = {https://doi.org/10.1109/TPAMI.2018.2815524},
doi = {10.1109/TPAMI.2018.2815524},
abstract = {In this work, we revisit fast dimension reduction approaches, as with random projections and random sampling. Our goal is to summarize the data to decrease computational costs and memory footprint of subsequent analysis. Such dimension reduction can be very efficient when the signals of interest have a strong structure, such as with images. We focus on this setting and investigate feature clustering schemes for data reductions that capture this structure. An impediment to fast dimension reduction is then that good clustering comes with large algorithmic costs. We address it by contributing a linear-time agglomerative clustering scheme, Recursive Nearest Agglomeration (ReNA). Unlike existing fast agglomerative schemes, it avoids the creation of giant clusters. We empirically validate that it approximates the data as well as traditional variance-minimizing clustering schemes that have a quadratic complexity. In addition, we analyze signal approximation with feature clustering and show that it can remove noise, improving subsequent analysis steps. As a consequence, data reduction by clustering features with ReNA yields very fast and accurate models, enabling to process large datasets on budget. Our theoretical analysis is backed by extensive experiments on publicly-available data that illustrate the computation efficiency and the denoising properties of the resulting dimension reduction scheme.},
journal = {IEEE Trans. Pattern Anal. Mach. Intell.},
month = mar,
pages = {669–681},
numpages = {13}
}

@article{HOYOSIDROBO2018160,
title = {FReM – Scalable and stable decoding with fast regularized ensemble of models},
journal = {NeuroImage},
volume = {180},
pages = {160-172},
year = {2018},
note = {New advances in encoding and decoding of brain signals},
issn = {1053-8119},
doi = {https://doi.org/10.1016/j.neuroimage.2017.10.005},
url = {https://www.sciencedirect.com/science/article/pii/S1053811917308182},
author = {Andrés Hoyos-Idrobo and Gaël Varoquaux and Yannick Schwartz and Bertrand Thirion},
keywords = {fMRI, Supervised learning, Decoding, Bagging, MVPA},
abstract = {Brain decoding relates behavior to brain activity through predictive models. These are also used to identify brain regions involved in the cognitive operations related to the observed behavior. Training such multivariate models is a high-dimensional statistical problem that calls for suitable priors. State of the art priors –eg small total-variation– enforce spatial structure on the maps to stabilize them and improve prediction. However, they come with a hefty computational cost. We build upon very fast dimension reduction with spatial structure and model ensembling to achieve decoders that are fast on large datasets and increase the stability of the predictions and the maps. Our approach, fast regularized ensemble of models (FReM), includes an implicit spatial regularization by using a voxel grouping with a fast clustering algorithm. In addition, it aggregates different estimators obtained across splits of a cross-validation loop, each time keeping the best possible model. Experiments on a large number of brain imaging datasets show that our combination of voxel clustering and model ensembling improves decoding maps stability and reduces the variance of prediction accuracy. Importantly, our method requires less samples than state-of-the-art methods to achieve a given level of prediction accuracy. Finally, FreM is much faster than other spatially-regularized methods and, in addition, it can better exploit parallel computing resources.}
}

<<<<<<< HEAD
@article{friston1994statistical,
author = {Friston, K. J. and Holmes, A. P. and Worsley, K. J. and Poline, J.-P. and Frith, C. D. and Frackowiak, R. S. J.},
title = {Statistical parametric maps in functional imaging: A general linear approach},
journal = {Human Brain Mapping},
volume = {2},
number = {4},
pages = {189-210},
keywords = {statistical parametric maps, analysis of variance, general linear model, statistics, functional imaging, Gaussian fields, functional anatomy},
doi = {https://doi.org/10.1002/hbm.460020402},
url = {https://onlinelibrary.wiley.com/doi/abs/10.1002/hbm.460020402},
eprint = {https://onlinelibrary.wiley.com/doi/pdf/10.1002/hbm.460020402},
abstract = {Abstract Statistical parametric maps are spatially extended statistical processes that are used to test hypotheses about regionally specific effects in neuroimaging data. The most established sorts of statistical parametric maps (e.g., Friston et al. [1991]: J Cereb Blood Flow Metab 11:690–699; Worsley et al. [1992]: J Cereb Blood Flow Metab 12:900–918) are based on linear models, for example ANCOVA, correlation coefficients and t tests. In the sense that these examples are all special cases of the general linear model it should be possible to implement them (and many others) within a unified framework. We present here a general approach that accomodates most forms of experimental layout and ensuing analysis (designed experiments with fixed effects for factors, covariates and interaction of factors). This approach brings together two well established bodies of theory (the general linear model and the theory of Gaussian fields) to provide a complete and simple framework for the analysis of imaging data. The importance of this framework is twofold: (i) Conceptual and mathematical simplicity, in that the same small number of operational equations is used irrespective of the complexity of the experiment or nature of the statistical model and (ii) the generality of the framework provides for great latitude in experimental design and analysis. © 1995 Wiley-Liss, Inc.},
year = {1994}
}

@article {Lindquist407676,
	author = {Lindquist, Martin A. and Geuter, Stephan and Wager, Tor D. and Caffo, Brian S.},
	title = {Modular preprocessing pipelines can reintroduce artifacts into fMRI data},
	elocation-id = {407676},
	year = {2018},
	doi = {10.1101/407676},
	publisher = {Cold Spring Harbor Laboratory},
	abstract = {The preprocessing pipelines typically used in both task and restingstate fMRI (rs-fMRI) analysis are modular in nature: They are composed of a number of separate filtering/regression steps, including removal of head motion covariates and band-pass filtering, performed sequentially and in a flexible order. In this paper we illustrate the shortcomings of this approach, as we show how later preprocessing steps can reintroduce artifacts previously removed from the data in prior preprocessing steps. We show that each regression step is a geometric projection of data onto a subspace, and that performing a sequence of projections can move the data into subspaces no longer orthogonal to those previously removed, reintroducing signal related to nuisance covariates. Thus, linear filtering operations are not commutative, and the order in which the preprocessing steps are performed is critical. These issues can arise in practice when any combination of standard preprocessing steps{\textemdash}including motion regression, scrubbing, component-based correction, global signal regression, and temporal filtering{\textemdash}are performed sequentially. In this work we focus primarily on rs-fMRI. We illustrate the problem both theoretically and empirically through application to a test-retest rs-fMRI data set, and suggest remedies. These include (a) combining all steps into a single linear filter, or (b) sequential orthogonalization of covariates/linear filters performed in series.},
	URL = {https://www.biorxiv.org/content/early/2018/09/04/407676},
	eprint = {https://www.biorxiv.org/content/early/2018/09/04/407676.full.pdf},
	journal = {bioRxiv}
=======
@article{POWER2017150,
title = {A simple but useful way to assess fMRI scan qualities},
journal = {NeuroImage},
volume = {154},
pages = {150-158},
year = {2017},
note = {Cleaning up the fMRI time series: Mitigating noise with advanced acquisition and correction strategies},
issn = {1053-8119},
doi = {https://doi.org/10.1016/j.neuroimage.2016.08.009},
url = {https://www.sciencedirect.com/science/article/pii/S1053811916303871},
author = {Jonathan D. Power},
abstract = {This short “how to” article describes a plot I find useful for assessing fMRI data quality. I discuss the reasoning behind the plot and how it is constructed. I create the plot in scans from several publicly available datasets to illustrate different kinds of fMRI signal variance, ranging from thermal noise to motion artifacts to respiratory-related signals. I also show how the plot can be used to understand the variance removed during denoising. Code to make the plot is provided with the article, and supplemental movies show plots for hundreds of additional subjects.}
>>>>>>> 5f1cbf36
}<|MERGE_RESOLUTION|>--- conflicted
+++ resolved
@@ -47,7 +47,7 @@
 abstract = {Brain decoding relates behavior to brain activity through predictive models. These are also used to identify brain regions involved in the cognitive operations related to the observed behavior. Training such multivariate models is a high-dimensional statistical problem that calls for suitable priors. State of the art priors –eg small total-variation– enforce spatial structure on the maps to stabilize them and improve prediction. However, they come with a hefty computational cost. We build upon very fast dimension reduction with spatial structure and model ensembling to achieve decoders that are fast on large datasets and increase the stability of the predictions and the maps. Our approach, fast regularized ensemble of models (FReM), includes an implicit spatial regularization by using a voxel grouping with a fast clustering algorithm. In addition, it aggregates different estimators obtained across splits of a cross-validation loop, each time keeping the best possible model. Experiments on a large number of brain imaging datasets show that our combination of voxel clustering and model ensembling improves decoding maps stability and reduces the variance of prediction accuracy. Importantly, our method requires less samples than state-of-the-art methods to achieve a given level of prediction accuracy. Finally, FreM is much faster than other spatially-regularized methods and, in addition, it can better exploit parallel computing resources.}
 }
 
-<<<<<<< HEAD
+
 @article{friston1994statistical,
 author = {Friston, K. J. and Holmes, A. P. and Worsley, K. J. and Poline, J.-P. and Frith, C. D. and Frackowiak, R. S. J.},
 title = {Statistical parametric maps in functional imaging: A general linear approach},
@@ -63,18 +63,21 @@
 year = {1994}
 }
 
+
 @article {Lindquist407676,
-	author = {Lindquist, Martin A. and Geuter, Stephan and Wager, Tor D. and Caffo, Brian S.},
-	title = {Modular preprocessing pipelines can reintroduce artifacts into fMRI data},
-	elocation-id = {407676},
-	year = {2018},
-	doi = {10.1101/407676},
-	publisher = {Cold Spring Harbor Laboratory},
-	abstract = {The preprocessing pipelines typically used in both task and restingstate fMRI (rs-fMRI) analysis are modular in nature: They are composed of a number of separate filtering/regression steps, including removal of head motion covariates and band-pass filtering, performed sequentially and in a flexible order. In this paper we illustrate the shortcomings of this approach, as we show how later preprocessing steps can reintroduce artifacts previously removed from the data in prior preprocessing steps. We show that each regression step is a geometric projection of data onto a subspace, and that performing a sequence of projections can move the data into subspaces no longer orthogonal to those previously removed, reintroducing signal related to nuisance covariates. Thus, linear filtering operations are not commutative, and the order in which the preprocessing steps are performed is critical. These issues can arise in practice when any combination of standard preprocessing steps{\textemdash}including motion regression, scrubbing, component-based correction, global signal regression, and temporal filtering{\textemdash}are performed sequentially. In this work we focus primarily on rs-fMRI. We illustrate the problem both theoretically and empirically through application to a test-retest rs-fMRI data set, and suggest remedies. These include (a) combining all steps into a single linear filter, or (b) sequential orthogonalization of covariates/linear filters performed in series.},
-	URL = {https://www.biorxiv.org/content/early/2018/09/04/407676},
-	eprint = {https://www.biorxiv.org/content/early/2018/09/04/407676.full.pdf},
-	journal = {bioRxiv}
-=======
+author = {Lindquist, Martin A. and Geuter, Stephan and Wager, Tor D. and Caffo, Brian S.},
+title = {Modular preprocessing pipelines can reintroduce artifacts into fMRI data},
+elocation-id = {407676},
+year = {2018},
+doi = {10.1101/407676},
+publisher = {Cold Spring Harbor Laboratory},
+abstract = {The preprocessing pipelines typically used in both task and restingstate fMRI (rs-fMRI) analysis are modular in nature: They are composed of a number of separate filtering/regression steps, including removal of head motion covariates and band-pass filtering, performed sequentially and in a flexible order. In this paper we illustrate the shortcomings of this approach, as we show how later preprocessing steps can reintroduce artifacts previously removed from the data in prior preprocessing steps. We show that each regression step is a geometric projection of data onto a subspace, and that performing a sequence of projections can move the data into subspaces no longer orthogonal to those previously removed, reintroducing signal related to nuisance covariates. Thus, linear filtering operations are not commutative, and the order in which the preprocessing steps are performed is critical. These issues can arise in practice when any combination of standard preprocessing steps{\textemdash}including motion regression, scrubbing, component-based correction, global signal regression, and temporal filtering{\textemdash}are performed sequentially. In this work we focus primarily on rs-fMRI. We illustrate the problem both theoretically and empirically through application to a test-retest rs-fMRI data set, and suggest remedies. These include (a) combining all steps into a single linear filter, or (b) sequential orthogonalization of covariates/linear filters performed in series.},
+URL = {https://www.biorxiv.org/content/early/2018/09/04/407676},
+eprint = {https://www.biorxiv.org/content/early/2018/09/04/407676.full.pdf},
+journal = {bioRxiv}
+}
+
+
 @article{POWER2017150,
 title = {A simple but useful way to assess fMRI scan qualities},
 journal = {NeuroImage},
@@ -87,5 +90,4 @@
 url = {https://www.sciencedirect.com/science/article/pii/S1053811916303871},
 author = {Jonathan D. Power},
 abstract = {This short “how to” article describes a plot I find useful for assessing fMRI data quality. I discuss the reasoning behind the plot and how it is constructed. I create the plot in scans from several publicly available datasets to illustrate different kinds of fMRI signal variance, ranging from thermal noise to motion artifacts to respiratory-related signals. I also show how the plot can be used to understand the variance removed during denoising. Code to make the plot is provided with the article, and supplemental movies show plots for hundreds of additional subjects.}
->>>>>>> 5f1cbf36
-}+}
