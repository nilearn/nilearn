@article{Abdulrahman2016,
    title={Effect of trial-to-trial variability on optimal event-related fMRI design: Implications for Beta-series correlation and multi-voxel pattern analysis},
    author={Abdulrahman, Hunar and Henson, Richard N},
    journal={NeuroImage},
    volume={125},
    pages={756--766},
    year={2016},
    publisher={Elsevier}
}

@misc{Abraham2014,
    TITLE = {{Region segmentation for sparse decompositions: better brain parcellations from rest fMRI}},
    AUTHOR = {Abraham, Alexandre and Dohmatob, Elvis and Thirion, Bertrand and Samaras, Dimitris and Varoquaux, Gael},
    URL = {https://hal.inria.fr/hal-01093944},
    HOWPUBLISHED = {{Sparsity Techniques in Medical Imaging}},
    PAGES = {8},
    YEAR = {2014},
    MONTH = Sep,
    KEYWORDS = {resting state fMRI ; region extraction ; brain networks ; clustering},
    PDF = {https://hal.inria.fr/hal-01093944/file/paper16.pdf},
    HAL_ID = {hal-01093944},
    HAL_VERSION = {v1},
}

@article{Allen2011,
	AUTHOR={Allen, Elena and Erhardt, Erik and Damaraju, Eswar and Gruner, William and Segall, Judith and Silva, Rogers and Havlicek, Martin and Rachakonda, Srinivas and Fries, Jill and Kalyanam, Ravi and Michael, Andrew and Caprihan, Arvind and Turner, Jessica and Eichele, Tom and Adelsheim, Steven and Bryan, Angela and Bustillo, Juan and Clark, Vincent and Feldstein Ewing, Sarah and Filbey, Francesca and Ford, Corey and Hutchison, Kent and Jung, Rex and Kiehl, Kent and Kodituwakku, Piyadasa and Komesu, Yuko and Mayer, Andrew and Pearlson, Godfrey and Phillips, John and Sadek, Joseph and Stevens, Michael and Teuscher, Ursina and Thoma, Robert and Calhoun, Vince},
	TITLE={A Baseline for the Multivariate Comparison of Resting-State Networks},
	JOURNAL={Frontiers in Systems Neuroscience},
	VOLUME={5},
	PAGES={2},
	YEAR={2011},
	URL={https://www.frontiersin.org/article/10.3389/fnsys.2011.00002},
	DOI={10.3389/fnsys.2011.00002},
	ISSN={1662-5137},
	ABSTRACT={As the size of functional and structural MRI datasets expands, it becomes increasingly important to establish a baseline from which diagnostic relevance may be determined, a processing strategy that efficiently prepares data for analysis, and a statistical approach that identifies important effects in a manner that is both robust and reproducible. In this paper, we introduce a multivariate analytic approach that optimizes sensitivity and reduces unnecessary testing. We demonstrate the utility of this mega-analytic approach by identifying the effects of age and gender on the resting-state networks (RSNs) of 603 healthy adolescents and adults (mean age: 23.4 years, range: 12–71 years). Data were collected on the same scanner, preprocessed using an automated analysis pipeline based in SPM, and studied using group independent component analysis. RSNs were identified and evaluated in terms of three primary outcome measures: time course spectral power, spatial map intensity, and functional network connectivity. Results revealed robust effects of age on all three outcome measures, largely indicating decreases in network coherence and connectivity with increasing age. Gender effects were of smaller magnitude but suggested stronger intra-network connectivity in females and more inter-network connectivity in males, particularly with regard to sensorimotor networks. These findings, along with the analysis approach and statistical framework described here, provide a useful baseline for future investigations of brain networks in health and disease.}
}

@article{Anderson2001,
    author = {Anderson, Marti J. and Robinson, John},
    title = {Permutation Tests for Linear Models},
    journal = {Australian \& New Zealand Journal of Statistics},
    volume = {43},
    number = {1},
    pages = {75-88},
    keywords = {asymptotics, partial correlations, power, resampling.},
    doi = {https://doi.org/10.1111/1467-842X.00156},
    url = {https://onlinelibrary.wiley.com/doi/abs/10.1111/1467-842X.00156},
    eprint = {https://onlinelibrary.wiley.com/doi/pdf/10.1111/1467-842X.00156},
    abstract = {Several approximate permutation tests have been proposed for tests of partial regression coefficients in a linear model based on sample partial correlations. This paper begins with an explanation and notation for an exact test. It then compares the distributions of the test statistics under the various permutation methods proposed, and shows that the partial correlations under permutation are asymptotically jointly normal with means 0 and variances 1. The method of Freedman \& Lane (1983) is found to have asymptotic correlation 1 with the exact test, and the other methods are found to have smaller correlations with this test. Under local alternatives the critical values of all the approximate permutation tests converge to the same constant, so they all have the same asymptotic power. Simulations demonstrate these theoretical results.},
    year = {2001}
}

@inproceedings{Baldassarre2012,
    author={Baldassarre, Luca and Mourao-Miranda, Janaina and Pontil, Massimiliano},
    booktitle={2012 Second International Workshop on Pattern Recognition in NeuroImaging},
    title={Structured Sparsity Models for Brain Decoding from fMRI Data},
    year={2012},
    volume={},
    number={},
    pages={5-8},
    doi={10.1109/PRNI.2012.31},
    url = {http://www0.cs.ucl.ac.uk/staff/M.Pontil/reading/neurosparse_prni.pdf},
}

@article{Behzadi2007,
	title = {A component based noise correction method (CompCor) for BOLD and perfusion based fMRI},
	journal = {NeuroImage},
	volume = {37},
	number = {1},
	pages = {90-101},
	year = {2007},
	issn = {1053-8119},
	doi = {https://doi.org/10.1016/j.neuroimage.2007.04.042},
	url = {https://www.sciencedirect.com/science/article/pii/S1053811907003837},
	author = {Yashar Behzadi and Khaled Restom and Joy Liau and Thomas T. Liu},
	abstract = {A component based method (CompCor) for the reduction of noise in both blood oxygenation level-dependent (BOLD) and perfusion-based functional magnetic resonance imaging (fMRI) data is presented. In the proposed method, significant principal components are derived from noise regions-of-interest (ROI) in which the time series data are unlikely to be modulated by neural activity. These components are then included as nuisance parameters within general linear models for BOLD and perfusion-based fMRI time series data. Two approaches for the determination of the noise ROI are considered. The first method uses high-resolution anatomical data to define a region of interest composed primarily of white matter and cerebrospinal fluid, while the second method defines a region based upon the temporal standard deviation of the time series data. With the application of CompCor, the temporal standard deviation of resting-state perfusion and BOLD data in gray matter regions was significantly reduced as compared to either no correction or the application of a previously described retrospective image based correction scheme (RETROICOR). For both functional perfusion and BOLD data, the application of CompCor significantly increased the number of activated voxels as compared to no correction. In addition, for functional BOLD data, there were significantly more activated voxels detected with CompCor as compared to RETROICOR. In comparison to RETROICOR, CompCor has the advantage of not requiring external monitoring of physiological fluctuations.}
}

@inproceedings{Bellec2013,
	author={Bellec, Pierre},
	booktitle={2013 International Workshop on Pattern Recognition in Neuroimaging},
	title={Mining the Hierarchy of Resting-State Brain Networks: Selection of Representative Clusters in a Multiscale Structure},
	year={2013},
	volume={},
	number={},
	pages={54-57},
	abstract={The hierarchical organization of brain networks can be captured by clustering time series using multiple numbers of clusters, or scales, in resting-state functional magnetic resonance imaging. However, the systematic examination of all scales is a tedious task. Here, I propose a method to select a limited number of scales that are representative of the full hierarchy. A bootstrap analysis is first performed to estimate stability matrices, which quantify the reliability of the clustering for every pair of brain regions, over a grid of possible scales. A subset of scales is then selected to approximate linearly all stability matrices with a specified level of accuracy. On real data, the method was found to select a relatively small (~7) number of scales to explain 95% of the energy of 73 scales ranging from 2 to 1100 clusters. The number of selected scales was very consistent across 43 subjects, and the actual scales also showed some good level of agreement. This approach thus provides a principled approach to mine hierarchical brain networks, in the form of a few scales amenable to detailed examination.},
	keywords={},
	doi={10.1109/PRNI.2013.23},
	ISSN={},
	month={06},
}

@article{Bellec2010,
	title = {Multi-level bootstrap analysis of stable clusters in resting-state fMRI},
	journal = {NeuroImage},
	volume = {51},
	number = {3},
	pages = {1126-1139},
	year = {2010},
	issn = {1053-8119},
	doi = {https://doi.org/10.1016/j.neuroimage.2010.02.082},
	url = {https://www.sciencedirect.com/science/article/pii/S1053811910002697},
	author = {Pierre Bellec and Pedro Rosa-Neto and Oliver C. Lyttelton and Habib Benali and Alan C. Evans},
	keywords = {Bootstrap, Clustering, Functional MRI, Hierarchical clustering, -Means, Multi-level analysis, Resting-state networks, Stability analysis},
	abstract = {A variety of methods have been developed to identify brain networks with spontaneous, coherent activity in resting-state functional magnetic resonance imaging (fMRI). We propose here a generic statistical framework to quantify the stability of such resting-state networks (RSNs), which was implemented with k-means clustering. The core of the method consists in bootstrapping the available datasets to replicate the clustering process a large number of times and quantify the stable features across all replications. This bootstrap analysis of stable clusters (BASC) has several benefits: (1) it can be implemented in a multi-level fashion to investigate stable RSNs at the level of individual subjects and at the level of a group; (2) it provides a principled measure of RSN stability; and (3) the maximization of the stability measure can be used as a natural criterion to select the number of RSNs. A simulation study validated the good performance of the multi-level BASC on purely synthetic data. Stable networks were also derived from a real resting-state study for 43 subjects. At the group level, seven RSNs were identified which exhibited a good agreement with the previous findings from the literature. The comparison between the individual and group-level stability maps demonstrated the capacity of BASC to establish successful correspondences between these two levels of analysis and at the same time retain some interesting subject-specific characteristics, e.g. the specific involvement of subcortical regions in the visual and fronto-parietal networks for some subjects.}
}

@article{Ciric2017,
	title = {Benchmarking of participant-level confound regression strategies for the control of motion artifact in studies of functional connectivity},
	volume = {154},
	issn = {10959572},
	doi = {10.1016/j.neuroimage.2017.03.020},
	abstract = {Since initial reports regarding the impact of motion artifact on measures of functional connectivity, there has been a proliferation of participant-level confound regression methods to limit its impact. However, many of the most commonly used techniques have not been systematically evaluated using a broad range of outcome measures. Here, we provide a systematic evaluation of 14 participant-level confound regression methods in 393 youths. Specifically, we compare methods according to four benchmarks, including the residual relationship between motion and connectivity, distance-dependent effects of motion on connectivity, network identifiability, and additional degrees of freedom lost in confound regression. Our results delineate two clear trade-offs among methods. First, methods that include global signal regression minimize the relationship between connectivity and motion, but result in distance-dependent artifact. In contrast, censoring methods mitigate both motion artifact and distance-dependence, but use additional degrees of freedom. Importantly, less effective de-noising methods are also unable to identify modular network structure in the connectome. Taken together, these results emphasize the heterogeneous efficacy of existing methods, and suggest that different confound regression strategies may be appropriate in the context of specific scientific goals.},
	pages = {174--187},
	number = {1},
	journal = {NeuroImage},
	author = {Ciric, Rastko and Wolf, Daniel H. and Power, Jonathan D. and Roalf, David R. and Baum, Graham L. and Ruparel, Kosha and Shinohara, Russell T. and Elliott, Mark A. and Eickhoff, Simon B. and Davatzikos, Christos and Gur, Ruben C. and Gur, Raquel E. and Bassett, Danielle S. and Satterthwaite, Theodore D.},
	year = {2017},
	pmid = {28302591},
	keywords = {{fMRI}, Functional connectivity, \#nosource, Artifact, Confound, Motion, Noise},
}

@article{Cisler2014,
    title={A comparison of statistical methods for detecting context-modulated functional connectivity in fMRI},
    author={Cisler, Josh M and Bush, Keith and Steele, J Scott},
    journal={Neuroimage},
    volume={84},
    pages={1042--1052},
    year={2014},
    publisher={Elsevier}
}

@article {Clarke2014,
	author = {Clarke, Alex and Tyler, Lorraine K.},
	title = {Object-Specific Semantic Coding in Human Perirhinal Cortex},
	volume = {34},
	number = {14},
	pages = {4766--4775},
	year = {2014},
	doi = {10.1523/JNEUROSCI.2828-13.2014},
	publisher = {Society for Neuroscience},
	abstract = {Category-specificity has been demonstrated in the human posterior ventral temporal cortex for a variety of object categories. Although object representations within the ventral visual pathway must be sufficiently rich and complex to support the recognition of individual objects, little is known about how specific objects are represented. Here, we used representational similarity analysis to determine what different kinds of object information are reflected in fMRI activation patterns and uncover the relationship between categorical and object-specific semantic representations. Our results show a gradient of informational specificity along the ventral stream from representations of image-based visual properties in early visual cortex, to categorical representations in the posterior ventral stream. A key finding showed that object-specific semantic information is uniquely represented in the perirhinal cortex, which was also increasingly engaged for objects that are more semantically confusable. These findings suggest a key role for the perirhinal cortex in representing and processing object-specific semantic information that is more critical for highly confusable objects. Our findings extend current distributed models by showing coarse dissociations between objects in posterior ventral cortex, and fine-grained distinctions between objects supported by the anterior medial temporal lobes, including the perirhinal cortex, which serve to integrate complex object information.},
	issn = {0270-6474},
	URL = {https://www.jneurosci.org/content/34/14/4766},
	eprint = {https://www.jneurosci.org/content/34/14/4766.full.pdf},
	journal = {Journal of Neuroscience}
}

@inproceedings{Collins1999,
	author="Collins, D. Louis
	and Zijdenbos, Alex P.
	and Baar{\'e}, Wim F. C.
	and Evans, Alan C.",
	editor="Kuba, Attila
	and {\v{S}}{\'a}amal, Martin
	and Todd-Pokropek, Andrew",
	title="ANIMAL+INSECT: Improved Cortical Structure Segmentation",
	booktitle="Information Processing in Medical Imaging",
	year="1999",
	publisher="Springer Berlin Heidelberg",
	address="Berlin, Heidelberg",
	pages="210--223",
	abstract="An algorithm for improved automatic segmentation of gross anatomical structures of the human brain is presented that merges the output of a tissue classification process with gross anatomical region masks, automatically defined by non-linear registration of a given data set with a probabilistic anatomical atlas. Experiments with 20 real MRI volumes demonstrate that the method is reliable, robust and accurate. Manually and automatically defined labels of specific gyri of the frontal lobe are similar, with a Kappa index of 0.657.",
	isbn="978-3-540-48714-2"
}

@article{Craddock2012,
	author = {Craddock, R. Cameron and James, G.Andrew and Holtzheimer III, Paul E. and Hu, Xiaoping P. and Mayberg, Helen S.},
	title = {A whole brain fMRI atlas generated via spatially constrained spectral clustering},
	journal = {Human Brain Mapping},
	volume = {33},
	number = {8},
	pages = {1914-1928},
	keywords = {resting state, functional connectivity, regions of interest, clustering, atlas},
	doi = {https://doi.org/10.1002/hbm.21333},
	url = {https://onlinelibrary.wiley.com/doi/abs/10.1002/hbm.21333},
	eprint = {https://onlinelibrary.wiley.com/doi/pdf/10.1002/hbm.21333},
	abstract = {Abstract Connectivity analyses and computational modeling of human brain function from fMRI data frequently require the specification of regions of interests (ROIs). Several analyses have relied on atlases derived from anatomical or cyto-architectonic boundaries to specify these ROIs, yet the suitability of atlases for resting state functional connectivity (FC) studies has yet to be established. This article introduces a data-driven method for generating an ROI atlas by parcellating whole brain resting-state fMRI data into spatially coherent regions of homogeneous FC. Several clustering statistics are used to compare methodological trade-offs as well as determine an adequate number of clusters. Additionally, we evaluate the suitability of the parcellation atlas against four ROI atlases (Talairach and Tournoux, Harvard-Oxford, Eickoff-Zilles, and Automatic Anatomical Labeling) and a random parcellation approach. The evaluated anatomical atlases exhibit poor ROI homogeneity and do not accurately reproduce FC patterns present at the voxel scale. In general, the proposed functional and random parcellations perform equivalently for most of the metrics evaluated. ROI size and hence the number of ROIs in a parcellation had the greatest impact on their suitability for FC analysis. With 200 or fewer ROIs, the resulting parcellations consist of ROIs with anatomic homology, and thus offer increased interpretability. Parcellation results containing higher numbers of ROIs (600 or 1,000) most accurately represent FC patterns present at the voxel scale and are preferable when interpretability can be sacrificed for accuracy. The resulting atlases and clustering software have been made publicly available at: http://www.nitrc.org/projects/cluster\_roi/. Hum Brain Mapp, 2012. © 2011 Wiley Periodicals, Inc},
	year = {2012}
}

@article{Dadi2020,
	title = {Fine-grain atlases of functional modes for fMRI analysis},
	journal = {NeuroImage},
	volume = {221},
	pages = {117126},
	year = {2020},
	issn = {1053-8119},
	doi = {https://doi.org/10.1016/j.neuroimage.2020.117126},
	url = {https://www.sciencedirect.com/science/article/pii/S1053811920306121},
	author = {Kamalaker Dadi and Gaël Varoquaux and Antonia Machlouzarides-Shalit and Krzysztof J. Gorgolewski and Demian Wassermann and Bertrand Thirion and Arthur Mensch},
	keywords = {Brain imaging atlases, Functional networks, Functional parcellations, Multi-resolution},
	abstract = {Population imaging markedly increased the size of functional-imaging datasets, shedding new light on the neural basis of inter-individual differences. Analyzing these large data entails new scalability challenges, computational and statistical. For this reason, brain images are typically summarized in a few signals, for instance reducing voxel-level measures with brain atlases or functional modes. A good choice of the corresponding brain networks is important, as most data analyses start from these reduced signals. We contribute finely-resolved atlases of functional modes, comprising from 64 to 1024 networks. These dictionaries of functional modes (DiFuMo) are trained on millions of fMRI functional brain volumes of total size 2.4 ​TB, spanned over 27 studies and many research groups. We demonstrate the benefits of extracting reduced signals on our fine-grain atlases for many classic functional data analysis pipelines: stimuli decoding from 12,334 brain responses, standard GLM analysis of fMRI across sessions and individuals, extraction of resting-state functional-connectomes biomarkers for 2500 individuals, data compression and meta-analysis over more than 15,000 statistical maps. In each of these analysis scenarii, we compare the performance of our functional atlases with that of other popular references, and to a simple voxel-level analysis. Results highlight the importance of using high-dimensional “soft” functional atlases, to represent and analyze brain activity while capturing its functional gradients. Analyses on high-dimensional modes achieve similar statistical performance as at the voxel level, but with much reduced computational cost and higher interpretability. In addition to making them available, we provide meaningful names for these modes, based on their anatomical location. It will facilitate reporting of results.}
}

@book{Davidson2004,
    address = {New York, NY [u.a.]},
    author = {Davidson, {Russell} and MacKinnon, {James G.}},
    isbn = {978-0-19-512372-2},
    keywords = {Econometrics Methoden_und_Techniken_der_Betriebswirtschaft Methoden_und_Techniken_der_Volkswirtschaft Schätzfunktion Ökonometrie},
    publisher = {Oxford Univ. Press},
    title = {Econometric theory and methods},
    url = {http://gso.gbv.de/DB=2.1/CMD?ACT=SRCHA&SRT=YOP&IKT=1016&TRM=ppn+393847152&sourceid=fbw_bibsonomy},
    year = 2004,
    pages = {662}
}

@article{Destrieux2010,
	title = {Automatic parcellation of human cortical gyri and sulci using standard anatomical nomenclature},
	journal = {NeuroImage},
	volume = {53},
	number = {1},
	pages = {1-15},
	year = {2010},
	issn = {1053-8119},
	doi = {https://doi.org/10.1016/j.neuroimage.2010.06.010},
	url = {https://www.sciencedirect.com/science/article/pii/S1053811910008542},
	author = {Christophe Destrieux and Bruce Fischl and Anders Dale and Eric Halgren},
	keywords = {Anatomy, Atlas, Brain, Cerebral cortex, MRI},
	abstract = {Precise localization of sulco-gyral structures of the human cerebral cortex is important for the interpretation of morpho-functional data, but requires anatomical expertise and is time consuming because of the brain's geometric complexity. Software developed to automatically identify sulco-gyral structures has improved substantially as a result of techniques providing topologically correct reconstructions permitting inflated views of the human brain. Here we describe a complete parcellation of the cortical surface using standard internationally accepted nomenclature and criteria. This parcellation is available in the FreeSurfer package. First, a computer-assisted hand parcellation classified each vertex as sulcal or gyral, and these were then subparcellated into 74 labels per hemisphere. Twelve datasets were used to develop rules and algorithms (reported here) that produced labels consistent with anatomical rules as well as automated computational parcellation. The final parcellation was used to build an atlas for automatically labeling the whole cerebral cortex. This atlas was used to label an additional 12 datasets, which were found to have good concordance with manual labels. This paper presents a precisely defined method for automatically labeling the cortical surface in standard terminology.}
}

@article{Destrieux2009,
	author = {Destrieux, C and Fischl, B and Dale, AM and Halgren, E},
	doi = {10.1016/S1053-8119(09)71561-7},
	journal = {NeuroImage},
	language = {English},
	number = {Supplement 1},
	pages = {S151},
	title = {A sulcal depth-based anatomical parcellation of the cerebral cortex.},
	volume = {47},
	year = {2009}
}

@inproceedings{Dohmatob2015,
    TITLE = {{Speeding-up model-selection in GraphNet via early-stopping and univariate feature-screening}},
    AUTHOR = {Dohmatob, Elvis and Eickenberg, Michael and Thirion, Bertrand and Varoquaux, Ga{\"e}l},
    URL = {https://hal.inria.fr/hal-01147731},
    BOOKTITLE = {{PRNI}},
    ADDRESS = {Stanford, United States},
    YEAR = {2015},
    MONTH = Jun,
    KEYWORDS = {univariate feature-screening ; model-selection ; cross-validation ; MRI ; supervised learning ; pattern-recognition ; sparsity ; GraphNet ; S-Lasso ; TV-L1 ; spatial priors},
    PDF = {https://hal.inria.fr/hal-01147731/file/paper.pdf},
    HAL_ID = {hal-01147731},
    HAL_VERSION = {v1},
}

@inproceedings{Dohmatob2014,
    TITLE = {{Benchmarking solvers for TV-l1 least-squares and logistic regression in brain imaging}},
    AUTHOR = {Dohmatob, Elvis and Gramfort, Alexandre and Thirion, Bertrand and Varoquaux, Ga{\"e}l},
    URL = {https://hal.inria.fr/hal-00991743},
    BOOKTITLE = {{PRNI 2014 - 4th International Workshop on Pattern Recognition in NeuroImaging}},
    ADDRESS = {T{\"u}bingen, Germany},
    PUBLISHER = {{IEEE}},
    YEAR = {2014},
    MONTH = Jun,
    KEYWORDS = {sparse models ; fMRI ; non-smooth convex optimization ; regression ; classification ; Total Variation},
    PDF = {https://hal.inria.fr/hal-00991743/file/PRNI2014_TVl1.pdf},
    HAL_ID = {hal-00991743},
    HAL_VERSION = {v1},
}

@article {Dosenbach2010,
	author = {Dosenbach, Nico U. F. and Nardos, Binyam and Cohen, Alexander L. and Fair, Damien A. and Power, Jonathan D. and Church, Jessica A. and Nelson, Steven M. and Wig, Gagan S. and Vogel, Alecia C. and Lessov-Schlaggar, Christina N. and Barnes, Kelly Anne and Dubis, Joseph W. and Feczko, Eric and Coalson, Rebecca S. and Pruett, John R. and Barch, Deanna M. and Petersen, Steven E. and Schlaggar, Bradley L.},
	title = {Prediction of Individual Brain Maturity Using fMRI},
	volume = {329},
	number = {5997},
	pages = {1358--1361},
	year = {2010},
	doi = {10.1126/science.1194144},
	publisher = {American Association for the Advancement of Science},
	abstract = {Group functional connectivity magnetic resonance imaging (fcMRI) studies have documented reliable changes in human functional brain maturity over development. Here we show that support vector machine-based multivariate pattern analysis extracts sufficient information from fcMRI data to make accurate predictions about individuals{\textquoteright} brain maturity across development. The use of only 5 minutes of resting-state fcMRI data from 238 scans of typically developing volunteers (ages 7 to 30 years) allowed prediction of individual brain maturity as a functional connectivity maturation index. The resultant functional maturation curve accounted for 55\% of the sample variance and followed a nonlinear asymptotic growth curve shape. The greatest relative contribution to predicting individual brain maturity was made by the weakening of short-range functional connections between the adult brain{\textquoteright}s major functional networks.},
	issn = {0036-8075},
	URL = {https://science.sciencemag.org/content/329/5997/1358},
	eprint = {https://science.sciencemag.org/content/329/5997/1358.full.pdf},
	journal = {Science}
}

@article{Duchi2012,
	title = {Projected subgradient methods for learning sparse gaussians},
	author = {Duchi, John and Gould, Stephen and Koller, Daphne},
	year = {2012},
	month = {06},
	abstract = {Gaussian Markov random fields (GMRFs) are useful in a broad range of applications. In this paper we tackle the problem of learning a sparse GMRF in a high-dimensional space. Our approach uses the l1-norm as a regularization on the inverse covariance matrix. We utilize a novel projected gradient method, which is faster than previous methods in practice and equal to the best performing of these in asymptotic complexity. We also extend the l1-regularized objective to the problem of sparsifying entire blocks within the inverse covariance matrix. Our methods generalize fairly easily to this case, while other methods do not. We demonstrate that our extensions give better generalization performance on two real domains--biological network analysis and a 2D-shape modeling image task.},
	url = {https://arxiv.org/abs/1206.3249},
	archiveprefix = {arXiv},
	eprint = {1206.3249},
	eprinttype = {arxiv},
	journal = {arXiv:1206.3249 [cs, stat]},
	primaryclass = {cs, stat}
}

@article{Etzel2013,
    title = {Searchlight analysis: Promise, pitfalls, and potential},
    journal = {NeuroImage},
    volume = {78},
    pages = {261-269},
    year = {2013},
    issn = {1053-8119},
    doi = {https://doi.org/10.1016/j.neuroimage.2013.03.041},
    url = {https://www.sciencedirect.com/science/article/pii/S1053811913002917},
    author = {Joset A. Etzel and Jeffrey M. Zacks and Todd S. Braver},
    keywords = {Functional magnetic resonance imaging (fMRI), Multivariate pattern analysis (MVPA), Searchlight analysis, Support vector machines (SVM), Information mapping, Classification},
    abstract = {Multivariate pattern analysis (MVPA) is an increasingly popular approach for characterizing the information present in neural activity as measured by fMRI. For neuroimaging researchers, the searchlight technique serves as the most intuitively appealing means of implementing MVPA with fMRI data. However, searchlight approaches carry with them a number of special concerns and limitations that can lead to serious interpretation errors in practice, such as misidentifying a cluster as informative, or failing to detect truly informative voxels. Here we describe how such distorted results can occur, using both schematic illustrations and examples from actual fMRI datasets. We recommend that confirmatory and sensitivity tests, such as the ones prescribed here, should be considered a necessary stage of searchlight analysis interpretation, and that their adoption will allow the full potential of searchlight analysis to be realized.}
}

@article {Filippini2009,
	author = {Filippini, Nicola and MacIntosh, Bradley J. and Hough, Morgan G. and Goodwin, Guy M. and Frisoni, Giovanni B. and Smith, Stephen M. and Matthews, Paul M. and Beckmann, Christian F. and Mackay, Clare E.},
	title = {Distinct patterns of brain activity in young carriers of the APOE-ε4 allele},
	volume = {106},
	number = {17},
	pages = {7209--7214},
	year = {2009},
	doi = {10.1073/pnas.0811879106},
	publisher = {National Academy of Sciences},
	abstract = {The APOE ε4 allele is a risk factor for late-life pathological changes that is also associated with anatomical and functional brain changes in middle-aged and elderly healthy subjects. We investigated structural and functional effects of the APOE polymorphism in 18 young healthy APOE ε4-carriers and 18 matched noncarriers (age range: 20{\textendash}35 years). Brain activity was studied both at rest and during an encoding memory paradigm using blood oxygen level-dependent fMRI. Resting fMRI revealed increased {\textquotedblleft}default mode network{\textquotedblright} (involving retrosplenial, medial temporal, and medial-prefrontal cortical areas) coactivation in ε4-carriers relative to noncarriers. The encoding task produced greater hippocampal activation in ε4-carriers relative to noncarriers. Neither result could be explained by differences in memory performance, brain morphology, or resting cerebral blood flow. The APOE ε4 allele modulates brain function decades before any clinical or neurophysiological expression of neurodegenerative processes.},
	issn = {0027-8424},
	URL = {https://www.pnas.org/content/106/17/7209},
	eprint = {https://www.pnas.org/content/106/17/7209.full.pdf},
	journal = {Proceedings of the National Academy of Sciences}
}

@article{Fischl2004,
	author = {Fischl, Bruce and van der Kouwe, André and Destrieux, Christophe and Halgren, Eric and Ségonne, Florent and Salat, David H. and Busa, Evelina and Seidman, Larry J. and Goldstein, Jill and Kennedy, David and Caviness, Verne and Makris, Nikos and Rosen, Bruce and Dale, Anders M.},
	title = "{Automatically Parcellating the Human Cerebral Cortex}",
	journal = {Cerebral Cortex},
	volume = {14},
	number = {1},
	pages = {11-22},
	year = {2004},
	month = {01},
	abstract = "{We present a technique for automatically assigning a neuroanatomical label to each location on a cortical surface model based on probabilistic information estimated from a manually labeled training set. This procedure incorporates both geometric information derived from the cortical model, and neuroanatomical convention, as found in the training set. The result is a complete labeling of cortical sulci and gyri. Examples are given from two different training sets generated using different neuroanatomical conventions, illustrating the flexibility of the algorithm. The technique is shown to be comparable in accuracy to manual labeling.}",
	issn = {1047-3211},
	doi = {10.1093/cercor/bhg087},
	url = {https://doi.org/10.1093/cercor/bhg087},
	eprint = {https://academic.oup.com/cercor/article-pdf/14/1/11/1193353/bhg087.pdf},
}

@article{Fischl1999,
	author = {Fischl, Bruce and Sereno, Martin I. and Tootell, Roger B.H. and Dale, Anders M.},
	title = {High-resolution intersubject averaging and a coordinate system for the cortical surface},
	journal = {Human Brain Mapping},
	volume = {8},
	number = {4},
	pages = {272-284},
	keywords = {intersubject averaging, coordinate systems, atlas},
	doi = {https://doi.org/10.1002/(SICI)1097-0193(1999)8:4<272::AID-HBM10>3.0.CO;2-4},
	url = {https://onlinelibrary.wiley.com/doi/abs/10.1002/%28SICI%291097-0193%281999%298%3A4%3C272%3A%3AAID-HBM10%3E3.0.CO%3B2-4},
	eprint = {https://onlinelibrary.wiley.com/doi/pdf/10.1002/%28SICI%291097-0193%281999%298%3A4%3C272%3A%3AAID-HBM10%3E3.0.CO%3B2-4},
	abstract = {Abstract The neurons of the human cerebral cortex are arranged in a highly folded sheet, with the majority of the cortical surface area buried in folds. Cortical maps are typically arranged with a topography oriented parallel to the cortical surface. Despite this unambiguous sheetlike geometry, the most commonly used coordinate systems for localizing cortical features are based on 3-D stereotaxic coordinates rather than on position relative to the 2-D cortical sheet. In order to address the need for a more natural surface-based coordinate system for the cortex, we have developed a means for generating an average folding pattern across a large number of individual subjects as a function on the unit sphere and of nonrigidly aligning each individual with the average. This establishes a spherical surface-based coordinate system that is adapted to the folding pattern of each individual subject, allowing for much higher localization accuracy of structural and functional features of the human brain. Hum. Brain Mapping 8:272–284, 1999. © 1999 Wiley-Liss, Inc.},
	year = {1999}
}

@book{Fisher1935,
    added-at = {2009-10-28T04:42:52.000+0100},
    address = {Edinburgh},
    author = {Fisher, R.A.},
    biburl = {https://www.bibsonomy.org/bibtex/2848c0d82200028f9225bc3a62b773289/jwbowers},
    date-added = {2007-09-03 22:45:16 -0500},
    date-modified = {2007-09-03 22:45:16 -0500},
    interhash = {9342665c9b607c072447f16c0b9127df},
    intrahash = {848c0d82200028f9225bc3a62b773289},
    journal = {Oliver \& Boyd Edinburgh, Scotland},
    keywords = {imported},
    publisher = {Oliver and Boyd},
    timestamp = {2009-10-28T04:43:07.000+0100},
    title = {{The design of experiments. 1935}},
    year = 1935
}

@article{Fletcher2007,
	title = {Riemannian geometry for the statistical analysis of diffusion tensor data},
	journal = {Signal Processing},
	volume = {87},
	number = {2},
	pages = {250-262},
	year = {2007},
	note = {Tensor Signal Processing},
	issn = {0165-1684},
	doi = {https://doi.org/10.1016/j.sigpro.2005.12.018},
	url = {https://www.sciencedirect.com/science/article/pii/S0165168406001691},
	author = {P. Thomas Fletcher and Sarang Joshi},
	keywords = {Diffusion tensor MRI, Statistics, Riemannian manifolds},
	abstract = {The tensors produced by diffusion tensor magnetic resonance imaging (DT-MRI) represent the covariance in a Brownian motion model of water diffusion. Under this physical interpretation, diffusion tensors are required to be symmetric, positive-definite. However, current approaches to statistical analysis of diffusion tensor data, which treat the tensors as linear entities, do not take this positive-definite constraint into account. This difficulty is due to the fact that the space of diffusion tensors does not form a vector space. In this paper we show that the space of diffusion tensors is a type of curved manifold known as a Riemannian symmetric space. We then develop methods for producing statistics, namely averages and modes of variation, in this space. We show that these statistics preserve natural geometric properties of the tensors, including the constraint that their eigenvalues be positive. The symmetric space formulation also leads to a natural definition for interpolation of diffusion tensors and a new measure of anisotropy. We expect that these methods will be useful in the registration of diffusion tensor images, the production of statistical atlases from diffusion tensor data, and the quantification of the anatomical variability caused by disease. The framework presented in this paper should also be useful in other applications where symmetric, positive-definite tensors arise, such as mechanics and computer vision.}
}

@article{Fonov2011,
	title = {Unbiased average age-appropriate atlases for pediatric studies},
	journal = {NeuroImage},
	volume = {54},
	number = {1},
	pages = {313-327},
	year = {2011},
	issn = {1053-8119},
	doi = {https://doi.org/10.1016/j.neuroimage.2010.07.033},
	url = {https://www.sciencedirect.com/science/article/pii/S1053811910010062},
	author = {Vladimir Fonov and Alan C. Evans and Kelly Botteron and C. Robert Almli and Robert C. McKinstry and D. Louis Collins},
	keywords = {Atlas template, Registration, Pediatric image analysis},
	abstract = {Spatial normalization, registration, and segmentation techniques for Magnetic Resonance Imaging (MRI) often use a target or template volume to facilitate processing, take advantage of prior information, and define a common coordinate system for analysis. In the neuroimaging literature, the MNI305 Talairach-like coordinate system is often used as a standard template. However, when studying pediatric populations, variation from the adult brain makes the MNI305 suboptimal for processing brain images of children. Morphological changes occurring during development render the use of age-appropriate templates desirable to reduce potential errors and minimize bias during processing of pediatric data. This paper presents the methods used to create unbiased, age-appropriate MRI atlas templates for pediatric studies that represent the average anatomy for the age range of 4.5–18.5years, while maintaining a high level of anatomical detail and contrast. The creation of anatomical T1-weighted, T2-weighted, and proton density-weighted templates for specific developmentally important age-ranges, used data derived from the largest epidemiological, representative (healthy and normal) sample of the U.S. population, where each subject was carefully screened for medical and psychiatric factors and characterized using established neuropsychological and behavioral assessments. Use of these age-specific templates was evaluated by computing average tissue maps for gray matter, white matter, and cerebrospinal fluid for each specific age range, and by conducting an exemplar voxel-wise deformation-based morphometry study using 66 young (4.5–6.9years) participants to demonstrate the benefits of using the age-appropriate templates. The public availability of these atlases/templates will facilitate analysis of pediatric MRI data and enable comparison of results between studies in a common standardized space specific to pediatric research.}
}

@article{Fonov2009,
	author = {Fonov, VS and Evans, AC and McKinstry, RC and Almli, CR and Collins, DL},
	doi = {10.1016/S1053-8119(09)70884-5},
	journal = {NeuroImage},
	language = {English},
	number = {Supplement 1},
	pages = {S102},
	title = {Unbiased nonlinear average age-appropriate brain templates from birth to adulthood},
	volume = {47},
	year = {2009},
}

@article{Fox2005,
	title = {The human brain is intrinsically organized into dynamic, anticorrelated functional networks},
	volume = {102},
	issn = {0027-8424},
	doi = {10.1073/pnas.0504136102},
	number = {27},
	journal = {Proceedings of the National Academy of Sciences},
	author = {Fox, Michael D. and Snyder, Abraham Z. and Vincent, Justin L and Corbetta, Maurizio and Van Essen, David C. and Raichle, Marcus E.},
	month = jul,
	year = {2005},
	pmid = {15976020},
	pages = {9673--9678},
}

@article{Freedman1983,
    author = {David Freedman and David Lane},
    title = {A Nonstochastic Interpretation of Reported Significance Levels},
    journal = {Journal of Business \& Economic Statistics},
    volume = {1},
    number = {4},
    pages = {292-298},
    year  = {1983},
    publisher = {Taylor & Francis},
    doi = {10.1080/07350015.1983.10509354},
    URL = {https://www.tandfonline.com/doi/abs/10.1080/07350015.1983.10509354},
    eprint = {https://www.tandfonline.com/doi/pdf/10.1080/07350015.1983.10509354},
    abstract = {Tests of significance are often made in situations where the standard assumptions underlying the probability calculations do not hold. As a result, the reported significance levels become difficult to interpret. This article sketches an alternative interpretation of a reported significance level, valid in considerable generality. This level locates the given data set within the spectrum of other data sets derived from the given one by an appropriate class of transformations. If the null hypothesis being tested holds, the derived data sets should be equivalent to the original one. Thus, a small reported significance level indicates an unusual data set. This development parallels that of randomization tests, but there is a crucial technical difference: our approach involves permuting observed residuals; the classical randomization approach involves permuting unobservable, or perhaps nonexistent, stochastic disturbance terms.}
}

@article{Friston1994,
	author = {Friston, K. J. and Holmes, A. P. and Worsley, K. J. and Poline, J.-P. and Frith, C. D. and Frackowiak, R. S. J.},
	title = {Statistical parametric maps in functional imaging: A general linear approach},
	journal = {Human Brain Mapping},
	volume = {2},
	number = {4},
	pages = {189-210},
	keywords = {statistical parametric maps, analysis of variance, general linear model, statistics, functional imaging, Gaussian fields, functional anatomy},
	doi = {https://doi.org/10.1002/hbm.460020402},
	url = {https://onlinelibrary.wiley.com/doi/abs/10.1002/hbm.460020402},
	eprint = {https://onlinelibrary.wiley.com/doi/pdf/10.1002/hbm.460020402},
	abstract = {Abstract Statistical parametric maps are spatially extended statistical processes that are used to test hypotheses about regionally specific effects in neuroimaging data. The most established sorts of statistical parametric maps (e.g., Friston et al. [1991]: J Cereb Blood Flow Metab 11:690–699; Worsley et al. [1992]: J Cereb Blood Flow Metab 12:900–918) are based on linear models, for example ANCOVA, correlation coefficients and t tests. In the sense that these examples are all special cases of the general linear model it should be possible to implement them (and many others) within a unified framework. We present here a general approach that accommodates most forms of experimental layout and ensuing analysis (designed experiments with fixed effects for factors, covariates and interaction of factors). This approach brings together two well established bodies of theory (the general linear model and the theory of Gaussian fields) to provide a complete and simple framework for the analysis of imaging data. The importance of this framework is twofold: (i) Conceptual and mathematical simplicity, in that the same small number of operational equations is used irrespective of the complexity of the experiment or nature of the statistical model and (ii) the generality of the framework provides for great latitude in experimental design and analysis. © 1995 Wiley-Liss, Inc.},
	year = {1994}
}

@article{Gorgolewski2015,
	AUTHOR={Gorgolewski, Krzysztof J. and Varoquaux, Gael and Rivera, Gabriel and Schwarz, Yannick and Ghosh, Satrajit S. and Maumet, Camille and Sochat, Vanessa V. and Nichols, Thomas E. and Poldrack, Russell A. and Poline, Jean-Baptiste and Yarkoni, Tal and Margulies, Daniel S.},
	TITLE={NeuroVault.org: a web-based repository for collecting and sharing unthresholded statistical maps of the human brain},
	JOURNAL={Frontiers in Neuroinformatics},
	VOLUME={9},
	PAGES={8},
	YEAR={2015},
	URL={https://www.frontiersin.org/article/10.3389/fninf.2015.00008},
	DOI={10.3389/fninf.2015.00008},
	ISSN={1662-5196},
	ABSTRACT={Here we present NeuroVault—a web based repository that allows researchers to store, share, visualize, and decode statistical maps of the human brain. NeuroVault is easy to use and employs modern web technologies to provide informative visualization of data without the need to install additional software. In addition, it leverages the power of the Neurosynth database to provide cognitive decoding of deposited maps. The data are exposed through a public REST API enabling other services and tools to take advantage of it. NeuroVault is a new resource for researchers interested in conducting meta- and coactivation analyses.}
}

@inproceedings{Gramfort2013,
    title = {{Identifying predictive regions from fMRI with TV-L1 prior}},
    author = {Gramfort, Alexandre and Thirion, Bertrand and Varoquaux, Ga{\"e}l},
    url = {https://hal.inria.fr/hal-00839984},
    booktitle = {{Pattern Recognition in Neuroimaging (PRNI)}},
    address = {Philadelphia, United States},
    publisher = {{IEEE}},
    year = {2013},
    month = Jun,
    keywords = {fMRI ; supervised learning ; total-variation ; sparse ; decoding ; primal-dual optimization ; support recovery},
    pdf = {https://hal.inria.fr/hal-00839984/file/paper.pdf},
    HAL_ID = {hal-00839984},
    HAL_VERSION = {v1},
}

@book{Greene2003,
    author = {Greene, William H.},
    edition = {Fifth},
    isbn = {0-13-066189-9},
    keywords = {textbook statistics economics},
    publisher = {Pearson Education},
    title = {Econometric Analysis},
    url = {http://pages.stern.nyu.edu/~wgreene/Text/econometricanalysis.htm},
    year = 2003
}

@article{Grosenick2013,
    title = {Interpretable whole-brain prediction analysis with GraphNet},
    journal = {NeuroImage},
    volume = {72},
    pages = {304-321},
    year = {2013},
    issn = {1053-8119},
    doi = {https://doi.org/10.1016/j.neuroimage.2012.12.062},
    url = {https://www.sciencedirect.com/science/article/pii/S1053811912012487},
    author = {Logan Grosenick and Brad Klingenberg and Kiefer Katovich and Brian Knutson and Jonathan E. Taylor},
    abstract = {Multivariate machine learning methods are increasingly used to analyze neuroimaging data, often replacing more traditional “mass univariate” techniques that fit data one voxel at a time. In the functional magnetic resonance imaging (fMRI) literature, this has led to broad application of “off-the-shelf” classification and regression methods. These generic approaches allow investigators to use ready-made algorithms to accurately decode perceptual, cognitive, or behavioral states from distributed patterns of neural activity. However, when applied to correlated whole-brain fMRI data these methods suffer from coefficient instability, are sensitive to outliers, and yield dense solutions that are hard to interpret without arbitrary thresholding. Here, we develop variants of the Graph-constrained Elastic-Net (GraphNet), a fast, whole-brain regression and classification method developed for spatially and temporally correlated data that automatically yields interpretable coefficient maps (Grosenick et al., 2009b). GraphNet methods yield sparse but structured solutions by combining structured graph constraints (based on knowledge about coefficient smoothness or connectivity) with a global sparsity-inducing prior that automatically selects important variables. Because GraphNet methods can efficiently fit regression or classification models to whole-brain, multiple time-point data sets and enhance classification accuracy relative to volume-of-interest (VOI) approaches, they eliminate the need for inherently biased VOI analyses and allow whole-brain fitting without the multiple comparison problems that plague mass univariate and roaming VOI (“searchlight”) methods. As fMRI data are unlikely to be normally distributed, we (1) extend GraphNet to include robust loss functions that confer insensitivity to outliers, (2) equip them with “adaptive” penalties that asymptotically guarantee correct variable selection, and (3) develop a novel sparse structured Support Vector GraphNet classifier (SVGN). When applied to previously published data (Knutson et al., 2007), these efficient whole-brain methods significantly improved classification accuracy over previously reported VOI-based analyses on the same data (Grosenick et al., 2008, Knutson et al., 2007) while discovering task-related regions not documented in the original VOI approach. Critically, GraphNet estimates fit to the Knutson et al. (2007) data generalize well to out-of-sample data collected more than three years later on the same task but with different subjects and stimuli (Karmarkar et al., submitted for publication). By enabling robust and efficient selection of important voxels from whole-brain data taken over multiple time points (>100,000 “features”), these methods enable data-driven selection of brain areas that accurately predict single-trial behavior within and across individuals.}
}

@article {Haxby2001,
	author = {Haxby, James V. and Gobbini, M. Ida and Furey, Maura L. and Ishai, Alumit and Schouten, Jennifer L. and Pietrini, Pietro},
	title = {Distributed and Overlapping Representations of Faces and Objects in Ventral Temporal Cortex},
	volume = {293},
	number = {5539},
	pages = {2425--2430},
	year = {2001},
	doi = {10.1126/science.1063736},
	publisher = {American Association for the Advancement of Science},
	abstract = {The functional architecture of the object vision pathway in the human brain was investigated using functional magnetic resonance imaging to measure patterns of response in ventral temporal cortex while subjects viewed faces, cats, five categories of man-made objects, and nonsense pictures. A distinct pattern of response was found for each stimulus category. The distinctiveness of the response to a given category was not due simply to the regions that responded maximally to that category, because the category being viewed also could be identified on the basis of the pattern of response when those regions were excluded from the analysis. Patterns of response that discriminated among all categories were found even within cortical regions that responded maximally to only one category. These results indicate that the representations of faces and objects in ventral temporal cortex are widely distributed and overlapping.},
	issn = {0036-8075},
	URL = {https://science.sciencemag.org/content/293/5539/2425},
	eprint = {https://science.sciencemag.org/content/293/5539/2425.full.pdf},
	journal = {Science}
}

@article{Honorio2015,
	title = {On the statistical efficiency of l1,p multi-task learning of Gaussian graphical models},
	author = {Honorio, Jean and Jaakkola, Tommi and Samaras, Dimitris},
	year = {2015},
	month = {10},
	abstract = {In this paper, we present l1,p multi-task structure learning for Gaussian graphical models. We analyze the sufficient number of samples for the correct recovery of the support union and edge signs. We also analyze the necessary number of samples for any conceivable method by providing information-theoretic lower bounds. We compare the statistical efficiency of multi-task learning versus that of single-task learning. For experiments, we use a block coordinate descent method that is provably convergent and generates a sequence of positive definite solutions. We provide experimental validation on synthetic data as well as on two publicly available real-world data sets, including functional magnetic resonance imaging and gene expression data.},
	url = {https://arxiv.org/abs/1207.4255},
	archiveprefix = {arXiv},
	eprint = {1207.4255},
	eprinttype = {arxiv},
	journal = {arXiv:1207.4255 [cs, stat]},
	primaryclass = {cs, stat}
}

@article{Hoyos2019,
	author = {Hoyos-Idrobo, Andres and Varoquaux, Gael and Kahn, Jonas and Thirion, Bertrand},
	title = {Recursive Nearest Agglomeration (ReNA): Fast Clustering for Approximation of Structured Signals},
	year = {2019},
	publisher = {IEEE Computer Society},
	address = {USA},
	volume = {41},
	number = {3},
	issn = {0162-8828},
	url = {https://doi.org/10.1109/TPAMI.2018.2815524},
	doi = {10.1109/TPAMI.2018.2815524},
	abstract = {In this work, we revisit fast dimension reduction approaches, as with random projections and random sampling. Our goal is to summarize the data to decrease computational costs and memory footprint of subsequent analysis. Such dimension reduction can be very efficient when the signals of interest have a strong structure, such as with images. We focus on this setting and investigate feature clustering schemes for data reductions that capture this structure. An impediment to fast dimension reduction is then that good clustering comes with large algorithmic costs. We address it by contributing a linear-time agglomerative clustering scheme, Recursive Nearest Agglomeration (ReNA). Unlike existing fast agglomerative schemes, it avoids the creation of giant clusters. We empirically validate that it approximates the data as well as traditional variance-minimizing clustering schemes that have a quadratic complexity. In addition, we analyze signal approximation with feature clustering and show that it can remove noise, improving subsequent analysis steps. As a consequence, data reduction by clustering features with ReNA yields very fast and accurate models, enabling to process large datasets on budget. Our theoretical analysis is backed by extensive experiments on publicly-available data that illustrate the computation efficiency and the denoising properties of the resulting dimension reduction scheme.},
	journal = {IEEE Trans. Pattern Anal. Mach. Intell.},
	month = {3},
	pages = {669–681},
	numpages = {13}
}

@article{Hoyos-Idrobo2018,
	title = {FReM – Scalable and stable decoding with fast regularized ensemble of models},
	journal = {NeuroImage},
	volume = {180},
	pages = {160-172},
	year = {2018},
	note = {New advances in encoding and decoding of brain signals},
	issn = {1053-8119},
	doi = {https://doi.org/10.1016/j.neuroimage.2017.10.005},
	url = {https://www.sciencedirect.com/science/article/pii/S1053811917308182},
	author = {Andrés Hoyos-Idrobo and Gaël Varoquaux and Yannick Schwartz and Bertrand Thirion},
	keywords = {fMRI, Supervised learning, Decoding, Bagging, MVPA},
	abstract = {Brain decoding relates behavior to brain activity through predictive models. These are also used to identify brain regions involved in the cognitive operations related to the observed behavior. Training such multivariate models is a high-dimensional statistical problem that calls for suitable priors. State of the art priors –eg small total-variation– enforce spatial structure on the maps to stabilize them and improve prediction. However, they come with a hefty computational cost. We build upon very fast dimension reduction with spatial structure and model ensembling to achieve decoders that are fast on large datasets and increase the stability of the predictions and the maps. Our approach, fast regularized ensemble of models (FReM), includes an implicit spatial regularization by using a voxel grouping with a fast clustering algorithm. In addition, it aggregates different estimators obtained across splits of a cross-validation loop, each time keeping the best possible model. Experiments on a large number of brain imaging datasets show that our combination of voxel clustering and model ensembling improves decoding maps stability and reduces the variance of prediction accuracy. Importantly, our method requires less samples than state-of-the-art methods to achieve a given level of prediction accuracy. Finally, FreM is much faster than other spatially-regularized methods and, in addition, it can better exploit parallel computing resources.}
}

@article{Jimura2012,
	title = {Analyses of regional-average activation and multivoxel pattern information tell complementary stories},
	journal = {Neuropsychologia},
	volume = {50},
	number = {4},
	pages = {544-552},
	year = {2012},
	note = {Multivoxel pattern analysis and cognitive theories},
	issn = {0028-3932},
	doi = {https://doi.org/10.1016/j.neuropsychologia.2011.11.007},
	url = {https://www.sciencedirect.com/science/article/pii/S0028393211005070},
	author = {Koji Jimura and Russell A. Poldrack},
	keywords = {fMRI, Decision-making, Support vector regression, MVPA, Univariate analysis},
	abstract = {Multivariate pattern analysis (MVPA) has recently received increasing attention in functional neuroimaging due to its ability to decode mental states from fMRI signals. However, questions remain regarding both the empirical and conceptual relationships between results from MVPA and standard univariate analyses. In the current study, whole-brain univariate and searchlight MVPAs of parametric manipulations of monetary gain and loss in a decision making task (Tom et al., 2007) were compared to identify the differences in the results across these methods and the implications for understanding the underlying mental processes. The MVPA and univariate results did identify some overlapping regions in whole brain analyses. However, an analysis of consistency revealed that in many regions the effect size estimates obtained from MVPA and univariate analysis were uncorrelated. Moreover, comparison of sensitivity showed a general trend towards greater sensitivity to task manipulations by MVPA compared to univariate analysis. These results demonstrate that MVPA methods may provide a different view of the functional organization of mental processing compared to univariate analysis, wherein MVPA is more sensitive to distributed coding of information whereas univariate analysis is more sensitive to global engagement in ongoing tasks. The results also highlight the need for better ways to integrate these methods.}
}

@article{Kahnt2011,
    title = {Perceptual Learning and Decision-Making in Human Medial Frontal Cortex},
    journal = {Neuron},
    volume = {70},
    number = {3},
    pages = {549-559},
    year = {2011},
    issn = {0896-6273},
    doi = {https://doi.org/10.1016/j.neuron.2011.02.054},
    url = {https://www.sciencedirect.com/science/article/pii/S0896627311002960},
    author = {Thorsten Kahnt and Marcus Grueschow and Oliver Speck and John-Dylan Haynes},
<<<<<<< HEAD
    abstract = {The dominant view that perceptual learning is accompanied by changes in early sensory representations has recently been challenged. Here we tested the idea that perceptual learning can be accounted for by reinforcement learning involving changes in higher decision-making areas. We trained subjects on an orientation discrimination task involving feedback over 4 days, acquiring fMRI data on the first and last day. Behavioral improvements were well explained by a reinforcement learning model in which learning leads to enhanced readout of sensory information, thereby establishing noise-robust representations of decision variables. We find stimulus orientation encoded in early visual and higher cortical regions such as lateral parietal cortex and anterior cingulate cortex (ACC). However, only activity patterns in the ACC tracked changes in decision variables during learning. These results provide strong evidence for perceptual learning-related changes in higher order areas and suggest that perceptual and reward learning are based on a common neurobiological mechanism.}
=======
    abstract = {Summary
    The dominant view that perceptual learning is accompanied by changes in early sensory representations has recently been challenged. Here we tested the idea that perceptual learning can be accounted for by reinforcement learning involving changes in higher decision-making areas. We trained subjects on an orientation discrimination task involving feedback over 4 days, acquiring fMRI data on the first and last day. Behavioral improvements were well explained by a reinforcement learning model in which learning leads to enhanced readout of sensory information, thereby establishing noise-robust representations of decision variables. We find stimulus orientation encoded in early visual and higher cortical regions such as lateral parietal cortex and anterior cingulate cortex (ACC). However, only activity patterns in the ACC tracked changes in decision variables during learning. These results provide strong evidence for perceptual learning-related changes in higher order areas and suggest that perceptual and reward learning are based on a common neurobiological mechanism.}
>>>>>>> 3edfea8b
}

@article{Kriegeskorte2006,
	author = {Kriegeskorte, Nikolaus and Goebel, Rainer and Bandettini, Peter},
	title = {Information-based functional brain mapping},
	volume = {103},
	number = {10},
	pages = {3863--3868},
	year = {2006},
	doi = {10.1073/pnas.0600244103},
	publisher = {National Academy of Sciences},
	abstract = {The development of high-resolution neuroimaging and multielectrode electrophysiological recording provides neuroscientists with huge amounts of multivariate data. The complexity of the data creates a need for statistical summary, but the local averaging standardly applied to this end may obscure the effects of greatest neuroscientific interest. In neuroimaging, for example, brain mapping analysis has focused on the discovery of activation, i.e., of extended brain regions whose average activity changes across experimental conditions. Here we propose to ask a more general question of the data: Where in the brain does the activity pattern contain information about the experimental condition? To address this question, we propose scanning the imaged volume with a {\textquotedblleft}searchlight,{\textquotedblright} whose contents are analyzed multivariately at each location in the brain.},
	issn = {0027-8424},
	URL = {https://www.pnas.org/content/103/10/3863},
	journal = {Proceedings of the National Academy of Sciences}
}

@article{Laird2011,
	author = {Laird, Angela R. and Fox, P. Mickle and Eickhoff, Simon B. and Turner, Jessica A. and Ray, Kimberly L. and McKay, D. Reese and Glahn, David C. and Beckmann, Christian F. and Smith, Stephen M. and Fox, Peter T.},
	title = "{Behavioral Interpretations of Intrinsic Connectivity Networks}",
	journal = {Journal of Cognitive Neuroscience},
	volume = {23},
	number = {12},
	pages = {4022-4037},
	year = {2011},
	month = {12},
	abstract = "{An increasingly large number of neuroimaging studies have investigated functionally connected networks during rest, providing insight into human brain architecture. Assessment of the functional qualities of resting state networks has been limited by the task-independent state, which results in an inability to relate these networks to specific mental functions. However, it was recently demonstrated that similar brain networks can be extracted from resting state data and data extracted from thousands of task-based neuroimaging experiments archived in the BrainMap database. Here, we present a full functional explication of these intrinsic connectivity networks at a standard low order decomposition using a neuroinformatics approach based on the BrainMap behavioral taxonomy as well as a stratified, data-driven ordering of cognitive processes. Our results serve as a resource for functional interpretations of brain networks in resting state studies and future investigations into mental operations and the tasks that drive them.}",
	issn = {0898-929X},
	doi = {10.1162/jocn_a_00077},
	url = {https://doi.org/10.1162/jocn\_a\_00077},
	eprint = {https://direct.mit.edu/jocn/article-pdf/23/12/4022/1777164/jocn\_a\_00077.pdf},
}

@article{Lancaster2000,
	author = {Lancaster, Jack L. and Woldorff, Marty G. and Parsons, Lawrence M. and Liotti, Mario and Freitas, Catarina S. and Rainey, Lacy and Kochunov, Peter V. and Nickerson, Dan and Mikiten, Shawn A. and Fox, Peter T.},
	title = {Automated Talairach Atlas labels for functional brain mapping},
	journal = {Human Brain Mapping},
	volume = {10},
	number = {3},
	pages = {120-131},
	keywords = {Talairach Daemon, volume occupancy, Talairach Labels, brain labels},
	doi = {https://doi.org/10.1002/1097-0193(200007)10:3<120::AID-HBM30>3.0.CO;2-8},
	url = {https://onlinelibrary.wiley.com/doi/abs/10.1002/1097-0193%28200007%2910%3A3%3C120%3A%3AAID-HBM30%3E3.0.CO%3B2-8},
	eprint = {https://onlinelibrary.wiley.com/doi/pdf/10.1002/1097-0193%28200007%2910%3A3%3C120%3A%3AAID-HBM30%3E3.0.CO%3B2-8},
	abstract = {Abstract An automated coordinate-based system to retrieve brain labels from the 1988 Talairach Atlas, called the Talairach Daemon (TD), was previously introduced [Lancaster et al., 1997]. In the present study, the TD system and its 3-D database of labels for the 1988 Talairach atlas were tested for labeling of functional activation foci. TD system labels were compared with author-designated labels of activation coordinates from over 250 published functional brain-mapping studies and with manual atlas-derived labels from an expert group using a subset of these activation coordinates. Automated labeling by the TD system compared well with authors' labels, with a 70\% or greater label match averaged over all locations. Author-label matching improved to greater than 90\% within a search range of ±5 mm for most sites. An adaptive grey matter (GM) range-search utility was evaluated using individual activations from the M1 mouth region (30 subjects, 52 sites). It provided an 87\% label match to Brodmann area labels (BA 4 \& BA 6) within a search range of ±5 mm. Using the adaptive GM range search, the TD system's overall match with authors' labels (90\%) was better than that of the expert group (80\%). When used in concert with authors' deeper knowledge of an experiment, the TD system provides consistent and comprehensive labels for brain activation foci. Additional suggested applications of the TD system include interactive labeling, anatomical grouping of activation foci, lesion-deficit analysis, and neuroanatomy education. Hum. Brain Mapping 10:120–131, 2000. © 2000 Wiley-Liss, Inc.},
	year = {2000}
}

@article{Lancaster1997,
	author = {Lancaster, J.L. and Rainey, L.H. and Summerlin, J.L. and Freitas, C.S. and Fox, P.T. and Evans, A.C. and Toga, A.W. and Mazziotta, J.C.},
	title = {Automated labeling of the human brain: A preliminary report on the development and evaluation of a forward-transform method},
	journal = {Human Brain Mapping},
	volume = {5},
	number = {4},
	pages = {238-242},
	keywords = {spatial normalization, segmentation, Talairach Atlas, Talairach Daemon, naming hierarchy, brain labeling},
	doi = {https://doi.org/10.1002/(SICI)1097-0193(1997)5:4<238::AID-HBM6>3.0.CO;2-4},
	url = {https://onlinelibrary.wiley.com/doi/abs/10.1002/%28SICI%291097-0193%281997%295%3A4%3C238%3A%3AAID-HBM6%3E3.0.CO%3B2-4},
	eprint = {https://onlinelibrary.wiley.com/doi/pdf/10.1002/%28SICI%291097-0193%281997%295%3A4%3C238%3A%3AAID-HBM6%3E3.0.CO%3B2-4},
	abstract = {Abstract A forward-transform method for retrieving brain labels from the 1988 Talairach Atlas using x-y-z coordinates is presented. A hierarchical volume-occupancy labeling scheme was created to simplify the organization of atlas labels using volume and subvolumetric components. Segmentation rules were developed to define boundaries that were not given explicitly in the atlas. The labeling scheme and segmentation rules guided the segmentation and labeling of 160 contiguous regions within the atlas. A unique three-dimensional (3-D) database label server called the Talairach Daemon (http://ric.uthscsa.edu/projects) was developed for serving labels keyed to the Talairach coordinate system. Given an x-y-z Talairach coordinate, a corresponding hierarchical listing of labels is returned by the server. The accuracy and precision of the forward-transform labeling method is now under evaluation. Hum. Brain Mapping 5:238–242, 1997. © 1997 Wiley-Liss, Inc.},
	year = {1997}
}

@article {Lindquist2018,
	author = {Lindquist, Martin A. and Geuter, Stephan and Wager, Tor D. and Caffo, Brian S.},
	title = {Modular preprocessing pipelines can reintroduce artifacts into fMRI data},
	year = {2018},
	doi = {10.1101/407676},
	publisher = {Cold Spring Harbor Laboratory},
	abstract = {The preprocessing pipelines typically used in both task and restingstate fMRI (rs-fMRI) analysis are modular in nature: They are composed of a number of separate filtering/regression steps, including removal of head motion covariates and band-pass filtering, performed sequentially and in a flexible order. In this paper we illustrate the shortcomings of this approach, as we show how later preprocessing steps can reintroduce artifacts previously removed from the data in prior preprocessing steps. We show that each regression step is a geometric projection of data onto a subspace, and that performing a sequence of projections can move the data into subspaces no longer orthogonal to those previously removed, reintroducing signal related to nuisance covariates. Thus, linear filtering operations are not commutative, and the order in which the preprocessing steps are performed is critical. These issues can arise in practice when any combination of standard preprocessing steps{\textemdash}including motion regression, scrubbing, component-based correction, global signal regression, and temporal filtering{\textemdash}are performed sequentially. In this work we focus primarily on rs-fMRI. We illustrate the problem both theoretically and empirically through application to a test-retest rs-fMRI data set, and suggest remedies. These include (a) combining all steps into a single linear filter, or (b) sequential orthogonalization of covariates/linear filters performed in series.},
	URL = {https://www.biorxiv.org/content/early/2018/09/04/407676},
	eprint = {https://www.biorxiv.org/content/early/2018/09/04/407676.full.pdf},
	journal = {bioRxiv}
}

@article{Marcus2007,
    author = {Marcus, Daniel S. and Wang, Tracy H. and Parker, Jamie and Csernansky, John G. and Morris, John C. and Buckner, Randy L.},
    title = "{Open Access Series of Imaging Studies (OASIS): Cross-sectional MRI Data in Young, Middle Aged, Nondemented, and Demented Older Adults}",
    journal = {Journal of Cognitive Neuroscience},
    volume = {19},
    number = {9},
    pages = {1498-1507},
    year = {2007},
    month = {09},
    abstract = "{The Open Access Series of Imaging Studies is a series of magnetic resonance imaging data sets that is publicly available for study and analysis. The initial data set consists of a cross-sectional collection of 416 subjects aged 18 to 96 years. One hundred of the included subjects older than 60 years have been clinically diagnosed with very mild to moderate Alzheimer's disease. The subjects are all right-handed and include both men and women. For each subject, three or four individual T1-weighted magnetic resonance imaging scans obtained in single imaging sessions are included. Multiple within-session acquisitions provide extremely high contrast-to-noise ratio, making the data amenable to a wide range of analytic approaches including automated computational analysis. Additionally, a reliability data set is included containing 20 subjects without dementia imaged on a subsequent visit within 90 days of their initial session. Automated calculation of whole-brain volume and estimated total intracranial volume are presented to demonstrate use of the data for measuring differences associated with normal aging and Alzheimer's disease.}",
    issn = {0898-929X},
    doi = {10.1162/jocn.2007.19.9.1498},
    url = {https://doi.org/10.1162/jocn.2007.19.9.1498},
    eprint = {https://direct.mit.edu/jocn/article-pdf/19/9/1498/1756878/jocn.2007.19.9.1498.pdf},
}

@article{Michel2011,
    TITLE = {{Total variation regularization for fMRI-based prediction of behaviour.}},
    AUTHOR = {Michel, Vincent and Gramfort, Alexandre and Varoquaux, Ga{\"e}l and Eger, Evelyn and Thirion, Bertrand},
    URL = {https://hal.inria.fr/inria-00563468},
    JOURNAL = {{IEEE Transactions on Medical Imaging}},
    PUBLISHER = {{Institute of Electrical and Electronics Engineers}},
    VOLUME = {30},
    NUMBER = {7},
    PAGES = {1328 - 1340},
    YEAR = {2011},
    MONTH = Feb,
    DOI = {10.1109/TMI.2011.2113378},
    PDF = {https://hal.inria.fr/inria-00563468/file/arxiv_version.pdf},
    HAL_ID = {inria-00563468},
    HAL_VERSION = {v1},
}

@article{Miyawaki2008,
	title = {Visual Image Reconstruction from Human Brain Activity using a Combination of Multiscale Local Image Decoders},
	journal = {Neuron},
	volume = {60},
	number = {5},
	pages = {915-929},
	year = {2008},
	issn = {0896-6273},
	doi = {https://doi.org/10.1016/j.neuron.2008.11.004},
	url = {https://www.sciencedirect.com/science/article/pii/S0896627308009586},
	author = {Yoichi Miyawaki and Hajime Uchida and Okito Yamashita and Masa-aki Sato and Yusuke Morito and Hiroki C. Tanabe and Norihiro Sadato and Yukiyasu Kamitani},
	keywords = {SYSNEURO},
	abstract = {Perceptual experience consists of an enormous number of possible states. Previous fMRI studies have predicted a perceptual state by classifying brain activity into prespecified categories. Constraint-free visual image reconstruction is more challenging, as it is impractical to specify brain activity for all possible images. In this study, we reconstructed visual images by combining local image bases of multiple scales, whose contrasts were independently decoded from fMRI activity by automatically selecting relevant voxels and exploiting their correlated patterns. Binary-contrast, 10 × 10-patch images (2100 possible states) were accurately reconstructed without any image prior on a single trial or volume basis by measuring brain activity only for several hundred random images. Reconstruction was also used to identify the presented image among millions of candidates. The results suggest that our approach provides an effective means to read out complex perceptual states from brain activity while discovering information representation in multivoxel patterns.}
}

<<<<<<< HEAD
@article{Nielsen2013Multisite,
	AUTHOR={Nielsen, Jared and Zielinski, Brandon and Fletcher, P and Alexander, Andrew and Lange, Nicholas and Bigler, Erin and Lainhart, Janet and Anderson, Jeffrey},
	TITLE={Multisite functional connectivity MRI classification of autism: ABIDE results},
	JOURNAL={Frontiers in Human Neuroscience},
	VOLUME={7},
	PAGES={599},
	YEAR={2013},
	URL={https://www.frontiersin.org/article/10.3389/fnhum.2013.00599},
	DOI={10.3389/fnhum.2013.00599},
	ISSN={1662-5161},
	ABSTRACT={Background: Systematic differences in functional connectivity MRI metrics have been consistently observed in autism, with predominantly decreased cortico-cortical connectivity. Previous attempts at single subject classification in high-functioning autism using whole brain point-to-point functional connectivity have yielded about 80% accurate classification of autism vs. control subjects across a wide age range. We attempted to replicate the method and results using the Autism Brain Imaging Data Exchange (ABIDE) including resting state fMRI data obtained from 964 subjects and 16 separate international sites.Methods: For each of 964 subjects, we obtained pairwise functional connectivity measurements from a lattice of 7266 regions of interest covering the gray matter (26.4 million “connections”) after preprocessing that included motion and slice timing correction, coregistration to an anatomic image, normalization to standard space, and voxelwise removal by regression of motion parameters, soft tissue, CSF, and white matter signals. Connections were grouped into multiple bins, and a leave-one-out classifier was evaluated on connections comprising each set of bins. Age, age-squared, gender, handedness, and site were included as covariates for the classifier.Results: Classification accuracy significantly outperformed chance but was much lower for multisite prediction than for previous single site results. As high as 60% accuracy was obtained for whole brain classification, with the best accuracy from connections involving regions of the default mode network, parahippocampaland fusiform gyri, insula, Wernicke Area, and intraparietal sulcus. The classifier score was related to symptom severity, social function, daily living skills, and verbal IQ. Classification accuracy was significantly higher for sites with longer BOLD imaging times.Conclusions: Multisite functional connectivity classification of autism outperformed chance using a simple leave-one-out classifier, but exhibited poorer accuracy than for single site results. Attempts to use multisite classifiers will likely require improved classification algorithms, longer BOLD imaging times, and standardized acquisition parameters for possible future clinical utility.}
=======
@book{Montgomery2006,
    author = {Montgomery, Douglas C. and Peck, Elizabeth A. and Vining, Geoffrey G.},
    isbn = {0471754951},
    keywords = {montgomery},
    publisher = {Wiley \& Sons},
    title = {Introduction to Linear Regression Analysis (4th ed.)},
    year = 2006
>>>>>>> 3edfea8b
}

@article{Mumford2012,
    title={Deconvolving BOLD activation in event-related designs for multivoxel pattern classification analyses},
    author={Mumford, Jeanette A and Turner, Benjamin O and Ashby, F Gregory and Poldrack, Russell A},
    journal={Neuroimage},
    volume={59},
    number={3},
    pages={2636--2643},
    year={2012},
    publisher={Elsevier}
}

@article{Naselaris2011,
    author={Naselaris, Thomas and Kay, Kendrick N. and Nishimoto, Shinji and Gallant, Jack L.},
    title={Encoding and decoding in fMRI},
    journal={NeuroImage},
    year={2011},
    month={May},
    day={15},
    edition={2010/08/04},
    volume={56},
    number={2},
    pages={400-410},
    keywords={Brain/*physiology; Brain Mapping/*methods; Humans; Image Processing, Computer-Assisted/*methods; *Magnetic Resonance Imaging; *Models, Neurological},
    abstract={Over the past decade fMRI researchers have developed increasingly sensitive techniques for analyzing the information represented in BOLD activity. The most popular of these techniques is linear classification, a simple technique for decoding information about experimental stimuli or tasks from patterns of activity across an array of voxels. A more recent development is the voxel-based encoding model, which describes the information about the stimulus or task that is represented in the activity of single voxels. Encoding and decoding are complementary operations: encoding uses stimuli to predict activity while decoding uses activity to predict information about the stimuli. However, in practice these two operations are often confused, and their respective strengths and weaknesses have not been made clear. Here we use the concept of a linearizing feature space to clarify the relationship between encoding and decoding. We show that encoding and decoding operations can both be used to investigate some of the most common questions about how information is represented in the brain. However, focusing on encoding models offers two important advantages over decoding. First, an encoding model can in principle provide a complete functional description of a region of interest, while a decoding model can provide only a partial description. Second, while it is straightforward to derive an optimal decoding model from an encoding model it is much more difficult to derive an encoding model from a decoding model. We propose a systematic modeling approach that begins by estimating an encoding model for every voxel in a scan and ends by using the estimated encoding models to perform decoding.},
    note={20691790[pmid]},
    issn={1095-9572},
    doi={10.1016/j.neuroimage.2010.07.073},
    url={https://pubmed.ncbi.nlm.nih.gov/20691790},
    language={eng}
}

@article{Nielsen2013,
	AUTHOR={Nielsen, Jared and Zielinski, Brandon and Fletcher, P and Alexander, Andrew and Lange, Nicholas and Bigler, Erin and Lainhart, Janet and Anderson, Jeffrey},
	TITLE={Multisite functional connectivity MRI classification of autism: ABIDE results},
	JOURNAL={Frontiers in Human Neuroscience},
	VOLUME={7},
	PAGES={599},
	YEAR={2013},
	URL={https://www.frontiersin.org/article/10.3389/fnhum.2013.00599},
	DOI={10.3389/fnhum.2013.00599},
	ISSN={1662-5161},
	ABSTRACT={Background: Systematic differences in functional connectivity MRI metrics have been consistently observed in autism, with predominantly decreased cortico-cortical connectivity. Previous attempts at single subject classification in high-functioning autism using whole brain point-to-point functional connectivity have yielded about 80% accurate classification of autism vs. control subjects across a wide age range. We attempted to replicate the method and results using the Autism Brain Imaging Data Exchange (ABIDE) including resting state fMRI data obtained from 964 subjects and 16 separate international sites.Methods: For each of 964 subjects, we obtained pairwise functional connectivity measurements from a lattice of 7266 regions of interest covering the gray matter (26.4 million “connections”) after preprocessing that included motion and slice timing correction, coregistration to an anatomic image, normalization to standard space, and voxelwise removal by regression of motion parameters, soft tissue, CSF, and white matter signals. Connections were grouped into multiple bins, and a leave-one-out classifier was evaluated on connections comprising each set of bins. Age, age-squared, gender, handedness, and site were included as covariates for the classifier.Results: Classification accuracy significantly outperformed chance but was much lower for multisite prediction than for previous single site results. As high as 60% accuracy was obtained for whole brain classification, with the best accuracy from connections involving regions of the default mode network, parahippocampaland fusiform gyri, insula, Wernicke Area, and intraparietal sulcus. The classifier score was related to symptom severity, social function, daily living skills, and verbal IQ. Classification accuracy was significantly higher for sites with longer BOLD imaging times.Conclusions: Multisite functional connectivity classification of autism outperformed chance using a simple leave-one-out classifier, but exhibited poorer accuracy than for single site results. Attempts to use multisite classifiers will likely require improved classification algorithms, longer BOLD imaging times, and standardized acquisition parameters for possible future clinical utility.}
}

@article{Nooner2012,
	AUTHOR={Nooner, Kate and Colcombe, Stanley and Tobe, Russell and Mennes, Maarten and Benedict, Melissa and Moreno, Alexis and Panek, Laura and Brown, Shaquanna and Zavitz, Stephen and Li, Qingyang and Sikka, Sharad and Gutman, David and Bangaru, Saroja and Schlachter, Rochelle Tziona and Kamiel, Stephanie and Anwar, Ayesha and Hinz, Caitlin and Kaplan, Michelle and Rachlin, Anna and Adelsberg, Samantha and Cheung, Brian and Khanuja, Ranjit and Yan, Chaogan and Craddock, Cameron and Calhoun, Vincent and Courtney, William and King, Margaret and Wood, Dylan and Cox, Christine and Kelly, Clare and DiMartino, Adriana and Petkova, Eva and Reiss, Philip and Duan, Nancy and Thompsen, Dawn and Biswal, Bharat and Coffey, Barbara and Hoptman, Matthew and Javitt, Daniel and Pomara, Nunzio and Sidtis, John and Koplewicz, Harold and Castellanos, Francisco and Leventhal, Bennett and Milham, Michael},
	TITLE={The NKI-Rockland Sample: A Model for Accelerating the Pace of Discovery Science in Psychiatry},
	JOURNAL={Frontiers in Neuroscience},
	VOLUME={6},
	PAGES={152},
	YEAR={2012},
	URL={https://www.frontiersin.org/article/10.3389/fnins.2012.00152},
	DOI={10.3389/fnins.2012.00152},
	ISSN={1662-453X},
	ABSTRACT={The National Institute of Mental Health strategic plan for advancing psychiatric neuroscience calls for an acceleration of discovery and the delineation of developmental trajectories for risk and resilience across the lifespan. To attain these objectives, sufficiently powered datasets with broad and deep phenotypic characterization, state-of-the-art neuroimaging, and genetic samples must be generated and made openly available to the scientific community. The enhanced Nathan Kline Institute-Rockland Sample (NKI-RS) is a response to this need. NKI-RS is an ongoing, institutionally centered endeavor aimed at creating a large-scale (N > 1000), deeply phenotyped, community-ascertained, lifespan sample (ages 6–85 years old) with advanced neuroimaging and genetics. These data will be publicly shared, openly, and prospectively (i.e., on a weekly basis). Herein, we describe the conceptual basis of the NKI-RS, including study design, sampling considerations, and steps to synchronize phenotypic and neuroimaging assessment. Additionally, we describe our process for sharing the data with the scientific community while protecting participant confidentiality, maintaining an adequate database, and certifying data integrity. The pilot phase of the NKI-RS, including challenges in recruiting, characterizing, imaging, and sharing data, is discussed while also explaining how this experience informed the final design of the enhanced NKI-RS. It is our hope that familiarity with the conceptual underpinnings of the enhanced NKI-RS will facilitate harmonization with future data collection efforts aimed at advancing psychiatric neuroscience and nosology.}
}

@article{Papadopoulos-Orfanos2017,
	title = {The Brainomics/Localizer database},
	journal = {NeuroImage},
	volume = {144},
	pages = {309-314},
	year = {2017},
	note = {Data Sharing Part II},
	issn = {1053-8119},
	doi = {https://doi.org/10.1016/j.neuroimage.2015.09.052},
	url = {https://www.sciencedirect.com/science/article/pii/S1053811915008745},
	author = {Dimitri {Papadopoulos Orfanos} and Vincent Michel and Yannick Schwartz and Philippe Pinel and Antonio Moreno and Denis {Le Bihan} and Vincent Frouin},
	keywords = {Imaging genetics, Database, Semantic web},
	abstract = {The Brainomics/Localizer database exposes part of the data collected by the in-house Localizer project, which planned to acquire four types of data from volunteer research subjects: anatomical MRI scans, functional MRI data, behavioral and demographic data, and DNA sampling. Over the years, this local project has been collecting such data from hundreds of subjects. We had selected 94 of these subjects for their complete datasets, including all four types of data, as the basis for a prior publication; the Brainomics/Localizer database publishes the data associated with these 94 subjects. Since regulatory rules prevent us from making genetic data available for download, the database serves only anatomical MRI scans, functional MRI data, behavioral and demographic data. To publish this set of heterogeneous data, we use dedicated software based on the open-source CubicWeb semantic web framework. Through genericity in the data model and flexibility in the display of data (web pages, CSV, JSON, XML), CubicWeb helps us expose these complex datasets in original and efficient ways.}
}

@article{Parker2018,
	title = {An evaluation of the efficacy, reliability, and sensitivity of motion correction strategies for resting-state functional {MRI}},
	volume = {171},
	issn = {1095-9572},
	doi = {10.1016/j.neuroimage.2017.12.073},
	journal = {NeuroImage},
	author = {Parkes, Linden and Fulcher, Ben and Yücel, Murat and Fornito, Alex},
	month = may,
	year = {2018},
	pmid = {29278773},
	pages = {415--436},
}

@article{Pauli2018,
	author={Pauli, Wolfgang M.
	and Nili, Amanda N.
	and Tyszka, J. Michael},
	title={A high-resolution probabilistic in vivo atlas of human subcortical brain nuclei},
	journal={Scientific Data},
	year={2018},
	month={Apr},
	day={17},
	volume={5},
	number={1},
	pages={180063},
	abstract={Recent advances in magnetic resonance imaging methods, including data acquisition, pre-processing and analysis, have benefited research on the contributions of subcortical brain nuclei to human cognition and behavior. At the same time, these developments have led to an increasing need for a high-resolution probabilistic in vivo anatomical atlas of subcortical nuclei. In order to address this need, we constructed high spatial resolution, three-dimensional templates, using high-accuracy diffeomorphic registration of T1- and T2- weighted structural images from 168 typical adults between 22 and 35 years old. In these templates, many tissue boundaries are clearly visible, which would otherwise be impossible to delineate in data from individual studies. The resulting delineations of subcortical nuclei complement current histology-based atlases. We further created a companion library of software tools for atlas development, to offer an open and evolving resource for the creation of a crowd-sourced in vivo probabilistic anatomical atlas of the human brain.},
	issn={2052-4463},
	doi={10.1038/sdata.2018.63},
	url={https://doi.org/10.1038/sdata.2018.63}
}

@article{Pinel2007,
	title={Fast reproducible identification and large-scale databasing of individual functional cognitive networks},
	journal={BMC Neuroscience},
	volume={8},
	year={2007},
	author={Pinel, Philippe
	and Thirion, Bertrand
	and Meriaux, S{\'e}bastien
	and Jobert, Antoinette
	and Serres, Julien
	and Le Bihan, Denis
	and Poline, Jean-Baptiste
	and Dehaene, Stanislas},
	abstract = {Although cognitive processes such as reading and calculation are associated with reproducible cerebral networks, inter-individual variability is considerable. Understanding the origins of this variability will require the elaboration of large multimodal databases compiling behavioral, anatomical, genetic and functional neuroimaging data over hundreds of subjects. With this goal in mind, we designed a simple and fast acquisition procedure based on a 5-minute functional magnetic resonance imaging (fMRI) sequence that can be run as easily and as systematically as an anatomical scan, and is therefore used in every subject undergoing fMRI in our laboratory. This protocol captures the cerebral bases of auditory and visual perception, motor actions, reading, language comprehension and mental calculation at an individual level.}
}

@article{Poldrack2016,
	title = {A phenome-wide examination of neural and cognitive function},
	volume = {3},
	issn = {2052-4463},
	url = {https://doi.org/10.1038/sdata.2016.110},
	doi = {10.1038/sdata.2016.110},
	abstract = {This data descriptor outlines a shared neuroimaging dataset from the UCLA Consortium for Neuropsychiatric Phenomics, which focused on understanding the dimensional structure of memory and cognitive control (response inhibition) functions in both healthy individuals (130 subjects) and individuals with neuropsychiatric disorders including schizophrenia (50 subjects), bipolar disorder (49 subjects), and attention deficit/hyperactivity disorder (43 subjects). The dataset includes an extensive set of task-based fMRI assessments, resting fMRI, structural MRI, and high angular resolution diffusion MRI. The dataset is shared through the OpenfMRI project, and is formatted according to the Brain Imaging Data Structure (BIDS) standard.},
	number = {1},
	journal = {Scientific Data},
	author = {Poldrack, R.A. and Congdon, E. and Triplett, W. and Gorgolewski, K.J. and Karlsgodt, K.H. and Mumford, J.A. and Sabb, F.W. and Freimer, N.B. and London, E.D. and Cannon, T.D. and Bilder, R.M.},
	month = dec,
	year = {2016},
	pages = {160110},
}

@article{Power2017,
	title = {A simple but useful way to assess fMRI scan qualities},
	journal = {NeuroImage},
	volume = {154},
	pages = {150-158},
	year = {2017},
	note = {Cleaning up the fMRI time series: Mitigating noise with advanced acquisition and correction strategies},
	issn = {1053-8119},
	doi = {https://doi.org/10.1016/j.neuroimage.2016.08.009},
	url = {https://www.sciencedirect.com/science/article/pii/S1053811916303871},
	author = {Jonathan D. Power},
	abstract = {This short “how to” article describes a plot I find useful for assessing fMRI data quality. I discuss the reasoning behind the plot and how it is constructed. I create the plot in scans from several publicly available datasets to illustrate different kinds of fMRI signal variance, ranging from thermal noise to motion artifacts to respiratory-related signals. I also show how the plot can be used to understand the variance removed during denoising. Code to make the plot is provided with the article, and supplemental movies show plots for hundreds of additional subjects.}
}

@article{Power2014,
	title = {Methods to detect, characterize, and remove motion artifact in resting state {fMRI}},
	volume = {84},
	issn = {10538119},
	url = {http://www.sciencedirect.com/science/article/pii/S1053811913009117},
	doi = {10.1016/j.neuroimage.2013.08.048},
	abstract = {Head motion systematically alters correlations in resting state functional connectivity {fMRI} ({RSFC}). In this report we examine impact of motion on signal intensity and {RSFC} correlations. We find that motion-induced signal changes (1) are often complex and variable waveforms, (2) are often shared across nearly all brain voxels, and (3) often persist more than 10. s after motion ceases. These signal changes, both during and after motion, increase observed {RSFC} correlations in a distance-dependent manner. Motion-related signal changes are not removed by a variety of motion-based regressors, but are effectively reduced by global signal regression. We link several measures of data quality to motion, changes in signal intensity, and changes in {RSFC} correlations. We demonstrate that improvements in data quality measures during processing may represent cosmetic improvements rather than true correction of the data. We demonstrate a within-subject, censoring-based artifact removal strategy based on volume censoring that reduces group differences due to motion to chance levels. We note conditions under which group-level regressions do and do not correct motion-related effects. © 2013 Elsevier Inc.},
	pages = {320--341},
	journal = {NeuroImage},
	author = {Power, Jonathan D. and Mitra, Anish and Laumann, Timothy O. and Snyder, Abraham Z. and Schlaggar, Bradley L. and Petersen, Steven E.},
	year = {2014},
	pmid = {23994314},
	keywords = {Functional connectivity, \#nosource, Resting state, Artifact, Motion, Movement, {MRI}},
}

@article{Power2012,
	title = {Spurious but systematic correlations in functional connectivity {MRI} networks arise from subject motion},
	volume = {59},
	issn = {10538119},
	url = {http://www.ncbi.nlm.nih.gov/pubmed/22019881 http://www.pubmedcentral.nih.gov/articlerender.fcgi?artid=PMC3254728},
	doi = {10.1016/j.neuroimage.2011.10.018},
	abstract = {Here, we demonstrate that subject motion produces substantial changes in the timecourses of resting state functional connectivity {MRI} (rs-{fcMRI}) data despite compensatory spatial registration and regression of motion estimates from the data. These changes cause systematic but spurious correlation structures throughout the brain. Specifically, many long-distance correlations are decreased by subject motion, whereas many short-distance correlations are increased. These changes in rs-{fcMRI} correlations do not arise from, nor are they adequately countered by, some common functional connectivity processing steps. Two indices of data quality are proposed, and a simple method to reduce motion-related effects in rs-{fcMRI} analyses is demonstrated that should be flexibly implementable across a variety of software platforms. We demonstrate how application of this technique impacts our own data, modifying previous conclusions about brain development. These results suggest the need for greater care in dealing with subject motion, and the need to critically revisit previous rs-{fcMRI} work that may not have adequately controlled for effects of transient subject movements. © 2011 Elsevier Inc.},
	pages = {2142--2154},
	number = {3},
	journal = {NeuroImage},
	author = {Power, Jonathan D. and Barnes, Kelly A. and Snyder, Abraham Z. and Schlaggar, Bradley L. and Petersen, Steven E.},
	year = {2012},
	pmid = {22019881},
	keywords = {{FMRI}, Resting state, Artifact, Motion, Noise, Movement, {FcMRI}, Network},
}

@article{Power2011,
	author={Power, Jonathan D.
	and Cohen, Alexander L.
	and Nelson, Steven M.
	and Wig, Gagan S.
	and Barnes, Kelly Anne
	and Church, Jessica A.
	and Vogel, Alecia C.
	and Laumann, Timothy O.
	and Miezin, Fran M.
	and Schlaggar, Bradley L.
	and Petersen, Steven E.},
	title={Functional Network Organization of the Human Brain},
	journal={Neuron},
	year={2011},
	month={Nov},
	day={17},
	publisher={Elsevier},
	volume={72},
	number={4},
	pages={665-678},
	abstract={Real-world complex systems may be mathematically modeled as graphs, revealing properties of the system. Here we study graphs of functional brain organization in healthy adults using resting state functional connectivity MRI. We propose two novel brain-wide graphs, one of 264 putative functional areas, the other a modification of voxelwise networks that eliminates potentially artificial short-distance relationships. These graphs contain many subgraphs in good agreement with known functional brain systems. Other subgraphs lack established functional identities; we suggest possible functional characteristics for these subgraphs. Further, graph measures of the areal network indicate that the default mode subgraph shares network properties with sensory and motor subgraphs: it is internally integrated but isolated from other subgraphs, much like a ?processing? system. The modified voxelwise graph also reveals spatial motifs in the patterning of systems across the cortex.},
	issn={0896-6273},
	doi={10.1016/j.neuron.2011.09.006},
	url={https://doi.org/10.1016/j.neuron.2011.09.006}
}

@article{Pruim2015,
	title = {{ICA}-{AROMA}: A robust {ICA}-based strategy for removing motion artifacts from {fMRI} data},
	volume = {112},
	issn = {1095-9572},
	doi = {10.1016/j.neuroimage.2015.02.064},
	shorttitle = {{ICA}-{AROMA}},
	abstract = {Head motion during functional {MRI} ({fMRI}) scanning can induce spurious findings and/or harm detection of true effects. Solutions have been proposed, including deleting ('scrubbing') or regressing out ('spike regression') motion volumes from {fMRI} time-series. These strategies remove motion-induced signal variations at the cost of destroying the autocorrelation structure of the {fMRI} time-series and reducing temporal degrees of freedom. {ICA}-based {fMRI} denoising strategies overcome these drawbacks but typically require re-training of a classifier, needing manual labeling of derived components (e.g. {ICA}-{FIX}; Salimi-Khorshidi et al. (2014)). Here, we propose an {ICA}-based strategy for Automatic Removal of Motion Artifacts ({ICA}-{AROMA}) that uses a small (n=4), but robust set of theoretically motivated temporal and spatial features. Our strategy does not require classifier re-training, retains the data's autocorrelation structure and largely preserves temporal degrees of freedom. We describe {ICA}-{AROMA}, its implementation, and initial validation. {ICA}-{AROMA} identified motion components with high accuracy and robustness as illustrated by leave-N-out cross-validation. We additionally validated {ICA}-{AROMA} in resting-state (100 participants) and task-based {fMRI} data (118 participants). Our approach removed (motion-related) spurious noise from both {rfMRI} and task-based {fMRI} data to larger extent than regression using 24 motion parameters or spike regression. Furthermore, {ICA}-{AROMA} increased sensitivity to group-level activation. Our results show that {ICA}-{AROMA} effectively reduces motion-induced signal variations in {fMRI} data, is applicable across datasets without requiring classifier re-training, and preserves the temporal characteristics of the {fMRI} data.},
	pages = {267--277},
	journal = {Neuroimage},
	author = {Pruim, Raimon H. R. and Mennes, Maarten and van Rooij, Daan and Llera, Alberto and Buitelaar, Jan K. and Beckmann, Christian F.},
	year = {2015},
	pmid = {25770991},
	keywords = {Algorithms, Artifact, Artifacts, Artificial Intelligence, Cerebrospinal Fluid, Connectivity, Functional {MRI}, Humans, Image Processing, Computer-Assisted, Independent component analysis, Magnetic Resonance Imaging, Motion, Principal Component Analysis, Reproducibility of Results, Rest, Resting state},
}

@article{Reilly2009,
    author = {O'Reilly, Jill X. and Beckmann, Christian F. and Tomassini, Valentina and Ramnani, Narender and Johansen-Berg, Heidi},
    title = "{Distinct and Overlapping Functional Zones in the Cerebellum Defined by Resting State Functional Connectivity}",
    journal = {Cerebral Cortex},
    volume = {20},
    number = {4},
    pages = {953-965},
    year = {2009},
    month = {08},
    abstract = "{The cerebellum processes information from functionally diverse regions of the cerebral cortex. Cerebellar input and output nuclei have connections with prefrontal, parietal, and sensory cortex as well as motor and premotor cortex. However, the topography of the connections between the cerebellar and cerebral cortices remains largely unmapped, as it is relatively unamenable to anatomical methods. We used resting-state functional magnetic resonance imaging to define subregions within the cerebellar cortex based on their functional connectivity with the cerebral cortex. We mapped resting-state functional connectivity voxel-wise across the cerebellar cortex, for cerebral–cortical masks covering prefrontal, motor, somatosensory, posterior parietal, visual, and auditory cortices. We found that the cerebellum can be divided into at least 2 zones: 1) a primary sensorimotor zone (Lobules V, VI, and VIII), which contains overlapping functional connectivity maps for domain-specific motor, somatosensory, visual, and auditory cortices; and 2) a supramodal zone (Lobules VIIa, Crus I, and II), which contains overlapping functional connectivity maps for prefrontal and posterior-parietal cortex. The cortical connectivity of the supramodal zone was driven by regions of frontal and parietal cortex which are not directly involved in sensory or motor processing, including dorsolateral prefrontal cortex and the frontal pole, and the inferior parietal lobule.}",
    issn = {1047-3211},
    doi = {10.1093/cercor/bhp157},
    url = {https://doi.org/10.1093/cercor/bhp157},
    eprint = {https://academic.oup.com/cercor/article-pdf/20/4/953/17303287/bhp157.pdf},
}

@article{Richardson2018,
	title={Development of the social brain from age three to twelve years},
	author={Richardson, Hilary and Lisandrelli, Grace and Riobueno-Naylor, Alexa and Saxe, Rebecca},
	journal={Nature communications},
	volume={9},
	number={1},
	pages={1--12},
	year={2018},
	publisher={Nature Publishing Group}
}

@article{Rissman2004,
    title={Measuring functional connectivity during distinct stages of a cognitive task},
    author={Rissman, Jesse and Gazzaley, Adam and D'Esposito, Mark},
    journal={Neuroimage},
    volume={23},
    number={2},
    pages={752--763},
    year={2004},
    publisher={Elsevier}
}

@article{Rosenblatt2018,
    title = "All-Resolutions Inference for brain imaging",
    author = "Rosenblatt, {Jonathan D.} and Livio Finos and Weeda, {Wouter D.} and Aldo Solari and Goeman, {Jelle J.}",
    year = "2018",
    month = nov,
    doi = "10.1016/j.neuroimage.2018.07.060",
    language = "English",
    volume = "181",
    pages = "786--796",
    journal = "NeuroImage",
    issn = "1053-8119",
    publisher = "Academic Press Inc.",
}

@article{Schaefer2017,
	author = {Schaefer, Alexander and Kong, Ru and Gordon, Evan M and Laumann, Timothy O and Zuo, Xi-Nian and Holmes, Avram J and Eickhoff, Simon B and Yeo, B T Thomas},
	title = "{Local-Global Parcellation of the Human Cerebral Cortex from Intrinsic Functional Connectivity MRI}",
	journal = {Cerebral Cortex},
	volume = {28},
	number = {9},
	pages = {3095-3114},
	year = {2017},
	month = {07},
	abstract = "{A central goal in systems neuroscience is the parcellation of the cerebral cortex into discrete neurobiological “atoms”. Resting-state functional magnetic resonance imaging (rs-fMRI) offers the possibility of in vivo human cortical parcellation. Almost all previous parcellations relied on 1 of 2 approaches. The local gradient approach detects abrupt transitions in functional connectivity patterns. These transitions potentially reflect cortical areal boundaries defined by histology or visuotopic fMRI. By contrast, the global similarity approach clusters similar functional connectivity patterns regardless of spatial proximity, resulting in parcels with homogeneous (similar) rs-fMRI signals. Here, we propose a gradient-weighted Markov Random Field (gwMRF) model integrating local gradient and global similarity approaches. Using task-fMRI and rs-fMRI across diverse acquisition protocols, we found gwMRF parcellations to be more homogeneous than 4 previously published parcellations. Furthermore, gwMRF parcellations agreed with the boundaries of certain cortical areas defined using histology and visuotopic fMRI. Some parcels captured subareal (somatotopic and visuotopic) features that likely reflect distinct computational units within known cortical areas. These results suggest that gwMRF parcellations reveal neurobiologically meaningful features of brain organization and are potentially useful for future applications requiring dimensionality reduction of voxel-wise fMRI data. Multiresolution parcellations generated from 1489 participants are publicly available (https://github.com/ThomasYeoLab/CBIG/tree/master/stable\_projects/brain\_parcellation/Schaefer2018\_LocalGlobal).}",
	issn = {1047-3211},
	doi = {10.1093/cercor/bhx179},
	url = {https://doi.org/10.1093/cercor/bhx179},
	eprint = {https://academic.oup.com/cercor/article-pdf/28/9/3095/25696344/bhx179\_schaeferfullsupp.pdf},
}

@article{Seitzman2020,
	title = {A set of functionally-defined brain regions with improved representation of the subcortex and cerebellum},
	journal = {NeuroImage},
	volume = {206},
	pages = {116290},
	year = {2020},
	issn = {1053-8119},
	doi = {https://doi.org/10.1016/j.neuroimage.2019.116290},
	url = {https://www.sciencedirect.com/science/article/pii/S105381191930881X},
	author = {Benjamin A. Seitzman and Caterina Gratton and Scott Marek and Ryan V. Raut and Nico U.F. Dosenbach and Bradley L. Schlaggar and Steven E. Petersen and Deanna J. Greene},
	keywords = {Subcortical, Cerebellum, Networks, Resting-state, Functional connectivity},
	abstract = {An important aspect of network-based analysis is robust node definition. This issue is critical for functional brain network analyses, as poor node choice can lead to spurious findings and misleading inferences about functional brain organization. Two sets of functional brain nodes from our group are well represented in the literature: (1) 264 volumetric regions of interest (ROIs) reported in Power et al., 2011, and (2) 333 cortical surface parcels reported in Gordon et al., 2016. However, subcortical and cerebellar structures are either incompletely captured or missing from these ROI sets. Therefore, properties of functional network organization involving the subcortex and cerebellum may be underappreciated thus far. Here, we apply a winner-take-all partitioning method to resting-state fMRI data to generate novel functionally-constrained ROIs in the thalamus, basal ganglia, amygdala, hippocampus, and cerebellum. We validate these ROIs in three datasets using several criteria, including agreement with existing literature and anatomical atlases. Further, we demonstrate that combining these ROIs with established cortical ROIs recapitulates and extends previously described functional network organization. This new set of ROIs is made publicly available for general use, including a full list of MNI coordinates and functional network labels.}
}

@article{Shehzad2009,
    author = {Shehzad, Zarrar and Kelly, A. M. Clare and Reiss, Philip T. and Gee, Dylan G. and Gotimer, Kristin and Uddin, Lucina Q. and Lee, Sang Han and Margulies, Daniel S. and Roy, Amy Krain and Biswal, Bharat B. and Petkova, Eva and Castellanos, F. Xavier and Milham, Michael P.},
    title = "{The Resting Brain: Unconstrained yet Reliable}",
    journal = {Cerebral Cortex},
    volume = {19},
    number = {10},
    pages = {2209-2229},
    year = {2009},
    month = {02},
    abstract = "{Recent years have witnessed an upsurge in the usage of resting-state functional magnetic resonance imaging (fMRI) to examine functional connectivity (fcMRI), both in normal and pathological populations. Despite this increasing popularity, concerns about the psychologically unconstrained nature of the “resting-state” remain. Across studies, the patterns of functional connectivity detected are remarkably consistent. However, the test–retest reliability for measures of resting state fcMRI measures has not been determined. Here, we quantify the test–retest reliability, using resting scans from 26 participants at 3 different time points. Specifically, we assessed intersession (\\&gt;5 months apart), intrasession (\\&lt;1 h apart), and multiscan (across all 3 scans) reliability and consistency for both region-of-interest and voxel-wise analyses. For both approaches, we observed modest to high reliability across connections, dependent upon 3 predictive factors: 1) correlation significance (significantly nonzero \\&gt; nonsignificant), 2) correlation valence (positive \\&gt; negative), and 3) network membership (default mode \\&gt; task positive network). Short- and long-term measures of the consistency of global connectivity patterns were highly robust. Finally, hierarchical clustering solutions were highly reproducible, both across participants and sessions. Our findings provide a solid foundation for continued examination of resting state fcMRI in typical and atypical populations.}",
    issn = {1047-3211},
    doi = {10.1093/cercor/bhn256},
    url = {https://doi.org/10.1093/cercor/bhn256},
    eprint = {https://academic.oup.com/cercor/article-pdf/19/10/2209/17300841/bhn256.pdf},
}

@article{Smith2015a,
	title={A positive-negative mode of population covariation links brain connectivity, demographics and behavior},
	author={Smith, Stephen M and Nichols, Thomas E and Vidaurre, Diego and Winkler, Anderson M and Behrens, Timothy EJ and Glasser, Matthew F and Ugurbil, Kamil and Barch, Deanna M and Van Essen, David C and Miller, Karla L},
	journal={Nature neuroscience},
	volume={18},
	number={11},
	pages={1565--1567},
	year={2015},
	publisher={Nature Publishing Group}
}

@inproceedings{Smith2015b,
	title={HCP beta-release of the Functional Connectivity MegaTrawl},
	author={Stephen M. Smith and Diego Vidaurre and Matthew F. Glasser and Anderson M. Winkler and Paul McCarthy and Emma Claire Robinson and Xu Chen and William Horton and Mark Jenkinson and Eugene P. Duff and Christian F. Beckmann and Mark W. Woolrich and Daniel S. Marcus and Deanna M. Barch and K{\^a}mil Uğurbil and Thomas E. Nichols and David C. Van Essen},
	URL = {https://www.humanconnectome.org/storage/app/media/documentation/s500/HCP500_MegaTrawl_April2015.pdf},
	booktitle={humanconnectome},
	year={2015}
}

@inproceedings{Smith2014,
	title={Methods for network modelling from high quality rfMRI data},
	author={Smith, SM and Glasser, MF and Robinson, E and Salimi-Khorshidi, G and Duff, E and Van Essen, DC and Woolrich, MW and Jenkinson, M and Beckmann, CF},
	booktitle={OHBM 2014 Annual Meeting},
	year={2014}
}

@article{Smith2009a,
	title={Threshold-free cluster enhancement: addressing problems of smoothing, threshold dependence and localisation in cluster inference},
	author={Smith, Stephen M and Nichols, Thomas E},
	journal={Neuroimage},
	volume={44},
	number={1},
	pages={83--98},
	year={2009},
	publisher={Elsevier},
	url={https://doi.org/10.1016/j.neuroimage.2008.03.061},
	doi={10.1016/j.neuroimage.2008.03.061}
}

@article {Smith2009b,
	author = {Smith, Stephen M. and Fox, Peter T. and Miller, Karla L. and Glahn, David C. and Fox, P. Mickle and Mackay, Clare E. and Filippini, Nicola and Watkins, Kate E. and Toro, Roberto and Laird, Angela R. and Beckmann, Christian F.},
	title = {Correspondence of the brain{\textquoteright}s functional architecture during activation and rest},
	volume = {106},
	number = {31},
	pages = {13040--13045},
	year = {2009},
	doi = {10.1073/pnas.0905267106},
	publisher = {National Academy of Sciences},
	abstract = {Neural connections, providing the substrate for functional networks, exist whether or not they are functionally active at any given moment. However, it is not known to what extent brain regions are continuously interacting when the brain is {\textquotedblleft}at rest.{\textquotedblright} In this work, we identify the major explicit activation networks by carrying out an image-based activation network analysis of thousands of separate activation maps derived from the BrainMap database of functional imaging studies, involving nearly 30,000 human subjects. Independently, we extract the major covarying networks in the resting brain, as imaged with functional magnetic resonance imaging in 36 subjects at rest. The sets of major brain networks, and their decompositions into subnetworks, show close correspondence between the independent analyses of resting and activation brain dynamics. We conclude that the full repertoire of functional networks utilized by the brain in action is continuously and dynamically {\textquotedblleft}active{\textquotedblright} even when at {\textquotedblleft}rest.{\textquotedblright}},
	issn = {0027-8424},
	URL = {https://www.pnas.org/content/106/31/13040},
	eprint = {https://www.pnas.org/content/106/31/13040.full.pdf},
	journal = {Proceedings of the National Academy of Sciences}
}

@article{Turner2012,
    title={Spatiotemporal activity estimation for multivoxel pattern analysis with rapid event-related designs},
    author={Turner, Benjamin O and Mumford, Jeanette A and Poldrack, Russell A and Ashby, F Gregory},
    journal={NeuroImage},
    volume={62},
    number={3},
    pages={1429--1438},
    year={2012},
    publisher={Elsevier}
}

@article{Tzourio-Mazoyer2002,
	title = {Automated Anatomical Labeling of Activations in SPM Using a Macroscopic Anatomical Parcellation of the MNI MRI Single-Subject Brain},
	journal = {NeuroImage},
	volume = {15},
	number = {1},
	pages = {273-289},
	year = {2002},
	issn = {1053-8119},
	doi = {https://doi.org/10.1006/nimg.2001.0978},
	url = {https://www.sciencedirect.com/science/article/pii/S1053811901909784},
	author = {N. Tzourio-Mazoyer and B. Landeau and D. Papathanassiou and F. Crivello and O. Etard and N. Delcroix and B. Mazoyer and M. Joliot},
	abstract = {An anatomical parcellation of the spatially normalized single-subject high-resolution T1 volume provided by the Montreal Neurological Institute (MNI) (D. L. Collins et al., 1998, Trans. Med. Imag. 17, 463–468) was performed. The MNI single-subject main sulci were first delineated and further used as landmarks for the 3D definition of 45 anatomical volumes of interest (AVOI) in each hemisphere. This procedure was performed using a dedicated software which allowed a 3D following of the sulci course on the edited brain. Regions of interest were then drawn manually with the same software every 2 mm on the axial slices of the high-resolution MNI single subject. The 90 AVOI were reconstructed and assigned a label. Using this parcellation method, three procedures to perform the automated anatomical labeling of functional studies are proposed: (1) labeling of an extremum defined by a set of coordinates, (2) percentage of voxels belonging to each of the AVOI intersected by a sphere centered by a set of coordinates, and (3) percentage of voxels belonging to each of the AVOI intersected by an activated cluster. An interface with the Statistical Parametric Mapping package (SPM, J. Ashburner and K. J. Friston, 1999, Hum. Brain Mapp. 7, 254–266) is provided as a freeware to researchers of the neuroimaging community. We believe that this tool is an improvement for the macroscopical labeling of activated area compared to labeling assessed using the Talairach atlas brain in which deformations are well known. However, this tool does not alleviate the need for more sophisticated labeling strategies based on anatomical or cytoarchitectonic probabilistic maps.}
}

@article{Varoquaux2013,
	title = {Learning and comparing functional connectomes across subjects},
	journal = {NeuroImage},
	volume = {80},
	pages = {405-415},
	year = {2013},
	note = {Mapping the Connectome},
	issn = {1053-8119},
	doi = {https://doi.org/10.1016/j.neuroimage.2013.04.007},
	url = {https://www.sciencedirect.com/science/article/pii/S1053811913003340},
	author = {Gaël Varoquaux and R. Cameron Craddock},
	keywords = {Functional connectivity, Connectome, Group study, Effective connectivity, fMRI, Resting-state},
	abstract = {Functional connectomes capture brain interactions via synchronized fluctuations in the functional magnetic resonance imaging signal. If measured during rest, they map the intrinsic functional architecture of the brain. With task-driven experiments they represent integration mechanisms between specialized brain areas. Analyzing their variability across subjects and conditions can reveal markers of brain pathologies and mechanisms underlying cognition. Methods of estimating functional connectomes from the imaging signal have undergone rapid developments and the literature is full of diverse strategies for comparing them. This review aims to clarify links across functional-connectivity methods as well as to expose different steps to perform a group study of functional connectomes.}
}

@inproceedings{Varoquaux2011,
	author="Varoquaux, Gael
	and Gramfort, Alexandre
	and Pedregosa, Fabian
	and Michel, Vincent
	and Thirion, Bertrand",
	title="Multi-subject Dictionary Learning to Segment an Atlas of Brain Spontaneous Activity",
	booktitle="Information Processing in Medical Imaging",
	year="2011",
	publisher="Springer Berlin Heidelberg",
	address="Berlin, Heidelberg",
	pages="562--573",
	abstract="Fluctuations in brain on-going activity can be used to reveal its intrinsic functional organization. To mine this information, we give a new hierarchical probabilistic model for brain activity patterns that does not require an experimental design to be specified. We estimate this model in the dictionary learning framework, learning simultaneously latent spatial maps and the corresponding brain activity time-series. Unlike previous dictionary learning frameworks, we introduce an explicit difference between subject-level spatial maps and their corresponding population-level maps, forming an atlas. We give a novel algorithm using convex optimization techniques to solve efficiently this problem with non-smooth penalties well-suited to image denoising. We show on simulated data that it can recover population-level maps as well as subject specificities. On resting-state fMRI data, we extract the first atlas of spontaneous brain activity and show how it defines a subject-specific functional parcellation of the brain in localized regions.",
	isbn="978-3-642-22092-0"
}

@article{Varoquaux2010a,
	title = {Brain covariance selection: Better individual functional connectivity models using population prior},
	author = {Varoquaux, Gael and Gramfort, Alexandre and Poline, Jean Baptiste and Thirion, Bertrand},
	year = {2010},
	month = {11},
	abstract = {Spontaneous brain activity, as observed in functional neuroimaging, has been shown to display reproducible structure that expresses brain architecture and carries markers of brain pathologies. An important view of modern neuroscience is that such large-scale structure of coherent activity reflects modularity properties of brain connectivity graphs. However, to date, there has been no demonstration that the limited and noisy data available in spontaneous activity observations could be used to learn full-brain probabilistic models that generalize to new data. Learning such models entails two main challenges: i) modeling full brain connectivity is a difficult estimation problem that faces the curse of dimensionality and ii) variability between subjects, coupled with the variability of functional signals between experimental runs, makes the use of multiple datasets challenging. We describe subject-level brain functional connectivity structure as a multivariate Gaussian process and introduce a new strategy to estimate it from group data, by imposing a common structure on the graphical model in the population. We show that individual models learned from functional Magnetic Resonance Imaging (fMRI) data using this population prior generalize better to unseen data than models based on alternative regularization schemes. To our knowledge, this is the first report of a cross-validated model of spontaneous brain activity. Finally, we use the estimated graphical model to explore the large-scale characteristics of functional architecture and show for the first time that known cognitive networks appear as the integrated communities of functional connectivity graph.},
	url = {https://arxiv.org/abs/1008.5071},
	archiveprefix = {arXiv},
	eprint = {1008.5071},
	eprinttype = {arxiv},
	journal = {arXiv:1008.5071 [q-bio, stat]},
	primaryclass = {q-bio, stat}
}

@inproceedings{Varoquaux2010b,
	title = {Detection of brain functional-connectivity difference in post-stroke patients using group-level covariance modeling},
	booktitle = {Medical image computing and computer-assisted intervention - {{MICCAI}} 2010},
	author = {Varoquaux, Gael and Baronnet, Flore and Kleinschmidt, Andreas and Fillard, Pierre and Thirion, Bertrand},
	editor = {Jiang, Tianzi and Navab, Nassir and Pluim, Josien P. W. and Viergever, Max A.},
	year = {2010},
	pages = {200--208},
	publisher = {{Springer}},
	address = {{Berlin, Heidelberg}},
	doi = {10/cn2h9c},
	abstract = {Functional brain connectivity, as revealed through distant correlations in the signals measured by functional Magnetic Resonance Imaging (fMRI), is a promising source of biomarkers of brain pathologies. However, establishing and using diagnostic markers requires probabilistic inter-subject comparisons. Principled comparison of functional-connectivity structures is still a challenging issue. We give a new matrix-variate probabilistic model suitable for inter-subject comparison of functional connectivity matrices on the manifold of Symmetric Positive Definite (SPD) matrices. We show that this model leads to a new algorithm for principled comparison of connectivity coefficients between pairs of regions. We apply this model to comparing separately post-stroke patients to a group of healthy controls. We find neurologically-relevant connection differences and show that our model is more sensitive that the standard procedure. To the best of our knowledge, these results are the first report of functional connectivity differences between a single-patient and a group and thus establish an important step toward using functional connectivity as a diagnostic tool.},
	isbn = {978-3-642-15705-9},
	series = {Lecture notes in computer science}
}

@article{Winkler2014,
    title = {Permutation inference for the general linear model},
    journal = {NeuroImage},
    volume = {92},
    pages = {381-397},
    year = {2014},
    issn = {1053-8119},
    doi = {https://doi.org/10.1016/j.neuroimage.2014.01.060},
    url = {https://www.sciencedirect.com/science/article/pii/S1053811914000913},
    author = {Anderson M. Winkler and Gerard R. Ridgway and Matthew A. Webster and Stephen M. Smith and Thomas E. Nichols},
    keywords = {Permutation inference, Multiple regression, General linear model, Randomise},
    abstract = {Permutation methods can provide exact control of false positives and allow the use of non-standard statistics, making only weak assumptions about the data. With the availability of fast and inexpensive computing, their main limitation would be some lack of flexibility to work with arbitrary experimental designs. In this paper we report on results on approximate permutation methods that are more flexible with respect to the experimental design and nuisance variables, and conduct detailed simulations to identify the best method for settings that are typical for imaging research scenarios. We present a generic framework for permutation inference for complex general linear models (glms) when the errors are exchangeable and/or have a symmetric distribution, and show that, even in the presence of nuisance effects, these permutation inferences are powerful while providing excellent control of false positives in a wide range of common and relevant imaging research scenarios. We also demonstrate how the inference on glm parameters, originally intended for independent data, can be used in certain special but useful cases in which independence is violated. Detailed examples of common neuroimaging applications are provided, as well as a complete algorithm – the “randomise” algorithm – for permutation inference with the glm.}
}

@article{Yarkoni2011,
	title={Large-scale automated synthesis of human functional neuroimaging data},
	author={Yarkoni, Tal and Poldrack, Russell A and Nichols, Thomas E and Van Essen, David C and Wager, Tor D},
	journal={Nature methods},
	volume={8},
	number={8},
	pages={665--670},
	year={2011},
	publisher={Nature Publishing Group}
}

@article{Yeo2011,
	author = {Thomas Yeo, B. T. and Krienen, Fenna M. and Sepulcre, Jorge and Sabuncu, Mert R. and Lashkari, Danial and Hollinshead, Marisa and Roffman, Joshua L. and Smoller, Jordan W. and Zöllei, Lilla and Polimeni, Jonathan R. and Fischl, Bruce and Liu, Hesheng and Buckner, Randy L.},
	title = {The organization of the human cerebral cortex estimated by intrinsic functional connectivity},
	journal = {Journal of Neurophysiology},
	volume = {106},
	number = {3},
	pages = {1125-1165},
	year = {2011},
	doi = {10.1152/jn.00338.2011},
	note = {PMID: 21653723},
	URL = {https://doi.org/10.1152/jn.00338.2011},
	eprint = {https://doi.org/10.1152/jn.00338.2011},
	abstract = { Information processing in the cerebral cortex involves interactions among distributed areas. Anatomical connectivity suggests that certain areas form local hierarchical relations such as within the visual system. Other connectivity patterns, particularly among association areas, suggest the presence of large-scale circuits without clear hierarchical relations. In this study the organization of networks in the human cerebrum was explored using resting-state functional connectivity MRI. Data from 1,000 subjects were registered using surface-based alignment. A clustering approach was employed to identify and replicate networks of functionally coupled regions across the cerebral cortex. The results revealed local networks confined to sensory and motor cortices as well as distributed networks of association regions. Within the sensory and motor cortices, functional connectivity followed topographic representations across adjacent areas. In association cortex, the connectivity patterns often showed abrupt transitions between network boundaries. Focused analyses were performed to better understand properties of network connectivity. A canonical sensory-motor pathway involving primary visual area, putative middle temporal area complex (MT+), lateral intraparietal area, and frontal eye field was analyzed to explore how interactions might arise within and between networks. Results showed that adjacent regions of the MT+ complex demonstrate differential connectivity consistent with a hierarchical pathway that spans networks. The functional connectivity of parietal and prefrontal association cortices was next explored. Distinct connectivity profiles of neighboring regions suggest they participate in distributed networks that, while showing evidence for interactions, are embedded within largely parallel, interdigitated circuits. We conclude by discussing the organization of these large-scale cerebral networks in relation to monkey anatomy and their potential evolutionary expansion in humans to support cognition. }
}

@article{Zuo2010a,
	title = {The oscillating brain: Complex and reliable},
	journal = {NeuroImage},
	volume = {49},
	number = {2},
	pages = {1432-1445},
	year = {2010},
	issn = {1053-8119},
	doi = {https://doi.org/10.1016/j.neuroimage.2009.09.037},
	url = {https://www.sciencedirect.com/science/article/pii/S1053811909010167},
	author = {Xi-Nian Zuo and Adriana {Di Martino} and Clare Kelly and Zarrar E. Shehzad and Dylan G. Gee and Donald F. Klein and F. Xavier Castellanos and Bharat B. Biswal and Michael P. Milham},
	abstract = {The human brain is a complex dynamic system capable of generating a multitude of oscillatory waves in support of brain function. Using fMRI, we examined the amplitude of spontaneous low-frequency oscillations (LFO) observed in the human resting brain and the test–retest reliability of relevant amplitude measures. We confirmed prior reports that gray matter exhibits higher LFO amplitude than white matter. Within gray matter, the largest amplitudes appeared along mid-brain structures associated with the “default-mode” network. Additionally, we found that high-amplitude LFO activity in specific brain regions was reliable across time. Furthermore, parcellation-based results revealed significant and highly reliable ranking orders of LFO amplitudes among anatomical parcellation units. Detailed examination of individual low frequency bands showed distinct spatial profiles. Intriguingly, LFO amplitudes in the slow-4 (0.027–0.073 Hz) band, as defined by Buzsáki et al., were most robust in the basal ganglia, as has been found in spontaneous electrophysiological recordings in the awake rat. These results suggest that amplitude measures of LFO can contribute to further between-group characterization of existing and future “resting-state” fMRI datasets.}
}

@article{Zuo2010b,
	title = {Reliable intrinsic connectivity networks: Test–retest evaluation using ICA and dual regression approach},
	journal = {NeuroImage},
	volume = {49},
	number = {3},
	pages = {2163-2177},
	year = {2010},
	issn = {1053-8119},
	doi = {https://doi.org/10.1016/j.neuroimage.2009.10.080},
	url = {https://www.sciencedirect.com/science/article/pii/S1053811909011525},
	author = {Xi-Nian Zuo and Clare Kelly and Jonathan S. Adelstein and Donald F. Klein and F. Xavier Castellanos and Michael P. Milham},
	keywords = {Test–retest reliability, Intrinsic connectivity network, ICA, Dual regression, Resting state},
	abstract = {Functional connectivity analyses of resting-state fMRI data are rapidly emerging as highly efficient and powerful tools for in vivo mapping of functional networks in the brain, referred to as intrinsic connectivity networks (ICNs). Despite a burgeoning literature, researchers continue to struggle with the challenge of defining computationally efficient and reliable approaches for identifying and characterizing ICNs. Independent component analysis (ICA) has emerged as a powerful tool for exploring ICNs in both healthy and clinical populations. In particular, temporal concatenation group ICA (TC-GICA) coupled with a back-reconstruction step produces participant-level resting state functional connectivity maps for each group-level component. The present work systematically evaluated the test–retest reliability of TC-GICA derived RSFC measures over the short-term (<45 min) and long-term (5–16 months). Additionally, to investigate the degree to which the components revealed by TC-GICA are detectable via single-session ICA, we investigated the reproducibility of TC-GICA findings. First, we found moderate-to-high short- and long-term test–retest reliability for ICNs derived by combining TC-GICA and dual regression. Exceptions to this finding were limited to physiological- and imaging-related artifacts. Second, our reproducibility analyses revealed notable limitations for template matching procedures to accurately detect TC-GICA based components at the individual scan level. Third, we found that TC-GICA component's reliability and reproducibility ranks are highly consistent. In summary, TC-GICA combined with dual regression is an effective and reliable approach to exploratory analyses of resting state fMRI data.}
}<|MERGE_RESOLUTION|>--- conflicted
+++ resolved
@@ -599,12 +599,7 @@
     doi = {https://doi.org/10.1016/j.neuron.2011.02.054},
     url = {https://www.sciencedirect.com/science/article/pii/S0896627311002960},
     author = {Thorsten Kahnt and Marcus Grueschow and Oliver Speck and John-Dylan Haynes},
-<<<<<<< HEAD
     abstract = {The dominant view that perceptual learning is accompanied by changes in early sensory representations has recently been challenged. Here we tested the idea that perceptual learning can be accounted for by reinforcement learning involving changes in higher decision-making areas. We trained subjects on an orientation discrimination task involving feedback over 4 days, acquiring fMRI data on the first and last day. Behavioral improvements were well explained by a reinforcement learning model in which learning leads to enhanced readout of sensory information, thereby establishing noise-robust representations of decision variables. We find stimulus orientation encoded in early visual and higher cortical regions such as lateral parietal cortex and anterior cingulate cortex (ACC). However, only activity patterns in the ACC tracked changes in decision variables during learning. These results provide strong evidence for perceptual learning-related changes in higher order areas and suggest that perceptual and reward learning are based on a common neurobiological mechanism.}
-=======
-    abstract = {Summary
-    The dominant view that perceptual learning is accompanied by changes in early sensory representations has recently been challenged. Here we tested the idea that perceptual learning can be accounted for by reinforcement learning involving changes in higher decision-making areas. We trained subjects on an orientation discrimination task involving feedback over 4 days, acquiring fMRI data on the first and last day. Behavioral improvements were well explained by a reinforcement learning model in which learning leads to enhanced readout of sensory information, thereby establishing noise-robust representations of decision variables. We find stimulus orientation encoded in early visual and higher cortical regions such as lateral parietal cortex and anterior cingulate cortex (ACC). However, only activity patterns in the ACC tracked changes in decision variables during learning. These results provide strong evidence for perceptual learning-related changes in higher order areas and suggest that perceptual and reward learning are based on a common neurobiological mechanism.}
->>>>>>> 3edfea8b
 }
 
 @article{Kriegeskorte2006,
@@ -728,19 +723,6 @@
 	abstract = {Perceptual experience consists of an enormous number of possible states. Previous fMRI studies have predicted a perceptual state by classifying brain activity into prespecified categories. Constraint-free visual image reconstruction is more challenging, as it is impractical to specify brain activity for all possible images. In this study, we reconstructed visual images by combining local image bases of multiple scales, whose contrasts were independently decoded from fMRI activity by automatically selecting relevant voxels and exploiting their correlated patterns. Binary-contrast, 10 × 10-patch images (2100 possible states) were accurately reconstructed without any image prior on a single trial or volume basis by measuring brain activity only for several hundred random images. Reconstruction was also used to identify the presented image among millions of candidates. The results suggest that our approach provides an effective means to read out complex perceptual states from brain activity while discovering information representation in multivoxel patterns.}
 }
 
-<<<<<<< HEAD
-@article{Nielsen2013Multisite,
-	AUTHOR={Nielsen, Jared and Zielinski, Brandon and Fletcher, P and Alexander, Andrew and Lange, Nicholas and Bigler, Erin and Lainhart, Janet and Anderson, Jeffrey},
-	TITLE={Multisite functional connectivity MRI classification of autism: ABIDE results},
-	JOURNAL={Frontiers in Human Neuroscience},
-	VOLUME={7},
-	PAGES={599},
-	YEAR={2013},
-	URL={https://www.frontiersin.org/article/10.3389/fnhum.2013.00599},
-	DOI={10.3389/fnhum.2013.00599},
-	ISSN={1662-5161},
-	ABSTRACT={Background: Systematic differences in functional connectivity MRI metrics have been consistently observed in autism, with predominantly decreased cortico-cortical connectivity. Previous attempts at single subject classification in high-functioning autism using whole brain point-to-point functional connectivity have yielded about 80% accurate classification of autism vs. control subjects across a wide age range. We attempted to replicate the method and results using the Autism Brain Imaging Data Exchange (ABIDE) including resting state fMRI data obtained from 964 subjects and 16 separate international sites.Methods: For each of 964 subjects, we obtained pairwise functional connectivity measurements from a lattice of 7266 regions of interest covering the gray matter (26.4 million “connections”) after preprocessing that included motion and slice timing correction, coregistration to an anatomic image, normalization to standard space, and voxelwise removal by regression of motion parameters, soft tissue, CSF, and white matter signals. Connections were grouped into multiple bins, and a leave-one-out classifier was evaluated on connections comprising each set of bins. Age, age-squared, gender, handedness, and site were included as covariates for the classifier.Results: Classification accuracy significantly outperformed chance but was much lower for multisite prediction than for previous single site results. As high as 60% accuracy was obtained for whole brain classification, with the best accuracy from connections involving regions of the default mode network, parahippocampaland fusiform gyri, insula, Wernicke Area, and intraparietal sulcus. The classifier score was related to symptom severity, social function, daily living skills, and verbal IQ. Classification accuracy was significantly higher for sites with longer BOLD imaging times.Conclusions: Multisite functional connectivity classification of autism outperformed chance using a simple leave-one-out classifier, but exhibited poorer accuracy than for single site results. Attempts to use multisite classifiers will likely require improved classification algorithms, longer BOLD imaging times, and standardized acquisition parameters for possible future clinical utility.}
-=======
 @book{Montgomery2006,
     author = {Montgomery, Douglas C. and Peck, Elizabeth A. and Vining, Geoffrey G.},
     isbn = {0471754951},
@@ -748,7 +730,6 @@
     publisher = {Wiley \& Sons},
     title = {Introduction to Linear Regression Analysis (4th ed.)},
     year = 2006
->>>>>>> 3edfea8b
 }
 
 @article{Mumford2012,
