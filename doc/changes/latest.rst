--- conflicted
+++ resolved
@@ -14,7 +14,7 @@
 
 - :bdg-dark:`Code` Update Decoder objects to use the more efficient ``LogisticRegressionCV`` (:gh:`3736` by `Michelle Wang`_).
 
-- :bdg-success:`API` Add ``LassoCV`` as a new estimator option for Decoder objects (:gh: `3781` by `Michelle Wang`_)
+- :bdg-success:`API` Add ``LassoCV`` as a new estimator option for Decoder objects (:gh:`3781` by `Michelle Wang`_)
 
 - :bdg-success:`API` Add ``vmin`` and ``symmetric_cbar`` arguments to :func:`~nilearn.plotting.plot_img_on_surf` (:gh:`3873` by `Michelle Wang`_).
 
@@ -31,11 +31,7 @@
 
 - :bdg-info:`Plotting` Fix bug in ``nilearn.plotting.surf_plotting._plot_surf_matplotlib`` that would make vertices transparent when saving in PDF or SVG format (:gh:`3860` by `Mathieu Dugré`_).
 
-<<<<<<< HEAD
-- :bdg-info:`Plotting` Fix bug that would prevent using `symmetric_cmap=True` or the `avg_method` argument with :func:`~plotting.plot_surf_roi` (:gh:`3942` by `Rémi Gau`_).
-=======
-- Fix bug that would prevent using ``symmetric_cmap=True`` or the ``avg_method`` argument with :func:`~plotting.plot_surf_roi` (:gh:`3942` by `Rémi Gau`_).
->>>>>>> b214dce5
+- :bdg-info:`Plotting` Fix bug that would prevent using ``symmetric_cmap=True`` or the ``avg_method`` argument with :func:`~plotting.plot_surf_roi` (:gh:`3942` by `Rémi Gau`_).
 
 - :bdg-dark:`Code` Fixes a bug that would lead to an error when loading a fsaverage surface while relying on numpy >= 1.24.x (:gh:`3644` by `Rémi Gau`_).
 
@@ -53,11 +49,7 @@
 
 - :bdg-info:`Plotting` Change default figure sizes to prevent titles from overlapping figure content (:gh:`3797` by `Yasmin Mzayek`_ and see also :gh:`2804` by `Oliver Warrington`_)
 
-<<<<<<< HEAD
-- :bdg-dark:`Code` Relax the :func:`~nilearn.interfaces.fmriprep.load_confounds` confounds selection on `cosine` as not all confound files contained the variables (:gh:`3816` by `Hao-Ting Wang`_).
-=======
-- Relax the :func:`~nilearn.interfaces.fmriprep.load_confounds` confounds selection on ``cosine`` as not all confound files contained the variables (:gh:`3816` by `Hao-Ting Wang`_).
->>>>>>> b214dce5
+- :bdg-dark:`Code` Relax the :func:`~nilearn.interfaces.fmriprep.load_confounds` confounds selection on ``cosine`` as not all confound files contained the variables (:gh:`3816` by `Hao-Ting Wang`_).
 
 - :bdg-dark:`Code` Fix ``pathlib.Path`` not being counted as Niimg-like object in :func:`~image.new_img_like` (:gh:`3723` by `Maximilian Cosmo Sitter`_).
 
@@ -80,11 +72,7 @@
 
 - :bdg-success:`API` Make return key names in the description file of destrieux surface consistent with :func:`~datasets.fetch_atlas_surf_destrieux` (:gh:`3774` by `Tarun Samanta`_).
 
-<<<<<<< HEAD
-- :bdg-success:`API` Add ``LassoCV`` as a new estimator option for Decoder objects (:gh: `3781` by `Michelle Wang`_)
-=======
-- Add ``LassoCV`` as a new estimator option for Decoder objects (:gh:`3781` by `Michelle Wang`_)
->>>>>>> b214dce5
+- :bdg-success:`API` Add ``LassoCV`` as a new estimator option for Decoder objects (:gh:`3781` by `Michelle Wang`_)
 
 - :bdg-success:`API` Add ``vmin`` and ``symmetric_cbar`` arguments to :func:`~nilearn.plotting.plot_img_on_surf` (:gh:`3873` by `Michelle Wang`_).
 
@@ -93,42 +81,20 @@
 Changes
 -------
 
-<<<<<<< HEAD
-- :bdg-dark:`Code` Validate the content of events files before plotting them (:gh: `3994` by `Rémi Gau`_).
-- :bdg-dark:`Code` `nilearn.glm.first_level.experimental_paradigm.check_events` will now throw a warning if some events have a 0 second duration and will throw an error if an event has ``NaN`` onset or duration (:gh:`3943` by `Rémi Gau`_).
+- :bdg-dark:`Code` Validate the content of events files before plotting them (:gh:`3994` by `Rémi Gau`_).
+- :bdg-dark:`Code` ``nilearn.glm.first_level.experimental_paradigm.check_events`` will now throw a warning if some events have a 0 second duration and will throw an error if an event has ``NaN`` onset or duration (:gh:`3943` by `Rémi Gau`_).
 - :bdg-secondary:`Maint` Removed old files and test code from deprecated datasets COBRE and NYU resting state (:gh:`3743` by `Michelle Wang`_).
 - :bdg-secondary:`Maint` PEP8 and isort compliance extended to the whole nilearn codebase. (:gh:`3538`, :gh:`3566`, :gh:`3548`, :gh:`3556`, :gh:`3601`, :gh:`3609`, :gh:`3646`, :gh:`3650`, :gh:`3647`, :gh:`3640`, :gh:`3615`, :gh:`3614`, :gh:`3648`,  :gh:`#3651`  by `Rémi Gau`_).
 - :bdg-secondary:`Maint` Finish applying black formatting to most of the codebase. (:gh:`3836`, :gh:`3833`, :gh:`3827`, :gh:`3810`, :gh:`3803`, :gh:`3802`, :gh:`3795`, :gh:`3790`, :gh:`3783`, :gh:`3777` by `Rémi Gau`_).
-- :bdg-danger:`Deprecation` Empty region signals resulting from applying `mask_img` in :class:`~maskers.NiftiLabelsMasker` will no longer be kept in release 0.15. Meanwhile, use `keep_masked_labels` parameter when initializing the :class:`~maskers.NiftiLabelsMasker` object to enable/disable this behavior. (:gh:`3722` by `Mohammad Torabi`_).
-- :bdg-danger:`Deprecation` Empty region signals resulting from applying `mask_img` in :class:`~maskers.NiftiMapsMasker` will no longer be kept in release 0.15. Meanwhile, use `keep_masked_maps` parameter when initializing the :class:`~maskers.NiftiMapsMasker` object to enable/disable this behavior. (:gh:`3732` by `Mohammad Torabi`_).
+- :bdg-danger:`Deprecation` Empty region signals resulting from applying ``mask_img`` in :class:`~maskers.NiftiLabelsMasker` will no longer be kept in release 0.15. Meanwhile, use ``keep_masked_labels`` parameter when initializing the :class:`~maskers.NiftiLabelsMasker` object to enable/disable this behavior. (:gh:`3722` by `Mohammad Torabi`_).
+- :bdg-danger:`Deprecation` Empty region signals resulting from applying ``mask_img`` in :class:`~maskers.NiftiMapsMasker` will no longer be kept in release 0.15. Meanwhile, use ``keep_masked_maps`` parameter when initializing the :class:`~maskers.NiftiMapsMasker` object to enable/disable this behavior. (:gh:`3732` by `Mohammad Torabi`_).
 - :bdg-secondary:`Maint` Removed mention of license in "header" (:gh:`3838` by `Czarina Sy`_).
 - :bdg-secondary:`Doc` Configure plots in example gallery for better rendering  (:gh:`3753` by `Yasmin Mzayek`_)
 - :bdg-secondary:`Maint` Make one_mesh_info and full_brain_info into private functions _one_mesh_info and _full_brain_info (:gh:`3847` by `Rahul Brito`_)
 - :bdg-secondary:`Maint` Refactor error raising tests using context managers (:gh:`3854` BY `François Paugam`_)
-- :bdg-danger:`Deprecation` Added warning to deprecate `darkness` in ``surf_plotting._compute_facecolors_matplotlib`` and ``html_surface._get_vertexcolor`` (:gh`3855` by `Alisha Kodibagkar`_)
+- :bdg-danger:`Deprecation` Added warning to deprecate ``darkness`` in ``surf_plotting._compute_facecolors_matplotlib`` and ``html_surface._get_vertexcolor`` (:gh`3855` by `Alisha Kodibagkar`_)
 - :bdg-secondary:`Doc` Replace skipped doctests with default code-blocks (:gh:`3681` in by `Patrick Sadil`_)
-- :bdg-secondary:`Maint` Move the `~nilearn.plotting.html_surface._mix_colormaps` to `cm.py` in :mod:`~nilearn.plotting` (:gh:`3919` by `Ahmad Chamma`_)
-- :bdg-secondary:`Maint` Remove deprecation decorator from `~nilearn.glm.regression` (:gh:`3921` by `Ahmad Chamma`_)
-- :bdg-success:`API` Expose `standardize` in :func:`~plotting.plot_carpet` and :class:`~connectome.ConnectivityMeasure` to handle "zscore" deprecation (:gh:`3927` by `Yasmin Mzayek`_).
-- :bdg-secondary:`Doc` Example :ref:`sphx_glr_auto_examples_01_plotting_plot_prob_atlas.py` is shortened to speed up build time (:gh:`3934` by `Yasmin Mzayek`_)
-=======
-- Validate the content of events files before plotting them (:gh:`3994` by `Rémi Gau`_).
-- ``nilearn.glm.first_level.experimental_paradigm.check_events`` will now throw a warning if some events have a 0 second duration and will throw an error if an event has ``NaN`` onset or duration (:gh:`3943` by `Rémi Gau`_).
-- Removed old files and test code from deprecated datasets COBRE and NYU resting state (:gh:`3743` by `Michelle Wang`_).
-- :bdg-secondary:`Maint` PEP8 and isort compliance extended to the whole nilearn codebase. (:gh:`3538`, :gh:`3566`, :gh:`3548`, :gh:`3556`, :gh:`3601`, :gh:`3609`, :gh:`3646`, :gh:`3650`, :gh:`3647`, :gh:`3640`, :gh:`3615`, :gh:`3614`, :gh:`3648`,  :gh:`#3651`  by `Rémi Gau`_).
-- :bdg-secondary:`Maint` Finish applying black formatting to most of the codebase. (:gh:`3836`, :gh:`3833`, :gh:`3827`, :gh:`3810`, :gh:`3803`, :gh:`3802`, :gh:`3795`, :gh:`3790`, :gh:`3783`, :gh:`3777` by `Rémi Gau`_).
-- :bdg-danger:`Deprecation` Empty region signals resulting from applying ``mask_img`` in :class:`~maskers.NiftiLabelsMasker` will no longer be kept in release 0.15.
-  Meanwhile, use ``keep_masked_labels`` parameter when initializing the :class:`~maskers.NiftiLabelsMasker` object to enable/disable this behavior. (:gh:`3722` by `Mohammad Torabi`_).
-- :bdg-danger:`Deprecation` Empty region signals resulting from applying ``mask_img`` in :class:`~maskers.NiftiMapsMasker` will no longer be kept in release 0.15.
-  Meanwhile, use ``keep_masked_maps`` parameter when initializing the :class:`~maskers.NiftiMapsMasker` object to enable/disable this behavior. (:gh:`3732` by `Mohammad Torabi`_).
-- Removed mention of license in "header" (:gh:`3838` by `Czarina Sy`_).
-- Configure plots in example gallery for better rendering  (:gh:`3753` by `Yasmin Mzayek`_)
-- Make one_mesh_info and full_brain_info into private functions _one_mesh_info and _full_brain_info (:gh:`3847` by `Rahul Brito`_)
-- Refactor error raising tests using context managers (:gh:`3854` BY `François Paugam`_)
-- Added warning to deprecate ``darkness`` in ``surf_plotting._compute_facecolors_matplotlib`` and ``html_surface._get_vertexcolor`` (:gh`3855` by `Alisha Kodibagkar`_)
-- :bdg-secondary:`Doc` Replace skipped doctests with default code-blocks (:gh:`3681` in by `Patrick Sadil`_)
-- Move the ``~nilearn.plotting.html_surface._mix_colormaps`` to ``cm.py`` in :mod:`~nilearn.plotting` (:gh:`3919` by `Ahmad Chamma`_)
-- Remove deprecation decorator from ``~nilearn.glm.regression`` (:gh:`3921` by `Ahmad Chamma`_)
-- Expose ``standardize`` in :func:`~plotting.plot_carpet` and :class:`~connectome.ConnectivityMeasure` to handle "zscore" deprecation (:gh:`3927` by `Yasmin Mzayek`_).
-- Example :ref:`sphx_glr_auto_examples_01_plotting_plot_prob_atlas.py` is shortened to speed up build time (:gh:`3934` by `Yasmin Mzayek`_)
->>>>>>> b214dce5
+- :bdg-secondary:`Maint` Move the ``~nilearn.plotting.html_surface._mix_colormaps`` to ``cm.py`` in :mod:`~nilearn.plotting` (:gh:`3919` by `Ahmad Chamma`_)
+- :bdg-secondary:`Maint` Remove deprecation decorator from ``~nilearn.glm.regression`` (:gh:`3921` by `Ahmad Chamma`_)
+- :bdg-success:`API` Expose ``standardize`` in :func:`~plotting.plot_carpet` and :class:`~connectome.ConnectivityMeasure` to handle "zscore" deprecation (:gh:`3927` by `Yasmin Mzayek`_).
+- :bdg-secondary:`Doc` Example :ref:`sphx_glr_auto_examples_01_plotting_plot_prob_atlas.py` is shortened to speed up build time (:gh:`3934` by `Yasmin Mzayek`_)