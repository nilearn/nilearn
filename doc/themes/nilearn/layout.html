{#
    nilearn/layout.html
    ~~~~~~~~~~~~~~~~~

    Layout for nilearn
    (http://webylimonada.org)


    :author: Jaques Grobler
    :license: BSD
#}
{% extends "sphinxdoc/layout.html" %}

{%- block doctype -%}
<!DOCTYPE html>
{%- endblock %}

{% set title = 'Nilearn: Machine learning for NeuroImaging in Python' %}

{# Disable navigation bar at the bottom of the page #}
{% block relbar2 %}
{% endblock %}

{% block relbar1 %}
<div class=related-wrapper>
    {{relbar()}}
</div>
{% endblock %}

{% block rootrellink %}
<li><a href="{{pathto('index')}}">Nilearn Home</a> |&nbsp;</li>
<li><a href="{{pathto('user_guide')}}">User Guide</a> |&nbsp;</li>
<li><a href="{{pathto('auto_examples/index')}}">Examples</a> |&nbsp;</li>
<li><a href="{{pathto('modules/reference')}}">Reference</a> |&nbsp;</li>
<li id="navbar-about"><a href="{{pathto('authors')}}">About</a>|&nbsp;</li>
<li id="navbar-ecosystem"><a href="http://www.nipy.org/">Nipy ecosystem</a></li>
{% endblock %}


{% block extrahead %}
<meta content="True" name="HandheldFriendly">
<meta name="viewport" content="width=device-width, initial-scale=1.0, maximum-scale=1.0, user-scalable=0">
<meta name="keywords" content="nilearn, neuroimaging, python, neuroscience, machinelearning">

{# Stick the navigation bar to the top of the window when scrolling #}
<script type="text/javascript">
function updateTopMenuPosition(height, width) {
    if($(window).scrollTop() > height && $(window).outerWidth() > 1024) {
        //begin to scroll
        $('.related-wrapper').css("z-index", 1000);
        $('.related-wrapper').css("position", "sticky");
        $('.related-wrapper').css("top", 0);
        $('.related-wrapper').css("width", width)
    } else {
        //lock it back into place
        $('.related-wrapper').css("position", "relative");
        $('.related-wrapper').css("top", 0)
    }
}

$(function() {
    var banner_height = $('#logo-banner').outerHeight();
    var banner_width = $('#logo-banner').outerWidth();
    var width = $('.related-wrapper').css("height", $('.related').outerHeight());

    updateTopMenuPosition(banner_height, width);

    $(window).scroll(function(event) {
        updateTopMenuPosition(banner_height, width)
    });

    $(window).resize(function(event) {
        var banner_width = $('#logo-banner').outerWidth();
        var menu_height = $('.related').outerHeight();
        $('.related').css("width", banner_width);
        $('.related-wrapper').css("height", menu_height);
        updateTopMenuPosition(banner_height, width)
    })
});
</script>

{%- if (pagename == 'index') %}
<script type="text/javascript" src="_static/jquery.jcarousel.min.js"></script>
<script type="text/javascript">
(function($) {
    $(function() {
	$('.jcarousel').jcarousel();
        $('.jcarousel-control-prev')
            .on('active.jcarouselcontrol', function() {
                $(this).removeClass('inactive');
            })
            .on('inactive.jcarouselcontrol', function() {
                $(this).addClass('inactive');
            })
            .jcarouselControl({
                target: '-=1'
            });

        $('.jcarousel-control-next')
            .on('active.jcarouselcontrol', function() {
                $(this).removeClass('inactive');
            })
            .on('inactive.jcarouselcontrol', function() {
                $(this).addClass('inactive');
            })
            .jcarouselControl({
                target: '+=1'
            });

        $('.jcarousel-pagination')
            .on('active.jcarouselpagination', 'a', function() {
                $(this).addClass('active');
            })
            .on('inactive.jcarouselpagination', 'a', function() {
                $(this).removeClass('active');
            })
            .jcarouselPagination();
    });
})(jQuery);
</script>
{% else %}
<script type="text/javascript">
function updateSideBarPosition(top, offset, sections) {
    var pos = $(window).scrollTop();
    // Lock the table of content to a fixed position once we scroll enough
    var topShift = 2 * offset;
    if(pos > top + topShift + 1) {
        // begin to scroll with sticky menu bar
        var topShift = -topShift + 1;
        if ($(window).outerWidth() < 1024) {
            // compensate top menu that disappears
            topShift -= offset + 1
        }
        $('.sphinxsidebarwrapper').css("position", "fixed");
        $('.sphinxsidebarwrapper').css("top", topShift)
    }
    else {
        //lock it back into place
        $('.sphinxsidebarwrapper').css("position", "relative");
        $('.sphinxsidebarwrapper').css("top",0)
    }

    // Highlight the current section
    i = 0;
    current_section = 0;
    $('a.internal').removeClass('active');
    for(i in sections) {
        if(sections[i] > pos) {
            break
        }
        if($('a.internal[href$="' + i + '"]').is(':visible')){
            current_section = i
        }
    }
    $('a.internal[href$="' + current_section + '"]').addClass('active');
    $('a.internal[href$="' + current_section + '"]').parent().addClass('active')
}

$(function () {
    // Lock the table of content to a fixed position once we scroll enough
    var tocOffset = $('.related-wrapper').outerHeight();
    var marginTop = parseFloat($('.sphinxsidebarwrapper').css('margin-top').replace(/auto/, 0));
    var top = $('.sphinxsidebarwrapper').offset().top - marginTop;
    sections = {};
    url = document.URL.replace(/#.*$/, "");

    // Grab positions of our sections
    $('.headerlink').each(function(){
        sections[this.href.replace(url, '')] = $(this).offset().top - 50
    });

    updateSideBarPosition(top, tocOffset, sections);

    $(window).scroll(function(event) {
        updateSideBarPosition(top, tocOffset, sections)
    });

    $(window).resize(function(event) {
        tocOffset = $('.related-wrapper').outerHeight();
        updateSideBarPosition(top, tocOffset, sections)
    });
});
</script>
{% endif %}

<script type="text/javascript">

        var _gaq = _gaq || [];
        _gaq.push(['_setAccount', 'UA-41920728-1']);
        _gaq.push(['_trackPageview']);

        (function() {
            var ga = document.createElement('script'); ga.type = 'text/javascript'; ga.async = true;
            ga.src = ('https:' == document.location.protocol ? 'https://ssl' : 'http://www') + '.google-analytics.com/ga.js';
            var s = document.getElementsByTagName('script')[0]; s.parentNode.insertBefore(ga, s);
        })();
    </script>
{% endblock %}

{% block header %}
<div id="logo-banner">
  <div class="logo">
    <a href="{{pathto('index') }}">
      <img src="{{ pathto('_static/' + logo, 1) }}" alt="Nilearn logo"  border="0" />
    </a>
  </div>
  <!-- A tag cloud to make it easy for people to find what they are
                         looking for -->
 <div class="tags">
  <ul>
    <li>
      <big><a href="{{pathto('auto_examples/decoding/plot_haxby_anova_svm')}}">SVM</a></big>
    </li>
    <li>
      <small><a href="{{pathto('connectivity/parcellating')}}">Ward
          clustering</a></small>
    </li>
    <li>
      <a href="{{pathto('decoding/searchlight')}}">Searchlight</a>
    </li>
    <li>
      <big><a href="{{pathto('connectivity/resting_state_networks')}}">ICA</a></big>
    </li>
    <li>
      <a href="{{pathto('manipulating_images/data_preparation')}}">Nifti IO</a>
    </li>
    <li>
      <a href="{{pathto('modules/reference')}}#module-nilearn.datasets">Datasets</a>
    </li>
  </ul>
 </div>

  <div class="banner">
    <h1>Nilearn:</h1>
    <h2>Machine learning for Neuro-Imaging in Python</h2>
  </div>
  <div class="search_form">
    <div class="gcse-search" id="cse" style="width: 100%;"></div>
    <script>
      (function() {
        var cx = '017289614950330089114:elrt9qoutrq';
        var gcse = document.createElement('script');
        gcse.type = 'text/javascript';
        gcse.async = true;
        gcse.src = 'https://cse.google.com/cse.js?cx=' + cx;
        var s = document.getElementsByTagName('script')[0];
        s.parentNode.insertBefore(gcse, s);
      })();
    </script>
  </div>
</div>


{% endblock %}

{# This block gets put at the top of the sidebar #}
{% block sidebarlogo %}


{%- if (pagename == 'index') %}

<h4> News </h4>
  <ul>
<<<<<<< HEAD
      <li><<p><strong>January 2020</strong>: Nilearn 0.6.1 released
      </p></li>
=======
>>>>>>> 1565c270
      <li><p><strong>December 2019</strong>: Nilearn 0.6.0 released
      </p></li>
      <li><p> <strong>April 17th 2019</strong>: Nilearn 0.5.2 released
      </p></li>
      <li><p> <strong>April 12th 2019</strong>: Nilearn 0.5.1 released
      </p></li>
      <li><p> <strong>November 2018</strong>: Nilearn 0.5.0 released
      </p></li>
      <li><p> <strong>June 14th 2018</strong>: Nilearn 0.4.2 released
      </p></li>
  </ul>
  <ul>
      <li><p> <strong>Ongoing</strong>:
          <a href="whats_new.html"</a>What's new</em>.
      </p></li>
  </ul>

<h4> Software </h4>
  <ul class="simple">
    <li>
      <div id="download-container">
	<a href="{{pathto('introduction')}}#installation" class="btn btn-primary">Installation</a>
      </div>
    </li>
  </ul>
<h4> Development </h4>
  <ul class="simple">
    <li><p><a class="reference external"
	href="https://github.com/nilearn/nilearn">Nilearn on GitHub</a></p></li>
    <li><p>All material Free Software: <strong>BSD license</strong> (3 clause).</p></li>
    <li><p><a href="{{pathto('authors')}}">Authors</a></p></li>
    <li><p><a href="{{pathto('development')}}">Contributing</a></p></li>
  </ul>
{% endif %}


<h4> Giving credit </h4>
  <ul class="simple">
    <li><p>Please consider <a href="{{pathto('authors')}}#citing">citing the
                    papers</a>.</p></li>
  </ul>
{% endblock %}

{% block sidebartoc %}
    {%- if (pathto('index') != '#') %}
	   <div class="sidebartoc">{{ super() }}</div>
    {%- endif %}
{% endblock %}

{# I had to copy the whole search block just to change the rendered text,
   so it doesn't mention modules or classes #}
{%- block sidebarsearch %}
{%- if pagename != "search" %}

<script type="text/javascript">$('#searchbox-ml').show(0);</script>
<script type="text/javascript">$('#searchbox-site').show(0);</script>
{%- endif %}

{# The sidebarsearch block is the last one available in the default sidebar()
   macro, so the only way to add something to the bottom of the sidebar is to
   put it here, at the end of the sidebarsearch block (before it closes).
   #}

{%- endblock %}

{%- block footer %}
    <div class="footer">
        {%- if show_copyright %}
          {%- if hasdoc('copyright') %}
            {% trans path=pathto('copyright'), copyright=copyright|e %}&copy; {{ copyright }}.{% endtrans %}
          {%- else %}
            {% trans copyright=copyright|e %}&copy; {{ copyright }}.{% endtrans %}
          {%- endif %}
        {%- endif %}
        {%- if last_updated %}
          {% trans last_updated=last_updated|e %}Last updated on {{ last_updated }}.{% endtrans %}
        {%- endif %}
        {%- if show_sphinx %}
          {% trans sphinx_version=sphinx_version|e %}Created using <a href="http://sphinx.pocoo.org/">Sphinx</a> {{ sphinx_version }}{% endtrans %}.
        {%- endif %}
        {%- if has_source and sourcename %}
        <span style="padding-left: 5ex;">
          <a href="{{ pathto('_sources/' + sourcename, true)|e }}"
        	 rel="nofollow">{{ _('Show this page source') }}</a>
        </span>
        {%- endif %}
    </div>
{%- endblock %}<|MERGE_RESOLUTION|>--- conflicted
+++ resolved
@@ -261,11 +261,8 @@
 
 <h4> News </h4>
   <ul>
-<<<<<<< HEAD
       <li><<p><strong>January 2020</strong>: Nilearn 0.6.1 released
       </p></li>
-=======
->>>>>>> 1565c270
       <li><p><strong>December 2019</strong>: Nilearn 0.6.0 released
       </p></li>
       <li><p> <strong>April 17th 2019</strong>: Nilearn 0.5.2 released
