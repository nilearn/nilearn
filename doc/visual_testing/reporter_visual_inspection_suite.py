--- conflicted
+++ resolved
@@ -14,19 +14,7 @@
 import numpy as np
 import pandas as pd
 
-<<<<<<< HEAD
 from nilearn import datasets, surface
-from nilearn.experimental.reporting.glm_reporter import (
-    _make_surface_glm_report,
-)
-from nilearn.experimental.surface import (
-    SurfaceImage,
-    SurfaceLabelsMasker,
-    SurfaceMasker,
-    fetch_destrieux,
-    fetch_nki,
-    load_fsaverage,
-=======
 from nilearn.datasets import (
     fetch_adhd,
     fetch_atlas_difumo,
@@ -45,7 +33,6 @@
     load_fsaverage,
     load_nki,
     select_from_index,
->>>>>>> 9761b402
 )
 from nilearn.glm.first_level import FirstLevelModel, first_level_from_bids
 from nilearn.glm.first_level.design_matrix import (
@@ -66,6 +53,7 @@
     SurfaceMasker,
 )
 from nilearn.reporting import make_glm_report
+from nilearn.reporting.glm_reporter import _make_surface_glm_report
 from nilearn.surface import SurfaceImage
 
 REPORTS_DIR = Path(__file__).parent.parent / "modules" / "generated_reports"
@@ -78,7 +66,6 @@
     return report
 
 
-# adapted from examples/08_experimental/plot_localizer_new_surface_analysis_experimental.py # noqa
 def report_flm_localizer_surface():
     t_r = 2.4
     slice_time_ref = 0.5
@@ -622,18 +609,11 @@
         return None, None
 
     masker = SurfaceMasker()
-<<<<<<< HEAD
-    img = fetch_nki(mesh_type="inflated", n_subjects=1)[0]
-=======
     img = load_nki(mesh_type="inflated")[0]
->>>>>>> 9761b402
     masker.fit_transform(img)
     surface_masker_report = masker.generate_report()
     surface_masker_report.save_as_html(REPORTS_DIR / "surface_masker.html")
 
-<<<<<<< HEAD
-    labels_img, _ = fetch_destrieux(mesh_type="inflated")
-=======
     fsaverage = load_fsaverage("fsaverage5")
     destrieux = fetch_atlas_surf_destrieux()
     destrieux_atlas = SurfaceImage(
@@ -643,17 +623,13 @@
             "right": destrieux["map_right"],
         },
     )
->>>>>>> 9761b402
 
     mask = destrieux_atlas
     for part in mask.data.parts:
         mask.data.parts[part] = mask.data.parts[part] == 34
 
     masker = SurfaceMasker(mask)
-<<<<<<< HEAD
-    img = fetch_nki(mesh_type="inflated", n_subjects=1)[0]
-=======
->>>>>>> 9761b402
+
     masker.fit_transform(img)
     surface_masker_with_mask_report = masker.generate_report()
     surface_masker_with_mask_report.save_as_html(
@@ -666,13 +642,6 @@
     )
 
 
-<<<<<<< HEAD
-def report_surface_label_masker():
-
-    labels_img, label_names = fetch_destrieux(mesh_type="inflated")
-
-    labels_masker = SurfaceLabelsMasker(labels_img, label_names).fit()
-=======
 def report_surface_label_masker(build_type):
     if build_type == "partial":
         _generate_dummy_html(
@@ -694,17 +663,12 @@
     )
 
     labels_masker = SurfaceLabelsMasker(labels_img, destrieux.labels).fit()
->>>>>>> 9761b402
     labels_masker_report_unfitted = labels_masker.generate_report()
     labels_masker_report_unfitted.save_as_html(
         REPORTS_DIR / "surface_label_masker_unfitted.html"
     )
 
-<<<<<<< HEAD
-    img = fetch_nki(mesh_type="inflated", n_subjects=1)[0]
-=======
     img = load_nki(mesh_type="inflated")[0]
->>>>>>> 9761b402
 
     labels_masker.transform(img)
     labels_masker_report = labels_masker.generate_report()
@@ -761,19 +725,10 @@
     print("\nGenerating GLM reports templates\n")
     t0 = time.time()
 
-<<<<<<< HEAD
-    report_flm_adhd_dmn()
-    report_flm_bids_features()
-    report_flm_fiac()
-    report_slm_oasis()
-    report_flm_empty_surface()
-    report_flm_localizer_surface()
-=======
     report_flm_adhd_dmn(build_type)
     report_flm_bids_features(build_type)
     report_flm_fiac(build_type)
     report_slm_oasis(build_type)
->>>>>>> 9761b402
 
     t1 = time.time()
     print(f"\nTook: {t1 - t0:0.2f} seconds\n")
