--- conflicted
+++ resolved
@@ -99,11 +99,7 @@
     dmn_contrast = np.array([1] + [0] * (design_matrix.shape[1] - 1))
     contrasts = {"seed_based_glm": dmn_contrast}
 
-<<<<<<< HEAD
-    first_level_model = FirstLevelModel(t_r=adhd_dataset.t_r, slice_time_ref=0)
-=======
-    first_level_model = FirstLevelModel(slice_time_ref=slice_time_ref)
->>>>>>> c26f5a1f
+    first_level_model = FirstLevelModel(slice_time_ref=0)
     first_level_model = first_level_model.fit(
         run_imgs=adhd_dataset.func[0], design_matrices=design_matrix
     )
