--- conflicted
+++ resolved
@@ -423,9 +423,6 @@
     masker.reports = False
     masker.fit(data.func[0])
 
-<<<<<<< HEAD
-    report = masker.generate_report(displayed_maps=[2, 6, 7])
-=======
     report = masker.generate_report(
         title="Reporting disabled - Fitted Nifti Maps Masker Report"
     )
@@ -436,9 +433,8 @@
     masker.reports = True
     report = masker.generate_report(
         title="Nifti Maps Masker - Fitted with Development FMRI",
-        displayed_maps=[2, 6, 7, 16, 21],
-    )
->>>>>>> 5ca55cd1
+        displayed_maps=[2, 6, 7],
+    )
     report.save_as_html(REPORTS_DIR / "nifti_maps_masker.html")
 
     return report
