--- conflicted
+++ resolved
@@ -15,13 +15,9 @@
 docstring-convention = numpy
 max-line-length = 79
 max_complexity = 43
-<<<<<<< HEAD
-max_function_length = 181
-=======
 max_function_length = 407
 max_parameters_amount = 26
 max_returns_amount = 10
->>>>>>> 23da827a
 # For PEP8 error codes see
 # http://pep8.readthedocs.org/en/latest/intro.html#error-codes
 	# D100-D104: missing docstring
