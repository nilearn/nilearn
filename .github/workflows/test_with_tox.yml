--- conflicted
+++ resolved
@@ -70,11 +70,7 @@
             fail-fast: false
             matrix:
                 description: [latest dependencies]
-<<<<<<< HEAD
-                py: ['3.14', '3.13', '3.12', '3.11', '3.10', '3.9']
-=======
-                py: ['3.13', '3.12', '3.11', '3.10']
->>>>>>> 14a89340
+                py: ['3.14', '3.13', '3.12', '3.11', '3.10']
                 os: [ubuntu-latest, macos-latest, windows-latest]
                 env: [plotting]
                 include:
