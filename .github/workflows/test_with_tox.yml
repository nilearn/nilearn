--- conflicted
+++ resolved
@@ -100,10 +100,6 @@
         runs-on: ${{ matrix.os }}
 
         strategy:
-<<<<<<< HEAD
-=======
-            # reset to true before merging
->>>>>>> d075431b
             fail-fast: false
             matrix:
                 description: [latest dependencies]
