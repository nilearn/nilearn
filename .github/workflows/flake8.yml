name: "flake8"

on:
  push:
    branches:
      - "main"
  pull_request:
    branches:
      - "*"

concurrency:
  group: ${{ github.workflow }}-${{ github.ref }}
  cancel-in-progress: true

jobs:
  flake8:
    name: run flake8
    runs-on: ubuntu-latest

    defaults:
      run:
        shell: bash

    steps:
      - uses: actions/checkout@v3

      - name: "Setup python"
        uses: actions/setup-python@v4
        with:
          python-version: "3.10"

      - name: "Install Flake8"
        shell: bash {0}
        run: |
          python -m pip install --upgrade pip flake8 flake8-docstrings

      - name: "Run Flake8 on whole file"
        shell: bash {0}
        run: |
          flake8 --config=setup.cfg --verbose \
            examples/0[0234567]* \
            maint_tools \
            setup.py \
            nilearn/connectome \
            nilearn/de* \
            nilearn/image \
            nilearn/mass_univariate \
            nilearn/regions \
<<<<<<< HEAD
            nilearn/signal.py \
            nilearn/masking.py \
            nilearn/conftest.py
=======
            nilearn/*.py
>>>>>>> d5f11821
<|MERGE_RESOLUTION|>--- conflicted
+++ resolved
@@ -46,10 +46,4 @@
             nilearn/image \
             nilearn/mass_univariate \
             nilearn/regions \
-<<<<<<< HEAD
-            nilearn/signal.py \
-            nilearn/masking.py \
-            nilearn/conftest.py
-=======
-            nilearn/*.py
->>>>>>> d5f11821
+            nilearn/*.py