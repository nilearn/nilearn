--- conflicted
+++ resolved
@@ -40,11 +40,7 @@
           flake8 --verbose \
             examples/0[0234567]* \
             maint_tools \
-<<<<<<< HEAD
-            setup.py \
             nilearn/_utils \
-=======
->>>>>>> 9ed76218
             nilearn/connectome \
             nilearn/de* \
             nilearn/glm \
