name: "flake8"

on:
  push:
    branches:
      - "main"
  pull_request:
    branches:
      - "*"

concurrency:
  group: ${{ github.workflow }}-${{ github.ref }}
  cancel-in-progress: true

jobs:
  flake8:
    name: run flake8
    runs-on: ubuntu-latest

    defaults:
      run:
        shell: bash

    steps:
      - uses: actions/checkout@v3

      - name: "Setup python"
        uses: actions/setup-python@v4
        with:
          python-version: "3.10"

      - name: "Install Flake8"
        shell: bash {0}
        run: |
          python -m pip install --upgrade pip flake8 flake8-docstrings

      - name: "Run Flake8 on whole file"
        shell: bash {0}
<<<<<<< HEAD
        run: flake8 --config=setup.cfg --verbose nilearn/de* nilearn/image nilearn/connectome maint_tools setup.py examples/0[0234567]*
=======
        run: flake8 --config=setup.cfg --verbose nilearn/de* nilearn/image nilearn/regions maint_tools setup.py examples/0[0234567]*
>>>>>>> c33cca7a
<|MERGE_RESOLUTION|>--- conflicted
+++ resolved
@@ -36,8 +36,4 @@
 
       - name: "Run Flake8 on whole file"
         shell: bash {0}
-<<<<<<< HEAD
-        run: flake8 --config=setup.cfg --verbose nilearn/de* nilearn/image nilearn/connectome maint_tools setup.py examples/0[0234567]*
-=======
-        run: flake8 --config=setup.cfg --verbose nilearn/de* nilearn/image nilearn/regions maint_tools setup.py examples/0[0234567]*
->>>>>>> c33cca7a
+        run: flake8 --config=setup.cfg --verbose nilearn/de* nilearn/image nilearn/connectome nilearn/regions maint_tools setup.py examples/0[0234567]*
