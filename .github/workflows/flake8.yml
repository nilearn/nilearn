name: "flake8"

on:
  push:
    branches:
      - "main"
  pull_request:
    branches:
      - "*"

concurrency:
  group: ${{ github.workflow }}-${{ github.ref }}
  cancel-in-progress: true

jobs:
  flake8:
    name: run flake8
    runs-on: ubuntu-latest

    defaults:
      run:
        shell: bash

    steps:
      - uses: actions/checkout@v3

      - name: "Setup python"
        uses: actions/setup-python@v4
        with:
          python-version: "3.10"

      - name: "Install Flake8"
        shell: bash {0}
        run: |
          python -m pip install --upgrade pip flake8 flake8-docstrings

      - name: "Run Flake8 on whole file"
        shell: bash {0}
<<<<<<< HEAD
        run: flake8 --config=setup.cfg --verbose nilearn/de* nilearn/image nilearn/regions
=======
        run: flake8 --config=setup.cfg --verbose nilearn/de* nilearn/image maint_tools setup.py examples/0[0234567]*
>>>>>>> 6cf7b0e0
<|MERGE_RESOLUTION|>--- conflicted
+++ resolved
@@ -36,8 +36,4 @@
 
       - name: "Run Flake8 on whole file"
         shell: bash {0}
-<<<<<<< HEAD
-        run: flake8 --config=setup.cfg --verbose nilearn/de* nilearn/image nilearn/regions
-=======
-        run: flake8 --config=setup.cfg --verbose nilearn/de* nilearn/image maint_tools setup.py examples/0[0234567]*
->>>>>>> 6cf7b0e0
+        run: flake8 --config=setup.cfg --verbose nilearn/de* nilearn/image nilearn/regions maint_tools setup.py examples/0[0234567]*