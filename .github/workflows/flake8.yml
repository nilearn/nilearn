--- conflicted
+++ resolved
@@ -36,8 +36,5 @@
 
       - name: "Run Flake8 on whole file"
         shell: bash {0}
-<<<<<<< HEAD
-        run: flake8 --config=setup.cfg --verbose nilearn/de* nilearn/image nilearn/regions nilearn/mass_univariate maint_tools setup.py examples/0[0234567]*
-=======
-        run: flake8 --config=setup.cfg --verbose nilearn/de* nilearn/image nilearn/connectome nilearn/regions maint_tools setup.py examples/0[0234567]*
->>>>>>> 678f9ce5
+        run: flake8 --config=setup.cfg --verbose nilearn/de* nilearn/image nilearn/connectome nilearn/regions nilearn/mass_univariate maint_tools setup.py examples/0[0234567]*
+        