name: "flake8"

on:
  push:
    branches:
      - "main"
  pull_request:
    branches:
      - "*"

concurrency:
  group: ${{ github.workflow }}-${{ github.ref }}
  cancel-in-progress: true

jobs:
  flake8:
    name: run flake8
    runs-on: ubuntu-latest

    defaults:
      run:
        shell: bash

    steps:
      - uses: actions/checkout@v3

      - name: "Setup python"
        uses: actions/setup-python@v4
        with:
          python-version: "3.10"

      - name: "Install Flake8"
        shell: bash {0}
        run: |
          python -m pip install --upgrade pip flake8 flake8-docstrings

      - name: "Run Flake8 on whole file"
        shell: bash {0}
        run: |
          flake8 --verbose \
            examples/0[0234567]* \
            maint_tools \
            nilearn/connectome \
            nilearn/de* \
            nilearn/glm \
            nilearn/image \
            nilearn/interfaces \
            nilearn/input_data \
            nilearn/maskers \
            nilearn/mass_univariate \
            nilearn/regions \
<<<<<<< HEAD
            nilearn/reporting \
=======
            nilearn/surface \
>>>>>>> 17d4b53d
            nilearn/*.py<|MERGE_RESOLUTION|>--- conflicted
+++ resolved
@@ -49,9 +49,6 @@
             nilearn/maskers \
             nilearn/mass_univariate \
             nilearn/regions \
-<<<<<<< HEAD
             nilearn/reporting \
-=======
             nilearn/surface \
->>>>>>> 17d4b53d
             nilearn/*.py