--- conflicted
+++ resolved
@@ -36,8 +36,4 @@
 
       - name: "Run Flake8 on whole file"
         shell: bash {0}
-<<<<<<< HEAD
-        run: flake8 --config=setup.cfg --verbose nilearn/de* maint_tools setup.py nilearn/image examples/00* examples/05*
-=======
-        run: flake8 --config=setup.cfg --verbose nilearn/de* nilearn/image
->>>>>>> 92c9bf1e
+        run: flake8 --config=setup.cfg --verbose nilearn/de* nilearn/image maint_tools setup.py examples