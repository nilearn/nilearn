--- conflicted
+++ resolved
@@ -54,15 +54,9 @@
         # TODO bump to 24.04 when bumping minimum python to 3.10
         runs-on: ubuntu-22.04
         steps:
-<<<<<<< HEAD
-        -   uses: actions/checkout@v3
-        -   uses: actions/setup-python@v3
-        -   name: Install asv and switch to asv_benchmarks directory
-=======
         -   uses: actions/checkout@v4
         -   uses: actions/setup-python@v5
-        -   name: Install asv
->>>>>>> 74da37e9
+        -   name: Install asv and switch to asv_benchmarks directory
             run: |
                 pip install --upgrade pip
                 pip install asv
