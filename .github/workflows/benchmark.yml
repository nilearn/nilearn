---
# TL;DR: this workflow runs the benchmarks on the latest commit on the main
# and then deploys the updated benchmarks to
# `nilearn.github.io/benchmarks <https://nilearn.github.io/benchmarks/>`_.
# You can trigger it manually by adding ``[bm]`` to the commit message on the
# main. It will also run on a schedule at regular interval.
#
# Step-wise details:
#
# - The benchmarks are set to run at regular intervals via cron.
# - It can also be triggered manually by adding ``[bm]`` to the commit message.
# - First it installs `asv <https://asv.readthedocs.io/en/latest/index.html>`_.
# - Then it sets up the SSH key to access the
#   `benchmarks <https://github.com/nilearn/benchmarks>`_ repo,
#   pulls it, and copies the results dir into the current dir. We will append
#   the new results to these results.
# - ``asv machine --yes`` then fetches the machine info like CPU, RAM, OS,
#   etc. and saves it in ``~/.asv-machine.json``, but it gives a unique name
#   to the machine on every run even if the specs are the same. So we will set
#   a fixed name for the machine so the legend isn't too overcrowded.
# - To do this, we edit the ``~/.asv-machine.json`` file to change the machine
#   name to a fixed name ``fv-az1113-357``. The name is arbitrary and has been
#   chosen to match the first run. The script
#   ``build_tools/github/set_machine_name.py`` does all this.
# - Then we run the benchmarks (``asv run``) such that the results are
#   appended to the old results (via ``--append-samples`` parameter).
#   ``-ev`` makes sure any errors are printed in detail and all the output can
#   be seen in the logs.
# - Then we create the HTML with all the results via ``asv publish``.
# - We upload the results as artifacts so that we can download them later.
# - Then we push the new results back to the
#   `benchmarks <https://github.com/nilearn/benchmarks>`_  repo. This will
#   automatically deploy the new results to
#   `nilearn.github.io/benchmarks <https://nilearn.github.io/benchmarks/>`_.
###
name: Run and deploy Nilearn benchmarks

on:
    push:
        branches:
        -   main
    schedule:
    # everday at 10pm UTC
    -   cron: 0 22 * * 0

jobs:
    benchmark:
        if: >-
            (contains(github.event.head_commit.message, '[bm]') ||
            github.event_name == 'schedule') &&
            github.repository == 'nilearn/nilearn'
        # TODO bump to 24.04 when bumping minimum python to 3.10
        runs-on: ubuntu-22.04
        steps:
<<<<<<< HEAD
        -   uses: actions/checkout@v4
        -   uses: actions/setup-python@v3
=======
        -   uses: actions/checkout@v3
        -   uses: actions/setup-python@v5
>>>>>>> db4ec413
        -   name: Install asv
            run: |
                pip install --upgrade pip
                pip install asv
        -   name: Add SSH key for benchmarks repo
            env:
                SSH_AUTH_SOCK: /tmp/ssh_agent_benchmarks.sock
            run: |
                mkdir -p ~/.ssh
                ssh-keyscan github.com >> ~/.ssh/known_hosts
                echo "${{ secrets.UPLOAD_BENCHMARK_RESULTS }}" > ~/.ssh/github_actions
                chmod 600 ~/.ssh/github_actions
                ssh-agent -a $SSH_AUTH_SOCK > /dev/null
                ssh-add ~/.ssh/github_actions
        -   name: Pull previous results from benchmarks repo
            env:
                SSH_AUTH_SOCK: /tmp/ssh_agent_benchmarks.sock
            run: |
                git clone git@github.com:nilearn/benchmarks.git benchmarks_repo
                cp -r benchmarks_repo/results .
        -   name: Get all the machine info
            run: |
                asv machine --yes 2>&1 | tee log_${{ github.event.repository.updated_at }}_${{ github.run_number }}
        -   name: Edit asv-machine.json to a custom machine name
            run: python ./build_tools/github/set_machine_name.py fv-az1113-357
        -   name: Run all benchmarks on the latest commit
            run: |
                asv run -ev --append-samples --machine fv-az1113-357 2>&1 | tee log_${{ github.event.repository.updated_at }}_${{ github.run_number }}
        -   name: Create html with all results
            run: |
                asv publish
        -   uses: actions/upload-artifact@v4
            with:
                name: Upload asv benchmark results as artifacts
                path: |
                    ./env
                    ./html
                    ./results
                compression-level: 9
        -   name: Push new results and logs back to benchmarks repo
            env:
                SSH_AUTH_SOCK: /tmp/ssh_agent.sock
            run: |
                cd benchmarks_repo
                cp -r ../results .
                cp -r ../log_${{ github.event.repository.updated_at }}_${{ github.run_number }} ./logs/log_${{ github.event.repository.updated_at }}_${{ github.run_number }}
                git config --global user.name "GitHub Actions"
                git config --global user.email "actions@github.com"
                git add .
                git commit -m "Update benchmark results and logs (${{ github.event.repository.updated_at }}_${{ github.run_number }})"
                git push origin main
        -   name: Push html to gh-pages branch
            env:
                SSH_AUTH_SOCK: /tmp/ssh_agent.sock
            run: |
                git checkout gh-pages
                cp -r ../html/* .
                git add .
                git commit -m "Update benchmark HTML (${{ github.event.repository.updated_at }}_${{ github.run_number }})"
                git push origin gh-pages<|MERGE_RESOLUTION|>--- conflicted
+++ resolved
@@ -52,13 +52,8 @@
         # TODO bump to 24.04 when bumping minimum python to 3.10
         runs-on: ubuntu-22.04
         steps:
-<<<<<<< HEAD
         -   uses: actions/checkout@v4
-        -   uses: actions/setup-python@v3
-=======
-        -   uses: actions/checkout@v3
         -   uses: actions/setup-python@v5
->>>>>>> db4ec413
         -   name: Install asv
             run: |
                 pip install --upgrade pip
