---
# Workflow to build the documentation.
#
# - validate CITATION.CFF file
# - check the quality of the doc strings
# - get datasets from cache or from source
# - build doc and upload it as artifact
# - on ``main`` (or on github release): trigger hosting of dev (or stable) doc on https://github.com/nilearn//nilearn.github.io.git
# - on ``main`` when triggered by schedule or manually via the github UI, this workflow will also attempt to do a full build of the documentation on the latest supported python and dependencies
#
# .. admonition:: Control via commit message
#    :class: tip
#
#    This workflow can be controlled if your commit message contains:
#
#    - ``[full doc]`` runs a full build on pull-request.
#    - ``[skip doc]`` skip build of the documentation.
#    - ``[example] name_of_example.py`` trigger build of some specific examples.
#    - ``[force download]`` do not rely of cached datasets and force to redownload them.
#
# On Pull Requests, "partial builds" are run by default which render all the rst files,
# but only build examples modified in the Pull Request.
# This saves a lot of time and resources when working on Pull Requests.
#
# Occasionally, some changes necessitate rebuilding the documentation from scratch,
# for example to see the full effect of the changes.
# These are called "full builds".
#
# You can request a full build from a Pull Request at any time by including the tag ``[full doc]`` in your commit message.
# Note that this will trigger a full build of the documentation which usually takes >90 minutes.
#
# .. code-block:: bash
#
#   $ git commit -m "[full doc] request full build"
#
# Full builds are always run on "main".
# This is done every time there is a push on "main" and every week.
#
# Most of this workflow is skipped if ``[skip doc]`` is in the commit message.
#
# Though partial builds will build modified examples,
# sometimes code changes on the module side could affect the plots in unmodified examples.
# For this, you can request for the CI to build a specific example
# by using the tag ``[example]`` and the name of the example.
# This is useful when wanting to get quick feedback from reviewers.
#
# .. code-block:: bash
#
#   $ git commit -m "[example] plot_nilearn_101.py"
#
# However for quick checks to do yourself
# you should always opt for local builds following the instructions here:
# in the :ref:`building documentation` section.
#
# Dataset caching
# """""""""""""""
#
# We also implemented a dataset caching strategy within this workflow such that datasets are only downloaded once every month.
# Once these datasets are cached,
# they will be used by all jobs running without requiring any download.
# This saves a lot of time and avoids potential network errors that can happen
# when downloading datasets from remote servers.
#
# Data is cached after the ``get_data`` job to be passed to the ``build_docs`` job.
# Data can be cached and restored across attempts of a run of this workflow.
# Data can be cached and restored across run of this workflow.
#
# Note that you can request to download all datasets and ignore the cache at any time
# by including the tag ``[force download]`` in your commit message.
#
# To run a full build and download all datasets, you would then combine both tags:
#
# .. code-block:: bash
#
#   $ git commit -m "[full doc][force download] request full build"
###
name: DocumentationBuilder

on:
    push:
        branches:
        -   main
    pull_request:
        branches:
        -   '*'
    schedule:
    # Run every Monday at 8am UTC
    -   cron: 0 8 * * 1

    # Allows you to run this workflow manually from the Actions tab
    workflow_dispatch:

    # This will run automatically when a release is published
    release:
        types: [published]

concurrency:
    group: ${{ github.workflow }}-${{ github.ref }}
    cancel-in-progress: true

env:
    # Force to use color
    FORCE_COLOR: true
    BROWSER: /usr/bin/firefox
    DISPLAY: :99.0
    NILEARN_DATA: /home/runner/work/nilearn/nilearn/nilearn_data
    MIN_PYTHON_VERSION: '3.10'
    HEAD_COMMIT_MESSAGE: ${{ github.event.head_commit.message }}

jobs:

    # Make citation metadata from CITATION.cff is valid.
    # as it is used in the documentation build.
    validate_cff:
        runs-on: ubuntu-latest
        steps:
        -   name: Checkout nilearn
            uses: actions/checkout@v5

        -   name: Check whether the citation metadata from CITATION.cff is valid
            uses: citation-file-format/cffconvert-github-action@2.0.0
            with:
                args: --validate

    quality_control:
        # run a couple of scripts to check quality of the docstrings
        runs-on: ubuntu-latest
        steps:
        -   name: Checkout nilearn
            uses: actions/checkout@v5
        -   name: Install the latest version of uv
            uses: astral-sh/setup-uv@v6
        -   uses: actions/setup-python@v5
            with:
                python-version: ${{ env.MIN_PYTHON_VERSION }}
        -   name: Install tox
            run: uv tool install tox --with=tox-uv --with=tox-gh-actions
        -   name: Show tox config
            run: tox c
        -   name: Check doc strings
            run: |
                tox run \
                    --colored yes \
                    --list-dependencies \
                    -e doc_qc

    check_skip_flags:
        name: Check skip flags
        runs-on: ubuntu-latest
        steps:
        -   name: Get repo
            uses: actions/checkout@v5
            with:
                ref: ${{ github.event.pull_request.head.sha }}
        -   name: Check head git commit message
            run: |
                headCommitMsg=$(git show -s --format=%s)
                if [[ $headCommitMsg == *"[skip doc]"* ]]; then
                    echo "skipping doc build"
                    exit 1
                fi

    # Check the build type and files examples to generate
    # Upload as an artifact for other jobs.
    build_type:
        needs: [check_skip_flags, validate_cff]
        runs-on: ubuntu-latest
        steps:
        -   name: Checkout nilearn
            uses: actions/checkout@v5
            with:
                # If pull request, checkout HEAD commit with all commit history
                ref: ${{ github.event.pull_request.head.sha }}
                fetch-depth: 0
        -   name: Merge with upstream
            run: ./build_tools/github/merge_upstream.sh
        -   name: Check if we are doing a full or partial build
            run: ./build_tools/github/build_type.sh
            env:
                COMMIT_SHA: ${{ github.event.pull_request.head.sha }}
        -   name: Verify build type
            run: |
                echo "PATTERN = $(cat pattern.txt)"
                echo "BUILD = $(cat build.txt)"
        -   name: Upload build.txt and pattern.txt
            uses: actions/upload-artifact@v4
            with:
                name: build_type
                path: |
                    build.txt
                    pattern.txt
                retention-days: 1
                overwrite: true

    get_data:
        # This prevents this workflow from running on a fork.
        # To test this workflow on a fork, uncomment the following line.
        if: github.repository == 'nilearn/nilearn'
        needs: [build_type]
        runs-on: ubuntu-latest
        defaults:
            run:
                shell: bash -el {0}

        steps:
        -   name: Checkout nilearn
            uses: actions/checkout@v5
            with:
                # If pull request, checkout HEAD commit with all commit history
                ref: ${{ github.event.pull_request.head.sha }}
                fetch-depth: 0

        # Set up environment
        -   name: Setup python
            uses: actions/setup-python@v5
            with:
                python-version: ${{ env.MIN_PYTHON_VERSION }}

        -   name: Install packages
            run: |
                python -m pip install --user --upgrade pip setuptools
                python -m pip install .

        -   name: Download build type
            uses: actions/download-artifact@v5
            with:
                name: build_type
        -   name: Verify build type
            id: build-type
            run: echo "build=$(cat build.txt)" >> $GITHUB_OUTPUT

        -   name: Determine if we will use cached data
            run: ./build_tools/github/determine_restore_data.sh
        -   name: Get cache key
            id: cache-key
            run: |
                if [[ $(cat restore.txt) == "true" ]]; then
                    echo "restore=true" >> $GITHUB_OUTPUT
                fi

        -   name: Key for cache based on month number
            run: date +%m > month_num;

        -   name: Get cache from a previous attempts on this PR or branch
            if: steps.cache-key.outputs.restore == 'true'
            id: restore-previous-run
            uses: actions/cache/restore@v4
            with:
                path: nilearn_data
                key: data_cache-${{ github.workflow }}_ref-${{ github.ref }}_run-${{ github.run_number }}_attempt-${{ github.run_attempt }}
                restore-keys: |
                    data_cache-${{ github.workflow }}_ref-${{ github.ref }}_run-${{ github.run_number }}
                    data_cache-${{ github.workflow }}_ref-${{ github.ref }}

        -   name: Get data from a previous successful run for full builds
            # only run it if we did not get the data from a previous attempt
            if: ${{ steps.build-type.outputs.build == 'html-strict' && steps.cache-key.outputs.restore == 'true' && steps.restore-previous-run.outputs.cache-hit
                != 'true' }}
            id: restore-previous-full-build
            uses: actions/cache@v4
            with:
                path: nilearn_data
                key: data_cache-${{ github.workflow }}_month-${{ hashFiles('month_num') }}

        -   name: Get data for reports from a previous successful run
            # only run it if we did not get the data from a previous attempt
            if: ${{ steps.cache-key.outputs.restore == 'true' && steps.restore-previous-run.outputs.cache-hit != 'true' && steps.restore-previous-full-build.outputs.cache-hit
                != 'true' }}
            uses: actions/cache@v4
            with:
                path: |
                    nilearn_data/adhd
                    nilearn_data/development_fmri
                    nilearn_data/difumo_atlases
                    nilearn_data/ds000030
                    nilearn_data/fiac_nilearn.glm
                    nilearn_data/icbm152_2009
                    nilearn_data/miyawaki2008
                    nilearn_data/msdl_atlas
                    nilearn_data/oasis1
                    nilearn_data/schaefer_2018
                    nilearn_data/yeo_2011

                key: data_cache-${{ github.workflow }}_month-${{ hashFiles('month_num') }}

        -   name: Get data
            run: |
                echo "Download data required for building reports in doc"
                python doc/get_data_examples.py

                echo "Download data required for this doc build type"
                BUILD_TYPE=$(cat build.txt)
                python doc/get_data_examples.py $BUILD_TYPE

        -   name: Save cache to pass to build_docs job
            uses: actions/cache/save@v4
            if: always()
            with:
                path: nilearn_data
                key: data_cache-${{ github.workflow }}_ref-${{ github.ref }}_run-${{ github.run_number }}_attempt-${{ github.run_attempt }}

    # Steps to build the documentation.
    build_docs:
        needs: [get_data]
        runs-on: ubuntu-latest

        strategy:
            fail-fast: false
            matrix:
                py: ['3.13']
                env: [doc_latest]
                include:
<<<<<<< HEAD
                -   py: 3.10
=======
                -   py: '3.10'
>>>>>>> 14a89340
                    env: doc

        defaults:
            run:
                shell: bash -el {0}

        steps:

        -   name: Checkout nilearn
            uses: actions/checkout@v5
            with:
                # If pull request, checkout HEAD commit with all commit history
                ref: ${{ github.event.pull_request.head.sha }}
                fetch-depth: 0
        -   name: Merge with upstream
            run: ./build_tools/github/merge_upstream.sh

        # Set up environment
        -   name: Install apt packages
            run: |
                sudo -E apt-get -yq update
                sudo -E apt-get -yq --no-install-suggests --no-install-recommends install \
                    dvipng texlive-latex-base texlive-latex-extra

        -   name: Key for cache based on month number
            run: date +%m > month_num;

        -   name: Get data from the get_data job
            uses: actions/cache@v4
            with:
                path: nilearn_data
                key: data_cache-${{ github.workflow }}_ref-${{ github.ref }}_run-${{ github.run_number }}_attempt-${{ github.run_attempt }}
                restore-keys: |
                    data_cache-${{ github.workflow }}_ref-${{ github.ref }}_run-${{ github.run_number }}

        # Set up and launch a virtual browser needed for one example to run
        # without stalling the job. The example launches an html in the browser.
        -   name: Set up display server for virtual browser
            run: Xvfb -ac :99 -screen 0 1280x1024x16 > /dev/null 2>&1 &

        -   name: Install the latest version of uv
            uses: astral-sh/setup-uv@v6

        -   name: Setup python
            uses: actions/setup-python@v5
            with:
                python-version: ${{ matrix.py }}

        -   name: Download build type
            uses: actions/download-artifact@v5
            with:
                name: build_type

        -   name: Install tox
            run: uv tool install tox --with=tox-uv --with=tox-gh-actions

        -   name: Show tox config
            run: tox c

        # Run the doc build
        #
        # We let tox handle creating virtual env and install dependencies.
        # If no data is restored in previous steps,
        # the data will be downloaded during the build
        # (this only applies for full builds;
        # no data is downloaded for partial builds).
        -   name: Build docs
            id: build-docs
            if: ${{ matrix.env == 'doc' ||  matrix.env == 'doc_latest' && contains(fromJSON('["workflow_dispatch", "schedule"]'), github.event_name) }}
            run: |
                set -o pipefail;
                export PATTERN=$(cat pattern.txt)
                tox run \
                    --colored yes \
                    --list-dependencies \
                    -e  ${{ matrix.env }} -- $(cat build.txt) 2>&1 | tee log.txt;

        -   name: Check for unreplaced argument in docstrings
            if: always()
            run: |
                ./build_tools/github/fill_doc_check.sh
                cat doc/tmp/doc_check.txt

        -   name: Check warnings in doc
            if: always()
            run: |
                ./build_tools/github/warning_in_doc_check.sh

        -   name: Upload doc checks
            if: always()
            uses: actions/upload-artifact@v4
            with:
                name: ${{ matrix.env }}_checks
                path: doc/tmp

        -   name: Upload documentation
            if: steps.build-docs.outcome == 'success'
            uses: actions/upload-artifact@v4
            with:
                name: ${{ matrix.env }}
                path: doc/_build/html

    deploy_on_main:
        runs-on: ubuntu-latest
        needs: [build_docs]
        if: ${{ contains(fromJSON('["push", "workflow_dispatch", "schedule", "release"]'), github.event_name)}}
        steps:
        -   name: Checkout nilearn
            uses: actions/checkout@v5
            with:
                fetch-depth: 0

        -   name: Add SSH key
            env:
                SSH_AUTH_SOCK: /tmp/ssh_agent.sock
            run: |
                mkdir -p ~/.ssh
                ssh-keyscan github.com >> ~/.ssh/known_hosts
                echo "${{ secrets.ACTIONS_SSH_DEPLOY }}" > ~/.ssh/github_actions
                chmod 600 ~/.ssh/github_actions
                ssh-agent -a $SSH_AUTH_SOCK > /dev/null
                ssh-add ~/.ssh/github_actions

        -   uses: actions/download-artifact@v5
            with:
                name: doc
                path: doc/_build/html

        -   name: Identify deploy type
            id: deploy-type
            run: |
                if ${{ contains(fromJSON('["release"]'), github.event_name)}}; then
                    echo "DEPLOY_TYPE=stable" >> $GITHUB_OUTPUT
                else
                    echo "DEPLOY_TYPE=dev" >> $GITHUB_OUTPUT
                fi

        -   name: deploy
            env:
                SSH_AUTH_SOCK: /tmp/ssh_agent.sock
                COMMIT_SHA: ${{ github.event.head_commit.id }}
                DEPLOY_TYPE: ${{ steps.deploy-type.outputs.DEPLOY_TYPE }}
            run: |
                git config --global user.email "actions@github.com"
                git config --global user.name "GitHub actions"
                ./build_tools/github/deploy_doc.sh<|MERGE_RESOLUTION|>--- conflicted
+++ resolved
@@ -310,11 +310,7 @@
                 py: ['3.13']
                 env: [doc_latest]
                 include:
-<<<<<<< HEAD
-                -   py: 3.10
-=======
                 -   py: '3.10'
->>>>>>> 14a89340
                     env: doc
 
         defaults:
