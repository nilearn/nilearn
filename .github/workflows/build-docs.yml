--- conflicted
+++ resolved
@@ -82,11 +82,6 @@
             uses: actions/checkout@v4
             with:
                 ref: ${{ github.event.pull_request.head.sha }}
-<<<<<<< HEAD
-        -   name: Install the latest version of uv
-            uses: astral-sh/setup-uv@v4
-=======
-
         -   name: Merge with upstream
             run: ./build_tools/github/merge_upstream.sh
         -   name: Check if we are doing a full or partial build
@@ -99,7 +94,8 @@
                 echo "PATTERN = $(cat pattern.txt)"
                 echo "BUILD = $(cat build.txt)"
                 echo "build=$(cat build.txt)" >> $GITHUB_OUTPUT
->>>>>>> b8b3c503
+        -   name: Install the latest version of uv
+            uses: astral-sh/setup-uv@v4
         -   name: Setup python
             uses: actions/setup-python@v5
             with:
