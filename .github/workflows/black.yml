--- conflicted
+++ resolved
@@ -26,10 +26,6 @@
                 python-version: '3.11'
 
         -   name: Install black
-<<<<<<< HEAD
-            shell: bash {0}
-=======
->>>>>>> 992e5234
             run: python -m pip install --upgrade pip black
 
         -   name: Run Black
