---
# Runs tests suite with free threaded python.
#
###
name: test free threaded python

on:
    pull_request:
    schedule:
        # Uses the cron schedule for github actions
        # https://docs.github.com/en/actions/reference/workflows-and-actions/events-that-trigger-workflows#schedule
        # Run every Monday at midnight UTC
        #     ┌───────────── minute (0 - 59)
        #     │ ┌───────────── hour (0 - 23)
        #     │ │ ┌───────────── day of the month (1 - 31)
        #     │ │ │ ┌───────────── month (1 - 12 or JAN-DEC)
        #     │ │ │ │ ┌───────────── day of the week (0 - 6 or SUN-SAT)
        #     │ │ │ │ │
        #     │ │ │ │ │
        #     │ │ │ │ │
        #     * * * * *
    -   cron: 0 0 * * 1

    # This enables manual triggering from GitHub UI
    # https://docs.github.com/en/actions/reference/workflows-and-actions/events-that-trigger-workflows#workflow_dispatch
    workflow_dispatch:

concurrency:
    group: ${{ github.workflow }}-${{ github.ref }}
    cancel-in-progress: true

# Force to use color
env:
    FORCE_COLOR: true

jobs:

    free_threaded:
        if: github.repository == 'nilearn/nilearn'
        name: 'Test with ${{ matrix.py }} on ${{ matrix.os }}: ${{ matrix.description }}'
        runs-on: ${{ matrix.os }}
        strategy:
            fail-fast: false
            matrix:
                # TODO:
                # Run with nightly dependencies and with just latest stable
                description: [latest dependencies]
                py: [3.14t]
                os: [ubuntu-latest, macos-latest]
                env: [free_threaded]
        steps:
        -   uses: actions/checkout@v6
        -   name: Install the latest version of uv
            uses: astral-sh/setup-uv@v7
        -   name: Setup python
            uses: actions/setup-python@v6
            with:
                python-version: ${{ matrix.py }}
                allow-prereleases: true

        -   name: Install dependencies
            run: |
                uv venv -p 3.14t
                source .venv/bin/activate
                uv pip install -e '.[plotting,test_free_threaded]'
                uv pip install --verbose --upgrade --pre \
                    --index-url https://pypi.anaconda.org/scientific-python-nightly-wheels/simple \
                    pandas scikit-learn

        -   name: Run test suite
            # run on 8 threads
            # this may take a bit longer with 2 threads some tests can be flaky,
            # they will more systematically fail with more threads
            id: test_free_threaded
            run: |
                source .venv/bin/activate
                PYTEST_RUN_PARALLEL_VERBOSE=1
                N_THREADS=8
                pytest -m 'not flaky' --report=report.html --parallel-threads $N_THREADS nilearn

        -   name: Upload test report
            if: success() || failure()
            uses: actions/upload-artifact@v6
            with:
                name: ${{ matrix.os }}_${{ matrix.py }}_${{ matrix.description }}_report.html
<<<<<<< HEAD
                path: report.html
=======
                path: report.html
        -   name: Upload test timings
            if: success() || failure()
            uses: actions/upload-artifact@v6
            with:
                name: ${{ matrix.os }}_${{ matrix.py }}_${{ matrix.description }}_pytest_output
                path: results/pytest_output

        -   name: Create issue
            if: ${{ steps.test_free_threaded.outcome != 'success' }}
            uses: JasonEtco/create-an-issue@v2.9.2
            env:
                GITHUB_TOKEN: ${{ secrets.GITHUB_TOKEN }}
                run_id: ${{ github.run_id }}
                repository: ${{ github.repository }}
                workflow_name: TEST FREE THREADED PYTHON
            with:
                filename: .github/workflow_failure.md
                update_existing: true
                search_existing: open

        -   name: Return failure
            if: ${{ steps.test_free_threaded.outcome != 'success' }}
            run: exit 1
>>>>>>> bde7c4df
<|MERGE_RESOLUTION|>--- conflicted
+++ resolved
@@ -83,31 +83,4 @@
             uses: actions/upload-artifact@v6
             with:
                 name: ${{ matrix.os }}_${{ matrix.py }}_${{ matrix.description }}_report.html
-<<<<<<< HEAD
-                path: report.html
-=======
-                path: report.html
-        -   name: Upload test timings
-            if: success() || failure()
-            uses: actions/upload-artifact@v6
-            with:
-                name: ${{ matrix.os }}_${{ matrix.py }}_${{ matrix.description }}_pytest_output
-                path: results/pytest_output
-
-        -   name: Create issue
-            if: ${{ steps.test_free_threaded.outcome != 'success' }}
-            uses: JasonEtco/create-an-issue@v2.9.2
-            env:
-                GITHUB_TOKEN: ${{ secrets.GITHUB_TOKEN }}
-                run_id: ${{ github.run_id }}
-                repository: ${{ github.repository }}
-                workflow_name: TEST FREE THREADED PYTHON
-            with:
-                filename: .github/workflow_failure.md
-                update_existing: true
-                search_existing: open
-
-        -   name: Return failure
-            if: ${{ steps.test_free_threaded.outcome != 'success' }}
-            run: exit 1
->>>>>>> bde7c4df
+                path: report.html