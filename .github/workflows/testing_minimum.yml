--- conflicted
+++ resolved
@@ -79,11 +79,7 @@
                 pip install ${{ matrix.min_dep }}
 
         -   name: Install nilearn
-<<<<<<< HEAD
             run: pip install .[plotting,test]
-=======
-            run: pip install .[plotting,plotly,test]
->>>>>>> cce52bde
 
         -   name: Run tests
             run: |
