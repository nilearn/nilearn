--- conflicted
+++ resolved
@@ -91,11 +91,8 @@
                 include:
                 -   python: '3.10'
                     dependencies: min_plotting
-<<<<<<< HEAD
-=======
                 -   python: '3.10'
                     dependencies: min
->>>>>>> 76a7dcc7
 
         name: check install size
         defaults:
