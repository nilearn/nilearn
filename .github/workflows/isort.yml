--- conflicted
+++ resolved
@@ -33,11 +33,7 @@
           isort --diff --check --settings-path pyproject.toml \
             examples/0[0234567]* \
             maint_tools \
-<<<<<<< HEAD
-            setup.py \
             nilearn/_utils \
-=======
->>>>>>> 9ed76218
             nilearn/connectome \
             nilearn/de* \
             nilearn/glm \
