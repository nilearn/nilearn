---
name: isort

on:
  push:
    branches:
      - "main"
  pull_request:
    branches:
      - "*"

concurrency:
  group: ${{ github.workflow }}-${{ github.ref }}
  cancel-in-progress: true

jobs:
  isort:
    runs-on: ubuntu-latest
    steps:
      - uses: actions/checkout@v3

      - uses: actions/setup-python@v4
        with:
          python-version: "3.11"

      - name: "Install isort"
        shell: bash {0}
        run: |
          python -m pip install --upgrade pip isort

      - name: "Run isort"
        run: |
          isort --diff --check --settings-path pyproject.toml \
            examples/0[0234567]* \
            maint_tools \
            nilearn/connectome \
            nilearn/de* \
            nilearn/glm \
            nilearn/image \
            nilearn/interfaces \
            nilearn/input_data \
            nilearn/maskers \
            nilearn/mass_univariate \
            nilearn/regions \
<<<<<<< HEAD
            nilearn/rerporting \
=======
            nilearn/surface \
>>>>>>> 17d4b53d
            nilearn/*.py<|MERGE_RESOLUTION|>--- conflicted
+++ resolved
@@ -42,9 +42,6 @@
             nilearn/maskers \
             nilearn/mass_univariate \
             nilearn/regions \
-<<<<<<< HEAD
             nilearn/rerporting \
-=======
             nilearn/surface \
->>>>>>> 17d4b53d
             nilearn/*.py