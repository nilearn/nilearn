--- conflicted
+++ resolved
@@ -29,8 +29,4 @@
           python -m pip install --upgrade pip isort
 
       - name: "Run isort"
-<<<<<<< HEAD
-        run: isort --diff --check --settings-path pyproject.toml nilearn/de* nilearn/image nilearn/connectome maint_tools setup.py examples/0[0234567]*
-=======
-        run: isort --diff --check --settings-path pyproject.toml nilearn/de* nilearn/image nilearn/regions maint_tools setup.py examples/0[0234567]*
->>>>>>> c33cca7a
+        run: isort --diff --check --settings-path pyproject.toml nilearn/de* nilearn/image nilearn/connectome nilearn/regions maint_tools setup.py examples/0[0234567]*