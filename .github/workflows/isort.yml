--- conflicted
+++ resolved
@@ -39,10 +39,4 @@
             nilearn/image \
             nilearn/mass_univariate \
             nilearn/regions \
-<<<<<<< HEAD
-            nilearn/signal.py \
-            nilearn/masking.py \
-            nilearn/conftest.py
-=======
-            nilearn/*.py
->>>>>>> d5f11821
+            nilearn/*.py