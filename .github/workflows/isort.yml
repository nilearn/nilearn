--- conflicted
+++ resolved
@@ -29,8 +29,4 @@
           python -m pip install --upgrade pip isort
 
       - name: "Run isort"
-<<<<<<< HEAD
-        run: isort --diff --check --settings-path pyproject.toml nilearn/de* nilearn/image nilearn/connectome
-=======
-        run: isort --diff --check --settings-path pyproject.toml nilearn/de* nilearn/image maint_tools setup.py examples/0[0234567]*
->>>>>>> 6cf7b0e0
+        run: isort --diff --check --settings-path pyproject.toml nilearn/de* nilearn/image nilearn/connectome maint_tools setup.py examples/0[0234567]*