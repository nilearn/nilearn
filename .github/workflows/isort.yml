---
name: isort

on:
  push:
    branches:
      - "main"
  pull_request:
    branches:
      - "*"

concurrency:
  group: ${{ github.workflow }}-${{ github.ref }}
  cancel-in-progress: true

jobs:
  black:
    runs-on: ubuntu-latest
    steps:
      - uses: actions/checkout@v3

      - uses: actions/setup-python@v4
        with:
          python-version: "3.11"

      - name: "Install isort"
        shell: bash {0}
        run: |
          python -m pip install --upgrade pip isort

      - name: "Run isort"
<<<<<<< HEAD
        run: isort --diff --check --settings-path pyproject.toml nilearn/de* maint_tools setup.py nilearn/image examples/00* examples/05*
=======
        run: isort --diff --check --settings-path pyproject.toml nilearn/de* nilearn/image
>>>>>>> 92c9bf1e
<|MERGE_RESOLUTION|>--- conflicted
+++ resolved
@@ -29,8 +29,4 @@
           python -m pip install --upgrade pip isort
 
       - name: "Run isort"
-<<<<<<< HEAD
-        run: isort --diff --check --settings-path pyproject.toml nilearn/de* maint_tools setup.py nilearn/image examples/00* examples/05*
-=======
-        run: isort --diff --check --settings-path pyproject.toml nilearn/de* nilearn/image
->>>>>>> 92c9bf1e
+        run: isort --diff --check --settings-path pyproject.toml nilearn/de* nilearn/image maint_tools setup.py examples