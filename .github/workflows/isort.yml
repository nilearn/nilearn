--- conflicted
+++ resolved
@@ -32,18 +32,4 @@
         run: isort --diff --check --settings-path pyproject.toml \
             examples/0[0234567]* \
             maint_tools \
-<<<<<<< HEAD
-            nilearn \
-            setup.py
-=======
-            nilearn/connectome \
-            nilearn/de* \
-            nilearn/glm \
-            nilearn/image \
-            nilearn/interfaces \
-            nilearn/input_data \
-            nilearn/maskers \
-            nilearn/mass_univariate \
-            nilearn/regions \
-            nilearn/*.py
->>>>>>> a9e13a62
+            nilearn