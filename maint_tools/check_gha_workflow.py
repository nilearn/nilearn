--- conflicted
+++ resolved
@@ -77,20 +77,14 @@
 UPDATE_TSV = True
 
 # used by set_python_version to filter jobs by their python version
-<<<<<<< HEAD
 EXPECTED_PYTHON_VERSIONS = [
-    "3.8",
-    "3.9",
     "3.10",
     "3.11",
     "3.12",
     "3.13",
-    "3.13t3.14",
+    "3.14",
+    "3.13t",
 ]
-=======
-EXPECTED_PYTHON_VERSIONS = ["3.10", "3.11", "3.12", "3.13", "3.13t"]
->>>>>>> ae7bf171
-
 
 def main(args=sys.argv) -> None:
     """Collect duration of each job and plots them."""
