#!/bin/bash -ef

conda init bash
echo "conda version = $(conda --version)"
conda create -n testenv
conda install -n testenv -yq python=3.8 numpy scipy scikit-learn matplotlib pandas lxml mkl sphinx numpydoc pillow pandas
conda install -n testenv -yq nibabel python-kaleido sphinx-gallery sphinxcontrib-bibtex sphinx-copybutton junit-xml -c conda-forge
conda install -n testenv -c plotly plotly
source activate testenv
<<<<<<< HEAD
python -m pip install --user --upgrade --progress-bar off pip setuptools
# Install the local version of the library, along with both standard and testing-related dependencies
# See setup.cfg for dependency group options
python -m pip install .[test]
=======
python -m pip install --user --upgrade --progress-bar off pip setuptools sphinxext-opengraph memory_profiler
python -m pip install .
>>>>>>> d2ba6426
<|MERGE_RESOLUTION|>--- conflicted
+++ resolved
@@ -7,12 +7,7 @@
 conda install -n testenv -yq nibabel python-kaleido sphinx-gallery sphinxcontrib-bibtex sphinx-copybutton junit-xml -c conda-forge
 conda install -n testenv -c plotly plotly
 source activate testenv
-<<<<<<< HEAD
-python -m pip install --user --upgrade --progress-bar off pip setuptools
+python -m pip install --user --upgrade --progress-bar off pip setuptools sphinxext-opengraph memory_profiler
 # Install the local version of the library, along with both standard and testing-related dependencies
 # See setup.cfg for dependency group options
-python -m pip install .[test]
-=======
-python -m pip install --user --upgrade --progress-bar off pip setuptools sphinxext-opengraph memory_profiler
-python -m pip install .
->>>>>>> d2ba6426
+python -m pip install .[test]