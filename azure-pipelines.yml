# Python package
# Create and test a Python package on multiple Python versions.
# Add steps that analyze code, save the dist with the build record, publish to a PyPI-compatible index, and more:
# https://docs.microsoft.com/azure/devops/pipelines/languages/python

trigger:
- master

jobs:


- job: 'run_tests_on_windows'
  pool:
    vmImage: 'vs2017-win2016'
  strategy:
    matrix:
      Python35:
        python.version: '3.5'
      Python37:
        python.version: '3.7'
    maxParallel: 4

  steps:
  - task: UsePythonVersion@0
    inputs:
      versionSpec: '$(python.version)'
      architecture: 'x64'

  - script: |
      python -m pip install --upgrade pip
      pip install --prefer-binary -r requirements-dev.txt
      pip install pytest-azurepipelines codecov
    displayName: 'Install dependencies'

  - script: |
      pip install .
      python -m pytest --pyargs nilearn --cov-report=xml --cov=nilearn --cov-append --junitxml=test-results.xml
    displayName: 'test'

  - script: |
      codecov -f coverage.xml --token=$(CODECOV_TOKEN)
    displayName: 'codecov'
  - task: PublishTestResults@2
    inputs:
      testResultsFiles: '**/test-results.xml'
      testRunTitle: 'Python $(python.version)'
    condition: succeededOrFailed()


- job: 'test_installing_on_linux'
  pool:
    vmImage: 'ubuntu-18.04'
  strategy:
    matrix:
      Python36:
        python.version: '3.6'
    maxParallel: 4

  steps:
  - task: UsePythonVersion@0
    inputs:
      versionSpec: '$(python.version)'
      architecture: 'x64'

  - script: |
      set -e
      python -m pip install --upgrade pip
      pip install --prefer-binary setuptools wheel
    displayName: 'Install dependencies for building Nilearn'

  - script: |
      set -e
      python setup.py sdist bdist_wheel
    displayName: 'Build Nilearn'

  - script: |
      set -e
      pip install dist/nilearn-*-py3-none-any.whl
      python -c "from nilearn.tests.test_package_installation import test_required_package_installation as test_pkg; test_pkg()"
    displayName: 'Install Nilearn from wheel & check required package installation'

  - script: |
      set -e
      python -c "from nilearn.tests.test_package_installation import test_required_package_installation as test_pkg; test_pkg()"
    displayName: 'Test required package installation'


- job: 'test_installing_on_macos'
  pool:
<<<<<<< HEAD
    vmImage: 'macOS-10.15'
=======
    vmImage: 'macOS-latest'
>>>>>>> 093f8ccd
  strategy:
    matrix:
      Python36:
        python.version: '3.6'
    maxParallel: 4

  steps:
  - task: UsePythonVersion@0
    inputs:
      versionSpec: '$(python.version)'
      architecture: 'x64'

  - script: |
      set -e
      python -m pip install --upgrade pip
      pip install --prefer-binary setuptools wheel
    displayName: 'Install dependencies for building Nilearn'

  - script: |
      set -e
      python setup.py sdist bdist_wheel
    displayName: 'Build Nilearn'

  - script: |
      set -e
      pip install dist/nilearn-*-py3-none-any.whl
      python -c "from nilearn.tests.test_package_installation import test_required_package_installation as test_pkg; test_pkg()"
    displayName: 'Install Nilearn from wheel & check required package installation'

  - script: |
      set -e
      python -c "from nilearn.tests.test_package_installation import test_required_package_installation as test_pkg; test_pkg()"
    displayName: 'Test required package installation'


- job: 'test_installing_on_windows'
  pool:
    vmImage: 'vs2017-win2016'
  strategy:
    matrix:
      Python36:
        python.version: '3.6'
    maxParallel: 4

  steps:
  - task: UsePythonVersion@0
    inputs:
      versionSpec: '$(python.version)'
      architecture: 'x64'

  - script: |
      :; set -o errexit
      python -m pip install --upgrade pip
      pip install --prefer-binary setuptools wheel
      python setup.py sdist bdist_wheel
    displayName: 'Install dependencies for building Nilearn'

  - script: |
      :; set -o errexit
      python setup.py sdist bdist_wheel
    displayName: 'Build Nilearn'

  - script: |
      :; set -o errexit
      forfiles /p dist /m nilearn-*-py3-none-any.whl /c "cmd /c pip install @file"
    displayName: 'Install binary distribution'

  - script: |
      :; set -o errexit
      python -c "from nilearn.tests.test_package_installation import test_required_package_installation as test_pkg; test_pkg()"
    displayName: 'Test that required package are installed'


- job: 'test_expeceted_to_fail_installation_on_linux'
  pool:
    vmImage: 'ubuntu-18.04'
  strategy:
    matrix:
      Python27:
        python.version: '2.7'
    maxParallel: 4

  steps:
  - task: UsePythonVersion@0
    inputs:
      versionSpec: '$(python.version)'
      architecture: 'x64'

  - script: |
      set -e
      python -m pip install --upgrade pip
      pip install --prefer-binary setuptools wheel
    displayName: 'Install dependencies for building Nilearn'

  - script: |
      set -e
      python setup.py sdist bdist_wheel
    displayName: 'Build Nilearn'

  - script: |
      set -e
      pip install dist/nilearn-*-py3-none-any.whl 2>&1 | grep "^ERROR"
    displayName: 'Attempt to install Nilearn from wheel (expected to fail)'<|MERGE_RESOLUTION|>--- conflicted
+++ resolved
@@ -87,11 +87,7 @@
 
 - job: 'test_installing_on_macos'
   pool:
-<<<<<<< HEAD
-    vmImage: 'macOS-10.15'
-=======
     vmImage: 'macOS-latest'
->>>>>>> 093f8ccd
   strategy:
     matrix:
       Python36:
