--- conflicted
+++ resolved
@@ -56,12 +56,8 @@
     "memory_profiler",  # measuring memory during docs building
     "myst-parser",
     "numpydoc",
-<<<<<<< HEAD
-    "sphinx<7.2.0",
-=======
     "ruamel.yaml",
     "sphinx",
->>>>>>> b8053f1b
     "sphinx-copybutton",
     "sphinx-design",
     "sphinx-gallery",
@@ -69,19 +65,15 @@
     "sphinxext-opengraph",
     "ruamel.yaml"
 ]
-<<<<<<< HEAD
-=======
-# For surface plotting mostly
+# Necessary req to use nilearn's plotting module
 # Kaleido version is pinned for windows due to bug
 # See https://github.com/plotly/Kaleido/issues/134 for more detail
-plotly = [
+plotting = [
+    "matplotlib>=3.3.0",
     "plotly",
     "kaleido ; platform_system != 'Windows'",
     "kaleido==0.1.0.post1 ; platform_system == 'Windows'"
 ]
->>>>>>> b8053f1b
-# Necessary req to use nilearn's plotting module
-plotting = ["matplotlib>=3.3.0", "kaleido", "plotly"]
 style = [
     "black",
     "blacken-docs",
