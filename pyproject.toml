--- conflicted
+++ resolved
@@ -35,16 +35,9 @@
 description = "Statistical learning for neuroimaging in Python"
 # Version from setuptools_scm
 dynamic = ["version"]
-<<<<<<< HEAD
-license = {text = "new BSD"}
-maintainers = [
-    {name = "Bertrand Thirion", email = "bertrand.thirion@inria.fr"}
-]
-=======
 license = "BSD-3-Clause"
 license-files = ["LICENSE"]
 maintainers = [{name = "Bertrand Thirion", email = "bertrand.thirion@inria.fr"}]
->>>>>>> d5f84a02
 name = "nilearn"
 readme = "README.rst"
 requires-python = ">=3.9"
