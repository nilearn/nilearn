[build-system]
build-backend = "hatchling.build"
requires = ["hatchling", "hatch-vcs"]

[project]
authors = [{name = "Nilearn developers"}]
classifiers = [
    "Intended Audience :: Science/Research",
    "Intended Audience :: Developers",
    "License :: OSI Approved",
    "Programming Language :: C",
    "Programming Language :: Python",
    "Topic :: Software Development",
    "Topic :: Scientific/Engineering",
    "Operating System :: Microsoft :: Windows",
    "Operating System :: POSIX",
    "Operating System :: Unix",
    "Operating System :: MacOS",
    "Programming Language :: Python :: 3.9",
    "Programming Language :: Python :: 3.10",
    "Programming Language :: Python :: 3.11",
    "Programming Language :: Python :: 3.12",
    "Programming Language :: Python :: 3.13"
]
dependencies = [
    "joblib>=1.2.0",
    "lxml",
    "nibabel>=5.2.0",
    "numpy>=1.22.4",
    "pandas>=2.2.0",
    "requests>=2.25.0",
    "scikit-learn>=1.4.0",
    "scipy>=1.8.0",
    "packaging"
]
description = "Statistical learning for neuroimaging in Python"
# Version from setuptools_scm
dynamic = ["version"]
license = {text = "new BSD"}
maintainers = [{name = "Bertrand Thirion", email = "bertrand.thirion@inria.fr"}]
name = "nilearn"
readme = "README.rst"
requires-python = ">=3.9"

[project.optional-dependencies]
# A combination of dependencies useful for developers
dev = [
    "nilearn[plotting,doc,style,test]"
]
# Requirements necessary for building the documentation
doc = [
    "nilearn[plotting]",
    "furo>=2024.8.6",
    "memory_profiler>=0.61.0",  # measuring memory during docs building
    "myst-parser>=3.0.1",
    "numpydoc>=1.8.0",
    "ruamel.yaml>=0.18.6",
    "sphinx>=7.4.7",
    "sphinx-copybutton>=0.5.2",
    "sphinx-design>=0.6.1",
    "sphinx-gallery>=0.18.0",
    "sphinxcontrib-bibtex>=2.6.3",
    "sphinxext-opengraph>=0.9.1",
    "sphinxcontrib-mermaid>=1.0.0"
]
# the following is kept for "backward compatibility"
plotly = ["nilearn[plotting]"]
# Necessary req to use nilearn's plotting module
# Kaleido version is pinned for windows due to bug
# See https://github.com/plotly/Kaleido/issues/134 for more detail
plotting = [
    "matplotlib>=3.3.0",
    "plotly",
    "kaleido ; platform_system != 'Windows'",
    "kaleido==0.1.0.post1 ; platform_system == 'Windows'"
]
style = [
    'tox'
]
# For running unit and docstring tests
test = [
    "coverage",
    "pytest>=6.0.0",
    "pytest-cov",
    "pytest-randomly",
    "pytest-reporter-html1>=0.9.2",
    "pytest-xdist[psutil]"
]

[project.urls]
Changelog = "https://nilearn.github.io/stable/changes/whats_new.html"
Development = "https://github.com/nilearn/nilearn"
Discussions = "https://neurostars.org/tag/nilearn"
Homepage = "https://nilearn.github.io"

[tool.codespell]
builtin = "clear,rare,en-GB_to_en-US"
ignore-words = ".github/codespell_ignore_words.txt"
skip = "./.git,*.cff,*.bib,*/tmp,plotly-gl3d-latest.min.js,jquery.min.js,localizer_behavioural.tsv,.mypy_cache,env,venv,./doc/auto_examples,./doc/modules/generated/*,./doc/_build,./maint_tools/*.html,./examples/*/results,AUTHORS.rst"

[tool.doc8]
allow-long-titles = true
ignore-path = [
    "*/changes/*.rst",
    "*/modules/generated/*",
    "*/modules/generated_reports/*",
    "*/templates/*.rst",
    "doc/includes/*",
    "doc/authors.rst",
    "AUTHORS.rst"
]
max-line-length = 120

[tool.hatch.build.hooks.vcs]
version-file = "nilearn/_version.py"

[tool.hatch.build.targets.wheel]
packages = ["nilearn"]

[tool.hatch.version]
source = "vcs"

[tool.mypy]
allow_redefinition = false
enable_error_code = ["ignore-without-code", "redundant-expr", "truthy-bool"]
exclude = [
    '.*/tests/test_.*',
    'doc/.*',
    'examples/.*',
    'maint_tools/.*',
    'nilearn_cache/.*',
    'nilearn/_version.py'
]
warn_unreachable = true

[[tool.mypy.overrides]]
ignore_errors = true
module = [
    "nilearn.externals.*",
    "nilearn._version"
]

[[tool.mypy.overrides]]
ignore_missing_imports = true
module = [
    "IPython.*",
    "joblib.*",
    "kaleido",
    "matplotlib.*",
    "memory_profiler.*",
    "mpl_toolkits.*",
    "nibabel.*",
    "nilearn._version",
    "packaging.*",
    "plotly.*",
    "pytest.*",
    "rich.*",
    "scipy.*",
    "sklearn.*",
    "statsmodels.*",
    "svg.*"
]

[tool.pytest.ini_options]
addopts = "-ra --strict-config --strict-markers --doctest-modules --showlocals -s -vv --durations=0 --template=maint_tools/templates/index.html"
doctest_optionflags = "NORMALIZE_WHITESPACE ELLIPSIS"
junit_family = "xunit2"
log_cli_level = "INFO"
minversion = "6.0"
xfail_strict = true

[tool.ruff]
extend-exclude = [
    "nilearn/externals/*",
    "doc/auto_examples/*"
]
include = ["pyproject.toml", "nilearn/**/*.py", "examples/**/*.py", "maint_tools/**/*.py", "doc/**/*.py"]
indent-width = 4
line-length = 79

[tool.ruff.format]
docstring-code-format = true
docstring-code-line-length = "dynamic"
indent-style = "space"
line-ending = "auto"
quote-style = "double"
skip-magic-trailing-comma = false

[tool.ruff.lint]
dummy-variable-rgx = "^(_+|(_+[a-zA-Z0-9_]*[a-zA-Z0-9]+?))$"
fixable = ["ALL"]
ignore = [
    "ARG005",
    "B904",
    "D105",
    "D205",
    "D208",
    "D301",
    "E741",
    "ERA001",
    "FURB105",
    "N803",
    "N806",
    "PERF203",
    "PIE790",
    "PLR2004",
    "PTH207",
    "UP038",  # https://github.com/astral-sh/ruff/issues/7871
    # Avoid linter rules conflicting with the formatter
    # https://docs.astral.sh/ruff/formatter/#conflicting-lint-rules
    "COM812",
    "COM819",
    "D206",
    "D300",
    "E111",
    "E114",
    "E117",
    "Q000",
    "Q001",
    "Q002",
    "Q003",
    "W191"
]
# List of all the ruff rules (includes why the rule matters)
# https://docs.astral.sh/ruff/rules/
select = [
    "ARG",
    "B",
    "C4",
    "C90",
    "D",
    "E",
    "ERA",
    "F",
    "FLY",
    "FURB",
    "I",
    "N",
    "NPY",
    "PERF",
    "PIE",
    "PTH",
    "PD",
    "PGH",
    "PLR",
    "RUF",
    "SIM",
    "UP",
    "W"
]
unfixable = []

[tool.ruff.lint.mccabe]
max-complexity = 21

[tool.ruff.lint.per-file-ignores]
"**/{doc}/*" = ["D103"]
"**/{examples}/*" = ["B018", "D103", "D400", "E402"]
"__init__.py" = ["D104", "E402"]
"nilearn/**/tests/test_*" = ["D100"]
"nilearn/_utils/*" = ["B028"]  # 7 errors to fix
"nilearn/connectome/*" = ["B028"]  # 5 errors to fix
"nilearn/connectome/**/{tests}/*" = ["D103"]  # 35 errors to fix
"nilearn/datasets/*" = ["B028"]  # 23 errors to fix
"nilearn/datasets/tests/test_atlas.py" = ["D103"]
"nilearn/datasets/tests/test_func.py" = ["D103"]
"nilearn/datasets/tests/test_mocking_autoused.py" = ["D103"]
"nilearn/datasets/tests/test_neurovault.py" = ["D103"]
"nilearn/datasets/tests/test_struct.py" = ["D103"]
"nilearn/datasets/tests/test_testing.py" = ["D103"]
<<<<<<< HEAD
"nilearn/datasets/tests/test_utils.py" = ["D103"]
=======
>>>>>>> 449a650b
"nilearn/decoding/*" = ["B028"]  # 5 errors to fix
"nilearn/decoding/**/{tests}/*" = ["D103"]  # 81 errors to fix
"nilearn/decomposition/**/{tests}/*" = ["D103"]  # 32 errors to fix
"nilearn/glm/*" = ["B028"]  # 19 errors to fix
"nilearn/glm/**/{tests}/*" = ["D103"]  # 154 errors to fix
"nilearn/image/**/{tests}/*" = ["D103"]  # 75 errors to fix
"nilearn/maskers/*" = ["B028"]  # 17 errors to fix
"nilearn/mass_univariate/*" = ["B028"]  # 4 errors to fix
"nilearn/plotting/*" = ["B028"]  # 18 errors to fix
"nilearn/plotting/**/{tests}/*" = ["D103"]  # 123 errors to fix
"nilearn/regions/**/{tests}/*" = ["D103"]  # 64 errors to fix
"nilearn/reporting/tests/test_glm_reporter.py" = ["D103"]
"nilearn/reporting/tests/test_html_report.py" = ["D103"]
"nilearn/reporting/tests/test_reporting.py" = ["D103"]
"nilearn/signal.py" = ["B028"]  # 11 errors to fix
"nilearn/surface/**/{tests}/*" = ["D103"]  # 43 errors to fix

[tool.ruff.lint.pydocstyle]
convention = "numpy"

[tool.ruff.lint.pylint]
# https://docs.astral.sh/ruff/settings/#lint_pylint_max-args
max-args = 26
# https://docs.astral.sh/ruff/settings/#lint_pylint_max-branches
max-branches = 22
# https://docs.astral.sh/ruff/settings/#lint_pylint_max-returns
max-returns = 7
# https://docs.astral.sh/ruff/settings/#lint_pylint_max-statements
max-statements = 93<|MERGE_RESOLUTION|>--- conflicted
+++ resolved
@@ -268,10 +268,7 @@
 "nilearn/datasets/tests/test_neurovault.py" = ["D103"]
 "nilearn/datasets/tests/test_struct.py" = ["D103"]
 "nilearn/datasets/tests/test_testing.py" = ["D103"]
-<<<<<<< HEAD
 "nilearn/datasets/tests/test_utils.py" = ["D103"]
-=======
->>>>>>> 449a650b
 "nilearn/decoding/*" = ["B028"]  # 5 errors to fix
 "nilearn/decoding/**/{tests}/*" = ["D103"]  # 81 errors to fix
 "nilearn/decomposition/**/{tests}/*" = ["D103"]  # 32 errors to fix
