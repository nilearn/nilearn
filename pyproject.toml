--- conflicted
+++ resolved
@@ -65,22 +65,8 @@
     "sphinxext-opengraph",
     "ruamel.yaml"
 ]
-<<<<<<< HEAD
-# For testing of oldest usable versions of dependencies.
-min = [
-    "joblib==1.0.0",
-    "nibabel==4.0.0",
-    "numpy==1.19.0",
-    "pandas==1.1.5",
-    "scikit-learn==1.0.0",
-    "scipy==1.6.0"
-]
-# For surface plotting mostly
-plotly = ["kaleido", "plotly"]
-=======
 # the following is kept for "backward compatibility"
 plotly = ["nilearn[plotting]"]
->>>>>>> 1b9232cc
 # Necessary req to use nilearn's plotting module
 # Kaleido version is pinned for windows due to bug
 # See https://github.com/plotly/Kaleido/issues/134 for more detail
