--- conflicted
+++ resolved
@@ -34,16 +34,9 @@
 description = "Statistical learning for neuroimaging in Python"
 # Version from setuptools_scm
 dynamic = ["version"]
-<<<<<<< HEAD
-license = {text = "new BSD"}
-maintainers = [
-    {name = "Bertrand Thirion", email = "bertrand.thirion@inria.fr"}
-]
-=======
 license = "BSD-3-Clause"
 license-files = ["LICENSE"]
 maintainers = [{name = "Bertrand Thirion", email = "bertrand.thirion@inria.fr"}]
->>>>>>> 0ba67f36
 name = "nilearn"
 readme = "README.rst"
 requires-python = ">=3.10"
@@ -74,13 +67,8 @@
 # Kaleido version is pinned for windows due to bug
 # See https://github.com/plotly/Kaleido/issues/134 for more detail
 plotting = [
-<<<<<<< HEAD
     "matplotlib>=3.8.0",
-    "plotly",
-=======
-    "matplotlib>=3.3.0",
     "plotly>=5.0.0,!=6.1.0",
->>>>>>> 0ba67f36
     "kaleido ; platform_system != 'Windows'",
     "kaleido==0.1.0.post1 ; platform_system == 'Windows'"
 ]
@@ -181,19 +169,13 @@
 xfail_strict = true
 
 [tool.ruff]
-<<<<<<< HEAD
-extend-exclude = ["nilearn/externals/*", "doc/auto_examples/*"]
+extend-exclude = ["nilearn/externals/*", "doc/auto_examples/*", "nilearn/_version.py"]
 include = [
     "pyproject.toml",
     "nilearn/**/*.py",
     "examples/**/*.py",
     "maint_tools/**/*.py",
     "doc/**/*.py"
-=======
-exclude = [
-    "nilearn/externals/*",
-    "nilearn/_version.py"
->>>>>>> 0ba67f36
 ]
 indent-width = 4
 line-length = 79
