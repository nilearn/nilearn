--- conflicted
+++ resolved
@@ -163,11 +163,7 @@
 # - but can import from any lower layers
 # ** mass_univariate:
 # - can import from any lower layers
-<<<<<<< HEAD
-# 3. maskers, image, surface, plotting, masking, datasets, reporting, interfaces:
-=======
-# ** maskers, image, surface, plotting, masking, datasets, reporting:
->>>>>>> 261952d3
+# ** maskers, image, surface, plotting, masking, datasets, reporting, interfaces:
 # - can import from each other
 # - can import from any lower layers
 # ** signal:
