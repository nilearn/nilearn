--- conflicted
+++ resolved
@@ -161,16 +161,7 @@
     "PLR2004",
     "PTH100",
     "PTH103",
-<<<<<<< HEAD
     "PTH112",
-=======
-    "PTH109",
-    "PTH110",
-    "PTH107",
-    "PTH111",
-    "PTH113",
-    "PTH115",
->>>>>>> 0b66c0ca
     "PTH118",
     "PTH119",
     "PTH120",
