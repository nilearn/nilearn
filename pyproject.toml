[build-system]
build-backend = "hatchling.build"
requires = ["hatchling", "hatch-vcs", "setuptools-scm!=9.0.0"]

[project]
authors = [{name = "Nilearn developers"}]
classifiers = [
    "Intended Audience :: Science/Research",
    "Intended Audience :: Developers",
    "Programming Language :: C",
    "Programming Language :: Python",
    "Topic :: Software Development",
    "Topic :: Scientific/Engineering",
    "Operating System :: Microsoft :: Windows",
    "Operating System :: POSIX",
    "Operating System :: Unix",
    "Operating System :: MacOS",
    "Programming Language :: Python :: 3.10",
    "Programming Language :: Python :: 3.11",
    "Programming Language :: Python :: 3.12",
    "Programming Language :: Python :: 3.13"
]
dependencies = [
    "joblib>=1.2.0",
    "lxml",
    "nibabel>=5.2.0",
    "numpy>=1.22.4",
    "pandas>=2.2.0",
    "requests>=2.25.0",
    "scikit-learn>=1.4.0",
    "scipy>=1.8.0",
    "packaging"
]
description = "Statistical learning for neuroimaging in Python"
# Version from setuptools_scm
dynamic = ["version"]
license = "BSD-3-Clause"
license-files = ["LICENSE"]
maintainers = [{name = "Bertrand Thirion", email = "bertrand.thirion@inria.fr"}]
name = "nilearn"
readme = "README.rst"
requires-python = ">=3.10"

[project.optional-dependencies]
# A combination of dependencies useful for developers
dev = ["nilearn[plotting,doc,style,test]"]
# Requirements necessary for building the documentation
doc = [
    "nilearn[plotting]",
    "docutils>=0.17",
    "furo>=2024.8.6",
    "memory_profiler>=0.61.0",  # measuring memory during docs building
    "myst-parser>=3.0.1",
    "numpydoc>=1.8.0",
    "ruamel.yaml>=0.18.6",
    "sphinx>=7.4.7",
    "sphinx-copybutton>=0.5.2",
    "sphinx-design>=0.6.1",
    "sphinx-gallery>=0.18.0",
    "sphinxcontrib-bibtex>=2.6.3",
    "sphinxext-opengraph>=0.9.1",
    "sphinxcontrib-mermaid>=1.0.0"
]
# the following is kept for "backward compatibility"
plotly = ["nilearn[plotting]"]
# Necessary req to use nilearn's plotting module
# Kaleido version is pinned for windows due to bug
# See https://github.com/plotly/Kaleido/issues/134 for more detail
plotting = [
    "matplotlib>=3.8.0",
<<<<<<< HEAD
    "plotly>=5.0.0,!=6.1.0",
=======
    "plotly>=5.0.0,!=6.1.0 ; platform_system != 'Windows'",
>>>>>>> 14a89340
    "kaleido ; platform_system != 'Windows'",
    "plotly>=5.0.0,<6.1.0 ; platform_system == 'Windows'",
    "kaleido==0.1.0.post1 ; platform_system == 'Windows'"
]
style = ['tox']
# For running unit and docstring tests
test = [
    "coverage",
    "numpydoc>=1.8.0",
    "pytest>=6.0.0",
    "pytest-cov",
    "pytest-csv",
    "pytest-randomly",
    "pytest-reporter-html1>=0.9.2",
    "pytest-timeout",
    "pytest-xdist[psutil]"
]

[project.urls]
Changelog = "https://nilearn.github.io/stable/changes/whats_new.html"
Development = "https://github.com/nilearn/nilearn"
Discussions = "https://neurostars.org/tag/nilearn"
Homepage = "https://nilearn.github.io"

[tool.codespell]
builtin = "clear,rare,en-GB_to_en-US"
ignore-words = ".github/codespell_ignore_words.txt"
skip = "./.git,*.cff,*.bib,*/tmp,plotly-gl3d-latest.min.js,jquery.min.js,localizer_behavioural.tsv,.mypy_cache,env,venv,./doc/auto_examples,./doc/modules/generated/*,./doc/_build,./maint_tools/*.html,./examples/*/results,AUTHORS.rst"

[tool.doc8]
allow-long-titles = true
ignore-path = [
    "*/changes/*.rst",
    "*/modules/generated/*",
    "*/modules/generated_reports/*",
    "*/templates/*.rst",
    "doc/authors.rst",
    "doc/includes/*",
    "doc/modules/datasets.rst",  # to ignore mystparser error
    "AUTHORS.rst"
]
max-line-length = 120

[tool.hatch.build.hooks.vcs]
version-file = "nilearn/_version.py"

[tool.hatch.build.targets.wheel]
exclude = ["nilearn/plotting/tests/baseline"]
packages = ["nilearn"]

[tool.hatch.version]
source = "vcs"

[tool.importlinter]
root_package = "nilearn"

[[tool.importlinter.contracts]]
ignore_imports = [
    "nilearn.maskers.tests.* -> nilearn._utils.estimator_checks",  # allowed in tests
    "nilearn._utils.masker_validation -> nilearn.glm.*",
    "nilearn.interfaces.bids.glm -> nilearn.glm",
    "nilearn._utils.glm -> nilearn.glm.second_level",
    "nilearn.plotting.matrix.* -> nilearn.glm.**",
    "nilearn.signal -> nilearn.glm.first_level.design_matrix"
]
layers = [
    "nilearn.glm : nilearn.decoding",
    "nilearn.maskers"
]
name = "glm and decoding can import from maskers and each other"
type = "layers"

[tool.mypy]
allow_redefinition = false
enable_error_code = ["ignore-without-code", "redundant-expr", "truthy-bool"]
exclude = [
    '.*/tests/test_.*',
    'doc/.*',
    'examples/.*',
    'maint_tools/.*',
    'nilearn_cache/.*',
    'nilearn/_version.py'
]
warn_unreachable = true

[[tool.mypy.overrides]]
ignore_errors = true
module = ["nilearn.externals.*", "nilearn._version"]

[[tool.mypy.overrides]]
ignore_missing_imports = true
module = [
    "IPython.*",
    "joblib.*",
    "kaleido",
    "matplotlib.*",
    "memory_profiler.*",
    "mpl_toolkits.*",
    "nibabel.*",
    "nilearn._version",
    "numpydoc.*",
    "packaging.*",
    "plotly.*",
    "pytest.*",
    "rich.*",
    "scipy.*",
    "sklearn.*",
    "statsmodels.*",
    "svg.*"
]

[tool.pytest.ini_options]
addopts = "-ra --strict-config --strict-markers --doctest-modules --showlocals -s -v --template=maint_tools/templates/index.html --timeout=45"
doctest_optionflags = "NORMALIZE_WHITESPACE ELLIPSIS"
junit_family = "xunit2"
log_cli_level = "INFO"
minversion = "6.0"
xfail_strict = true

[tool.ruff]
extend-exclude = ["nilearn/externals/*", "doc/auto_examples/*", "nilearn/_version.py"]
include = [
    "pyproject.toml",
    "nilearn/**/*.py",
    "examples/**/*.py",
    "maint_tools/**/*.py",
    "doc/**/*.py"
]
indent-width = 4
line-length = 79

[tool.ruff.format]
docstring-code-format = true
docstring-code-line-length = "dynamic"
indent-style = "space"
line-ending = "auto"
quote-style = "double"
skip-magic-trailing-comma = false

[tool.ruff.lint]
dummy-variable-rgx = "^(_+|(_+[a-zA-Z0-9_]*[a-zA-Z0-9]+?))$"
fixable = ["ALL"]
ignore = [
    "ARG005",
    "B904",
    "D105",
    "D205",
    "D301",
    "E741",
    "ERA001",
    "PD901",  # https://github.com/astral-sh/ruff/issues/7710
    "N803",
    "N806",
    "PERF203",
    "PLR2004",
    "PTH207",
    "UP038",  # https://github.com/astral-sh/ruff/issues/7871
    "RUF005",
    # Avoid linter rules conflicting with the formatter
    # https://docs.astral.sh/ruff/formatter/#conflicting-lint-rules
    "COM812",
    "COM819",
    "E111",
    "E114",
    "E117",
    "Q000",
    "Q001",
    "Q002",
    "Q003",
    "W191"
]
# List of all the ruff rules (includes why the rule matters)
# https://docs.astral.sh/ruff/rules/
select = [
    "ARG",
    "B",
    "C4",
    "C90",
    "D",
    "E",
    "ERA",
    "F",
    "FLY",
    "FURB",
    "I",
    "N",
    "NPY",
    "PERF",
    "PIE",
    "PTH",
    "PD",
    "PGH",
    "PLR",
    "RUF",
    "SIM",
    "UP",
    "W"
]
unfixable = []

[tool.ruff.lint.mccabe]
max-complexity = 23

[tool.ruff.lint.per-file-ignores]
"**/{doc}/*" = ["D103"]
"**/{examples}/*" = ["B018", "D103", "D400", "E402"]
"__init__.py" = ["D104", "E402"]
"nilearn/**/tests/test_*" = ["D100"]
"nilearn/connectome/**/{tests}/*" = ["D103"]  # 35 errors to fix
"nilearn/datasets/tests/test_atlas.py" = ["D103"]
"nilearn/datasets/tests/test_func.py" = ["D103"]
"nilearn/datasets/tests/test_mocking_autoused.py" = ["D103"]
"nilearn/datasets/tests/test_struct.py" = ["D103"]
"nilearn/datasets/tests/test_testing.py" = ["D103"]
"nilearn/datasets/tests/test_utils.py" = ["D103"]
"nilearn/decoding/**/{tests}/*" = ["D103"]  # 81 errors to fix
"nilearn/glm/tests/test_check_events_file_uses_tab_separators.py" = ["D103"]
"nilearn/glm/tests/test_contrasts.py" = ["D103"]
"nilearn/glm/tests/test_design_matrix.py" = ["D103"]
"nilearn/glm/tests/test_hemodynamic_models.py" = ["D103"]
"nilearn/glm/tests/test_model.py" = ["D103"]
"nilearn/glm/tests/test_paradigm.py" = ["D103"]
"nilearn/glm/tests/test_regression.py" = ["D103"]
"nilearn/glm/tests/test_second_level.py" = ["D103"]
"nilearn/glm/tests/test_thresholding.py" = ["D103"]
"nilearn/glm/tests/test_utils.py" = ["D103"]
"nilearn/image/**/{tests}/*" = ["D103"]  # 75 errors to fix
"nilearn/plotting/displays/tests/test_edge_detect.py" = ["D103"]
"nilearn/plotting/image/tests/test_img_plotting.py" = ["D103"]
"nilearn/plotting/matrix/tests/test_matrix_plotting.py" = ["D103"]
"nilearn/plotting/matrix/tests/test_utils.py" = ["D103"]
"nilearn/plotting/surface/tests/conftest.py" = ["D103"]
"nilearn/plotting/surface/tests/test_html_surface.py" = ["D103"]
"nilearn/plotting/surface/tests/test_surf_plotting.py" = ["D103"]
"nilearn/plotting/surface/tests/test_utils.py" = ["D103"]
"nilearn/plotting/tests/test_baseline_comparisons.py" = ["D103"]
"nilearn/plotting/tests/test_cm.py" = ["D103"]
"nilearn/plotting/tests/test_find_cuts.py" = ["D103"]
"nilearn/plotting/tests/test_html_connectome.py" = ["D103"]
"nilearn/plotting/tests/test_html_stat_map.py" = ["D103"]
"nilearn/plotting/tests/test_img_comparisons.py" = ["D103"]
"nilearn/regions/**/{tests}/*" = ["D103"]  # 64 errors to fix
"nilearn/reporting/tests/test_html_report.py" = ["D103"]
"nilearn/surface/**/{tests}/*" = ["D103"]  # 43 errors to fix

[tool.ruff.lint.pydocstyle]
convention = "numpy"

[tool.ruff.lint.pylint]
# https://docs.astral.sh/ruff/settings/#lint_pylint_max-args
max-args = 27
# https://docs.astral.sh/ruff/settings/#lint_pylint_max-branches
max-branches = 22
# https://docs.astral.sh/ruff/settings/#lint_pylint_max-returns
max-returns = 8
# https://docs.astral.sh/ruff/settings/#lint_pylint_max-statements
max-statements = 96<|MERGE_RESOLUTION|>--- conflicted
+++ resolved
@@ -68,11 +68,7 @@
 # See https://github.com/plotly/Kaleido/issues/134 for more detail
 plotting = [
     "matplotlib>=3.8.0",
-<<<<<<< HEAD
-    "plotly>=5.0.0,!=6.1.0",
-=======
     "plotly>=5.0.0,!=6.1.0 ; platform_system != 'Windows'",
->>>>>>> 14a89340
     "kaleido ; platform_system != 'Windows'",
     "plotly>=5.0.0,<6.1.0 ; platform_system == 'Windows'",
     "kaleido==0.1.0.post1 ; platform_system == 'Windows'"
