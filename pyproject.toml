[build-system]
build-backend = "hatchling.build"
requires = ["hatchling", "hatch-vcs"]

[project]
authors = [{name = "Nilearn developers"}]
classifiers = [
    "Intended Audience :: Science/Research",
    "Intended Audience :: Developers",
    "License :: OSI Approved",
    "Programming Language :: C",
    "Programming Language :: Python",
    "Topic :: Software Development",
    "Topic :: Scientific/Engineering",
    "Operating System :: Microsoft :: Windows",
    "Operating System :: POSIX",
    "Operating System :: Unix",
    "Operating System :: MacOS",
    "Programming Language :: Python :: 3.7",
    "Programming Language :: Python :: 3.8",
    "Programming Language :: Python :: 3.9",
    "Programming Language :: Python :: 3.10",
    "Programming Language :: Python :: 3.11"
]
dependencies = [
    "joblib>=1.0.0",
    "lxml",
    "nibabel>=3.2.0",
    "numpy>=1.19.0",
    "pandas>=1.1.5",
    "requests>=2.25.0",
    "scikit-learn>=1.0.0",
    "scipy>=1.6.0",
    "packaging"
]
description = "Statistical learning for neuroimaging in Python"
# Version from setuptools_scm
dynamic = ["version"]
license = {text = "new BSD"}
long_description = {file = "README.rst"}
maintainers = [{name = "Bertrand Thirion", email = "bertrand.thirion@inria.fr"}]
name = "nilearn"
readme = "README.rst"
requires-python = ">=3.7"

[project.optional-dependencies]
# A combination of dependencies useful for developers
dev = [
    "nilearn[plotting,plotly,doc,test]",
    "isort",
    "flynt",
    "black",
    "flake8-use-fstring",
    'codespell',
    'tomli',
    'pre-commit'
]
# Requirements necessary for building the documentation
doc = [
    "nilearn[plotly]",
    "coverage",
    "flake8",
    "flake8-docstrings",
    "furo",
    "memory_profiler",  # measuring memory during docs building
    "mkl",
    "myst-parser",
    "numpydoc",
    "ruamel.yaml",
    "sphinx<7.2.0",
    "sphinx-copybutton",
    "sphinx-design",
    "sphinx-gallery",
    "sphinxcontrib-bibtex",
    "sphinxext-opengraph"
]
# For testing of oldest usable versions of dependencies.
min = [
    "joblib==1.0.0",
    "nibabel==3.2.0",
    "numpy==1.19.0",
    "pandas==1.1.5",
    "scikit-learn==1.0.0",
    "scipy==1.6.0"
]
# For surface plotting mostly
plotly = ["kaleido", "plotly"]
# Necessary req to use nilearn's plotting module
plotting = ["matplotlib>=3.3.0"]
# For running unit and docstring tests
test = [
    "coverage",
    "pytest>=6.0.0",
    "pytest-cov"
]

[project.urls]
Changelog = "https://nilearn.github.io/stable/changes/whats_new.html"
Development = "https://github.com/nilearn/nilearn"
Discussions = "https://neurostars.org/tag/nilearn"
Homepage = "https://nilearn.github.io"

[tool.black]
# 'extend-exclude' excludes files or directories in addition to the defaults
extend-exclude = """
(
  nilearn/externals
  | nilearn/_utils/data_gen.py
  | nilearn/_utils/helpers.py
  | nilearn/reporting/html_report.py
  | nilearn/reporting/tests/test_html_report.py
  | nilearn/glm/contrasts.py
  | nilearn/glm/first_level/first_level.py
  | nilearn/glm/tests/test_contrasts.py
  | nilearn/glm/tests/test_first_level.py
  | examples/01_plotting/plot_3d_map_to_surface_projection.py
  | examples/01_plotting/plot_surf_atlas.py
  | examples/01_plotting/plot_surf_stat_map.py
  | examples/01_plotting/plot_surface_projection_strategies.py
  | examples/04_glm_first_level/plot_fiac_analysis.py
  | examples/04_glm_first_level/plot_fixed_effects.py
  | examples/04_glm_first_level/plot_localizer_surface_analysis.py
  | examples/07_advanced/plot_surface_bids_analysis.py
  | nilearn/interfaces/fmriprep/load_confounds_compcor.py
  | nilearn/interfaces/fmriprep/tests/test_load_confounds_utils.py
  | nilearn/interfaces/fmriprep/tests/test_load_confounds_strategy.py
  | nilearn/interfaces/fmriprep/tests/utils.py
  | nilearn/interfaces/fmriprep/tests/test_load_confounds.py
  | nilearn/maskers/nifti_spheres_masker.py
  | nilearn/maskers/nifti_labels_masker.py
  | nilearn/plotting/html_surface.py
  | nilearn/plotting/img_plotting.py
  | nilearn/plotting/js_plotting_utils.py
  | nilearn/plotting/surf_plotting.py
  | nilearn/plotting/tests/test_html_surface.py
  | nilearn/plotting/tests/test_surf_plotting.py
  | nilearn/surface/surface.py
  | nilearn/surface/tests/test_surface.py
<<<<<<< HEAD
  | nilearn/tests/test_masking.py
=======
  | nilearn/tests/test_signal.py
>>>>>>> 81b40699
)
"""
line-length = 79

[tool.codespell]
ignore-words = ".github/codespell_ignore_words.txt"
skip = "./.git,plotly-gl3d-latest.min.js,jquery.min.js,localizer_behavioural.tsv,.mypy_cache,env,venv,./doc/auto_examples,*/tmp,./doc/modules/generated/*,./doc/_build"

[tool.flynt]
exclude = "tempita"

[tool.hatch.build.hooks.vcs]
version-file = "nilearn/_version.py"

[tool.hatch.build.targets.wheel]
packages = ["nilearn"]

[tool.hatch.version]
source = "vcs"

[tool.isort]
combine_as_imports = true
line_length = 79
profile = "black"
skip_gitignore = true
skip_glob = [
    "nilearn/externals/*",
    "doc/auto_examples/*"
]
src_paths = [
    'maint_tools',
    'nilearn',
    'doc'
]

[tool.pytest.ini_options]
addopts = "--doctest-modules -s -vv --durations=0"
doctest_optionflags = "NORMALIZE_WHITESPACE ELLIPSIS"
# TODO: Remove filter in release 0.13
filterwarnings = "ignore:.*Please use 'zscore_sample' instead.:FutureWarning"
junit_family = "xunit2"
minversion = "6.0"<|MERGE_RESOLUTION|>--- conflicted
+++ resolved
@@ -136,11 +136,6 @@
   | nilearn/plotting/tests/test_surf_plotting.py
   | nilearn/surface/surface.py
   | nilearn/surface/tests/test_surface.py
-<<<<<<< HEAD
-  | nilearn/tests/test_masking.py
-=======
-  | nilearn/tests/test_signal.py
->>>>>>> 81b40699
 )
 """
 line-length = 79
