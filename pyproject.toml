[build-system]
build-backend = "hatchling.build"
requires = ["hatchling", "hatch-vcs"]

[project]
authors = [{name = "Nilearn developers"}]
classifiers = [
    "Intended Audience :: Science/Research",
    "Intended Audience :: Developers",
    "License :: OSI Approved",
    "Programming Language :: C",
    "Programming Language :: Python",
    "Topic :: Software Development",
    "Topic :: Scientific/Engineering",
    "Operating System :: Microsoft :: Windows",
    "Operating System :: POSIX",
    "Operating System :: Unix",
    "Operating System :: MacOS",
    "Programming Language :: Python :: 3.9",
    "Programming Language :: Python :: 3.10",
    "Programming Language :: Python :: 3.11",
    "Programming Language :: Python :: 3.12",
    "Programming Language :: Python :: 3.13"
]
dependencies = [
    "joblib>=1.2.0",
    "lxml",
    "nibabel>=5.2.0",
    "numpy>=1.22.4",
    "pandas>=2.2.0",
    "requests>=2.25.0",
    "scikit-learn>=1.4.0",
    "scipy>=1.8.0",
    "packaging"
]
description = "Statistical learning for neuroimaging in Python"
# Version from setuptools_scm
dynamic = ["version"]
license = {text = "new BSD"}
maintainers = [{name = "Bertrand Thirion", email = "bertrand.thirion@inria.fr"}]
name = "nilearn"
readme = "README.rst"
requires-python = ">=3.9"

[project.optional-dependencies]
# A combination of dependencies useful for developers
dev = [
    "nilearn[plotting,doc,style,test]"
]
# Requirements necessary for building the documentation
doc = [
    "nilearn[plotting]",
    "furo",
    "memory_profiler",  # measuring memory during docs building
    "myst-parser",
    "numpydoc",
    "ruamel.yaml",
    "sphinx",
    "sphinx-copybutton",
    "sphinx-design",
    "sphinx-gallery",
    "sphinxcontrib-bibtex",
    "sphinxext-opengraph"
]
# the following is kept for "backward compatibility"
plotly = ["nilearn[plotting]"]
# Necessary req to use nilearn's plotting module
# Kaleido version is pinned for windows due to bug
# See https://github.com/plotly/Kaleido/issues/134 for more detail
plotting = [
    "matplotlib>=3.3.0",
    "plotly",
    "kaleido ; platform_system != 'Windows'",
    "kaleido==0.1.0.post1 ; platform_system == 'Windows'"
]
style = [
    'tox'
]
# For running unit and docstring tests
test = [
    "coverage",
    "pytest>=6.0.0",
    "pytest-cov",
    "pytest-reporter-html1>=0.9.2",
    "tox"
]

[project.urls]
Changelog = "https://nilearn.github.io/stable/changes/whats_new.html"
Development = "https://github.com/nilearn/nilearn"
Discussions = "https://neurostars.org/tag/nilearn"
Homepage = "https://nilearn.github.io"

[tool.codespell]
ignore-words = ".github/codespell_ignore_words.txt"
skip = "./.git,plotly-gl3d-latest.min.js,jquery.min.js,localizer_behavioural.tsv,.mypy_cache,env,venv,./doc/auto_examples,*/tmp,./doc/modules/generated/*,./doc/_build,./maint_tools/*.html,./examples/*/results"

[tool.hatch.build.hooks.vcs]
version-file = "nilearn/_version.py"

[tool.hatch.build.targets.wheel]
packages = ["nilearn"]

[tool.hatch.version]
source = "vcs"

[tool.pytest.ini_options]
addopts = "-ra --strict-config --strict-markers --doctest-modules --showlocals -s -vv --durations=0 --template=maint_tools/templates/index.html"
doctest_optionflags = "NORMALIZE_WHITESPACE ELLIPSIS"
junit_family = "xunit2"
log_cli_level = "INFO"
minversion = "6.0"
xfail_strict = true

[tool.ruff]
extend-exclude = [
    "nilearn/externals/*",
    "doc/auto_examples/*"
]
include = ["pyproject.toml", "nilearn/**/*.py", "examples/**/*.py", "maint_tools/**/*.py", "doc/**/*.py"]
indent-width = 4
line-length = 79

[tool.ruff.format]
docstring-code-format = true
docstring-code-line-length = "dynamic"
indent-style = "space"
line-ending = "auto"
quote-style = "double"
skip-magic-trailing-comma = false

[tool.ruff.lint]
dummy-variable-rgx = "^(_+|(_+[a-zA-Z0-9_]*[a-zA-Z0-9]+?))$"
fixable = ["ALL"]
ignore = [
    "ARG005",
    "B018",
    "B028",
    "B904",
    "D105",
    "D205",
    "D208",
    "D301",
    "E741",
    "ERA001",
    "N803",
    "N806",
    "PERF203",
    "PLR0911",
    "PLR0912",
    "PLR0913",
    "PLR0915",
    "PLR1704",
    "PLR2004",
    "PTH100",
    "PTH103",
    "PTH112",
    "PTH118",
    "PTH119",
    "PTH120",
    "PTH123",
    "PTH207",
    "PD011",
    "RUF012",
    "SIM117"
]
# List of all the ruff rules (includes why the rule matters)
# https://docs.astral.sh/ruff/rules/
select = [
    "ARG",
    "B",
    "C4",
    "C90",
    "D",
    "DOC",
    "E",
    "ERA",
    "F",
    "FLY",
    "I",
    "N",
    "NPY",
    "PERF",
    "PTH",
    "PD",
    "PLR",
    "RUF",
    "SIM",
    "UP",
    "W"
]
unfixable = []

[tool.ruff.lint.mccabe]
max-complexity = 41

[tool.ruff.lint.per-file-ignores]
<<<<<<< HEAD
"**/{doc}/*" = ["D103", "D104"]
"**/{examples}/*" = ["D103", "D205", "D301", "D400", "E402"]
"**/{tests}/*" = [
    "D100",
    "D101",
    "D102",
    "D103",
    "E402",
    "PLR2004",
    "PLR0915",
    "N803"
]
=======
"**/{doc}/*" = ["D103"]
"**/{examples}/*" = ["D103", "D400", "E402"]
"**/{tests}/*" = ["D100", "D101", "D102", "D103", "E402"]
>>>>>>> 6c130e55
"__init__.py" = ["D104", "E402"]
"nilearn/datasets/**/*" = ["PTH201", "PTH101", "PTH102", "PTH107", "PTH110", "PTH111", "PTH113"]

[tool.ruff.lint.pydocstyle]
convention = "numpy"<|MERGE_RESOLUTION|>--- conflicted
+++ resolved
@@ -195,24 +195,9 @@
 max-complexity = 41
 
 [tool.ruff.lint.per-file-ignores]
-<<<<<<< HEAD
-"**/{doc}/*" = ["D103", "D104"]
-"**/{examples}/*" = ["D103", "D205", "D301", "D400", "E402"]
-"**/{tests}/*" = [
-    "D100",
-    "D101",
-    "D102",
-    "D103",
-    "E402",
-    "PLR2004",
-    "PLR0915",
-    "N803"
-]
-=======
 "**/{doc}/*" = ["D103"]
 "**/{examples}/*" = ["D103", "D400", "E402"]
 "**/{tests}/*" = ["D100", "D101", "D102", "D103", "E402"]
->>>>>>> 6c130e55
 "__init__.py" = ["D104", "E402"]
 "nilearn/datasets/**/*" = ["PTH201", "PTH101", "PTH102", "PTH107", "PTH110", "PTH111", "PTH113"]
 
